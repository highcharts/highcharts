--- conflicted
+++ resolved
@@ -277,11 +277,7 @@
 
 }
 ```
-<<<<<<< HEAD
-2. The next step is to create a new class, such as **TextareaContent**, which extends the imported `CellContentPro` class and is responsible for creating and managing the <textarea> element.
-=======
 2. The next step is to create a new class, such as **TextareaContent**, which extends the imported `CellContentPro` class and is responsible for creating and managing the `<textarea>` element.
->>>>>>> 2a0f9427
 
 ```js
 class TextareaContent extends CellContentPro {
