# Understanding Highcharts Grid
At its core Grid consists of a data source that is rendered in x number of columns and rows. Many of the available configuration options applies to the columns and their corresponding row and header cells.

![table](ill_table.png)

The following provides an introduction to the various root configuration objects in Grid:

## dataTable
```js
{
    dataTable: {
        columns: {
            product: ["Apple", "Pear", "Orange", "Banana"],
            weight: [182, 178, 150, 120],
            price: [3.5, 2.5, 3, 2.2],
            vitamin_a: [54,27,225,64]
        }
    }
}
```

The `dataTable` object is the only required option for proper rendering of Grid, and `dataTable.columns` creates an instance of the DataTable class. This class has key-value pairs, where the key is used for the header cell, and the value is an array of values for the corresponding row cells.

Read more about [data handling and the DataTable class](https://www.highcharts.com/docs/dashboards/data-table).

### Data modifiers

Alternatively to serializable options, you can pass a reference to the [DataTable](https://www.highcharts.com/docs/dashboards/data-table) you want to use when rendering the Grid. This lets you, for example, apply a [Math Modifier](https://www.highcharts.com/docs/dashboards/mathmodifier-module) from Highcharts Dashboards library to it beforehand to add a new column whose values are the result of a mathematical operation on one or more existing columns.

You can read more about Data Modifiers [here](https://www.highcharts.com/docs/dashboards/data-modifiers).

## columnDefaults and columns[]
```js
{
    columnDefaults: {
        cells: {
            editMode: {
                enabled: true
            }
        }
    },
    columns: [{
        id: "weight",
        header: {
            format: "Weight"
        },
        cells: {
            format: "{value}g",
            editMode: {
                enabled: false
            }
        }
    }, {
        id: "price",
        header: {
            format: "Price"
        },
        cells: {
            format: "${value}"
        }
    }]
}
```

The ' columnDefaults ' object defines default options for all columns in the grid, such as the column sorter, column resizer, value editor, cell format, etc., and the `columns[]` array of objects can be used to override defaults in selected columns if needed. Note that most options in `columnDefaults` are mirrored 1:1 in the `columns[]` array of objects.

Learn more about `columns[]` in our [Columns article](https://www.highcharts.com/docs/grid/columns) or see the API reference for [columnDefaults](https://api.highcharts.com/grid/#interfaces/Grid_Core_Options.Options-1#columnDefaults) and [columns[]](https://api.highcharts.com/grid/#interfaces/Grid_Core_Options.Options-1#columns).

## caption
```js
{
    caption: {
        text: "Title of the Grid";
    }
}
```

The code snippet above shows how to insert a caption, or title, above the grid.

For more information on the `caption` option, see the [API reference](https://api.highcharts.com/grid/#interfaces/Grid_Core_Options.Options-1#caption).

## header[]
```js
{
    header: [
        {
            columnId: "product"
            format: "Fruit",
        },
        "weight",
        "price"
    ]
}
```

While the format and visibility of individual columns and their header cells can be set using the `columns[]` option, the same can be achieved using the `header[]` root option. Which option to use depends on your specific use case, and `header[]` will, in some cases, be less verbose than `columns[]`.

In addition, the `header[]` option can change the order of headers and group headers in a hierarchical structure.

The [Header article](https://www.highcharts.com/docs/grid/header) provides more information about `header[]`.

## accessibility
```js
{
  accessibility: {
    enabled: false,
    ...
  }
}
```
The `accessibility` option object can be used to enable/disable accessibility features such as ARIA attributes and ARIA live announcements.

For more information on accessibility options read our documentation article on [accessibility](https://www.highcharts.com/docs/grid/accessibility).

## lang
To customize the default language or wording for ARIA attributes and announcers, use the `lang.accessibility` option. In the current version of Highcharts Grid the `lang` option is solely related to [accessibility](https://www.highcharts.com/docs/grid/accessibility), but will be extended to other use cases as we add more features. Stay up to date by visiting our [changelog](https://www.highcharts.com/blog/changelog/#highcharts-grid) and [roadmap](https://www.highcharts.com/blog/roadmap/).

## rendering
The `rendering` option object can be used to configure options related to performance and the rendering of the Grid. Example: [Rendering.rows](https://api.highcharts.com/grid/#interfaces/Grid_Core_Options.RenderingSettings#rows) represents the rows in the Grid.

```js
{
    rendering: {
        rows: {
            bufferSize: 5,
            strictHeights: true
        }
    }
}
```

For more information on rendering options, please read our article on [Performance and rendering](https://www.highcharts.com/docs/grid/performance) or see the [API reference](https://api.highcharts.com/grid/#interfaces/Grid_Core_Options.RenderingSettings).

## pagination
The `pagination` option object enables you to split large datasets into manageable pages, improving performance and user experience. When enabled, pagination displays a subset of data at a time with navigation controls.

```js
{
    pagination: {
        enabled: true,
        pageSize: 25,
        position: 'bottom',
        controls: {
            pageSizeSelector: {
                enabled: true,
                options: [10, 25, 50, 100]
            },
            pageInfo: {
                enabled: true
            },
            firstLastButtons: {
                enabled: true
            },
            previousNextButtons: {
                enabled: true
            },
            pageButtons: {
                enabled: true,
                count: 5
            }
        }
    }
}
```

The pagination controls include page size selection, page information display, first/last page buttons, previous/next buttons, and numbered page buttons. You can also configure pagination events (in the Grid Pro version) to respond to page changes and page size modifications.

For more information on pagination options and events, see the [Pagination article](https://www.highcharts.com/docs/grid/pagination) or the [API reference](https://api.highcharts.com/grid/#interfaces/Grid_Core_Options.PaginationOptions).

## events __grid_pro__
Highcharts Grid Pro supports several event listeners that can be added to the header, columns and cells. These provide custom functionality and extendibility of Grid. Read more about events in the [Events article](https://www.highcharts.com/docs/grid/events).

## setOptions()
When adding multiple grids to the same page, it is recommended to set default options globally using the `setOptions()` method. This approach is more efficient than configuring each Grid individually. For an overview of all default options see the [API reference](https://api.highcharts.com/grid/#interfaces/Grid_Core_Options.Options-1#columnDefaults).

```js
Grid.setOptions({
    columnDefaults: {
        sorting: {
            sortable: false
        }
    }
})
```
This example disables end user sorting for every Grid on the page.
<<<<<<< HEAD

## pagination
Pagination in Highcharts Grid allows you to split your data into manageable pages, improving both performance and user experience when working with large datasets.
The `pagination` option object can be used to enable or disable pagination, set the number of items per page, and attach event listeners for actions before and after a page change.

The main options include:
* `enabled`: Set to `true` to activate pagination.
* `itemsPerPage`: Specifies how many rows are displayed per page.
* `events`: An object with optional `beforePageChange` and `afterPageChange` callback functions, which are triggered before and after the page changes, respectively.

By configuring these options, you can control how users navigate through your data and respond to pagination events for custom behaviors.

```js
pagination: {
    enabled: true,
    itemsPerPage: 6,
    events: {
        beforePageChange: function (pg) {
            console.log('beforePageChange', pg.currentPage);
        },
        afterPageChange: function (pg) {
            console.log('afterPageChange', pg.currentPage);
        }
    }
}
```
=======
>>>>>>> 2a0f9427
<|MERGE_RESOLUTION|>--- conflicted
+++ resolved
@@ -183,32 +183,3 @@
 })
 ```
 This example disables end user sorting for every Grid on the page.
-<<<<<<< HEAD
-
-## pagination
-Pagination in Highcharts Grid allows you to split your data into manageable pages, improving both performance and user experience when working with large datasets.
-The `pagination` option object can be used to enable or disable pagination, set the number of items per page, and attach event listeners for actions before and after a page change.
-
-The main options include:
-* `enabled`: Set to `true` to activate pagination.
-* `itemsPerPage`: Specifies how many rows are displayed per page.
-* `events`: An object with optional `beforePageChange` and `afterPageChange` callback functions, which are triggered before and after the page changes, respectively.
-
-By configuring these options, you can control how users navigate through your data and respond to pagination events for custom behaviors.
-
-```js
-pagination: {
-    enabled: true,
-    itemsPerPage: 6,
-    events: {
-        beforePageChange: function (pg) {
-            console.log('beforePageChange', pg.currentPage);
-        },
-        afterPageChange: function (pg) {
-            console.log('afterPageChange', pg.currentPage);
-        }
-    }
-}
-```
-=======
->>>>>>> 2a0f9427
