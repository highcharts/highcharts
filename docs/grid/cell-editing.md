--- conflicted
+++ resolved
@@ -151,36 +151,6 @@
 
 This approach allows you to reuse custom validation logic across multiple columns.
 
-<<<<<<< HEAD
-
-## Edit Mode Renderers
-
-Edit mode renderers define how the cell input is displayed and interacted with when editing is enabled. You can use built-in renderers such as text fields, select dropdowns, or implement custom renderers to match your application's requirements. This allows for flexible editing experiences tailored to different data types and use cases.
-
-You can read more about cell renderers in [this article](https://www.highcharts.com/docs/grid/cell-renderers).
-
-```ts
-columns: [{
-    id: "role",
-    cells: {
-        editMode: {
-            enabled: true,
-            renderer: {
-                type: 'select',
-                options: [
-                    { value: 'admin', label: 'Administrator' },
-                    { value: 'editor', label: 'Editor' },
-                    { value: 'viewer', label: 'Viewer' }
-                ]
-            }
-        }
-    }
-}]
-```
-
-
-=======
->>>>>>> 936a7e41
 ## The afterEdit event
 
 The `afterEdit` event is called after a cell value is edited using the edit mode, and can be used to e.g. post result to server, generate feedback GUI etc:
