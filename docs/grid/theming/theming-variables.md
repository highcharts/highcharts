--- conflicted
+++ resolved
@@ -314,11 +314,7 @@
 
 1. Define global variables for fonts, borders, padding, backgrounds, and pagination.
 2. Use section-specific prefixes to refine specific areas.
-<<<<<<< HEAD
 3. The Grid falls back to global values when no section-specific variable is defined.
-=======
-3. The DataGrid falls back to global values when no section-specific variable is defined.
 4. Pagination variables automatically adapt to light and dark modes for optimal contrast.
->>>>>>> ae06d21c
 
 This system ensures flexible, maintainable, and consistent theming across all grid components.