# Types of Dashboards components

Components are the building blocks of **Dashboards** layout. Several types of components are provided and can be used out of the box. The KPI, Highcharts, and Grid components come pre-configured with default configurations, whereas the HTML component can be customized to fit specific needs. It is also possible to create and register Custom components. 

## Overview
This is an overview of the most critical parameters of a component:
* `id` - The unique identifier of the component, which is later used to identify it by dashboard and/or used to set CSS styles.
* `renderTo` - id of the cell to which the component should be rendered
* `className` - CSS class that is applied to the component's container
* `type` - the type of the component. It can be [`HTML`](#html-component), [`KPI`](#kpi-component), [`Highcharts`](#highcharts-component),
[`Grid`](#grid-component) or [custom defined](https://www.highcharts.com/docs/dashboards/custom-component).
* `events` - an object containing a pair of names for the event and a callback function that should be called on a given event. The list of events can be found in the API Reference, but the most common is `mount`.
* `sync` - list of events that should be synchronized between components.

## HTML Component
The most basic and generic component type allows you to add everything that could be defined as HTML, as well as some custom events.

The HTML component can be defined in two ways:  
### 1. Abstract Syntax Tree (AST) style  
Defines the HTML code as a nested [tree structure](https://www.highcharts.com/docs/chart-concepts/dataviz-glossary#tree-data-structure).

Code snippet:
```js
{
    type: 'HTML',
    renderTo: 'dashboard-1',
    elements: [{
        tagName: 'img',
        attributes: {
            src: 'https://www.highcharts.com/samples/graphics/stock-dark.svg'
        }
    }]
}
```
### 2. HTML string
Defines the HTML code as a standard HTML string.

Code snippet:
```js
{
    type: 'HTML',
    renderTo: 'dashboard-1',
    html: '<img src="https://www.highcharts.com/samples/graphics/stock-dark.svg">'
}
```

This [example](https://www.highcharts.com/samples/embed/dashboards/components/component-html) exhibits both approaches to defining HTML components.

Custom HTML components are explained in the [Custom Component](https://www.highcharts.com/docs/dashboards/custom-component) section below.

See the [HTML Component](https://www.highcharts.com/docs/dashboards/html-component) page for detailed information.

### Highcharts Component
Dashboards support the use of `Highcharts` charts or maps out of the box.

The `highcharts` module must be imported *before* the `dashboards` module, as shown here:
```html
<script src="https://code.highcharts.com/highcharts.js"></script>
<script src="https://code.highcharts.com/dashboards/dashboards.js"></script>
```

The `Highcharts`CSS file must be included for the correct chart rendering.
```css
@import url("https://code.highcharts.com/css/highcharts.css");
@import url("https://code.highcharts.com/dashboards/css/dashboards.css");
```

For a chart to be displayed, the type `Highcharts` must be specified, the `renderTo` option set must be set, and data must be provided as part of the `chartOptions`.
In addition, the `chartOptions` object allows you to configure anything that can be configured in a stand-alone Highcharts chart.

Data may be provided directly in the chart option, but in a **Dashboards** application, one often wants to share data between components. In this case, the [Data Pool](https://www.highcharts.com/docs/dashboards/data-handling) mechanism offers a convenient solution.

Code snippet with data embedded in the chart options, no data connector used:
```js
{
    renderTo: 'dashboard-1',
    type: 'Highcharts',
    chartOptions: {
        series: [{
            data: [1, 2, 3, 4]
        }]
    }
}
```
The above code snippet is part of a [Highcharts Component example](https://www.highcharts.com/samples/embed/dashboards/components/component-highcharts) that uses embedded data.

Code snippet using the Data Connector mechanism.
```js
dataPool: {
    connectors: [{
        id: 'micro-element',
        type: 'JSON',
        options: {
            firstRowAsNames: false,
            columnNames: ['Food', 'Vitamin A',  'Iron'],
            data: [
                ['Beef Liver', 6421, 6.5],
                ['Lamb Liver', 2122, 6.5],
                ['Cod Liver Oil', 1350, 0.9],
                ['Mackerel', 388, 1],
                ['Tuna', 214, 0.6]
            ]
        }
    }]
},
components: [
{
    renderTo: 'dashboard-col-0',
    type: 'Highcharts',
    connector: {
        id: 'micro-element',
        columnAssignment: [{
            seriesId: 'Vitamin A',
            data: ['Food', 'Vitamin A']
        }]
    }
}]
```
The above code snippet is part of a [Highcharts Component example](https://www.highcharts.com/samples/dashboards/demo/minimal-html) that uses data shared via a `DataConnector`.

When using a Data Connector, the data is parsed and organized in rows, with `columnNames` either given explicitly or used as column names in the first row.

The chart then uses the [columnAssignment](https://api.highcharts.com/dashboards/#interfaces/Dashboards_Components_HighchartsComponent_HighchartsComponentOptions.ConnectorOptions#columnAssignment) option to map the values of a specific column to the chart's series.
Here is an [example](https://www.highcharts.com/samples/embed/dashboards/demo/minimal) that uses column assignment.

You can load the Highcharts `drag-drop` module if the data connector is connected.
This allows the user to change the value and sync the changes of this value with other 
components. If a `mathModifier` is applied to the data from the connector,
chart editing is disabled. See the `dataPool` section for more details.

See the [HighchartsComponent](https://www.highcharts.com/docs/dashboards/highcharts-component) page for detailed information.

### Grid Component
To visualize data in a row-column layout, you can use the Grid component. The `Grid` module *must* be imported before the **Dashboards** module as shown here:
```html
<script src="https://code.highcharts.com/dashboards/datagrid.js"></script>
<script src="https://code.highcharts.com/dashboards/dashboards.js"></script>
```

The `Grid` module has its own style set, so the CSS file must be imported for correct rendering.
```css
@import url("https://code.highcharts.com/dashboards/css/datagrid.css");
@import url("https://code.highcharts.com/dashboards/css/dashboards.css");
```

For a chart to be displayed, the type `Grid` must be specified, the `renderTo` option set, and data must be provided as an embedded `dataTable` object or via a `DataConnector`. In addition, the `dataGridOptions` object allows you to configure `Grid` specific parameters like cell formatting, column assignment, etc.

The **Grid** may have the series data directly embedded as part of the `dataGridOptions`. However, a more common usage is the **Dashboards**' data pool mechanism, which shares data between the dashboard components. In this case, the `id` of the `DataConnector` must be included in the data grid's configuration.

Code snippet with data embedded in the `Grid` data table; no data connector used.
```js
{
    renderTo: 'dashboard-1',
    type: 'Grid',
    dataTable: {
        columns: {
            product: ['Apples', 'Pears', 'Plums', 'Bananas'],
            weight: [100, 40, 0.5, 200],
            price: [1.5, 2.53, 5, 4.5]
        }
    }
}
```
<<<<<<< HEAD
The above code snippet is part of a [DataGrid example](https://www.highcharts.com/samples/embed/grid-lite/demo/your-first-grid) that uses embedded data.
=======
The above code snippet is part of a [Grid example](https://www.highcharts.com/samples/embed/grid/demo/your-first-grid) that uses embedded data.
>>>>>>> ba77bdfb

Code snippet using a data connector.
```js
dataPool: {
    connectors: [{
        id: 'data',
        type: 'JSON',
        options: {
            data: [
                ['Product Name', 'Quantity', 'Revenue', 'Category'],
                ['Laptop', 100, 2000, 'Electronics'],
                ['Smartphone', 150, 3300, 'Electronics'],
                ['Desk Chair', 120, 2160, 'Furniture'],
                ['Coffee Maker', 90, 1890, 'Appliances'],
                ['Headphones', 200, 3200, 'Electronics'],
                ['Dining Table', 130, 2470, 'Furniture'],
                ['Refrigerator', 170, 2890, 'Appliances']
            ]
        }
    }]
},
{
    type: 'Grid',
    renderTo: 'cell-id-2',
    connector: {
        id: 'data'
    }
}
```
The above code snippet is part of a [Grid example](https://www.highcharts.com/samples/embed/dashboards/components/component-grid) that uses data shared via a `DataConnector`.

When using the data connector, the `Grid` is automatically populated. If other components are using the same data connector, they will be automatically updated when the user edits a data grid cell. [Here is the example](https://www.highcharts.com/demo/dashboards/grid-sync).

NB! If the data was created by the [mathModifier](https://www.highcharts.com/docs/dashboards/data-handling#datamodifier), cell editing is disabled by default.

See the [Grid Component](https://www.highcharts.com/docs/dashboards/grid-component) page for more information.

### KPI Component
The `KPI component` (Key Performance Indicator) facilitates the visualization of one single value in a data set. It is a simple component that displays a title and a value but can also include a Highcharts component to visualize the value, typically a gauge. Additionally, the component can be configured with threshold values, which can adapt its style according to its current value.

This component type is bundled with the Highcharts plugin, and you need to connect the Highcharts with the dashboard plugin to use it (similar to the Highcharts component).

Code snippet:
```js
{
    renderTo: 'kpi-00',
    type: 'KPI',
    title: 'Average revenue',
    value: 888,
    threshold: [200, 800],
    thresholdColors: ['#f45b5b', '#f7a35c', '#90ed7d']
},
```
The above code snippet is part of a [KPI component example](https://www.highcharts.com/samples/embed/dashboards/components/component-kpi).

See the [KPI Component](https://www.highcharts.com/docs/dashboards/kpi-component) page for more information.<|MERGE_RESOLUTION|>--- conflicted
+++ resolved
@@ -161,11 +161,7 @@
     }
 }
 ```
-<<<<<<< HEAD
-The above code snippet is part of a [DataGrid example](https://www.highcharts.com/samples/embed/grid-lite/demo/your-first-grid) that uses embedded data.
-=======
-The above code snippet is part of a [Grid example](https://www.highcharts.com/samples/embed/grid/demo/your-first-grid) that uses embedded data.
->>>>>>> ba77bdfb
+The above code snippet is part of a [Grid example](https://www.highcharts.com/samples/embed/grid-lite/demo/your-first-grid) that uses embedded data.
 
 Code snippet using a data connector.
 ```js
