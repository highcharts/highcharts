--- conflicted
+++ resolved
@@ -1,11 +1,7 @@
 # Custom Dashboards components
 
 ## Custom YouTube Component
-<<<<<<< HEAD
-This article shows how to create a custom **Dashboards** Component. In this example, we create a **YouTube** Component.
-=======
 This article shows how to create a custom **Dashboards** component. In this example, we create a **YouTube** component.
->>>>>>> e6238e8b
 
 <iframe style="width: 100%; height: 590px; border: none;" src="https://www.highcharts.com/samples/embed/dashboards/components/custom-component" ></iframe>
 
