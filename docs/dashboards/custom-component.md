--- conflicted
+++ resolved
@@ -1,7 +1,5 @@
 # Custom Dashboards components
 
-<<<<<<< HEAD
-=======
 ## Custom YouTube Component
 This article shows how to create a custom **Dashboards** component. In this example, we create a **YouTube** component.
 
@@ -186,7 +184,6 @@
 ```
 
 
->>>>>>> ad787594
 ## Custom HTML Component
 The basic HTML component described in the [Types of Components](https://www.highcharts.com/docs/dashboards/types-of-components) doesn't allow the reuse of the HTML code, which is already present in the DOM. To overcome this limitation, you can create a custom HTML component, which will allow you to reference the HTML element by its `id` attribute or pass the HTML as a string to the `html` property.
 
@@ -445,11 +442,7 @@
 
 <iframe style="width: 100%; height: 700px; border: none;" src='https://www.highcharts.com/samples/embed/dashboards/components/custom-component-data-connector' allow="fullscreen"></iframe>
 
-<<<<<<< HEAD
 The DataConnector is registered on the `load`, so we need to execute and await the `super.load()` method first to ensure that the `DataConnector` is registered. An important part is that the `load` method is `async` because we need to wait for the data to be fetched and processed.
-=======
-The `DataConnector` is registered on the `load`, so we need to execute and await the `super.load()` method first to ensure that the DataConnector is registered. An important part is that the `load` method is `async` because we need to wait for the data to be fetched and processed.
->>>>>>> ad787594
 
 When the data is ready, the `getTotalRevenue` method calculates the total revenue. The `getElementsFromString` method parses the HTML string into an AST-like object. The `render` method renders the component on the dashboard.
 
