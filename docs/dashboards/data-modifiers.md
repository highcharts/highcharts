--- conflicted
+++ resolved
@@ -34,14 +34,8 @@
 ## What does each of the modifiers do?
 
 Here is a brief description of each of the modifiers:
-<<<<<<< HEAD
-
-### Chain modifier
-This modifier allows the combination of multiple modifiers in the same connector. This is useful if you need to perform multiple operations on the same dataset. In the `chain` property, you can define the order and configuration objects of the modifiers that should be applied to the modifier. Here is an example usage of this modifier:
-=======
 ### Chain
 Allows the combination of multiple modifiers in the same connector. This is useful if you need to perform multiple operations on the same dataset. In the `chain` property, you can define the order and configuration objects of the modifiers that should be applied to the modifier. Here is an example usage of this modifier:
->>>>>>> e6238e8b
 ```js
 dataModifier: {
     type: 'Chain',
@@ -54,14 +48,8 @@
 ```
 [API documentation](https://api.highcharts.com/dashboards/typedoc/interfaces/Data_Modifiers_ChainModifierOptions.ChainModifierOptions-1.html)
 
-<<<<<<< HEAD
-### Range modifier
-This modifier can filter the data by minimal and maximal values. It works both for numbers and alphanumerical values. The `column` option specifies from which column the values should be used to perform filtering, and the `minValue` and `maxValue` specify the range limits. Here is an example:
-
-=======
 ### Range
 Can filter the data by minimal and maximal values. It works both for numbers and alphanumerical values. The `column` option specifies from which column the values should be used to perform filtering, and the `minValue` and `maxValue` specify the range limits. Here is an example:
->>>>>>> e6238e8b
 ```js
 dataModifier: {
     type: 'Range',
@@ -74,25 +62,15 @@
 ```
 [API documentation](https://api.highcharts.com/dashboards/typedoc/interfaces/Data_Modifiers_RangeModifierOptions.RangeModifierOptions-1.html)
 
-<<<<<<< HEAD
-### Invert modifier
-
-This modifier allows flipping the data and replacing the columns with rows. This is handy when rows structure your data, and you want to present it by columns. No other options need to be specified here. Example:
-=======
 ### Invert
 Allows flipping the data and replacing the columns with rows. This is handy when rows structure your data, and you want to present it by columns. No other options need to be specified here. Example:
->>>>>>> e6238e8b
 ```js
 dataModifier: {
     type: 'Invert'
 }
 ```
 
-<<<<<<< HEAD
-### Math modifier
-=======
 ### Math
->>>>>>> e6238e8b
 This is the only modifier delivered as a separate module. It allows for performing complex math calculations and adding columns of values calculated based on the existing values. It uses commands similar to those found in spreadsheets like Excel. You can read more in the [MathModifier Article](https://www.highcharts.com/docs/dashboards/mathmodifier-module).
 Example:
 ```js
@@ -106,11 +84,7 @@
 ```
 [API documentation](https://api.highcharts.com/dashboards/typedoc/interfaces/Data_Modifiers_MathModifierOptions.MathModifierOptions-1.html)
 
-<<<<<<< HEAD
-### Sort modifier
-=======
 ### Sort
->>>>>>> e6238e8b
 This modifier rearranges the order of the rows based on the content of any selected column. The sorting order is either ascending or descending.
 Example:
 ```js
@@ -136,9 +110,5 @@
 ### DataGrid with MathModifier
 <iframe style="width: 100%; height: 700px; border: none;" src="https://www.highcharts.com/samples/embed/dashboards/demo/datagrid-mathmodifier" allow="fullscreen"></iframe>
 
-<<<<<<< HEAD
-## CSV data with RangeModifier
-=======
 ### CSV data with RangeModifier
->>>>>>> e6238e8b
 <iframe style="width: 100%; height: 733px; border: none;" src="https://www.highcharts.com/samples/embed/dashboards/data/csv-modifiers" allow="fullscreen"></iframe>