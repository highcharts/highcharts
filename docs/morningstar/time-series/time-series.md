# Time Series

Time Series gives data on performance for securities. This data can for instance
be used for visualization in a chart, or to calculate returns for a given time
period.

## Capabilities

- [Cumulative Return](https://www.highcharts.com/docs/morningstar/time-series/cumulative-return)
- [Dividend](https://www.highcharts.com/docs/morningstar/time-series/dividend)
- [Growth](https://www.highcharts.com/docs/morningstar/time-series/growth)
- [OHLCV](https://www.highcharts.com/docs/morningstar/time-series/ohlcv)
- [Price](https://www.highcharts.com/docs/morningstar/time-series/price)
- [Rating](https://www.highcharts.com/docs/morningstar/time-series/rating)
- [Regulatory News Announcements](https://www.highcharts.com/docs/morningstar/regulatory-news-announcements)
- [Return](https://www.highcharts.com/docs/morningstar/time-series/return)
- [Rolling Return](https://www.highcharts.com/docs/morningstar/time-series/rolling-return)


For more details, see [Morningstar’s Time Series API].

## How to use Time Series

Use the `TimeSeriesConnector` to load time series data.

In dashboards, this connector is called `MorningstarTimeSeries`

You can fetch time series data of various kinds. Specify the securities and type 
to retrieve in the options along with a postman environment file for 
authentication, and other parameters such as `startDate`, `endDate` 
or `currencyId`.

### Time Series with Morningstar standalone for Highcharts:

```js
const dividendConnector = new HighchartsConnectors.Morningstar.TimeSeriesConnector({
    api: {
        access: {
            token: 'your_access_token'
        }
    },
    series: {
        type: 'Dividend'
    },
    securities: [{
        id: 'F0GBR04S23',
        idType: 'MSID'
    }],
    startDate: '2000-01-01',
    endDate: '2020-12-31',
    currencyId: 'EUR'
});

await dividendConnector.load();

Highcharts.stockChart('container', {
    series: [{
        type: 'line',
        table: dividendConnector.getTable().getRows(0, undefined)
    }]
});
```

### Time Series with Morningstar connectors for Dashboards:

```js
Dashboards.board('container', {
    dataPool: {
        connectors: [{
            id: 'time-series',
            type: 'MorningstarTimeSeries',
<<<<<<< HEAD
            postman: {
                environmentJSON: postmanJSON
            },
            series: {
                type: 'Dividend'
            },
            securities: [{
                id: 'F0GBR04S23',
                idType: 'MSID'
            }],
            startDate: '2000-01-01',
            endDate: '2020-12-31',
            currencyId: 'EUR'
=======
            options: {
                api: {
                    access: {
                        token: 'your_access_token'
                    }
                },
                series: {
                    type: 'Dividend'
                },
                securities: [{
                    id: 'F0GBR04S23',
                    idType: 'MSID'
                }],
                startDate: '2000-01-01',
                endDate: '2020-12-31',
                currencyId: 'EUR'
            }
>>>>>>> 7f4b9e6b
        }]
    },
    components: [
        {
            renderTo: 'dashboard-col-0',
            connector: {
                id: 'time-series'
            },
            type: 'DataGrid',
            title: 'Dividends',
            dataGridOptions: {
                editable: false,
                columns: {
                    Date: {
                        cellFormatter: function () {
                            return new Date(this.value)
                                .toISOString()
                                .substring(0, 10);
                        }
                    }
                }
            }
        }
    ]
});
```

## Relevant demos

You will find examples of how to use the time series connector in our demos.

- **Highcharts Stock + Morningstar TimeSeries**: Shows how to use 
TimeSeriesConnector to retrieve Dividend time series.

[Morningstar’s Time Series API]: https://developer.morningstar.com/direct-web-services/documentation/api-reference/time-series/overview<|MERGE_RESOLUTION|>--- conflicted
+++ resolved
@@ -69,21 +69,6 @@
         connectors: [{
             id: 'time-series',
             type: 'MorningstarTimeSeries',
-<<<<<<< HEAD
-            postman: {
-                environmentJSON: postmanJSON
-            },
-            series: {
-                type: 'Dividend'
-            },
-            securities: [{
-                id: 'F0GBR04S23',
-                idType: 'MSID'
-            }],
-            startDate: '2000-01-01',
-            endDate: '2020-12-31',
-            currencyId: 'EUR'
-=======
             options: {
                 api: {
                     access: {
@@ -101,7 +86,6 @@
                 endDate: '2020-12-31',
                 currencyId: 'EUR'
             }
->>>>>>> 7f4b9e6b
         }]
     },
     components: [
