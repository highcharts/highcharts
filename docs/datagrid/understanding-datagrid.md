--- conflicted
+++ resolved
@@ -1,10 +1,5 @@
-<<<<<<< HEAD
 # Understanding Highcharts DataGrid
 At its core the DataGrid consists of a data source that is rendered in x number of columns and rows. Many of the available configuration options applies to the columns and their corresponding row and header cells.
-=======
-# Understanding DataGrid
-At its core, the DataGrid consists of a data source rendered in x number of columns and rows. Many of the available configuration options apply to the columns and their corresponding row and header cells.
->>>>>>> f8bd9d67
 
 ![table](ill_table.png)
 
@@ -114,11 +109,7 @@
 To customize the default language or wording for ARIA attributes and announcers, use the `lang.accessibility` option. In the current version of Highcharts DataGrid the `lang` option is solely related to [accessibility](https://www.highcharts.com/docs/datagrid/accessibility), but will be extended to other use cases as we add more features. Stay up to date by visiting our [changelog](https://www.highcharts.com/blog/changelog/#highcharts-dashboards) and [roadmap](https://www.highcharts.com/blog/roadmap/).
 
 ## rendering
-<<<<<<< HEAD
-The `rendering` option object can be used to configure options related to performance and the rendering of the datagrid. E.g. [rendering.rows](https://api.highcharts.com/dashboards/#classes/DataGrid_Table_Row.Row-1) represents the rows in the datagrid.
-=======
 The `rendering` option object can be used to configure options related to performance and the rendering of the DataGrid. Example: [Rendering.rows](https://api.highcharts.com/dashboards/#classes/DataGrid_Table_Row.Row-1) represents the rows in the DataGrid.
->>>>>>> f8bd9d67
 
 ```js
 {
