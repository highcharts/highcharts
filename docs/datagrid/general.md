--- conflicted
+++ resolved
@@ -22,9 +22,6 @@
 
     ```ts
     import * as DataGrid from '@highcharts/dashboards/datagrid';
-<<<<<<< HEAD
-    ```
-=======
     ```
 
 ## Usage
@@ -113,5 +110,4 @@
 
 A complete list of the API options can be found [here](https://api.highcharts.com/dashboards/typedoc/interfaces/DataGrid_DataGridOptions.DataGridOptions-1.html).
 
-[Go to the next article](https://www.highcharts.com/docs/datagrid/understanding-datagrid) to read more about the DataGrid structure.
->>>>>>> 81f3ccbf
+[Go to the next article](https://www.highcharts.com/docs/datagrid/understanding-datagrid) to read more about the DataGrid structure.