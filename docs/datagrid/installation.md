# DataGrid installation

## Install via NPM
One way to add Highcharts DataGrid to your web page is via npm script.
You can get all of the functionality of the datagrid through Highcharts Dashboards packages, which can be installed using the following script:
```bash
npm install @highcharts/dashboards
```
Then import the package into your project:
``` js
import DataGrid from '@highcharts/dashboards/datagrid';
```

## Include Highcharts DataGrid by script tag
Include the JavaScript files in your web page's `<head>` section, as shown below.

```html
<script src="https://code.highcharts.com/dashboards/datagrid.js"></script>
 ```

In the example above, the Javascript files are loaded from [code.highcharts.com](https://code.highcharts.com), but you can download the files from [highcharts.com](https://www.highcharts.com/download/) and include them on your web page. Here is an example with Highcharts DataGrid loaded from your server:

```html
<script src="../code/dashboards/datagrid.js"></script>
```

## Importing the CSS
The CSS is not included in the library by default, but you can import it as below:
```css
@import url("https://code.highcharts.com/dashboards/css/datagrid.css");
```

### Get started

<<<<<<< HEAD
Now you are ready to use DataGrid. Check out [Your first DataGrid](your-first-datagrid) to get started.
=======
Now, you are ready to use Highcharts DataGrid. Check out [Your first Highcharts DataGrid](/docs/datagrid/your-first-datagrid) to get started.
>>>>>>> 17ce078f
<|MERGE_RESOLUTION|>--- conflicted
+++ resolved
@@ -31,9 +31,4 @@
 ```
 
 ### Get started
-
-<<<<<<< HEAD
-Now you are ready to use DataGrid. Check out [Your first DataGrid](your-first-datagrid) to get started.
-=======
-Now, you are ready to use Highcharts DataGrid. Check out [Your first Highcharts DataGrid](/docs/datagrid/your-first-datagrid) to get started.
->>>>>>> 17ce078f
+Now you are ready to use DataGrid. Check out [Your first DataGrid](your-first-datagrid) to get started.