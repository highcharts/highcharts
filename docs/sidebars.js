--- conflicted
+++ resolved
@@ -90,15 +90,12 @@
             'dashboards/kpi-component',
             'dashboards/highcharts-component',
             'dashboards/html-component',
+            'dashboards/navigator-component',
             'dashboards/synchronize-components',
             'dashboards/light-dark-theme',
             'dashboards/data-handling',
-<<<<<<< HEAD
-            'dashboards/navigator-component',
-=======
             'dashboards/data-modifiers',
             'dashboards/mathmodifier-module',
->>>>>>> 8a242467
             'dashboards/custom-component',
             'dashboards/installation-with-es-modules',
             'dashboards/synchronize-components',
