/* *
 *
 *  (c) 2010-2021 Torstein Honsi
 *
 *  License: www.highcharts.com/license
 *
 *  !!!!!!! SOURCE GETS TRANSPILED BY TYPESCRIPT. EDIT TS FILE ONLY. !!!!!!!
 *
 * */

'use strict';

/* *
 *
 *  Imports
 *
 * */

import type { XAxisOptions } from './Axis/AxisOptions';
import type { ChartOptions } from './Chart/ChartOptions';
import type { SeriesOptions } from './Series/SeriesOptions';

import Axis from './Axis/Axis.js';
import Chart from './Chart/Chart.js';
import Series from './Series/Series.js';
import U from './Utilities.js';
const {
    addEvent,
    isFunction,
    objectEach,
    removeEvent
} = U;

/* *
 *
 *  Functions
 *
 * */

/* eslint-disable valid-jsdoc */

/**
 * Register event options. If an event handler is set on the options, it
 * should be subject to Chart.update, Axis.update and Series.update. This is
 * contrary to general handlers that are set directly using addEvent either
 * on the class or on the instance. #6538, #6943, #10861.
 * @private
 */
function registerEventOptions(
    component: Axis|Chart|Series,
    options: XAxisOptions|ChartOptions|SeriesOptions
): void {

    // A lookup over those events that are added by _options_ (not
    // programmatically). These are updated through .update()
    component.eventOptions = component.eventOptions || {};

    // Register event listeners
    objectEach(
        options.events,
        function (event: any, eventType: string): void {
            // If event does not exist, or is changed by the .update()
            // function
            if (component.eventOptions[eventType] !== event) {

                // Remove existing if set by option
                if (component.eventOptions[eventType]) {
                    removeEvent(
                        component,
                        eventType,
                        component.eventOptions[eventType]
                    );
                    delete component.eventOptions[eventType];
                }

<<<<<<< HEAD
                if (isFunction(event)) {
                    component.eventOptions[eventType] = event;
                    addEvent(component, eventType, event);
=======
                    if (isFunction(event)) {
                        component.eventOptions[eventType] = event;
                        addEvent(component, eventType, event, {
                            order: 0 // #14080 fire those events as firsts
                        });
                    }
>>>>>>> e9ae7f54
                }
            }
        }
    );
}

/* *
 *
 *  Default Export
 *
 * */

const Foundation = {
    registerEventOptions
};

export default Foundation;<|MERGE_RESOLUTION|>--- conflicted
+++ resolved
@@ -33,62 +33,65 @@
 
 /* *
  *
- *  Functions
+ *  Class Namespace
  *
  * */
 
-/* eslint-disable valid-jsdoc */
+namespace Foundation {
 
-/**
- * Register event options. If an event handler is set on the options, it
- * should be subject to Chart.update, Axis.update and Series.update. This is
- * contrary to general handlers that are set directly using addEvent either
- * on the class or on the instance. #6538, #6943, #10861.
- * @private
- */
-function registerEventOptions(
-    component: Axis|Chart|Series,
-    options: XAxisOptions|ChartOptions|SeriesOptions
-): void {
+    /* *
+     *
+     *  Functions
+     *
+     * */
 
-    // A lookup over those events that are added by _options_ (not
-    // programmatically). These are updated through .update()
-    component.eventOptions = component.eventOptions || {};
+    /* eslint-disable valid-jsdoc */
 
-    // Register event listeners
-    objectEach(
-        options.events,
-        function (event: any, eventType: string): void {
-            // If event does not exist, or is changed by the .update()
-            // function
-            if (component.eventOptions[eventType] !== event) {
+    /**
+     * Register event options. If an event handler is set on the options, it
+     * should be subject to Chart.update, Axis.update and Series.update. This is
+     * contrary to general handlers that are set directly using addEvent either
+     * on the class or on the instance. #6538, #6943, #10861.
+     * @private
+     */
+    export function registerEventOptions(
+        component: Axis|Chart|Series,
+        options: XAxisOptions|ChartOptions|SeriesOptions
+    ): void {
 
-                // Remove existing if set by option
-                if (component.eventOptions[eventType]) {
-                    removeEvent(
-                        component,
-                        eventType,
-                        component.eventOptions[eventType]
-                    );
-                    delete component.eventOptions[eventType];
-                }
+        // A lookup over those events that are added by _options_ (not
+        // programmatically). These are updated through .update()
+        component.eventOptions = component.eventOptions || {};
 
-<<<<<<< HEAD
-                if (isFunction(event)) {
-                    component.eventOptions[eventType] = event;
-                    addEvent(component, eventType, event);
-=======
+        // Register event listeners
+        objectEach(
+            options.events,
+            function (event: any, eventType: string): void {
+                // If event does not exist, or is changed by the .update()
+                // function
+                if (component.eventOptions[eventType] !== event) {
+
+                    // Remove existing if set by option
+                    if (component.eventOptions[eventType]) {
+                        removeEvent(
+                            component,
+                            eventType,
+                            component.eventOptions[eventType]
+                        );
+                        delete component.eventOptions[eventType];
+                    }
+
                     if (isFunction(event)) {
                         component.eventOptions[eventType] = event;
                         addEvent(component, eventType, event, {
                             order: 0 // #14080 fire those events as firsts
                         });
                     }
->>>>>>> e9ae7f54
                 }
             }
-        }
-    );
+        );
+    }
+
 }
 
 /* *
@@ -97,8 +100,4 @@
  *
  * */
 
-const Foundation = {
-    registerEventOptions
-};
-
 export default Foundation;