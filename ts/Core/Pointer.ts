--- conflicted
+++ resolved
@@ -413,31 +413,14 @@
             hasPinched = this.hasPinched;
 
         if (this.selectionMarker) {
-<<<<<<< HEAD
             let selectionBox = this.selectionMarker,
                 x = selectionBox.attr ? selectionBox.attr('x') : selectionBox.x,
                 y = selectionBox.attr ? selectionBox.attr('y') : selectionBox.y,
                 width = selectionBox.attr ?
-=======
-            const selectionData = {
-                    originalEvent: e, // #4890
-                    xAxis: [],
-                    yAxis: []
-                },
-                selectionBox = this.selectionMarker,
-                selectionLeft = selectionBox.attr ?
-                    selectionBox.attr('x') :
-                    selectionBox.x,
-                selectionTop = selectionBox.attr ?
-                    selectionBox.attr('y') :
-                    selectionBox.y,
-                selectionWidth = selectionBox.attr ?
->>>>>>> 977e9272
                     selectionBox.attr('width') :
                     selectionBox.width,
                 height = selectionBox.attr ?
                     selectionBox.attr('height') :
-<<<<<<< HEAD
                     selectionBox.height,
                 selectionData = {
                     originalEvent: e, // #4890
@@ -451,11 +434,6 @@
                 // Start by false runZoom, unless when we have a mapView, in
                 // which case the zoom will be handled in the selection event.
                 runZoom = Boolean(chart.mapView);
-=======
-                    selectionBox.height;
-
-            let runZoom;
->>>>>>> 977e9272
 
             // a selection has been made
             if (this.hasDragged || hasPinched) {
@@ -1869,8 +1847,7 @@
 
         // Scale each series
         chart.series.forEach(function (series): void {
-<<<<<<< HEAD
-            seriesAttribs = attribs || series.getPlotBox(); // #1701
+            const seriesAttribs = attribs || series.getPlotBox(); // #1701
             if (
                 series.group &&
                 (
@@ -1878,10 +1855,6 @@
                     chart.mapView
                 )
             ) {
-=======
-            const seriesAttribs = attribs || series.getPlotBox(); // #1701
-            if (series.xAxis && series.xAxis.zoomEnabled && series.group) {
->>>>>>> 977e9272
                 series.group.attr(seriesAttribs);
                 if (series.markerGroup) {
                     series.markerGroup.attr(seriesAttribs);
