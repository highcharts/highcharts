--- conflicted
+++ resolved
@@ -987,18 +987,12 @@
      * @param {number} anchorY
      */
     public move(x: number, y: number, anchorX: number, anchorY: number): void {
-<<<<<<< HEAD
-        const followPointer = this.followPointer,
+        const { followPointer, options } = this,
             animation = animObject(
-                !followPointer && !this.isHidden && this.options.animation
-=======
-        const tooltip = this,
-            options = this.options,
-            animation = animObject(
-                !tooltip.isHidden &&
+                !followPointer &&
+                !this.isHidden &&
                 !options.fixed &&
                 options.animation
->>>>>>> 3755fb38
             ),
             skipAnchor = followPointer || (this.len || 0) > 1,
             attr: SVGAttributes = { x, y };
