/* *
 *
 *  (c) 2010-2025 Torstein Honsi
 *
 *  License: www.highcharts.com/license
 *
 *  !!!!!!! SOURCE GETS TRANSPILED BY TYPESCRIPT. EDIT TS FILE ONLY. !!!!!!!
 *
 * */

'use strict';

/* *
 *
 *  Imports
 *
 * */

import type { AlignObject, AlignValue } from '../Renderer/AlignObject';
import type BBoxObject from '../Renderer/BBoxObject';
import type ColorString from '../Color/ColorString';
import type ColumnPoint from '../../Series/Column/ColumnPoint';
import type CorePositionObject from '../../Core/Renderer/PositionObject';
import type DataLabelOptions from './DataLabelOptions';
import type PiePoint from '../../Series/Pie/PiePoint';
import type Point from './Point';
import type Series from './Series';
import type SVGAttributes from '../Renderer/SVG/SVGAttributes';
import type SVGElement from '../Renderer/SVG/SVGElement';
import type SVGLabel from '../Renderer/SVG/SVGLabel';
import type SVGPath from '../../Core/Renderer/SVG/SVGPath';
import type AnimationOptions from '../Animation/AnimationOptions';

import A from '../Animation/AnimationUtilities.js';
const { getDeferredAnimation } = A;
import Color from '../Color/Color.js';
import F from '../Templating.js';
const { format } = F;
import { Palette } from '../Color/Palettes.js';
import R from '../Renderer/RendererUtilities.js';
import U from '../Utilities.js';
const {
    defined,
    extend,
    fireEvent,
    getAlignFactor,
    isArray,
    isNumber,
    isString,
    merge,
    objectEach,
    pick,
    pInt,
    splat
} = U;

/* *
 *
 *  Declarations
 *
 * */

declare module './PointLike' {
    interface PointLike {
        bottom?: number;
        contrastColor?: ColorString;
        dataLabel?: SVGElement|SVGLabel;
        dataLabelOnHidden?: boolean;
        dataLabelOnNull?: boolean;
        dataLabelPath?: SVGElement;
        dataLabels?: Array<SVGElement>;
        distributeBox?: R.BoxObject;
        dlBox?: BBoxObject;
        dlOptions?: DataLabelOptions;
        top?: number;
        getDataLabelPath(dataLabel: SVGElement): SVGElement;
    }
}

declare module './PointOptions' {
    interface PointOptions {
        dataLabels?: (DataLabelOptions|Array<DataLabelOptions>);
        labelrank?: number;
    }
}

declare module './SeriesLike' {
    interface SeriesLike {
        dataLabelPositioners?: DataLabel.PositionersObject;
        dataLabelsGroup?: SVGElement;
        hasDataLabels?(): boolean;
        initDataLabelsGroup(): SVGElement;
        initDataLabels(
            animationConfig?: Partial<AnimationOptions>
        ): SVGElement;
        alignDataLabel(
            point: Point,
            dataLabel: SVGElement,
            options: DataLabelOptions,
            alignTo: BBoxObject|undefined,
            isNew?: boolean
        ): void;
        drawDataLabels(points?:Array<Point>): void;
        getDataLabelPosition(
            point: PiePoint,
            distance: number
        ): DataLabel.LabelPositionObject;
        justifyDataLabel(
            dataLabel: SVGElement,
            options: DataLabelOptions,
            alignAttr: SVGAttributes,
            bBox: BBoxObject,
            alignTo?: BBoxObject,
            isNew?: boolean
        ): (boolean|undefined);
        mergeArrays(
            one: (DataLabelOptions|Array<DataLabelOptions>|undefined),
            two: (DataLabelOptions|Array<DataLabelOptions>|undefined)
        ): (DataLabelOptions|Array<DataLabelOptions>);
        placeDataLabels?(): void;
        setDataLabelStartPos(
            point: ColumnPoint,
            dataLabel: SVGElement,
            isNew: boolean|undefined,
            isInside: boolean,
            alignOptions: AlignObject
        ): void;
        verifyDataLabelOverflow?(overflow: Array<number>): boolean;
    }
}

declare module './SeriesOptions' {
    interface SeriesOptions {
        dataLabels?: (DataLabelOptions|Array<DataLabelOptions>);
    }
}

declare module '../../Core/Renderer/SVG/SVGElementLike' {
    interface SVGElementLike {
        options?: DataLabelOptions;
    }
}

/* *
 *
 *  Composition
 *
 * */

namespace DataLabel {

    /* *
     *
     *  Declarations
     *
     * */

    export interface PositionersObject {
        alignToConnectors(
            points: Array<Point>,
            half: boolean,
            plotWidth: number,
            plotLeft: number
        ): number;
        alignToPlotEdges(
            dataLabel: SVGElement,
            half: boolean,
            plotWidth: number,
            plotLeft: number
        ): number;
        justify(
            point: Point,
            dataLabel: SVGElement,
            radius: number,
            seriesCenter: Array<number>
        ): number;
        radialDistributionX(
            series: Series,
            point: Point,
            y: number,
            naturalY: number,
            dataLabel: SVGElement
        ): number;
        radialDistributionY(
            point: Point,
            dataLabel: SVGElement
        ): number;
    }

    export interface ConnectorShapeFunction {
        (...args: Array<any>): SVGPath;
    }

    export interface LabelConnectorPositionObject {
        angle?: number;
        breakAt: CorePositionObject;
        touchingSliceAt: CorePositionObject;
    }

    export interface LabelPositionObject {
        alignment: AlignValue;
        attribs?: SVGAttributes;
        bottom?: number;
        connectorPosition: LabelConnectorPositionObject;
        computed: Record<string, undefined|number>;
        distance: number;
        natural: CorePositionObject;
        posAttribs?: SVGAttributes;
        sideOverflow?: number;
        top?: number;
    }

    export interface PositionObject extends CorePositionObject {
        alignment: AlignValue;
    }

    /* *
     *
     *  Functions
     *
     * */

    /**
     * Check if this series has data labels, either a series-level setting, or
     * individual. In case of individual point labels, this method is overridden
     * to always return true.
     * @private
     */
    function hasDataLabels(this: Series): boolean {
        return mergedDataLabelOptions(this)
            .some((o: DataLabelOptions|undefined): boolean|undefined =>
                o?.enabled
            );
    }

    /**
     * Align each individual data label.
     * @private
     */
    function alignDataLabel(
        this: Series,
        point: Point,
        dataLabel: SVGLabel,
        options: DataLabelOptions,
        alignTo: BBoxObject|undefined,
        isNew?: boolean
    ): void {
        const series = this,
            { chart, enabledDataSorting } = this,
            inverted = this.isCartesian && chart.inverted,
            plotX = point.plotX,
            plotY = point.plotY,
            { distance, rotation = 0 } = options,
            alignFactor = getAlignFactor(options.align),
            verticalAlignFactor = getAlignFactor(options.verticalAlign),
            isInsidePlot = defined(plotX) &&
                defined(plotY) &&
                chart.isInsidePlot(
                    plotX,
                    Math.round(plotY),
                    {
                        inverted,
                        paneCoordinates: true,
                        series
                    }
                ),
            setStartPos = (alignOptions: AlignObject): void => {
                if (enabledDataSorting && series.xAxis && !justify) {
                    series.setDataLabelStartPos(
                        point as ColumnPoint,
                        dataLabel,
                        isNew,
                        isInsidePlot,
                        alignOptions
                    );
                }
            },
            justify = rotation === 0 ? pick(
                options.overflow,
                (enabledDataSorting ? 'none' : 'justify'
                )
            ) === 'justify' : false;

        // Math.round for rounding errors (#2683), alignTo to allow column
        // labels (#2700)
        let visible =
            this.visible &&
            point.visible !== false &&
            defined(plotX) &&
            (
                point.series.forceDL ||
                (enabledDataSorting && !justify) ||
                isInsidePlot ||
                (
                    // If the data label is inside the align box, it is enough
                    // that parts of the align box is inside the plot area
                    // (#12370). When stacking, it is always inside regardless
                    // of the option (#15148).
                    pick(options.inside, !!this.options.stacking) &&
                    alignTo &&
                    chart.isInsidePlot(
                        plotX,
                        inverted ?
                            alignTo.x + 1 :
                            alignTo.y + alignTo.height - 1,
                        {
                            inverted,
                            paneCoordinates: true,
                            series
                        }
                    )
                )
            );

        const pos = point.pos();
        if (visible && pos) {
            const bBox = dataLabel.getBBox(),
                unrotatedbBox = dataLabel.getBBox(void 0, 0);

            // The alignment box is a singular point
            alignTo = extend({
                x: pos[0],
                y: Math.round(pos[1]),
                width: 0,
                height: 0
            }, alignTo || {});

            // Align to plot edges
            if (options.alignTo === 'plotEdges' && series.isCartesian) {
                alignTo[inverted ? 'x' : 'y'] = 0;
                alignTo[inverted ? 'width' : 'height'] = this.yAxis?.len || 0;
            }

            // Add the text size for alignment calculation
            extend<DataLabelOptions|BBoxObject>(options, {
                width: bBox.width,
                height: bBox.height
            });

            setStartPos(alignTo); // Data sorting

            // Apply the distance
            let { x = 0, y = 0 } = options;
            if (isNumber(distance) && this.isCartesian) {
                x += distance * (1 - 2 * alignFactor);
                y += distance * (1 - 2 * verticalAlignFactor);
            }

            // Align the label to the adjusted box with for unrotated bBox due
            // to rotationOrigin, which is based on unrotated label
            dataLabel.align(merge(
                options, {
                    x,
                    y,
                    width: unrotatedbBox.width,
                    height: unrotatedbBox.height
                }
            ), false, alignTo, false);

            dataLabel.alignAttr.x += alignFactor *
                (unrotatedbBox.width - bBox.width);
            dataLabel.alignAttr.y += verticalAlignFactor *
                (unrotatedbBox.height - bBox.height);

            dataLabel[dataLabel.placed ? 'animate' : 'attr']({
                'text-align': dataLabel.alignAttr['text-align'] || 'center',
                x: dataLabel.alignAttr.x +
                    (bBox.width - unrotatedbBox.width) / 2,
                y: dataLabel.alignAttr.y +
                    (bBox.height - unrotatedbBox.height) / 2,
                rotationOriginX: (dataLabel.width || 0) / 2,
                rotationOriginY: (dataLabel.height || 0) / 2
            });

            // Uncomment this block to visualize the bounding boxes used for
            // determining visibility
            // chart.renderer.rect(
            //     (dataLabel.alignAttr.x || 0) + chart.plotLeft,
            //     (dataLabel.alignAttr.y || 0) + chart.plotTop,
            //     bBox.width,
            //     bBox.height
            // ).attr({
            //     stroke: 'rgba(0, 0, 0, 0.3)',
            //     'stroke-width': 1,
            //     zIndex: 20
            // }).add();
            // chart.renderer.circle(
            //     chart.plotLeft + pick(dataLabel.alignAttr.x, 0),
            //     chart.plotTop + pick(dataLabel.alignAttr.y, 0),
            //     2
            // ).attr({
            //     fill: 'red',
            //     zIndex: 20
            // }).add();

            if (justify && alignTo.height >= 0) { // #8830
                this.justifyDataLabel(
                    dataLabel,
                    dataLabel.alignOptions || {},
                    dataLabel.alignAttr,
                    bBox,
                    alignTo,
                    isNew
                );
            } else if (pick(options.crop, true)) {
                const { x, y } = dataLabel.alignAttr,
                    correction = 1;

                // Check if the dataLabel should be visible.
                visible =
                    chart.isInsidePlot(
                        x,
                        y,
                        {
                            paneCoordinates: true,
                            series
                        }
                    ) &&
                    chart.isInsidePlot(
                        x + bBox.width - correction,
                        y + bBox.height - correction,
                        {
                            paneCoordinates: true,
                            series
                        }
                    );
            }

            // When we're using a shape, make it possible with a connector or an
            // arrow pointing to this point
            if (options.shape && !rotation) {
                dataLabel[isNew ? 'attr' : 'animate']({
                    anchorX: pos[0],
                    anchorY: pos[1]
                });
            }
        }
        // To use alignAttr property in hideOverlappingLabels
        if (isNew && enabledDataSorting) {
            dataLabel.placed = false;
        }
        // Show or hide based on the final aligned position
        if (!visible && (!enabledDataSorting || justify)) {
            dataLabel.hide();
            dataLabel.placed = false; // Don't animate back in
        } else {
            dataLabel.show();
            dataLabel.placed = true; // Flag for overlapping logic
        }
    }

    /**
     * Handle the dataLabels.filter option.
     * @private
     */
    function applyFilter(
        point: Point,
        options: DataLabelOptions
    ): boolean {
        const filter = options.filter;

        if (filter) {
            const op = filter.operator,
                prop = (point as any)[filter.property],
                val = filter.value;
            if (
                (op === '>' && prop > (val as any)) ||
                (op === '<' && prop < (val as any)) ||
                (op === '>=' && prop >= (val as any)) ||
                (op === '<=' && prop <= (val as any)) ||
                (op === '==' && prop == val) || // eslint-disable-line eqeqeq
                (op === '===' && prop === val) ||
                (op === '!=' && prop != val) || // eslint-disable-line eqeqeq
                (op === '!==' && prop !== val)
            ) {
                return true;
            }
            return false;
        }
        return true;
    }

    /**
     * @private
     */
    export function compose(
        SeriesClass: typeof Series
    ): void {
        const seriesProto = SeriesClass.prototype;

        if (!seriesProto.initDataLabels) {
            seriesProto.initDataLabels = initDataLabels;
            seriesProto.initDataLabelsGroup = initDataLabelsGroup;
            seriesProto.alignDataLabel = alignDataLabel;
            seriesProto.drawDataLabels = drawDataLabels;
            seriesProto.justifyDataLabel = justifyDataLabel;
            seriesProto.mergeArrays = mergeArrays;
            seriesProto.setDataLabelStartPos = setDataLabelStartPos;
            seriesProto.hasDataLabels = hasDataLabels;
        }

    }

    /**
     * Create the SVGElement group for dataLabels
     * @private
     */
    function initDataLabelsGroup(this: Series): SVGElement {
        return this.plotGroup(
            'dataLabelsGroup',
            'data-labels',
            this.hasRendered ? 'inherit' : 'hidden', // #5133, #10220
            (this.options.dataLabels as any).zIndex || 6,
            this.chart.dataLabelsGroup
        );
    }

    /**
     * Init the data labels with the correct animation
     * @private
     */
    function initDataLabels(
        this: Series,
        animationConfig: Partial<AnimationOptions>
    ): SVGElement {
        const series = this,
            hasRendered = series.hasRendered || 0;

        // Create a separate group for the data labels to avoid rotation
        const dataLabelsGroup = this.initDataLabelsGroup()
            .attr({ opacity: +hasRendered }); // #3300

        if (!hasRendered && dataLabelsGroup) {
            if (series.visible) { // #2597, #3023, #3024
                dataLabelsGroup.show();
            }
            if (series.options.animation) {
                dataLabelsGroup.animate({ opacity: 1 }, animationConfig);
            } else {
                dataLabelsGroup.attr({ opacity: 1 });
            }
        }

        return dataLabelsGroup;
    }

    /**
     * Draw the data labels
     * @private
     */
    function drawDataLabels(
        this: Series,
        points?: Array<Point>
    ): void {
        points = points || this.points;
        const series = this,
            chart = series.chart,
            seriesOptions = series.options,
            renderer = chart.renderer,
            { backgroundColor, plotBackgroundColor } = chart.options.chart,
            contrastColor = renderer.getContrast(
                (isString(plotBackgroundColor) && plotBackgroundColor) ||
                (isString(backgroundColor) && backgroundColor) ||
                Palette.neutralColor100
            ),
            seriesDlOptions = mergedDataLabelOptions(series);

        let pointOptions: Array<DataLabelOptions>,
            dataLabelsGroup: SVGElement;

        // Resolve the animation
        const { animation, defer } = seriesDlOptions[0],
            animationConfig = defer ?
                getDeferredAnimation(chart, animation, series) :
                { defer: 0, duration: 0 };


        fireEvent(this, 'drawDataLabels');

        if (series.hasDataLabels?.()) {
            dataLabelsGroup = this.initDataLabels(animationConfig);

            // Make the labels for each point
            points.forEach((point): void => {

                const dataLabels = point.dataLabels || [],
                    pointColor = point.color || series.color;

                // Merge in series options for the point.
                // @note dataLabelAttribs (like pointAttribs) would eradicate
                // the need for dlOptions, and simplify the section below.
                pointOptions = splat(
                    mergeArrays(
                        seriesDlOptions,
                        // The dlOptions prop is used in treemaps
                        point.dlOptions || point.options?.dataLabels
                    )
                );

                // Handle each individual data label for this point
                pointOptions.forEach((labelOptions, i): void => {
                    // Options for one datalabel
                    const labelEnabled = (
                            labelOptions.enabled &&
                            (point.visible || point.dataLabelOnHidden) &&
                            // #2282, #4641, #7112, #10049
                            (!point.isNull || point.dataLabelOnNull) &&
                            applyFilter(point, labelOptions)
                        ),
                        {
                            backgroundColor,
                            borderColor,
                            distance,
                            style = {}
                        } = labelOptions,
                        padding: Array<number> = splat(
                            labelOptions.padding || 0
                        );

                    let formatString: string|undefined,
                        labelText: string|undefined,
                        rotation,
                        attr: SVGAttributes = {},
                        dataLabel: SVGElement|undefined =
                            dataLabels[i],
                        isNew = !dataLabel,
                        labelBgColor;

                    if (labelEnabled) {
                        // Create individual options structure that can be
                        // extended without affecting others
                        formatString = pick(
                            (labelOptions as any)[
                                point.formatPrefix + 'Format'
                            ],
                            labelOptions.format
                        );

                        labelText = defined(formatString) ?
                            format(formatString, point, chart) :
                            (
                                (labelOptions as any)[
                                    point.formatPrefix + 'Formatter'
                                ] ||
                                labelOptions.formatter
                            ).call(point, labelOptions);

                        rotation = labelOptions.rotation;

                        if (!chart.styledMode) {
                            // Determine the color
                            style.color = pick(
                                labelOptions.color,
                                style.color,
                                isString(series.color) ? series.color : void 0,
                                Palette.neutralColor100
                            );
                            // Get automated contrast color
                            if (style.color === 'contrast') {
                                if (backgroundColor !== 'none') {
                                    labelBgColor = backgroundColor;
                                }

                                point.contrastColor = renderer.getContrast(
                                    (
                                        labelBgColor !== 'auto' &&
<<<<<<< HEAD
                                        labelBgColor !== 'contrast' &&
                                        labelBgColor
                                    ) ||
                                    (point.color || series.color) as any
=======
                                        isString(labelBgColor) &&
                                        labelBgColor
                                    ) ||
                                    (isString(pointColor) ? pointColor : '')
>>>>>>> f090a057
                                );

                                style.color = (
                                    (
                                        labelBgColor &&
                                        labelBgColor !== 'contrast'
                                    ) || // #20007
                                    (
                                        !defined(distance) &&
                                        labelOptions.inside
                                    ) ||
                                    pInt(distance || 0) < 0 ||
                                    seriesOptions.stacking
                                ) ?
                                    point.contrastColor :
                                    contrastColor;
                            } else {
                                delete point.contrastColor;
                            }
                            if (seriesOptions.cursor) {
                                style.cursor = seriesOptions.cursor;
                            }
                        }

                        attr = {
                            r: labelOptions.borderRadius ?? 3,
                            rotation,
                            padding: padding[0],
                            paddingLeft: padding[3 % padding.length],
                            paddingRight: padding[1 % padding.length],
                            zIndex: 1
                        };

                        if (!chart.styledMode) {
                            attr.fill = backgroundColor === 'auto' ?
                                point.color :
                                (
                                    backgroundColor === 'contrast' &&
                                    isString(style.color)
                                ) ?
                                    new Color(
                                        renderer.getContrast(style.color)
                                    ).setOpacity(0.65).get() :
                                    backgroundColor;
                            attr.stroke = borderColor === 'auto' ?
                                point.color :
                                borderColor;
                            attr['stroke-width'] = labelOptions.borderWidth;
                        }

                        // Remove unused attributes (#947)
                        objectEach(attr, (val, name): void => {
                            if (typeof val === 'undefined') {
                                delete attr[name];
                            }
                        });
                    }

                    // If the point is outside the plot area, or the label
                    // changes properties that we cannot change, destroy it and
                    // build a new one below. #678, #820.
                    if (
                        dataLabel && (
                            !labelEnabled ||
                            !defined(labelText) ||
                            // Changed useHTML value
                            !!(
                                dataLabel.div ||
                                dataLabel.text?.foreignObject
                            ) !== !!labelOptions.useHTML ||
                            (
                                // Change from no rotation to rotation and
                                // vice versa. Don't use defined() because
                                // rotation = 0 means also rotation = undefined
                                (
                                    !dataLabel.rotation ||
                                    !labelOptions.rotation
                                ) &&
                                dataLabel.rotation !== labelOptions.rotation
                            )
                        )
                    ) {
                        dataLabel = void 0;
                        isNew = true;
                    }

                    // Individual labels are disabled if the are explicitly
                    // disabled in the point options, or if they fall outside
                    // the plot area.
                    if (
                        labelEnabled &&
                        defined(labelText) &&
                        labelText !== ''
                    ) {
                        if (!dataLabel) {
                            // Create new label element
                            dataLabel = renderer.label(
                                labelText,
                                0,
                                0,
                                labelOptions.shape,
                                void 0,
                                void 0,
                                labelOptions.useHTML,
                                void 0,
                                'data-label'
                            );

                            dataLabel.addClass(
                                ' highcharts-data-label-color-' +
                                point.colorIndex +
                                ' ' + (labelOptions.className || '') +
                                ( // #3398
                                    labelOptions.useHTML ?
                                        ' highcharts-tracker' :
                                        ''
                                )
                            );
                        } else {
                            // Use old element and just update text
                            attr.text = labelText;
                        }

                        // Store data label options for later access
                        if (dataLabel) {
                            dataLabel.options = labelOptions;
                            dataLabel.attr(attr);

                            if (!chart.styledMode) {
                                // Styles must be applied before add in order to
                                // read text bounding box
                                dataLabel.css(style).shadow(
                                    labelOptions.shadow
                                );
                            } else if (style.width) {
                                // In styled mode with a width property set,
                                // the width should be applied to the
                                // dataLabel. (#20499). These properties affect
                                // layout and must be applied also in styled
                                // mode.
                                dataLabel.css({
                                    width: style.width,
                                    textOverflow: style.textOverflow,
                                    whiteSpace: style.whiteSpace
                                });
                            }

                            fireEvent(
                                dataLabel,
                                'beforeAddingDataLabel',
                                { labelOptions, point }
                            );

                            if (!dataLabel.added) {
                                dataLabel.add(dataLabelsGroup);
                            }

                            // Now the data label is created and placed at 0,0,
                            // so we need to align it
                            series.alignDataLabel(
                                point,
                                dataLabel,
                                labelOptions,
                                void 0,
                                isNew
                            );

                            dataLabel.isActive = true;
                            if (dataLabels[i] && dataLabels[i] !== dataLabel) {
                                dataLabels[i].destroy();
                            }
                            dataLabels[i] = dataLabel;
                        }
                    }
                });


                // Destroy and remove the inactive ones
                let j = dataLabels.length;
                while (j--) {
                    // The item can be undefined if a disabled data label is
                    // succeeded by an enabled one (#19457)
                    if (!dataLabels[j]?.isActive) {
                        dataLabels[j]?.destroy();
                        dataLabels.splice(j, 1);
                    } else {
                        dataLabels[j].isActive = false;
                    }
                }

                // Write back
                point.dataLabel = dataLabels[0];
                point.dataLabels = dataLabels;
            });
        }

        fireEvent(this, 'afterDrawDataLabels');
    }

    /**
     * If data labels fall partly outside the plot area, align them back in, in
     * a way that doesn't hide the point.
     * @private
     */
    function justifyDataLabel(
        this: Series,
        dataLabel: SVGElement,
        options: DataLabelOptions,
        alignAttr: SVGAttributes,
        bBox: BBoxObject,
        alignTo?: BBoxObject,
        isNew?: boolean
    ): (boolean|undefined) {
        const chart = this.chart,
            align = options.align,
            verticalAlign = options.verticalAlign,
            padding = dataLabel.box ? 0 : (dataLabel.padding || 0),
            horizontalAxis = chart.inverted ? this.yAxis : this.xAxis,
            horizontalAxisShift = horizontalAxis ?
                horizontalAxis.left - chart.plotLeft : 0,
            verticalAxis = chart.inverted ? this.xAxis : this.yAxis,
            verticalAxisShift = verticalAxis ?
                verticalAxis.top - chart.plotTop : 0;

        let { x = 0, y = 0 } = options,
            off,
            justified;

        // Off left
        off = (alignAttr.x || 0) + padding + horizontalAxisShift;
        if (off < 0) {
            if (align === 'right' && x >= 0) {
                options.align = 'left';
                options.inside = true;
            } else {
                x -= off;
            }
            justified = true;
        }

        // Off right
        off = (alignAttr.x || 0) + bBox.width - padding + horizontalAxisShift;
        if (off > chart.plotWidth) {
            if (align === 'left' && x <= 0) {
                options.align = 'right';
                options.inside = true;
            } else {
                x += chart.plotWidth - off;
            }
            justified = true;
        }

        // Off top
        off = alignAttr.y + padding + verticalAxisShift;
        if (off < 0) {
            if (verticalAlign === 'bottom' && y >= 0) {
                options.verticalAlign = 'top';
                options.inside = true;
            } else {
                y -= off;
            }
            justified = true;
        }

        // Off bottom
        off = (alignAttr.y || 0) + bBox.height - padding + verticalAxisShift;
        if (off > chart.plotHeight) {
            if (verticalAlign === 'top' && y <= 0) {
                options.verticalAlign = 'bottom';
                options.inside = true;
            } else {
                y += chart.plotHeight - off;
            }
            justified = true;
        }

        if (justified) {
            options.x = x;
            options.y = y;
            dataLabel.placed = !isNew;
            dataLabel.align(options, void 0, alignTo);
        }

        return justified;
    }

    /**
     * Merge two objects that can be arrays. If one of them is an array, the
     * other is merged into each element. If both are arrays, each element is
     * merged by index. If neither are arrays, we use normal merge.
     * @private
     */
    function mergeArrays(
        one: (DataLabelOptions|Array<DataLabelOptions>|undefined),
        two: (DataLabelOptions|Array<DataLabelOptions>|undefined)
    ): (DataLabelOptions|Array<DataLabelOptions>) {
        let res: (DataLabelOptions|Array<DataLabelOptions>) = [],
            i: number;

        if (isArray(one) && !isArray(two)) {
            res = one.map(
                function (el: DataLabelOptions): DataLabelOptions {
                    return merge(el, two);
                }
            );
        } else if (isArray(two) && !isArray(one)) {
            res = two.map(
                function (el: DataLabelOptions): DataLabelOptions {
                    return merge(one, el);
                }
            );
        } else if (!isArray(one) && !isArray(two)) {
            res = merge(one, two);

        } else if (isArray(one) && isArray(two)) {
            i = Math.max(one.length, two.length);
            while (i--) {
                res[i] = merge(one[i], two[i]);
            }
        }
        return res;
    }

    /**
     * Merge plotOptions and series options for dataLabels.
     * @private
     */
    function mergedDataLabelOptions(
        series: Series
    ): Array<DataLabelOptions> {
        const plotOptions = series.chart.options.plotOptions;

        return splat(
            mergeArrays(
                mergeArrays(
                    plotOptions?.series?.dataLabels,
                    plotOptions?.[series.type]?.dataLabels
                ),
                series.options.dataLabels
            )
        );
    }

    /**
     * Set starting position for data label sorting animation.
     * @private
     */
    function setDataLabelStartPos(
        this: Series,
        point: ColumnPoint,
        dataLabel: SVGElement,
        isNew: boolean,
        isInside: boolean,
        alignOptions: AlignObject
    ): void {
        const chart = this.chart,
            inverted = chart.inverted,
            xAxis = this.xAxis,
            reversed = xAxis.reversed,
            labelCenter = (
                (inverted ? dataLabel.height : dataLabel.width) || 0
            ) / 2,
            pointWidth = point.pointWidth,
            halfWidth = pointWidth ? pointWidth / 2 : 0;

        dataLabel.startXPos = inverted ?
            alignOptions.x :
            (reversed ?
                -labelCenter - halfWidth :
                xAxis.width - labelCenter + halfWidth
            );
        dataLabel.startYPos = inverted ?
            (reversed ?
                this.yAxis.height - labelCenter + halfWidth :
                -labelCenter - halfWidth
            ) : alignOptions.y;

        // We need to handle visibility in case of sorting point outside plot
        // area
        if (!isInside) {
            dataLabel
                .attr({ opacity: 1 })
                .animate(
                    { opacity: 0 },
                    void 0,
                    dataLabel.hide
                );

        } else if (dataLabel.visibility === 'hidden') {
            dataLabel.show();
            dataLabel
                .attr({ opacity: 0 })
                .animate({ opacity: 1 });
        }
        // Save start position on first render, but do not change position
        if (!chart.hasRendered) {
            return;
        }
        // Set start position
        if (isNew) {
            dataLabel.attr({ x: dataLabel.startXPos, y: dataLabel.startYPos });
        }

        dataLabel.placed = true;
    }

}

/* *
 *
 *  Default Export
 *
 * */

export default DataLabel;

/* *
 *
 *  API Declarations
 *
 * */

/**
 * Callback JavaScript function to format the data label as a string. Note that
 * if a `format` is defined, the format takes precedence and the formatter is
 * ignored.
 *
 * @callback Highcharts.DataLabelsFormatterCallbackFunction
 *
 * @param {Highcharts.Point} this
 * Data label context to format
 *
 * @param {Highcharts.DataLabelsOptions} options
 * [API options](/highcharts/plotOptions.series.dataLabels) of the data label
 *
 * @return {number|string|null|undefined}
 * Formatted data label text
 */

/**
 * Values for handling data labels that flow outside the plot area.
 *
 * @typedef {"allow"|"justify"} Highcharts.DataLabelsOverflowValue
 */

''; // Keeps doclets above in JS file<|MERGE_RESOLUTION|>--- conflicted
+++ resolved
@@ -664,17 +664,11 @@
                                 point.contrastColor = renderer.getContrast(
                                     (
                                         labelBgColor !== 'auto' &&
-<<<<<<< HEAD
                                         labelBgColor !== 'contrast' &&
+                                        isString(labelBgColor) &&
                                         labelBgColor
                                     ) ||
                                     (point.color || series.color) as any
-=======
-                                        isString(labelBgColor) &&
-                                        labelBgColor
-                                    ) ||
-                                    (isString(pointColor) ? pointColor : '')
->>>>>>> f090a057
                                 );
 
                                 style.color = (
