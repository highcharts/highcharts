/* *
 *
 *  (c) 2010-2020 Torstein Honsi
 *
 *  Extension to the Series object in 3D charts.
 *
 *  License: www.highcharts.com/license
 *
 *  !!!!!!! SOURCE GETS TRANSPILED BY TYPESCRIPT. EDIT TS FILE ONLY. !!!!!!!
 *
 * */

'use strict';

/* *
 *
 *  Imports
 *
 * */

import type Point from './Point';
import type Position3DObject from '../Renderer/Position3DObject';
import type ZAxis from '../Axis/ZAxis';
import LineSeries from '../../Series/Line/LineSeries.js';
import Math3D from '../../Extensions/Math3D.js';
const { perspective } = Math3D;
import U from '../Utilities.js';
const {
    addEvent,
    extend,
    merge,
<<<<<<< HEAD
    pick,
    isNumber
=======
    pick
>>>>>>> c6c25749
} = U;

/* *
 *
 *  Declarations
 *
 * */

declare module './PointLike' {
    interface PointLike {
        plotZ?: number;
        z?: number;
    }
}

declare module './SeriesLike' {
    interface SeriesLike {
        zAxis?: ZAxis;
        zPadding?: number;
        rawPointsX?: Array<number>;
        /** @requires Core/Series/Series3D */
        translate3dPoints(): void;
    }
}

/* *
 *
 *  Class
 *
 * */

class Series3D extends LineSeries {

    /* *
     *
     *  Static Properties
     *
     * */

    public static defaultOptions = merge(LineSeries.defaultOptions);

    /* *
     *
     *  Functions
     *
     * */

    /* eslint-disable valid-jsdoc */

    public translate(): void {
        super.translate.apply(this, arguments);
        if (this.chart.is3d()) {
            this.translate3dPoints();
        }
    }

    /**
     * Translate the plotX, plotY properties and add plotZ.
     * @private
     */
    public translate3dPoints(): void {
        var series = this,
<<<<<<< HEAD
            seriesOptions = series.options,
=======
>>>>>>> c6c25749
            chart = series.chart,
            zAxis: ZAxis = pick(series.zAxis, (chart.options.zAxis as any)[0]),
            rawPoints = [] as Array<Position3DObject>,
            rawPoint: Point,
            projectedPoints: Array<Position3DObject>,
            projectedPoint: Position3DObject,
            zValue: (number|null|undefined),
<<<<<<< HEAD
            i: number,
            stack = seriesOptions.stacking ?
                (isNumber(seriesOptions.stack) ? seriesOptions.stack : 0) :
                series.index || 0, // #4743
            rawPointsX = [] as Array<number>;
    
        series.zPadding = stack *
            (seriesOptions.depth || 0 + (seriesOptions.groupZPadding || 1));
=======
            i: number;
>>>>>>> c6c25749

        for (i = 0; i < series.data.length; i++) {
            rawPoint = series.data[i];

            if (zAxis && zAxis.translate) {
                zValue = zAxis.logarithmic && zAxis.val2lin ?
                    zAxis.val2lin(rawPoint.z as any) :
                    rawPoint.z; // #4562
                rawPoint.plotZ = zAxis.translate(zValue as any);
                rawPoint.isInside = rawPoint.isInside ?
                    ((zValue as any) >= (zAxis.min as any) &&
                    (zValue as any) <= (zAxis.max as any)) :
                    false;
            } else {
<<<<<<< HEAD
                rawPoint.plotZ = series.zPadding;
=======
                rawPoint.plotZ = 0;
>>>>>>> c6c25749
            }

            rawPoint.axisXpos = rawPoint.plotX;
            rawPoint.axisYpos = rawPoint.plotY;
            rawPoint.axisZpos = rawPoint.plotZ;

<<<<<<< HEAD
            rawPointsX.push(rawPoint.plotX || 0);

=======
>>>>>>> c6c25749
            rawPoints.push({
                x: rawPoint.plotX as any,
                y: rawPoint.plotY as any,
                z: rawPoint.plotZ as any
            });
        }

        projectedPoints = perspective(rawPoints, chart, true);

        for (i = 0; i < series.data.length; i++) {
            rawPoint = series.data[i];
            projectedPoint = projectedPoints[i];

            rawPoint.plotX = projectedPoint.x;
            rawPoint.plotY = projectedPoint.y;
            rawPoint.plotZ = projectedPoint.z;
<<<<<<< HEAD

        }
        series.rawPointsX = rawPointsX;
=======
        }
>>>>>>> c6c25749
    }

    /* eslint-enable valid-jsdoc */
}

/* *
 *
 *  Compatibility
 *
 * */
<<<<<<< HEAD

/* eslint-disable no-invalid-this */

=======

/* eslint-disable no-invalid-this */

>>>>>>> c6c25749
addEvent(LineSeries, 'afterTranslate', function (): void {
    if (this.chart.is3d()) {
        this.translate3dPoints();
    }
});

/* eslint-enable no-invalid-this */

extend(LineSeries.prototype, {
    translate3dPoints: Series3D.prototype.translate3dPoints
});

/* *
 *
 *  Default Export
 *
 * */

export default Series3D;<|MERGE_RESOLUTION|>--- conflicted
+++ resolved
@@ -29,12 +29,8 @@
     addEvent,
     extend,
     merge,
-<<<<<<< HEAD
     pick,
     isNumber
-=======
-    pick
->>>>>>> c6c25749
 } = U;
 
 /* *
@@ -97,10 +93,7 @@
      */
     public translate3dPoints(): void {
         var series = this,
-<<<<<<< HEAD
             seriesOptions = series.options,
-=======
->>>>>>> c6c25749
             chart = series.chart,
             zAxis: ZAxis = pick(series.zAxis, (chart.options.zAxis as any)[0]),
             rawPoints = [] as Array<Position3DObject>,
@@ -108,18 +101,15 @@
             projectedPoints: Array<Position3DObject>,
             projectedPoint: Position3DObject,
             zValue: (number|null|undefined),
-<<<<<<< HEAD
             i: number,
             stack = seriesOptions.stacking ?
                 (isNumber(seriesOptions.stack) ? seriesOptions.stack : 0) :
                 series.index || 0, // #4743
             rawPointsX = [] as Array<number>;
-    
+
         series.zPadding = stack *
             (seriesOptions.depth || 0 + (seriesOptions.groupZPadding || 1));
-=======
-            i: number;
->>>>>>> c6c25749
+
 
         for (i = 0; i < series.data.length; i++) {
             rawPoint = series.data[i];
@@ -134,22 +124,15 @@
                     (zValue as any) <= (zAxis.max as any)) :
                     false;
             } else {
-<<<<<<< HEAD
                 rawPoint.plotZ = series.zPadding;
-=======
-                rawPoint.plotZ = 0;
->>>>>>> c6c25749
             }
 
             rawPoint.axisXpos = rawPoint.plotX;
             rawPoint.axisYpos = rawPoint.plotY;
             rawPoint.axisZpos = rawPoint.plotZ;
 
-<<<<<<< HEAD
             rawPointsX.push(rawPoint.plotX || 0);
 
-=======
->>>>>>> c6c25749
             rawPoints.push({
                 x: rawPoint.plotX as any,
                 y: rawPoint.plotY as any,
@@ -166,13 +149,10 @@
             rawPoint.plotX = projectedPoint.x;
             rawPoint.plotY = projectedPoint.y;
             rawPoint.plotZ = projectedPoint.z;
-<<<<<<< HEAD
 
         }
         series.rawPointsX = rawPointsX;
-=======
-        }
->>>>>>> c6c25749
+
     }
 
     /* eslint-enable valid-jsdoc */
@@ -183,15 +163,10 @@
  *  Compatibility
  *
  * */
-<<<<<<< HEAD
+
 
 /* eslint-disable no-invalid-this */
 
-=======
-
-/* eslint-disable no-invalid-this */
-
->>>>>>> c6c25749
 addEvent(LineSeries, 'afterTranslate', function (): void {
     if (this.chart.is3d()) {
         this.translate3dPoints();
