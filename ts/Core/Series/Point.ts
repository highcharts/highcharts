/* *
 *
 *  (c) 2010-2024 Torstein Honsi
 *
 *  License: www.highcharts.com/license
 *
 *  !!!!!!! SOURCE GETS TRANSPILED BY TYPESCRIPT. EDIT TS FILE ONLY. !!!!!!!
 *
 * */

'use strict';

/* *
 *
 *  Imports
 *
 * */

import type AnimationOptions from '../Animation/AnimationOptions';
import type ColorType from '../Color/ColorType';
import type { EventCallback } from '../Callback';
import type PointLike from './PointLike';
import type {
    PointEventsOptions,
    PointMarkerOptions,
    PointOptions,
    PointShortOptions
} from './PointOptions';
import type { PointTypeOptions } from './PointType';
import type Series from './Series';
import type { StatesOptionsKey } from './StatesOptions';
import type SVGAttributes from '../Renderer/SVG/SVGAttributes';
import type SVGElement from '../Renderer/SVG/SVGElement';
import type SVGLabel from '../Renderer/SVG/SVGLabel';
import type SVGPath from '../Renderer/SVG/SVGPath';
import type { SymbolKey } from '../Renderer/SVG/SymbolType';

import AST from '../Renderer/HTML/AST.js';
import A from '../Animation/AnimationUtilities.js';
const { animObject } = A;
import D from '../Defaults.js';
const { defaultOptions } = D;
import F from '../Templating.js';
const { format } = F;
import U from '../Utilities.js';
const {
    addEvent,
    crisp,
    erase,
    extend,
    fireEvent,
    getNestedProperty,
    isArray,
    isFunction,
    isNumber,
    isObject,
    merge,
    pick,
    syncTimeout,
    removeEvent,
    uniqueKey
} = U;

/* *
 *
 *  Declarations
 *
 * */

declare module './PointLike' {
    interface PointLike {
        className?: string;
        events?: PointEventsOptions;
        importedUserEvent?: Function;
        selected?: boolean;
        selectedStaging?: boolean;
        state?: string;
        haloPath(size: number): SVGPath;
        importEvents(): void;
        onMouseOut(): void;
        onMouseOver(e?: PointerEvent): void;
        select(selected?: boolean | null, accumulate?: boolean): void;
        setState(
            state?: (StatesOptionsKey|''),
            move?: boolean
        ): void;
    }
}

/* eslint-disable no-invalid-this, valid-jsdoc */

/* *
 *
 *  Class
 *
 * */

/**
 * The Point object. The point objects are generated from the `series.data`
 * configuration objects or raw numbers. They can be accessed from the
 * `Series.points` array. Other ways to instantiate points are through {@link
 * Highcharts.Series#addPoint} or {@link Highcharts.Series#setData}.
 *
 * @class
 * @name Highcharts.Point
 */
class Point {

    /* *
     *
     *  Properties
     *
     * */

    public category!: (number|string);
    public color?: ColorType;
    public colorIndex?: number;
    public dataLabels?: Array<SVGElement|SVGLabel>;
    public destroyed?: boolean;
    public formatPrefix: string = 'point';
    public graphic?: SVGElement;
    public graphics?: Array<SVGElement|undefined>;
    public hiddenInDataClass?: boolean;
    public id!: string;
    public isNew?: boolean;
    public isNull?: boolean;
    public marker?: PointMarkerOptions;
    public name!: string;
    public nonZonedColor?: ColorType;
    public options!: PointOptions;
    public percentage?: number;
    public selected?: boolean;
    public series!: Series;
    public shapeArgs?: SVGAttributes;
    public shapeType?: string;
    public startXPos?: number;
    public state?: StatesOptionsKey;
    public total?: number;
    public visible: boolean = true;
    public x!: number;
    public y?: (number|null);

    /**
     * For categorized axes this property holds the category name for the
     * point. For other axes it holds the X value.
     *
     * @name Highcharts.Point#category
     * @type {number|string}
     */

    /**
     * The name of the point. The name can be given as the first position of the
     * point configuration array, or as a `name` property in the configuration:
     *
     * @example
     * // Array config
     * data: [
     *     ['John', 1],
     *     ['Jane', 2]
     * ]
     *
     * // Object config
     * data: [{
     *        name: 'John',
     *        y: 1
     * }, {
     *     name: 'Jane',
     *     y: 2
     * }]
     *
     * @name Highcharts.Point#name
     * @type {string}
     */

    /**
     * The point's options as applied in the initial configuration, or
     * extended through `Point.update`.
     *
     * In TypeScript you have to extend `PointOptionsObject` via an
     * additional interface to allow custom data options:
     *
     * ```
     * declare interface PointOptionsObject {
     *     customProperty: string;
     * }
     * ```
     *
     * @name Highcharts.Point#options
     * @type {Highcharts.PointOptionsObject}
     */

    /**
     * The percentage for points in a stacked series, pies or gauges.
     *
     * @name Highcharts.Point#percentage
     * @type {number|undefined}
     */

    /**
     * The series object associated with the point.
     *
     * @name Highcharts.Point#series
     * @type {Highcharts.Series}
     */

    /**
     * The attributes of the rendered SVG shape like in `column` or `pie`
     * series.
     *
     * @readonly
     * @name Highcharts.Point#shapeArgs
     * @type {Readonly<Highcharts.SVGAttributes>|undefined}
     */

    /**
     * The total of values in either a stack for stacked series, or a pie in a
     * pie series.
     *
     * @name Highcharts.Point#total
     * @type {number|undefined}
     */

    /**
     * For certain series types, like pie charts, where individual points can
     * be shown or hidden.
     *
     * @name Highcharts.Point#visible
     * @type {boolean}
     * @default true
     */

    /* *
     *
     *  Functions
     *
     * */

    /**
     * Animate SVG elements associated with the point.
     *
     * @private
     * @function Highcharts.Point#animateBeforeDestroy
     */
    public animateBeforeDestroy(): void {
        const point = this,
            animateParams = { x: point.startXPos, opacity: 0 },
            graphicalProps = point.getGraphicalProps();

        graphicalProps.singular.forEach(function (prop: string): void {
            const isDataLabel = prop === 'dataLabel';

            (point as any)[prop] = (point as any)[prop].animate(
                isDataLabel ? {
                    x: (point as any)[prop].startXPos,
                    y: (point as any)[prop].startYPos,
                    opacity: 0
                } : animateParams
            );
        });

        graphicalProps.plural.forEach(function (plural: any): void {
            (point as any)[plural].forEach(function (item: any): void {
                if (item.element) {
                    item.animate(extend<SVGAttributes>(
                        { x: point.startXPos },
                        (item.startYPos ? {
                            x: item.startXPos,
                            y: item.startYPos
                        } : {})
                    ));
                }
            });
        });
    }

    /**
     * Apply the options containing the x and y data and possible some extra
     * properties. Called on point init or from point.update.
     *
     * @private
     * @function Highcharts.Point#applyOptions
     *
     * @param {Highcharts.PointOptionsType} options
     *        The point options as defined in series.data.
     *
     * @param {number} [x]
     *        Optionally, the x value.
     *
     * @return {Highcharts.Point}
     *         The Point instance.
     */
    public applyOptions(
        options: (PointOptions|PointShortOptions),
        x?: number
    ): Point {
        const point = this,
            series = point.series,
            pointValKey = series.options.pointValKey || series.pointValKey;

        options = Point.prototype.optionsToObject.call(this, options);

        // Copy options directly to point
        extend(point, options as any);

        point.options = point.options ?
            extend(point.options, options as any) :
            options;

        // Since options are copied into the Point instance, some accidental
        // options must be shielded (#5681)
        if ((options as any).group) {
            delete (point as any).group;
        }
        if (options.dataLabels) {
            delete point.dataLabels;
        }

        /**
         * The y value of the point.
         * @name Highcharts.Point#y
         * @type {number|undefined}
         */
        // For higher dimension series types. For instance, for ranges, point.y
        // is mapped to point.low.
        if (pointValKey) {
            point.y = Point.prototype.getNestedProperty.call(
                point,
                pointValKey
            ) as (number|null|undefined);
        }

        // The point is initially selected by options (#5777)
        if (point.selected) {
            point.state = 'select';
        }

        /**
         * The x value of the point.
         * @name Highcharts.Point#x
         * @type {number}
         */
        // If no x is set by now, get auto incremented value. All points must
        // have an x value, however the y value can be null to create a gap in
        // the series
        if (
            'name' in point &&
            typeof x === 'undefined' &&
            series.xAxis &&
            series.xAxis.hasNames
        ) {
            point.x = series.xAxis.nameToX(point);
        }
        if (typeof point.x === 'undefined' && series) {
<<<<<<< HEAD
            if (typeof x === 'undefined') {
                point.x = series.autoIncrement();
            } else {
                point.x = x;
            }

=======
            point.x = x ?? series.autoIncrement();
>>>>>>> 4930754b
        } else if (isNumber(options.x) && series.options.relativeXValue) {
            point.x = series.autoIncrement(options.x);

        // If x is a string, try to parse it to a datetime
        } else if (typeof point.x === 'string') {
            x ??= series.chart.time.parse(point.x);
            if (isNumber(x)) {
                point.x = x;
            }
        }

        point.isNull = this.isValid && !this.isValid();

        point.formatPrefix = point.isNull ? 'null' : 'point'; // #9233, #10874

        return point;
    }

    /**
     * Destroy a point to clear memory. Its reference still stays in
     * `series.data`.
     *
     * @private
     * @function Highcharts.Point#destroy
     */
    public destroy(): void {
        if (!this.destroyed) {
            const point = this,
                series = point.series,
                chart = series.chart,
                dataSorting = series.options.dataSorting,
                hoverPoints = chart.hoverPoints,
                globalAnimation = point.series.chart.renderer.globalAnimation,
                animation = animObject(globalAnimation);

            /**
             * Allow to call after animation.
             * @private
             */
            const destroyPoint = (): void => {
                // Remove all events and elements
                if (
                    point.graphic ||
                    point.graphics ||
                    point.dataLabel ||
                    point.dataLabels
                ) {
                    removeEvent(point);
                    point.destroyElements();
                }

                for (const prop in point) { // eslint-disable-line guard-for-in
                    delete point[prop];
                }
            };

            if (point.legendItem) {
                // Pies have legend items
                chart.legend.destroyItem(point);
            }

            if (hoverPoints) {
                point.setState();
                erase(hoverPoints, point);
                if (!hoverPoints.length) {
                    chart.hoverPoints = null as any;
                }

            }
            if (point === chart.hoverPoint) {
                point.onMouseOut();
            }

            // Remove properties after animation
            if (!dataSorting || !dataSorting.enabled) {
                destroyPoint();

            } else {
                this.animateBeforeDestroy();
                syncTimeout(destroyPoint, animation.duration);
            }

            chart.pointCount--;
        }

        this.destroyed = true;
    }

    /**
     * Destroy SVG elements associated with the point.
     *
     * @private
     * @function Highcharts.Point#destroyElements
     * @param {Highcharts.Dictionary<number>} [kinds]
     */
    public destroyElements(kinds?: Record<string, number>): void {
        const point = this,
            props = point.getGraphicalProps(kinds);

        props.singular.forEach(function (prop: string): void {
            (point as any)[prop] = (point as any)[prop].destroy();
        });

        props.plural.forEach(function (plural: any): void {
            (point as any)[plural].forEach(function (item: any): void {
                if (item && item.element) {
                    item.destroy();
                }
            });

            delete (point as any)[plural];
        });
    }

    /**
     * Fire an event on the Point object.
     *
     * @private
     * @function Highcharts.Point#firePointEvent
     *
     * @param {string} eventType
     *        Type of the event.
     *
     * @param {Highcharts.Dictionary<any>|Event} [eventArgs]
     *        Additional event arguments.
     *
     * @param {Highcharts.EventCallbackFunction<Highcharts.Point>|Function} [defaultFunction]
     *        Default event handler.
     *
     * @emits Highcharts.Point#event:*
     */
    public firePointEvent<T extends AnyRecord|Event>(
        eventType: string,
        eventArgs?: T,
        defaultFunction?: (
            EventCallback<Point, T>|Function
        )
    ): void {
        const point = this,
            series = this.series,
            seriesOptions = series.options;

        // Load event handlers on demand to save time on mouseover/out
        point.manageEvent(eventType);

        // Add default handler if in selection mode
        if (eventType === 'click' && seriesOptions.allowPointSelect) {
            defaultFunction = function (event: MouseEvent): void {
                // Control key is for Windows, meta (= Cmd key) for Mac, Shift
                // for Opera.
                if (!point.destroyed && point.select) { // #2911, #19075
                    point.select(
                        null as any,
                        event.ctrlKey || event.metaKey || event.shiftKey
                    );
                }
            };
        }

        fireEvent(point, eventType, eventArgs, defaultFunction);
    }

    /**
     * Get the CSS class names for individual points. Used internally where the
     * returned value is set on every point.
     *
     * @function Highcharts.Point#getClassName
     *
     * @return {string}
     *         The class names.
     */
    public getClassName(): string {
        const point = this;
        return 'highcharts-point' +
            (point.selected ? ' highcharts-point-select' : '') +
            (point.negative ? ' highcharts-negative' : '') +
            (point.isNull ? ' highcharts-null-point' : '') +
            (typeof point.colorIndex !== 'undefined' ?
                ' highcharts-color-' + point.colorIndex : '') +
            (point.options.className ? ' ' + point.options.className : '') +
            (point.zone && point.zone.className ? ' ' +
                point.zone.className.replace('highcharts-negative', '') : '');
    }

    /**
     * Get props of all existing graphical point elements.
     *
     * @private
     * @function Highcharts.Point#getGraphicalProps
     */
    public getGraphicalProps(kinds?: Record<string, number>): Point.GraphicalProps {
        const point = this,
            props = [],
            graphicalProps: Point.GraphicalProps =
                { singular: [], plural: [] };
        let prop,
            i;

        kinds = kinds || { graphic: 1, dataLabel: 1 };

        if (kinds.graphic) {
            props.push(
                'graphic',
                'connector' // Used by dumbbell
            );
        }
        if (kinds.dataLabel) {
            props.push(
                'dataLabel',
                'dataLabelPath',
                'dataLabelUpper'
            );
        }

        i = props.length;
        while (i--) {
            prop = props[i];
            if ((point as any)[prop]) {
                graphicalProps.singular.push(prop);
            }
        }

        [
            'graphic',
            'dataLabel'
        ].forEach(function (prop: string): void {
            const plural = prop + 's';
            if ((kinds as any)[prop] && (point as any)[plural]) {
                graphicalProps.plural.push(plural);
            }
        });

        return graphicalProps;
    }

    /**
     * Return the configuration hash needed for the data label and tooltip
     * formatters.
     *
     * @function Highcharts.Point#getLabelConfig
     *
     * @return {Highcharts.PointLabelObject}
     *         Abstract object used in formatters and formats.
     */
    public getLabelConfig(): Point.PointLabelObject {
        return {
            x: this.category,
            y: this.y,
            color: this.color,
            colorIndex: this.colorIndex,
            key: this.name || this.category,
            series: this.series,
            point: this as any,
            percentage: this.percentage,
            total: this.total || (this as any).stackTotal
        };
    }

    /**
     * Returns the value of the point property for a given value.
     * @private
     */
    public getNestedProperty(key?: string): unknown {
        if (!key) {
            return;
        }
        if (key.indexOf('custom.') === 0) {
            return getNestedProperty(key, this.options);
        }
        return (this as any)[key];
    }

    /**
     * In a series with `zones`, return the zone that the point belongs to.
     *
     * @function Highcharts.Point#getZone
     *
     * @return {Highcharts.SeriesZonesOptionsObject}
     *         The zone item.
     */
    public getZone(): Series.ZoneObject {
        const series = this.series,
            zones = series.zones,
            zoneAxis = series.zoneAxis || 'y';
        let zone,
            i = 0;

        zone = zones[i];
        while ((this as any)[zoneAxis] >= (zone.value as any)) {
            zone = zones[++i];
        }

        // For resetting or reusing the point (#8100)
        if (!this.nonZonedColor) {
            this.nonZonedColor = this.color;
        }

        if (zone && zone.color && !this.options.color) {
            this.color = zone.color;
        } else {
            this.color = this.nonZonedColor;
        }

        return zone;
    }

    /**
     * Utility to check if point has new shape type. Used in column series and
     * all others that are based on column series.
     * @private
     */
    public hasNewShapeType(): boolean|undefined {
        const point = this;
        const oldShapeType = point.graphic &&
            (point.graphic.symbolName || point.graphic.element.nodeName);
        return oldShapeType !== this.shapeType;
    }

    /**
     * Initialize the point. Called internally based on the `series.data`
     * option.
     *
     * @function Highcharts.Point#init
     *
     * @param {Highcharts.Series} series
     *        The series object containing this point.
     *
     * @param {Highcharts.PointOptionsType} options
     *        The data in either number, array or object format.
     *
     * @param {number} [x]
     *        Optionally, the X value of the point.
     *
     * @return {Highcharts.Point}
     *         The Point instance.
     *
     * @emits Highcharts.Point#event:afterInit
     */
    public constructor(
        series: Series,
        options: (PointOptions|PointShortOptions),
        x?: number
    ) {
        this.series = series;

        this.applyOptions(options, x);

        // Add a unique ID to the point if none is assigned
        this.id ??= uniqueKey();

        this.resolveColor();

        series.chart.pointCount++;

        fireEvent(this, 'afterInit');

    }

    /**
     * Determine if point is valid.
     * @private
     * @function Highcharts.Point#isValid
     */
    public isValid(): boolean {
        return (
            (
                isNumber(this.x) ||
                (this.x as number | Date) instanceof Date
            ) &&
            isNumber(this.y)
        );
    }

    /**
     * Transform number or array configs into objects. Also called for object
     * configs. Used internally to unify the different configuration formats for
     * points. For example, a simple number `10` in a line series will be
     * transformed to `{ y: 10 }`, and an array config like `[1, 10]` in a
     * scatter series will be transformed to `{ x: 1, y: 10 }`.
     *
     * @function Highcharts.Point#optionsToObject
     *
     * @param {Highcharts.PointOptionsType} options
     * Series data options.
     *
     * @return {Highcharts.Dictionary<*>}
     * Transformed point options.
     */
    public optionsToObject(
        options: (PointOptions|PointShortOptions)
    ): this['options'] {
        const series = this.series,
            keys = series.options.keys,
            pointArrayMap = keys || series.pointArrayMap || ['y'],
            valueCount = pointArrayMap.length;
        let ret = {} as AnyRecord,
            firstItemType,
            i = 0,
            j = 0;

        if (isNumber(options) || options === null) {
            ret[pointArrayMap[0]] = options;

        } else if (isArray(options)) {
            // With leading x value
            if (!keys && options.length > valueCount) {
                firstItemType = typeof options[0];
                if (firstItemType === 'string') {
                    if (series.xAxis?.dateTime) {
                        ret.x = series.chart.time.parse(options[0]);
                    } else {
                        ret.name = options[0];
                    }
                } else if (firstItemType === 'number') {
                    ret.x = options[0];
                }
                i++;
            }
            while (j < valueCount) {
                // Skip undefined positions for keys
                if (!keys || typeof options[i] !== 'undefined') {
                    if (pointArrayMap[j].indexOf('.') > 0) {
                        // Handle nested keys, e.g. ['color.pattern.image']
                        // Avoid function call unless necessary.
                        Point.prototype.setNestedProperty(
                            ret, options[i], pointArrayMap[j]
                        );
                    } else {
                        ret[pointArrayMap[j]] = options[i];
                    }
                }
                i++;
                j++;
            }
        } else if (typeof options === 'object') {
            ret = options;

            // This is the fastest way to detect if there are individual point
            // dataLabels that need to be considered in drawDataLabels. These
            // can only occur in object configs.
            if (options.dataLabels) {
                // Override the prototype function to always return true,
                // regardless of whether data labels are enabled series-wide
                series.hasDataLabels = (): boolean => true;
            }

            // Same approach as above for markers
            if (options.marker) {
                series._hasPointMarkers = true;
            }
        }
        return ret;
    }

    /**
     * Get the pixel position of the point relative to the plot area.
     * @function Highcharts.Point#pos
     *
     * @sample highcharts/point/position
     *         Get point's position in pixels.
     *
     * @param {boolean} chartCoordinates
     * If true, the returned position is relative to the full chart area.
     * If false, it is relative to the plot area determined by the axes.
     *
     * @param {number|undefined} plotY
     * A custom plot y position to be computed. Used internally for some
     * series types that have multiple `y` positions, like area range (low
     * and high values).
     *
     * @return {Array<number>|undefined}
     * Coordinates of the point if the point exists.
     */
    public pos(
        chartCoordinates?: boolean,
        plotY: number|undefined = this.plotY
    ): [number, number]|undefined {

        if (!this.destroyed) {
            const { plotX, series } = this,
                { chart, xAxis, yAxis } = series;

            let posX = 0,
                posY = 0;

            if (isNumber(plotX) && isNumber(plotY)) {
                if (chartCoordinates) {
                    posX = xAxis ? xAxis.pos : chart.plotLeft;
                    posY = yAxis ? yAxis.pos : chart.plotTop;
                }
                return chart.inverted && xAxis && yAxis ?
                    [yAxis.len - plotY + posY, xAxis.len - plotX + posX] :
                    [plotX + posX, plotY + posY];
            }
        }

    }

    /**
     * @private
     * @function Highcharts.Point#resolveColor
     */
    public resolveColor(): void {
        const series = this.series,
            optionsChart = series.chart.options.chart,
            styledMode = series.chart.styledMode;

        let color,
            colors,
            colorCount = optionsChart.colorCount,
            colorIndex: number;

        // Remove points nonZonedColor for later recalculation
        delete (this as any).nonZonedColor;

        if (series.options.colorByPoint) {
            if (!styledMode) {
                colors = series.options.colors || series.chart.options.colors;
                color = (colors as any)[series.colorCounter];
                colorCount = (colors as any).length;
            }
            colorIndex = series.colorCounter;
            series.colorCounter++;
            // Loop back to zero
            if (series.colorCounter === colorCount) {
                series.colorCounter = 0;
            }
        } else {
            if (!styledMode) {
                color = series.color;
            }
            colorIndex = series.colorIndex as any;
        }

        /**
         * The point's current color index, used in styled mode instead of
         * `color`. The color index is inserted in class names used for styling.
         *
         * @name Highcharts.Point#colorIndex
         * @type {number|undefined}
         */
        this.colorIndex = pick(this.options.colorIndex, colorIndex);

        /**
         * The point's current color.
         *
         * @name Highcharts.Point#color
         * @type {Highcharts.ColorString|Highcharts.GradientColorObject|Highcharts.PatternObject|undefined}
         */
        this.color = pick(this.options.color, color);
    }

    /**
     * Set a value in an object, on the property defined by key. The key
     * supports nested properties using dot notation. The function modifies the
     * input object and does not make a copy.
     *
     * @function Highcharts.Point#setNestedProperty<T>
     *
     * @param {T} object
     *        The object to set the value on.
     *
     * @param {*} value
     *        The value to set.
     *
     * @param {string} key
     *        Key to the property to set.
     *
     * @return {T}
     *         The modified object.
     */
    public setNestedProperty<T>(
        object: T,
        value: any,
        key: string
    ): T {
        const nestedKeys = key.split('.');

        nestedKeys.reduce(function (
            result: any,
            key: string,
            i: number,
            arr: Array<string>
        ): T {
            const isLastKey = arr.length - 1 === i;

            result[key] = (
                isLastKey ?
                    value :
                    isObject(result[key], true) ?
                        result[key] :
                        {}
            );
            return result[key];
        }, object);
        return object;
    }

    public shouldDraw(): boolean {

        return !this.isNull;
    }
    /**
     * Extendable method for formatting each point's tooltip line.
     *
     * @function Highcharts.Point#tooltipFormatter
     *
     * @param {string} pointFormat
     *        The point format.
     *
     * @return {string}
     *         A string to be concatenated in to the common tooltip text.
     */
    public tooltipFormatter(pointFormat: string): string {

        // Insert options for valueDecimals, valuePrefix, and valueSuffix
        const series = this.series,
            seriesTooltipOptions = series.tooltipOptions,
            valueDecimals = pick(seriesTooltipOptions.valueDecimals, ''),
            valuePrefix = seriesTooltipOptions.valuePrefix || '',
            valueSuffix = seriesTooltipOptions.valueSuffix || '';


        // Replace default point style with class name
        if (series.chart.styledMode) {
            pointFormat =
                (series.chart.tooltip as any).styledModeFormat(pointFormat);
        }

        // Loop over the point array map and replace unformatted values with
        // sprintf formatting markup
        (series.pointArrayMap || ['y']).forEach(function (key: string): void {
            key = '{point.' + key; // Without the closing bracket
            if (valuePrefix || valueSuffix) {

                pointFormat = pointFormat.replace(
                    RegExp(key + '}', 'g'),
                    valuePrefix + key + '}' + valueSuffix
                );
            }
            pointFormat = pointFormat.replace(
                RegExp(key + '}', 'g'),
                key + ':,.' + valueDecimals + 'f}'
            );
        });

        return format(pointFormat, {
            point: this,
            series: this.series
        }, series.chart);
    }

    /**
     * Update point with new options (typically x/y data) and optionally redraw
     * the series.
     *
     * @sample highcharts/members/point-update-column/
     *         Update column value
     * @sample highcharts/members/point-update-pie/
     *         Update pie slice
     * @sample maps/members/point-update/
     *         Update map area value in Highmaps
     *
     * @function Highcharts.Point#update
     *
     * @param {Highcharts.PointOptionsType} options
     *        The point options. Point options are handled as described under
     *        the `series.type.data` item for each series type. For example
     *        for a line series, if options is a single number, the point will
     *        be given that number as the marin y value. If it is an array, it
     *        will be interpreted as x and y values respectively. If it is an
     *        object, advanced options are applied.
     *
     * @param {boolean} [redraw=true]
     *        Whether to redraw the chart after the point is updated. If doing
     *        more operations on the chart, it is best practice to set
     *        `redraw` to false and call `chart.redraw()` after.
     *
     * @param {boolean|Partial<Highcharts.AnimationOptionsObject>} [animation=true]
     *        Whether to apply animation, and optionally animation
     *        configuration.
     *
     * @emits Highcharts.Point#event:update
     */
    public update(
        options: (PointOptions|PointShortOptions),
        redraw?: boolean,
        animation?: (boolean|Partial<AnimationOptions>),
        runEvent?: boolean
    ): void {
        const point = this,
            series = point.series,
            graphic = point.graphic,
            chart = series.chart,
            seriesOptions = series.options;
        let i: number;
        redraw = pick(redraw, true);

        /**
         * @private
         */
        function update(): void {

            point.applyOptions(options);

            // Update visuals, #4146
            // Handle mock graphic elements for a11y, #12718
            const hasMockGraphic = graphic && point.hasMockGraphic;
            const shouldDestroyGraphic = point.y === null ?
                !hasMockGraphic :
                hasMockGraphic;
            if (graphic && shouldDestroyGraphic) {
                point.graphic = graphic.destroy();
                delete point.hasMockGraphic;
            }

            if (isObject(options, true)) {
                // Destroy so we can get new elements
                if (graphic && graphic.element) {
                    // "null" is also a valid symbol
                    if (
                        options &&
                        (options as any).marker &&
                        typeof (options as any).marker.symbol !== 'undefined'
                    ) {
                        point.graphic = graphic.destroy();
                    }
                }
                if (options?.dataLabels && point.dataLabel) {
                    point.dataLabel = point.dataLabel.destroy(); // #2468
                }
            }

            // Record changes in the parallel arrays
            i = point.index as any;
            series.updateParallelArrays(point, i);

            // Record the options to options.data. If the old or the new config
            // is an object, use point options, otherwise use raw options
            // (#4701, #4916).
            (seriesOptions.data as any)[i] = (
                isObject((seriesOptions.data as any)[i], true) ||
                    isObject(options, true)
            ) ?
                point.options :
                pick(options, (seriesOptions.data as any)[i]);

            // Redraw
            series.isDirty = series.isDirtyData = true;
            if (!series.fixedBox && series.hasCartesianSeries) { // #1906, #2320
                chart.isDirtyBox = true;
            }

            if (seriesOptions.legendType === 'point') { // #1831, #1885
                chart.isDirtyLegend = true;
            }
            if (redraw) {
                chart.redraw(animation);
            }
        }

        // Fire the event with a default handler of doing the update
        if (runEvent === false) { // When called from setData
            update();
        } else {
            point.firePointEvent('update', { options: options }, update);
        }
    }

    /**
     * Remove a point and optionally redraw the series and if necessary the axes
     *
     * @sample highcharts/plotoptions/series-point-events-remove/
     *         Remove point and confirm
     * @sample highcharts/members/point-remove/
     *         Remove pie slice
     * @sample maps/members/point-remove/
     *         Remove selected points in Highmaps
     *
     * @function Highcharts.Point#remove
     *
     * @param {boolean} [redraw=true]
     *        Whether to redraw the chart or wait for an explicit call. When
     *        doing more operations on the chart, for example running
     *        `point.remove()` in a loop, it is best practice to set `redraw`
     *        to false and call `chart.redraw()` after.
     *
     * @param {boolean|Partial<Highcharts.AnimationOptionsObject>} [animation=false]
     *        Whether to apply animation, and optionally animation
     *        configuration.
     */
    public remove(
        redraw?: boolean,
        animation?: (boolean|Partial<AnimationOptions>)
    ): void {
        this.series.removePoint(
            this.series.data.indexOf(this),
            redraw,
            animation
        );
    }

    /**
     * Toggle the selection status of a point.
     *
     * @see Highcharts.Chart#getSelectedPoints
     *
     * @sample highcharts/members/point-select/
     *         Select a point from a button
     * @sample highcharts/members/point-select-lasso/
     *         Lasso selection
     * @sample highcharts/chart/events-selection-points/
     *         Rectangle selection
     * @sample maps/series/data-id/
     *         Select a point in Highmaps
     *
     * @function Highcharts.Point#select
     *
     * @param {boolean} [selected]
     * When `true`, the point is selected. When `false`, the point is
     * unselected. When `null` or `undefined`, the selection state is toggled.
     *
     * @param {boolean} [accumulate=false]
     * When `true`, the selection is added to other selected points.
     * When `false`, other selected points are deselected. Internally in
     * Highcharts, when
     * [allowPointSelect](https://api.highcharts.com/highcharts/plotOptions.series.allowPointSelect)
     * is `true`, selected points are accumulated on Control, Shift or Cmd
     * clicking the point.
     *
     * @emits Highcharts.Point#event:select
     * @emits Highcharts.Point#event:unselect
     */
    public select(
        selected?: boolean,
        accumulate?: boolean
    ): void {
        const point = this,
            series = point.series,
            chart = series.chart;

        selected = pick(selected, !point.selected);

        this.selectedStaging = selected;

        // Fire the event with the default handler
        point.firePointEvent(
            selected ? 'select' : 'unselect',
            { accumulate: accumulate },
            function (): void {

                /**
                 * Whether the point is selected or not.
                 *
                 * @see Point#select
                 * @see Chart#getSelectedPoints
                 *
                 * @name Highcharts.Point#selected
                 * @type {boolean}
                 */
                point.selected = point.options.selected = selected;
                (series.options.data as any)[series.data.indexOf(point)] =
                    point.options;

                point.setState((selected as any) && 'select');

                // Unselect all other points unless Ctrl or Cmd + click
                if (!accumulate) {
                    chart.getSelectedPoints().forEach(function (
                        loopPoint: Point
                    ): void {
                        const loopSeries = loopPoint.series;

                        if (loopPoint.selected && loopPoint !== point) {
                            loopPoint.selected = loopPoint.options.selected =
                                false;
                            (loopSeries.options.data as any)[
                                loopSeries.data.indexOf(loopPoint)
                            ] = loopPoint.options;

                            // Programmatically selecting a point should restore
                            // normal state, but when click happened on other
                            // point, set inactive state to match other points
                            loopPoint.setState(
                                chart.hoverPoints &&
                                    loopSeries.options.inactiveOtherPoints ?
                                    'inactive' : ''
                            );
                            loopPoint.firePointEvent('unselect');
                        }
                    });
                }
            }
        );

        delete this.selectedStaging;
    }

    /**
     * Runs on mouse over the point. Called internally from mouse and touch
     * events.
     *
     * @function Highcharts.Point#onMouseOver
     *
     * @param {Highcharts.PointerEventObject} [e]
     *        The event arguments.
     */
    public onMouseOver(e?: PointerEvent): void {
        const point = this,
            series = point.series,
            { inverted, pointer } = series.chart;

        if (pointer) {
            e = e ?
                pointer.normalize(e) :
                // In cases where onMouseOver is called directly without an
                // event
                pointer.getChartCoordinatesFromPoint(point, inverted) as any;
            pointer.runPointActions(e as any, point);
        }
    }

    /**
     * Runs on mouse out from the point. Called internally from mouse and touch
     * events.
     *
     * @function Highcharts.Point#onMouseOut
     * @emits Highcharts.Point#event:mouseOut
     */
    public onMouseOut(): void {
        const point = this,
            chart = point.series.chart;

        point.firePointEvent('mouseOut');

        if (!point.series.options.inactiveOtherPoints) {
            (chart.hoverPoints || []).forEach(function (
                p: Point
            ): void {
                p.setState();
            });
        }

        chart.hoverPoints = chart.hoverPoint = null as any;
    }

    /**
     * Manage specific event from the series' and point's options. Only do it on
     * demand, to save processing time on hovering.
     *
     * @private
     * @function Highcharts.Point#importEvents
     */
    public manageEvent(eventType: string): void {
        const point = this,
            options = merge(
                point.series.options.point,
                point.options
            ),
            userEvent =
                options.events?.[eventType as keyof typeof options.events];

        if (
            isFunction(userEvent) &&
            (
                !point.hcEvents?.[eventType] ||
                // Some HC modules, like marker-clusters, draggable-poins etc.
                // use events in their logic, so we need to be sure, that
                // callback function is different
                point.hcEvents?.[eventType]?.map((el): Function => el.fn)
                    .indexOf(userEvent) === -1
            )
        ) {
            // While updating the existing callback event the old one should be
            // removed
            point.importedUserEvent?.();

            point.importedUserEvent = addEvent(point, eventType, userEvent);
        } else if (
            point.importedUserEvent &&
            !userEvent &&
            point.hcEvents?.[eventType]
        ) {
            removeEvent(point, eventType);
            delete point.hcEvents[eventType];

            if (!Object.keys(point.hcEvents)) {
                delete point.importedUserEvent;
            }
        }
    }

    /**
     * Set the point's state.
     *
     * @function Highcharts.Point#setState
     *
     * @param {Highcharts.PointStateValue|""} [state]
     *        The new state, can be one of `'hover'`, `'select'`, `'inactive'`,
     *        or `''` (an empty string), `'normal'` or `undefined` to set to
     *        normal state.
     * @param {boolean} [move]
     *        State for animation.
     *
     * @emits Highcharts.Point#event:afterSetState
     */
    public setState(
        state?: (StatesOptionsKey|''),
        move?: boolean
    ): void {
        const point = this,
            series = point.series,
            previousState = point.state,
            stateOptions = (
                (series.options.states as any)[state || 'normal'] ||
                {}
            ),
            markerOptions = (
                (defaultOptions.plotOptions as any)[
                    series.type as any
                ].marker &&
                series.options.marker
            ),
            normalDisabled = (markerOptions && markerOptions.enabled === false),
            markerStateOptions = ((
                markerOptions &&
                markerOptions.states &&
                (markerOptions.states as any)[state || 'normal']
            ) || {}),
            stateDisabled = (markerStateOptions as any).enabled === false,
            pointMarker = point.marker || {},
            chart = series.chart,
            hasMarkers = (markerOptions && series.markerAttribs);
        let halo = series.halo,
            markerAttribs,
            pointAttribs: SVGAttributes,
            pointAttribsAnimation: AnimationOptions,
            stateMarkerGraphic = series.stateMarkerGraphic,
            newSymbol: (SymbolKey|undefined);

        state = state || ''; // Empty string

        if (
            // Already has this state
            (state === point.state && !move) ||

            // Selected points don't respond to hover
            (point.selected && state !== 'select') ||

            // Series' state options is disabled
            (stateOptions.enabled === false) ||

            // General point marker's state options is disabled
            (state && (
                stateDisabled ||
                (normalDisabled &&
                (markerStateOptions as any).enabled === false)
            )) ||

            // Individual point marker's state options is disabled
            (
                state &&
                pointMarker.states &&
                (pointMarker.states as any)[state] &&
                (pointMarker.states as any)[state].enabled === false
            ) // #1610

        ) {
            return;
        }

        point.state = state;

        if (hasMarkers) {
            markerAttribs = series.markerAttribs(point, state);
        }

        // Apply hover styles to the existing point
        // Prevent from mocked null points (#14966)
        if (point.graphic && !point.hasMockGraphic) {

            if (previousState) {
                point.graphic.removeClass('highcharts-point-' + previousState);
            }
            if (state) {
                point.graphic.addClass('highcharts-point-' + state);
            }

            if (!chart.styledMode) {
                pointAttribs = series.pointAttribs(point, state);
                pointAttribsAnimation = pick(
                    chart.options.chart.animation,
                    stateOptions.animation
                );
                const opacity = pointAttribs.opacity;

                // Some inactive points (e.g. slices in pie) should apply
                // opacity also for their labels
                if (series.options.inactiveOtherPoints && isNumber(opacity)) {
                    (point.dataLabels || []).forEach(function (
                        label: SVGElement
                    ): void {
                        if (
                            label &&
                            !label.hasClass('highcharts-data-label-hidden')
                        ) {
                            label.animate({ opacity }, pointAttribsAnimation);

                            if (label.connector) {
                                label.connector.animate(
                                    { opacity },
                                    pointAttribsAnimation
                                );
                            }
                        }
                    });
                }

                point.graphic.animate(
                    pointAttribs,
                    pointAttribsAnimation
                );
            }

            if (markerAttribs) {
                point.graphic.animate(
                    markerAttribs,
                    pick(
                        // Turn off globally:
                        chart.options.chart.animation,
                        (markerStateOptions as any).animation,
                        (markerOptions as any).animation
                    )
                );
            }

            // Zooming in from a range with no markers to a range with markers
            if (stateMarkerGraphic) {
                stateMarkerGraphic.hide();
            }
        } else {
            // If a graphic is not applied to each point in the normal state,
            // create a shared graphic for the hover state
            if (state && markerStateOptions) {
                newSymbol = pointMarker.symbol || series.symbol;

                // If the point has another symbol than the previous one, throw
                // away the state marker graphic and force a new one (#1459)
                if (
                    stateMarkerGraphic &&
                    stateMarkerGraphic.currentSymbol !== newSymbol
                ) {
                    stateMarkerGraphic = stateMarkerGraphic.destroy();
                }

                // Add a new state marker graphic
                if (markerAttribs) {
                    if (!stateMarkerGraphic) {
                        if (newSymbol) {
                            series.stateMarkerGraphic = stateMarkerGraphic =
                                chart.renderer
                                    .symbol(
                                        newSymbol,
                                        markerAttribs.x,
                                        markerAttribs.y,
                                        markerAttribs.width,
                                        markerAttribs.height
                                    )
                                    .add(series.markerGroup);
                            stateMarkerGraphic.currentSymbol = newSymbol;
                        }

                    // Move the existing graphic
                    } else {
                        stateMarkerGraphic[move ? 'animate' : 'attr']({ // #1054
                            x: markerAttribs.x,
                            y: markerAttribs.y
                        });
                    }
                }

                if (
                    !chart.styledMode && stateMarkerGraphic &&
                    point.state !== 'inactive'
                ) {
                    stateMarkerGraphic.attr(series.pointAttribs(point, state));
                }
            }

            if (stateMarkerGraphic) {
                stateMarkerGraphic[
                    state && point.isInside ? 'show' : 'hide'
                ](); // #2450
                (stateMarkerGraphic.element as any).point = point; // #4310

                stateMarkerGraphic.addClass(point.getClassName(), true);
            }
        }

        // Show me your halo
        const haloOptions = stateOptions.halo;
        const markerGraphic = (point.graphic || stateMarkerGraphic);
        const markerVisibility = (
            markerGraphic && markerGraphic.visibility || 'inherit'
        );

        if (
            haloOptions &&
            haloOptions.size &&
            markerGraphic &&
            markerVisibility !== 'hidden' &&
            !point.isCluster
        ) {
            if (!halo) {
                series.halo = halo = chart.renderer.path()
                    // #5818, #5903, #6705
                    .add(markerGraphic.parentGroup);
            }
            halo.show()[move ? 'animate' : 'attr']({
                d: point.haloPath(haloOptions.size) as any
            });
            halo.attr({
                'class': 'highcharts-halo highcharts-color-' +
                    pick(point.colorIndex, series.colorIndex) +
                    (point.className ? ' ' + point.className : ''),
                'visibility': markerVisibility,
                'zIndex': -1 // #4929, #8276
            });
            halo.point = point; // #6055

            if (!chart.styledMode) {
                halo.attr(extend<SVGAttributes>(
                    {
                        'fill': point.color || series.color,
                        'fill-opacity': haloOptions.opacity
                    },
                    AST.filterUserAttributes(haloOptions.attributes || {})
                ));
            }

        } else if (
            halo?.point?.haloPath &&
            !halo.point.destroyed
        ) {
            // Animate back to 0 on the current halo point (#6055)
            halo.animate(
                { d: halo.point.haloPath(0) },
                null as any,
                // Hide after unhovering. The `complete` callback runs in the
                // halo's context (#7681).
                halo.hide
            );
        }

        fireEvent(point, 'afterSetState', { state });
    }

    /**
     * Get the path definition for the halo, which is usually a shadow-like
     * circle around the currently hovered point.
     *
     * @function Highcharts.Point#haloPath
     *
     * @param {number} size
     *        The radius of the circular halo.
     *
     * @return {Highcharts.SVGPathArray}
     *         The path definition.
     */
    public haloPath(size: number): SVGPath {
        const pos = this.pos();

        return pos ? this.series.chart.renderer.symbols.circle(
            crisp(pos[0], 1) - size,
            pos[1] - size,
            size * 2,
            size * 2
        ) : [];
    }

}

/* *
 *
 *  Class Prototype
 *
 * */

interface Point extends PointLike {
    // Merge extensions with point class
    hcEvents?: Record<string, Array<U.EventWrapperObject<Series>>>;
}

/* *
 *
 *  Class Namespace
 *
 * */

namespace Point {
    export interface GraphicalProps {
        singular: Array<string>;
        plural: Array<string>;
    }
    export interface PointLabelObject {
        x?: (number|string);
        y?: (number|null);
        color?: ColorType;
        colorIndex?: number;
        key?: number|string;
        series: Series;
        point: Point;
        percentage?: number;
        total?: number;
    }
    export interface SeriesPointsOptions {
        events?: PointEventsOptions;
    }
    export interface UpdateCallbackFunction {
        (this: Point, event: UpdateEventObject): void;
    }
    export interface UpdateEventObject {
        options?: PointTypeOptions;
    }
}

/* *
 *
 *  Default Export
 *
 * */

export default Point;

/* *
 *
 *  API Declarations
 *
 * */

/**
 * Function callback when a series point is clicked. Return false to cancel the
 * action.
 *
 * @callback Highcharts.PointClickCallbackFunction
 *
 * @param {Highcharts.Point} this
 *        The point where the event occurred.
 *
 * @param {Highcharts.PointClickEventObject} event
 *        Event arguments.
 */

/**
 * Common information for a click event on a series point.
 *
 * @interface Highcharts.PointClickEventObject
 * @extends Highcharts.PointerEventObject
 *//**
 * Clicked point.
 * @name Highcharts.PointClickEventObject#point
 * @type {Highcharts.Point}
 */

/**
 * Configuration for the data label and tooltip formatters.
 *
 * @interface Highcharts.PointLabelObject
 *//**
 * The point's current color.
 * @name Highcharts.PointLabelObject#color
 * @type {Highcharts.ColorString|Highcharts.GradientColorObject|Highcharts.PatternObject|undefined}
 *//**
 * The point's current color index, used in styled mode instead of `color`. The
 * color index is inserted in class names used for styling.
 * @name Highcharts.PointLabelObject#colorIndex
 * @type {number}
 *//**
 * The name of the related point.
 * @name Highcharts.PointLabelObject#key
 * @type {string|undefined}
 *//**
 * The percentage for related points in a stacked series or pies.
 * @name Highcharts.PointLabelObject#percentage
 * @type {number}
 *//**
 * The related point. The point name, if defined, is available through
 * `this.point.name`.
 * @name Highcharts.PointLabelObject#point
 * @type {Highcharts.Point}
 *//**
 * The related series. The series name is available through `this.series.name`.
 * @name Highcharts.PointLabelObject#series
 * @type {Highcharts.Series}
 *//**
 * The total of values in either a stack for stacked series, or a pie in a pie
 * series.
 * @name Highcharts.PointLabelObject#total
 * @type {number|undefined}
 *//**
 * For categorized axes this property holds the category name for the point. For
 * other axes it holds the X value.
 * @name Highcharts.PointLabelObject#x
 * @type {number|string|undefined}
 *//**
 * The y value of the point.
 * @name Highcharts.PointLabelObject#y
 * @type {number|null|undefined}
 */

/**
 * Gets fired when the mouse leaves the area close to the point.
 *
 * @callback Highcharts.PointMouseOutCallbackFunction
 *
 * @param {Highcharts.Point} this
 *        Point where the event occurred.
 *
 * @param {global.PointerEvent} event
 *        Event that occurred.
 */

/**
 * Gets fired when the mouse enters the area close to the point.
 *
 * @callback Highcharts.PointMouseOverCallbackFunction
 *
 * @param {Highcharts.Point} this
 *        Point where the event occurred.
 *
 * @param {global.Event} event
 *        Event that occurred.
 */

/**
 * The generic point options for all series.
 *
 * In TypeScript you have to extend `PointOptionsObject` with an additional
 * declaration to allow custom data options:
 *
 * ```
 * declare interface PointOptionsObject {
 *     customProperty: string;
 * }
 * ```
 *
 * @interface Highcharts.PointOptionsObject
 */

/**
 * Possible option types for a data point. Use `null` to indicate a gap.
 *
 * @typedef {number|string|Highcharts.PointOptionsObject|Array<(number|string|null)>|null} Highcharts.PointOptionsType
 */

/**
 * Gets fired when the point is removed using the `.remove()` method.
 *
 * @callback Highcharts.PointRemoveCallbackFunction
 *
 * @param {Highcharts.Point} this
 *        Point where the event occurred.
 *
 * @param {global.Event} event
 *        Event that occurred.
 */

/**
 * Possible key values for the point state options.
 *
 * @typedef {"hover"|"inactive"|"normal"|"select"} Highcharts.PointStateValue
 */

/**
 * Gets fired when the point is updated programmatically through the `.update()`
 * method.
 *
 * @callback Highcharts.PointUpdateCallbackFunction
 *
 * @param {Highcharts.Point} this
 *        Point where the event occurred.
 *
 * @param {Highcharts.PointUpdateEventObject} event
 *        Event that occurred.
 */

/**
 * Information about the update event.
 *
 * @interface Highcharts.PointUpdateEventObject
 * @extends global.Event
 *//**
 * Options data of the update event.
 * @name Highcharts.PointUpdateEventObject#options
 * @type {Highcharts.PointOptionsType}
 */

/**
 * @interface Highcharts.PointEventsOptionsObject
 *//**
 * Fires when the point is selected either programmatically or following a click
 * on the point. One parameter, `event`, is passed to the function. Returning
 * `false` cancels the operation.
 * @name Highcharts.PointEventsOptionsObject#select
 * @type {Highcharts.PointSelectCallbackFunction|undefined}
 *//**
 * Fires when the point is unselected either programmatically or following a
 * click on the point. One parameter, `event`, is passed to the function.
 * Returning `false` cancels the operation.
 * @name Highcharts.PointEventsOptionsObject#unselect
 * @type {Highcharts.PointUnselectCallbackFunction|undefined}
 */

/**
 * Information about the select/unselect event.
 *
 * @interface Highcharts.PointInteractionEventObject
 * @extends global.Event
 *//**
 * @name Highcharts.PointInteractionEventObject#accumulate
 * @type {boolean}
 */

/**
 * Gets fired when the point is selected either programmatically or following a
 * click on the point.
 *
 * @callback Highcharts.PointSelectCallbackFunction
 *
 * @param {Highcharts.Point} this
 *        Point where the event occurred.
 *
 * @param {Highcharts.PointInteractionEventObject} event
 *        Event that occurred.
 */

/**
 * Fires when the point is unselected either programmatically or following a
 * click on the point.
 *
 * @callback Highcharts.PointUnselectCallbackFunction
 *
 * @param {Highcharts.Point} this
 *        Point where the event occurred.
 *
 * @param {Highcharts.PointInteractionEventObject} event
 *        Event that occurred.
 */

''; // Keeps doclets above in JS file.<|MERGE_RESOLUTION|>--- conflicted
+++ resolved
@@ -351,16 +351,7 @@
             point.x = series.xAxis.nameToX(point);
         }
         if (typeof point.x === 'undefined' && series) {
-<<<<<<< HEAD
-            if (typeof x === 'undefined') {
-                point.x = series.autoIncrement();
-            } else {
-                point.x = x;
-            }
-
-=======
             point.x = x ?? series.autoIncrement();
->>>>>>> 4930754b
         } else if (isNumber(options.x) && series.options.relativeXValue) {
             point.x = series.autoIncrement(options.x);
 
