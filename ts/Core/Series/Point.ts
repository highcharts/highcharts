--- conflicted
+++ resolved
@@ -139,13 +139,8 @@
     public formatPrefix: string = 'point';
 
     /**
-<<<<<<< HEAD
-     * SVG graphic of the point in the chart. In some occasions it might be a
-     * dummy graphic to improve accessibility and actually be not visible.
-=======
      * SVG graphic representing the point in the chart. In some cases it may be
      * a hidden graphic to improve accessibility.
->>>>>>> 0438a3bc
      *
      * @see Highcharts.Point#graphics
      *
@@ -155,12 +150,8 @@
     public graphic?: SVGElement;
 
     /**
-<<<<<<< HEAD
-     * Array for a complex SVG graphic of the point in the chart.
-=======
      * Array for multiple SVG graphics representing the point in the chart. Only
      * used in cases where the point can not be represented by a single graphic.
->>>>>>> 0438a3bc
      *
      * @see Highcharts.Point#graphic
      *
