--- conflicted
+++ resolved
@@ -105,88 +105,6 @@
 
     /* *
      *
-     *  Static Functions
-     *
-     * */
-
-    /**
-     * Implementation of Point.optionsToObject.
-     *
-     * @private
-     * @function Highcharts.Point.optionsToObject
-     *
-     * @param {Highcharts.PointOptionsType} options
-     * Series data options.
-     *
-     * @param {Highcharts.Series} series
-     * Series to synchronize flags on.
-     *
-     * @return {Highcharts.Dictionary<*>}
-     * Transformed point options.
-     */
-    public static optionsToObject(
-        options: (PointOptions|PointShortOptions),
-        series: Series
-    ): PointOptions {
-        const keys = series.options.keys,
-            pointArrayMap = keys || series.pointArrayMap || ['y'],
-            valueCount = pointArrayMap.length;
-
-        let firstItemType,
-            i = 0,
-            j = 0,
-            ret = {} as AnyRecord;
-
-        if (isNumber(options) || options === null) {
-            ret[pointArrayMap[0]] = options;
-
-        } else if (isArray(options)) {
-            // with leading x value
-            if (!keys && options.length > valueCount) {
-                firstItemType = typeof options[0];
-                if (firstItemType === 'string') {
-                    ret.name = options[0];
-                } else if (firstItemType === 'number') {
-                    ret.x = options[0];
-                }
-                i++;
-            }
-            while (j < valueCount) {
-                // Skip undefined positions for keys
-                if (!keys || typeof options[i] !== 'undefined') {
-                    if (pointArrayMap[j].indexOf('.') > 0) {
-                        // Handle nested keys, e.g. ['color.pattern.image']
-                        // Avoid function call unless necessary.
-                        Point.prototype.setNestedProperty(
-                            ret, options[i], pointArrayMap[j]
-                        );
-                    } else {
-                        ret[pointArrayMap[j]] = options[i];
-                    }
-                }
-                i++;
-                j++;
-            }
-        } else if (typeof options === 'object') {
-            ret = options;
-
-            // This is the fastest way to detect if there are individual point
-            // dataLabels that need to be considered in drawDataLabels. These
-            // can only occur in object configs.
-            if (options.dataLabels) {
-                series._hasPointLabels = true;
-            }
-
-            // Same approach as above for markers
-            if (options.marker) {
-                series._hasPointMarkers = true;
-            }
-        }
-        return ret;
-    }
-
-    /* *
-     *
      *  Properties
      *
      * */
@@ -808,9 +726,6 @@
     public optionsToObject(
         options: (PointOptions|PointShortOptions)
     ): this['options'] {
-<<<<<<< HEAD
-        return Point.optionsToObject(options, this.series);
-=======
         const series = this.series,
             keys = series.options.keys,
             pointArrayMap = keys || series.pointArrayMap || ['y'],
@@ -866,7 +781,6 @@
             }
         }
         return ret;
->>>>>>> 586b5e5e
     }
 
     /**
