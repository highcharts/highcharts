--- conflicted
+++ resolved
@@ -97,14 +97,9 @@
     selected?: boolean;
     states?: PointStatesOptions<Point>;
     visible?: boolean;
-<<<<<<< HEAD
     x?: number|string;
     y?: null|number;
-=======
-    x?: number;
-    y?: (null|number);
     legendSymbolColor?: ColorType;
->>>>>>> ba58e532
 }
 
 export interface PointSelectEvent extends Event {
