--- conflicted
+++ resolved
@@ -36,11 +36,8 @@
 import type RangeSelector from '../../Stock/RangeSelector/RangeSelector';
 import type SeriesLike from './SeriesLike';
 import type {
-<<<<<<< HEAD
+    NonPlotOptions,
     SeriesDataOptionsObject,
-=======
-    NonPlotOptions,
->>>>>>> 67ac3f4a
     SeriesDataSortingOptions,
     SeriesOptions,
     SeriesStateHoverOptions,
@@ -138,11 +135,7 @@
 declare module './SeriesLike' {
     interface SeriesLike {
         _hasPointMarkers?: boolean;
-<<<<<<< HEAD
-        invertible?: boolean;
         keysAffectYAxis?: Array<string>;
-=======
->>>>>>> 67ac3f4a
         pointArrayMap?: Array<string>;
         pointValKey?: string;
         toYData?(point: Point): Array<number>;
@@ -367,21 +360,15 @@
 
     public pointValKey?: string;
 
-<<<<<<< HEAD
     /** @deprecated */
-    public processedXData: Array<number>|TypedArray = void 0 as any;
+    public processedXData!: Array<number>|TypedArray;
 
     /** @deprecated */
-    public processedYData: (
+    public processedYData!: (
         Array<(number|null)>|
         Array<Array<(number|null)>>|
         TypedArray
-    ) = void 0 as any;
-=======
-    public processedXData!: Array<number>;
-
-    public processedYData!: (Array<(number|null)>|Array<Array<(number|null)>>);
->>>>>>> 67ac3f4a
+    );
 
     public selected?: boolean;
 
@@ -395,13 +382,9 @@
 
     public symbolIndex?: number;
 
-<<<<<<< HEAD
     public table: DataTableLight = void 0 as any;
 
-    public tooltipOptions: TooltipOptions = void 0 as any;
-=======
     public tooltipOptions!: TooltipOptions;
->>>>>>> 67ac3f4a
 
     public tracker?: SVGElement;
 
@@ -423,13 +406,9 @@
         TypedArray
     );
 
-<<<<<<< HEAD
     public useDataTable = useDataTable;
 
-    public zoneAxis?: string;
-=======
     public zoneAxis: 'x'|'y'|'z' = 'y';
->>>>>>> 67ac3f4a
 
     public zones!: Array<Series.ZoneObject>;
 
@@ -1912,13 +1891,9 @@
             TypedArray
         ),
         min: number,
-<<<<<<< HEAD
         max: number,
         cropShoulder?: number,
         table?: DataTableLight
-=======
-        max: number
->>>>>>> 67ac3f4a
     ): Series.CropDataObject {
         if (table && this.useDataTable) {
             xData = table.columns.x || [];
@@ -1930,20 +1905,10 @@
             start = 0,
             end = dataLength;
 
-<<<<<<< HEAD
-        // Line-type series need one point outside
-        cropShoulder = pick(cropShoulder, this.cropShoulder);
-
-        // Iterate up to find slice start
-        for (i = 0; i < dataLength; i++) {
-            if (xData[i] >= min) {
-                cropStart = Math.max(0, i - cropShoulder);
-=======
         // Iterate up to find slice start
         for (i = 0; i < dataLength; i++) {
             if (xData[i] >= min) {
                 start = Math.max(0, i - 1);
->>>>>>> 67ac3f4a
                 break;
             }
         }
@@ -1951,11 +1916,7 @@
         // Proceed to find slice end
         for (j = i; j < dataLength; j++) {
             if (xData[j] > max) {
-<<<<<<< HEAD
-                cropEnd = j + cropShoulder;
-=======
                 end = j + 1;
->>>>>>> 67ac3f4a
                 break;
             }
         }
@@ -1964,26 +1925,19 @@
         if (table) {
             objectEach(table.columns, (column, key): void => {
                 if (column) {
-                    columns[key] = column.slice(cropStart, cropEnd);
+                    columns[key] = column.slice(start, end);
                 }
             });
         }
         return {
-<<<<<<< HEAD
-            xData: xData.slice(cropStart, cropEnd),
-            yData: yData?.slice(cropStart, cropEnd),
-            modified: {
-                columns,
-                rowCount: cropEnd - cropStart
-            },
-            start: cropStart,
-            end: cropEnd
-=======
             xData: xData.slice(start, end),
             yData: yData.slice(start, end),
             start,
-            end
->>>>>>> 67ac3f4a
+            end,
+            modified: {
+                columns,
+                rowCount: end - start
+            }
         };
     }
 
@@ -1997,16 +1951,12 @@
     public generatePoints(): void {
         const series = this,
             options = series.options,
-<<<<<<< HEAD
             dataOptions = (
-                (series as unknown as MapSeries).processedData ||
+                series.processedData ||
                 (isArray(options.data) ? options.data : options.data?.y)
             ),
             table = series.table.modified || series.table,
             columns = table.columns,
-=======
-            dataOptions = series.processedData || options.data,
->>>>>>> 67ac3f4a
             processedXData = series.processedXData,
             processedYData = series.processedYData,
             PointClass = series.pointClass,
@@ -2057,7 +2007,7 @@
                 // #970:
                 if (
                     !point &&
-                    typeof dataOptions[cursor] !== 'undefined'
+                    typeof dataOptions?.[cursor] !== 'undefined'
                 ) {
                     data[cursor] = point = new PointClass(
                         series,
@@ -2068,12 +2018,8 @@
                     );
                 }
             } else {
-<<<<<<< HEAD
-                point = (new PointClass()).init(
-=======
                 // Splat the y data in case of ohlc data array
                 point = new PointClass(
->>>>>>> 67ac3f4a
                     series,
                     series.useDataTable ?
                         row2Object(i) :
@@ -2220,8 +2166,8 @@
             activeYData: number[] = [],
             // Handle X outside the viewed area. This does not work with
             // non-sorted data like scatter (#7639).
-<<<<<<< HEAD
-            shoulder = this.requireSorting ? this.cropShoulder : 0,
+            shoulder = this.requireSorting && !this.is('column') ?
+                1 : 0,
             // #2117, need to compensate for log X axis
             positiveValuesOnly = yAxis ? yAxis.positiveValuesOnly : false,
             doAll = forceExtremesFromAll ||
@@ -2230,12 +2176,6 @@
                 this.cropped ||
                 !xAxis; // For colorAxis support
 
-=======
-            shoulder = this.requireSorting && !this.is('column') ?
-                1 : 0,
-            // #2117, need to compensate for log X axis
-            positiveValuesOnly = yAxis ? yAxis.positiveValuesOnly : false;
->>>>>>> 67ac3f4a
         let xExtremes,
             validValue,
             withinRange,
@@ -2262,30 +2202,7 @@
 
             for (i = 0; i < rowCount; i++) {
 
-<<<<<<< HEAD
                 x = xData[i];
-=======
-            // For points within the visible range, including the first
-            // point outside the visible range (#7061), consider y extremes.
-            validValue = ((
-                isNumber(y) ||
-                isArray(y)
-            ) && (
-                (isNumber(y) ? y > 0 : y.length) ||
-                !positiveValuesOnly
-            ));
-            withinRange = (
-                forceExtremesFromAll ||
-                this.getExtremesFromAll ||
-                this.options.getExtremesFromAll ||
-                this.cropped ||
-                !xAxis || // for colorAxis support
-                (
-                    ((xData as any)[i + shoulder] || x) >= xMin &&
-                    ((xData as any)[i - shoulder] || x) <= xMax
-                )
-            );
->>>>>>> 67ac3f4a
 
                 // Check if it is within the selected x axis range
                 if (
@@ -2320,7 +2237,11 @@
                 // point outside the visible range (#7061), consider y extremes.
                 validValue = (
                     (isNumber(y) || isArray(y)) &&
-                    (((y as any).length || y > 0) || !positiveValuesOnly)
+                    (
+                        ((y as any).length ||
+                        (y as any) > 0) ||
+                        !positiveValuesOnly
+                    )
                 );
                 withinRange = (
                     doAll ||
@@ -4574,42 +4495,27 @@
         }
 
         // Do the merge, with some forced options
-<<<<<<< HEAD
-        options = merge(oldOptions, animation as any, {
-            // When oldOptions.index is null it should't be cleared.
-            // Otherwise navigator series will have wrong indexes (#10193).
-            index: typeof oldOptions.index === 'undefined' ?
-                series.index : oldOptions.index,
-            pointStart: pick(
-                // When updating from blank (#7933)
-                plotOptions?.series?.pointStart,
-                oldOptions.pointStart,
-                // When updating after addPoint
-                series.useDataTable ?
-                    series.table.columns.x?.[0] :
-                    (series.xData as any)[0]
-            )
-        }, (!keepPoints && { data: series.options.data }) as any, options);
-=======
         options = merge(
             oldOptions,
             {
                 // When oldOptions.index is null it should't be cleared.
                 // Otherwise navigator series will have wrong indexes (#10193).
-                index: oldOptions.index === void 0 ?
+                index: typeof oldOptions.index === 'undefined' ?
                     series.index : oldOptions.index,
-                pointStart:
+                pointStart: pick(
                     // When updating from blank (#7933)
-                    plotOptions?.series?.pointStart ??
-                    oldOptions.pointStart ??
+                    plotOptions?.series?.pointStart,
+                    oldOptions.pointStart,
                     // When updating after addPoint
-                    series.xData?.[0]
+                    series.useDataTable ?
+                        series.table.columns.x?.[0] :
+                        series.xData?.[0]
+                )
             },
             !keepPoints && { data: series.options.data },
             options,
             animation
         );
->>>>>>> 67ac3f4a
 
         // Merge does not merge arrays, but replaces them. Since points were
         // updated, `series.options.data` has correct merged options, use it:
