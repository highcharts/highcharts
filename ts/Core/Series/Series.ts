/* *
 *
 *  (c) 2010-2024 Torstein Honsi
 *
 *  License: www.highcharts.com/license
 *
 *  !!!!!!! SOURCE GETS TRANSPILED BY TYPESCRIPT. EDIT TS FILE ONLY. !!!!!!!
 *
 * */

'use strict';

/* *
 *
 *  Imports
 *
 * */

import type AnimationOptions from '../Animation/AnimationOptions';
import type Axis from '../Axis/Axis';
import type AxisType from '../Axis/AxisType';
import type BBoxObject from '../Renderer/BBoxObject';
import type Chart from '../Chart/Chart';
import type ColorType from '../Color/ColorType';
import type DataExtremesObject from './DataExtremesObject';
import type DataTable from '../../Data/DataTable';
import type { EventCallback } from '../Callback';
import type KDPointSearchObjectLike from './KDPointSearchObjectLike';
import type Legend from '../Legend/Legend';
import type LineSeries from '../../Series/Line/LineSeries';
import type PointerEvent from '../PointerEvent';
import type {
    PointOptions,
    PointShortOptions,
    PointStateHoverOptions
} from './PointOptions';
import type RangeSelector from '../../Stock/RangeSelector/RangeSelector';
import type SeriesLike from './SeriesLike';
import type {
    NonPlotOptions,
    SeriesDataSortingOptions,
    SeriesOptions,
    SeriesStateHoverOptions,
    SeriesZonesOptions,
    TypedArray
} from './SeriesOptions';
import type {
    SeriesTypeOptions,
    SeriesTypePlotOptions
} from './SeriesType';
import type StackItem from '../Axis/Stacking/StackItem';
import type { StatesOptionsKey } from './StatesOptions';
import type SVGAttributes from '../Renderer/SVG/SVGAttributes';
import type SVGPath from '../Renderer/SVG/SVGPath';
import type { SymbolKey } from '../Renderer/SVG/SymbolType';
import type TooltipOptions from '../TooltipOptions';

import A from '../Animation/AnimationUtilities.js';
const {
    animObject,
    setAnimation
} = A;
import DataTableCore from '../../Data/DataTableCore.js';
import D from '../Defaults.js';
const { defaultOptions } = D;
import F from '../Foundation.js';
const { registerEventOptions } = F;
import H from '../Globals.js';
const {
    svg,
    win
} = H;
import LegendSymbol from '../Legend/LegendSymbol.js';
import { Palette } from '../Color/Palettes.js';
import Point from './Point.js';
import SeriesDefaults from './SeriesDefaults.js';
import SeriesRegistry from './SeriesRegistry.js';
const { seriesTypes } = SeriesRegistry;
import SVGElement from '../Renderer/SVG/SVGElement.js';
import U from '../Utilities.js';
const {
    arrayMax,
    arrayMin,
    clamp,
    correctFloat,
    crisp,
    defined,
    destroyObjectProperties,
    diffObjects,
    erase,
    error,
    extend,
    find,
    fireEvent,
    getClosestDistance,
    getNestedProperty,
    insertItem,
    isArray,
    isNumber,
    isString,
    merge,
    objectEach,
    pick,
    removeEvent,
    syncTimeout
} = U;

/* *
 *
 *  Declarations
 *
 * */

declare module '../Chart/ChartLike'{
    interface ChartLike {
        runTrackerClick?: boolean;
    }
}

declare module '../Renderer/SVG/SVGElementLike' {
    interface SVGElementLike {
        survive?: boolean;
    }
}

declare module './PointLike' {
    interface PointLike {
        plotX?: number;
        plotY?: number;
    }
}

declare module './SeriesLike' {
    interface SeriesLike {
        _hasPointMarkers?: boolean;
        keysAffectYAxis?: Array<string>;
        pointArrayMap?: Array<string>;
        pointValKey?: string;
        toYData?(point: Point): Array<number>;
    }
}

interface KDNode {
    [side: string]: (KDNode|Point|undefined);
    left?: KDNode;
    point: Point;
    right?: KDNode;
}

interface KDPointSearchObject extends KDPointSearchObjectLike {
}

/* *
 *
 *  Class
 *
 * */

/**
 * This is the base series prototype that all other series types inherit from.
 * A new series is initialized either through the
 * [series](https://api.highcharts.com/highcharts/series)
 * option structure, or after the chart is initialized, through
 * {@link Highcharts.Chart#addSeries}.
 *
 * The object can be accessed in a number of ways. All series and point event
 * handlers give a reference to the `series` object. The chart object has a
 * {@link Highcharts.Chart#series|series} property that is a collection of all
 * the chart's series. The point objects and axis objects also have the same
 * reference.
 *
 * Another way to reference the series programmatically is by `id`. Add an id
 * in the series configuration options, and get the series object by
 * {@link Highcharts.Chart#get}.
 *
 * Configuration options for the series are given in three levels. Options for
 * all series in a chart are given in the
 * [plotOptions.series](https://api.highcharts.com/highcharts/plotOptions.series)
 * object. Then options for all series of a specific type
 * are given in the plotOptions of that type, for example `plotOptions.line`.
 * Next, options for one single series are given in the series array, or as
 * arguments to `chart.addSeries`.
 *
 * The data in the series is stored in various arrays.
 *
 * - First, `series.options.data` contains all the original config options for
 *   each point whether added by options or methods like `series.addPoint`.
 *
 * - The `series.dataTable` refers to an instance of [DataTableCore](https://api.highcharts.com/class-reference/Highcharts.Data)
 *   or `DataTable` that contains the data in a tabular format. Individual
 *   columns can be read from `series.getColumn()`.
 *
 * - Next, `series.data` contains those values converted to points, but in case
 *   the series data length exceeds the `cropThreshold`, or if the data is
 *   grouped, `series.data` doesn't contain all the points. It only contains the
 *   points that have been created on demand.
 *
 * - Then there's `series.points` that contains all currently visible point
 *   objects. In case of cropping, the cropped-away points are not part of this
 *   array. The `series.points` array starts at `series.cropStart` compared to
 *   `series.data` and `series.options.data`. If however the series data is
 *   grouped, these can't be correlated one to one.
 *
 * @class
 * @name Highcharts.Series
 *
 * @param {Highcharts.Chart} chart
 * The chart instance.
 *
 * @param {Highcharts.SeriesOptionsType|object} options
 * The series options.
 */
class Series {

    /* *
     *
     *  Static Properties
     *
     * */

    public static readonly defaultOptions = SeriesDefaults;

    /**
     * Registry of all available series types.
     *
     * @name Highcharts.Series.types
     * @type {Highcharts.Dictionary<typeof_Highcharts.Series>}
     */
    public static readonly types = SeriesRegistry.seriesTypes;

    /* *
     *
     *  Static Functions
     *
     * */

    /**
     * Registers a series class to be accessible via `Series.types`.
     *
     * @function Highcharts.Series.registerType
     *
     * @param {string} seriesType
     * The series type as an identifier string in lower case.
     *
     * @param {Function} SeriesClass
     * The series class as a class pattern or a constructor function with
     * prototype.
     */
    public static readonly registerType = SeriesRegistry.registerSeriesType;

    /* *
     *
     *  Properties
     *
     * */

    public _hasTracking?: boolean;

    public _i!: number;

    public animationTimeout?: number;

    public area?: SVGElement;

    public basePointRange?: number;

    public buildingKdTree?: boolean;

    public chart!: Chart;

    public closestPointRange?: number;

    public closestPointRangePx?: number;

    public color?: (ColorType);

    public colorIndex?: number;

    public cropped?: boolean;

    public data!: Array<Point>;

    public dataMax?: number;

    public dataMin?: number;

    public enabledDataSorting?: boolean;

    public fillColor?: ColorType;

    public finishedAnimating?: boolean;

    public getExtremesFromAll?: boolean;

    public graph?: SVGElement;

    public graphPath?: SVGPath;

    public group?: SVGElement;

    public eventOptions!: Record<string, EventCallback<Series, Event>>;

    public eventsToUnbind!: Array<Function>;

    public halo?: SVGElement;

    public hasCartesianSeries?: Chart['hasCartesianSeries'];

    public hasRendered?: boolean;

    public id?: string;

    public index!: number;

    public initialType?: string;

    public isDirty?: boolean;

    public isDirtyData?: boolean;

    public isRadialSeries?: boolean;

    public kdTree?: KDNode;

    public linkedParent?: Series;

    public linkedSeries!: Array<Series>;

    public options!: SeriesOptions;

    public markerGroup?: SVGElement;

    public opacity?: number;

    public optionalAxis?: string;

    public pointInterval?: number;

    public points!: Array<Point>;

    public pointValKey?: string;

    public selected?: boolean;

    public sharedClipKey?: string;

    public stateMarkerGraphic?: SVGElement;

    public stickyTracking?: boolean;

    public symbol?: SymbolKey;

    public symbolIndex?: number;

    public dataTable!: DataTableCore;

    public tooltipOptions!: TooltipOptions;

    public tracker?: SVGElement;

    public trackerGroups?: Array<string>;

    public userOptions!: DeepPartial<SeriesTypeOptions>;

    public xAxis!: AxisType;

    public xIncrement?: (number|null);

    public yAxis!: AxisType;

    public zoneAxis: 'x'|'y'|'z' = 'y';

    public zones!: Array<Series.ZoneObject>;

    /* *
     *
     *  Functions
     *
     * */

    /* eslint-disable valid-jsdoc */

    public init(
        chart: Chart,
        userOptions: DeepPartial<SeriesTypeOptions>
    ): void {

        fireEvent(this, 'init', { options: userOptions });

        // Create the data table
        this.dataTable ??= new DataTableCore();

        const series = this,
            chartSeries = chart.series;

        // The 'eventsToUnbind' property moved from prototype into the
        // Series init to avoid reference to the same array between
        // the different series and charts. #12959, #13937
        this.eventsToUnbind = [];

        /**
         * Read only. The chart that the series belongs to.
         *
         * @name Highcharts.Series#chart
         * @type {Highcharts.Chart}
         */
        series.chart = chart;

        /**
         * Read only. The series' type, like "line", "area", "column" etc.
         * The type in the series options anc can be altered using
         * {@link Series#update}.
         *
         * @name Highcharts.Series#type
         * @type {string}
         */

        /**
         * Read only. The series' current options. To update, use
         * {@link Series#update}.
         *
         * @name Highcharts.Series#options
         * @type {Highcharts.SeriesOptionsType}
         */
        series.options = series.setOptions(userOptions);
        const options = series.options,
            visible = options.visible !== false;

        /**
         * All child series that are linked to the current series through the
         * [linkedTo](https://api.highcharts.com/highcharts/series.line.linkedTo)
         * option.
         *
         * @name Highcharts.Series#linkedSeries
         * @type {Array<Highcharts.Series>}
         * @readonly
         */
        series.linkedSeries = [];
        // Bind the axes
        series.bindAxes();

        extend<Series>(series, {
            /**
             * The series name as given in the options. Defaults to
             * "Series {n}".
             *
             * @name Highcharts.Series#name
             * @type {string}
             */
            name: options.name,
            state: '',
            /**
             * Read only. The series' visibility state as set by {@link
             * Series#show}, {@link Series#hide}, or in the initial
             * configuration.
             *
             * @name Highcharts.Series#visible
             * @type {boolean}
             */
            visible, // True by default
            /**
             * Read only. The series' selected state as set by {@link
             * Highcharts.Series#select}.
             *
             * @name Highcharts.Series#selected
             * @type {boolean}
             */
            selected: options.selected === true // False by default
        });

        registerEventOptions(this, options);

        const events = options.events;
        if (
            (events && events.click) ||
            (
                options.point &&
                options.point.events &&
                options.point.events.click
            ) ||
            options.allowPointSelect
        ) {
            chart.runTrackerClick = true;
        }

        series.getColor();
        series.getSymbol();

        // Mark cartesian
        if (series.isCartesian) {
            chart.hasCartesianSeries = true;
        }

        // Get the index and register the series in the chart. The index is
        // one more than the current latest series index (#5960).
        let lastSeries: Series|undefined;
        if (chartSeries.length) {
            lastSeries = chartSeries[chartSeries.length - 1];
        }
        series._i = pick(lastSeries && lastSeries._i, -1) + 1;
        series.opacity = series.options.opacity;

        // Insert the series and re-order all series above the insertion
        // point.
        chart.orderItems('series', insertItem(this, chartSeries));

        // Set options for series with sorting and set data later.
        if (options.dataSorting && options.dataSorting.enabled) {
            series.setDataSortingOptions();

        } else if (!series.points && !series.data) {
            series.setData(options.data as any, false);
        }

        fireEvent(this, 'afterInit');
    }

    /**
     * Check whether the series item is itself or inherits from a certain
     * series type.
     *
     * @function Highcharts.Series#is
     * @param {string} type The type of series to check for, can be either
     *        featured or custom series types. For example `column`, `pie`,
     *        `ohlc` etc.
     *
     * @return {boolean}
     *        True if this item is or inherits from the given type.
     */
    public is(type: string): boolean {
        return seriesTypes[type] && this instanceof seriesTypes[type];
    }

    /**
     * Set the xAxis and yAxis properties of cartesian series, and register
     * the series in the `axis.series` array.
     *
     * @private
     * @function Highcharts.Series#bindAxes
     */
    public bindAxes(): void {
        const series = this,
            seriesOptions = series.options,
            chart = series.chart;
        let axisOptions;

        fireEvent(this, 'bindAxes', null as any, function (): void {

            // Repeat for xAxis and yAxis
            (series.axisTypes || []).forEach(function (coll): void {
                // Loop through the chart's axis objects
                (chart[coll] || []).forEach(function (axis: Axis): void {
                    axisOptions = axis.options;

                    // Apply if the series xAxis or yAxis option matches
                    // the number of the axis, or if undefined, use the
                    // first axis
                    if (
                        pick((seriesOptions as any)[coll], 0) === axis.index ||
                        (
                            typeof (seriesOptions as any)[coll] !==
                            'undefined' &&
                            (seriesOptions as any)[coll] === axisOptions.id
                        )
                    ) {

                        // Register this series in the axis.series lookup
                        insertItem(series, axis.series);

                        // Set this series.xAxis or series.yAxis reference
                        /**
                         * Read only. The unique xAxis object associated
                         * with the series.
                         *
                         * @name Highcharts.Series#xAxis
                         * @type {Highcharts.Axis}
                         */
                        /**
                         * Read only. The unique yAxis object associated
                         * with the series.
                         *
                         * @name Highcharts.Series#yAxis
                         * @type {Highcharts.Axis}
                         */
                        (series as any)[coll] = axis;

                        // Mark dirty for redraw
                        axis.isDirty = true;
                    }
                });

                // The series needs an X and an Y axis
                if (
                    !(series as any)[coll] &&
                    series.optionalAxis !== coll
                ) {
                    error(18, true, chart);
                }

            });
        });

        fireEvent(this, 'afterBindAxes');
    }

    /**
     * Define hasData functions for series. These return true if there
     * are data points on this series within the plot area.
     *
     * @private
     * @function Highcharts.Series#hasData
     */
    public hasData(): boolean {
        return ((
            this.visible &&
            typeof this.dataMax !== 'undefined' &&
            typeof this.dataMin !== 'undefined'
        ) || ( // #3703
            this.visible &&
            this.dataTable.rowCount > 0 // #9758
        ));
    }

    /**
     * Determine whether the marker in a series has changed.
     *
     * @private
     * @function Highcharts.Series#hasMarkerChanged
     */
    public hasMarkerChanged(
        options: DeepPartial<SeriesOptions>,
        oldOptions: DeepPartial<SeriesOptions>
    ): boolean | undefined {
        const marker = options.marker,
            oldMarker = oldOptions.marker || {};

        return marker && (
            (oldMarker.enabled && !marker.enabled) ||
            oldMarker.symbol !== marker.symbol || // #10870, #15946
            oldMarker.height !== marker.height || // #16274
            oldMarker.width !== marker.width // #16274
        );
    }

    /**
     * Return an auto incremented x value based on the pointStart and
     * pointInterval options. This is only used if an x value is not given
     * for the point that calls autoIncrement.
     *
     * @private
     * @function Highcharts.Series#autoIncrement
     */
    public autoIncrement(x?: number): number {

        const options = this.options,
            {
                pointIntervalUnit,
                relativeXValue
            } = this.options,
            time = this.chart.time,
            xIncrement = this.xIncrement ??
                time.parse(options.pointStart) ??
                0;

        let pointInterval: number;

        this.pointInterval = pointInterval = pick(
            this.pointInterval,
            options.pointInterval,
            1
        );

        if (relativeXValue && isNumber(x)) {
            pointInterval *= x;
        }

        // Added code for pointInterval strings
        if (pointIntervalUnit) {
            const d = time.toParts(xIncrement);

            if (pointIntervalUnit === 'day') {
                d[2] += pointInterval;
            } else if (pointIntervalUnit === 'month') {
                d[1] += pointInterval;
            } else if (pointIntervalUnit === 'year') {
                d[0] += pointInterval;
            }

            pointInterval = time.makeTime.apply(
                time,
                d as [number, number, number, number, number, number]
            ) - xIncrement;

        }

        if (relativeXValue && isNumber(x)) {
            return xIncrement + pointInterval;
        }
        this.xIncrement = xIncrement + pointInterval;
        return xIncrement;
    }

    /**
     * Internal function to set properties for series if data sorting is
     * enabled.
     *
     * @private
     * @function Highcharts.Series#setDataSortingOptions
     */
    public setDataSortingOptions(): void {
        const options = this.options;

        extend<Series>(this, {
            requireSorting: false,
            sorted: false,
            enabledDataSorting: true,
            allowDG: false
        });

        // To allow unsorted data for column series.
        if (!defined(options.pointRange)) {
            options.pointRange = 1;
        }
    }

    /**
     * Set the series options by merging from the options tree. Called
     * internally on initializing and updating series. This function will
     * not redraw the series. For API usage, use {@link Series#update}.
     * @private
     * @function Highcharts.Series#setOptions
     * @param {Highcharts.SeriesOptionsType} itemOptions
     * The series options.
     * @emits Highcharts.Series#event:afterSetOptions
     */
    public setOptions(itemOptions: DeepPartial<SeriesTypeOptions>): this['options'] {
        const chart = this.chart,
            chartOptions = chart.options,
            plotOptions = chartOptions.plotOptions,
            userOptions = chart.userOptions || {},
            seriesUserOptions = merge(itemOptions),
            styledMode = chart.styledMode,
            e = {
                plotOptions: plotOptions,
                userOptions: seriesUserOptions
            };
        let zone;

        fireEvent(this, 'setOptions', e);

        // These may be modified by the event
        const typeOptions = (e.plotOptions as any)[this.type],
            userPlotOptions = (
                userOptions.plotOptions || {} as SeriesTypePlotOptions
            ),
            userPlotOptionsSeries = userPlotOptions.series || {},
            defaultPlotOptionsType = (
                defaultOptions.plotOptions[this.type] || {}
            ),
            userPlotOptionsType = userPlotOptions[this.type] || {};

        // Use copy to prevent undetected changes (#9762)
        /**
         * Contains series options by the user without defaults.
         * @name Highcharts.Series#userOptions
         * @type {Highcharts.SeriesOptionsType}
         */
        this.userOptions = e.userOptions;

        const options: SeriesTypeOptions = merge(
            typeOptions,
            plotOptions.series,
            // #3881, chart instance plotOptions[type] should trump
            // plotOptions.series
            userPlotOptionsType,
            seriesUserOptions
        );

        // The tooltip options are merged between global and series specific
        // options. Importance order asscendingly:
        // globals: (1)tooltip, (2)plotOptions.series,
        // (3)plotOptions[this.type]
        // init userOptions with possible later updates: 4-6 like 1-3 and
        // (7)this series options
        this.tooltipOptions = merge(
            defaultOptions.tooltip, // 1
            defaultOptions.plotOptions.series?.tooltip, // 2
            defaultPlotOptionsType?.tooltip, // 3
            chart.userOptions.tooltip, // 4
            userPlotOptions.series?.tooltip, // 5
            userPlotOptionsType.tooltip, // 6
            seriesUserOptions.tooltip // 7
        );

        // When shared tooltip, stickyTracking is true by default,
        // unless user says otherwise.
        this.stickyTracking = pick(
            seriesUserOptions.stickyTracking,
            userPlotOptionsType.stickyTracking,
            userPlotOptionsSeries.stickyTracking,
            (
                this.tooltipOptions.shared && !this.noSharedTooltip ?
                    true :
                    options.stickyTracking
            )
        );

        // Delete marker object if not allowed (#1125)
        if (typeOptions.marker === null) {
            delete options.marker;
        }

        // Handle color zones
        this.zoneAxis = options.zoneAxis || 'y';
        const zones = this.zones = // #20440, create deep copy of zones options
            (options.zones || []).map((z): SeriesZonesOptions => ({ ...z }));
        if (
            (options.negativeColor || options.negativeFillColor) &&
            !options.zones
        ) {
            zone = {
                value:
                    (options as any)[this.zoneAxis + 'Threshold'] ||
                    options.threshold ||
                    0,
                className: 'highcharts-negative'
            } as SeriesZonesOptions;
            if (!styledMode) {
                zone.color = options.negativeColor;
                zone.fillColor = options.negativeFillColor;
            }
            zones.push(zone);
        }
        // Push one extra zone for the rest
        if (zones.length && defined(zones[zones.length - 1].value)) {
            zones.push(styledMode ? {} : {
                color: this.color,
                fillColor: this.fillColor
            });
        }

        fireEvent(this, 'afterSetOptions', { options: options });

        return options;
    }

    /**
     * Return series name in "Series {Number}" format or the one defined by
     * a user. This method can be simply overridden as series name format
     * can vary (e.g. technical indicators).
     *
     * @function Highcharts.Series#getName
     *
     * @return {string}
     * The series name.
     */
    public getName(): string {
        // #4119
        return pick(
            this.options.name,
            'Series ' + ((this.index as any) + 1)
        );
    }

    /**
     * @private
     * @function Highcharts.Series#getCyclic
     */
    public getCyclic(
        prop: 'color'|'symbol',
        value?: any,
        defaults?: AnyRecord
    ): void {
        const chart = this.chart,
            indexName: 'colorIndex'|'symbolIndex' = `${prop}Index`,
            counterName: 'colorCounter'|'symbolCounter' = `${prop}Counter`,
            len = (
                // Symbol count
                defaults?.length ||
                // Color count
                chart.options.chart.colorCount
            );
        let i: number|undefined,
            setting: number|undefined;

        if (!value) {
            // Pick up either the colorIndex option, or the series.colorIndex
            // after Series.update()
            setting = pick(
                prop === 'color' ? this.options.colorIndex : void 0,
                this[indexName]
            );
            if (defined(setting)) { // After Series.update()
                i = setting;
            } else {
                // #6138
                if (!chart.series.length) {
                    chart[counterName] = 0;
                }
                i = chart[counterName] % len;
                chart[counterName] += 1;
            }
            if (defaults) {
                value = defaults[i];
            }
        }
        // Set the colorIndex
        if (typeof i !== 'undefined') {
            this[indexName] = i;
        }
        this[prop] = value;
    }

    /**
     * Get the series' color based on either the options or pulled from
     * global options.
     *
     * @private
     * @function Highcharts.Series#getColor
     */
    public getColor(): void {
        if (this.chart.styledMode) {
            this.getCyclic('color');

        } else if (this.options.colorByPoint) {
            this.color = Palette.neutralColor20;

        } else {
            this.getCyclic(
                'color',
                this.options.color ||
                (defaultOptions.plotOptions as any)[this.type].color,
                this.chart.options.colors
            );
        }
    }

    /**
     * Get all points' instances created for this series.
     *
     * @private
     * @function Highcharts.Series#getPointsCollection
     */
    public getPointsCollection(): Array<Point> {
        return (this.hasGroupedData ? this.points : this.data) || [];
    }

    /**
     * Get the series' symbol based on either the options or pulled from
     * global options.
     *
     * @private
     * @function Highcharts.Series#getSymbol
     */
    public getSymbol(): void {
        const seriesMarkerOption = this.options.marker;

        this.getCyclic(
            'symbol',
            (seriesMarkerOption as any).symbol,
            this.chart.options.symbols
        );
    }

    /**
     * Shorthand to get one of the series' data columns from `Series.dataTable`.
     *
     * @private
     * @function Highcharts.Series#getColumn
     */
    public getColumn(
        columnName: string,
        modified?: boolean
    ): Array<number> {
        return (
            (modified ? this.dataTable.modified : this.dataTable)
                .getColumn(columnName, true) as Array<number>
        ) || [];
    }

    /**
     * Finds the index of an existing point that matches the given point
     * options.
     *
     * @private
     * @function Highcharts.Series#findPointIndex
     * @param {Highcharts.PointOptionsObject} optionsObject
     * The options of the point.
     * @param {number} fromIndex
     * The index to start searching from, used for optimizing series with
     * required sorting.
     * @return {number|undefined}
     * Returns the index of a matching point, or undefined if no match is found.
     */
    public findPointIndex(
        optionsObject: PointOptions,
        fromIndex: number
    ): (number|undefined) {
        const id = optionsObject.id,
            x = optionsObject.x,
            oldData = this.points,
            dataSorting = this.options.dataSorting;

        let matchingPoint: Point|undefined,
            matchedById: boolean|undefined,
            pointIndex: number|undefined;

        if (id) {
            const item = this.chart.get(id);
            if (item instanceof Point) {
                matchingPoint = item;
            }

        } else if (
            this.linkedParent ||
            this.enabledDataSorting ||
            this.options.relativeXValue
        ) {

            let matcher = (oldPoint: Point): boolean => !oldPoint.touched &&
                oldPoint.index === optionsObject.index;

            if (dataSorting && dataSorting.matchByName) {
                matcher = (oldPoint: Point): boolean => !oldPoint.touched &&
                    oldPoint.name === optionsObject.name;

            } else if (this.options.relativeXValue) {
                matcher = (oldPoint: Point): boolean => !oldPoint.touched &&
                    oldPoint.options.x === optionsObject.x;
            }

            matchingPoint = find(oldData, matcher);

            // Add unmatched point as a new point
            if (!matchingPoint) {
                return void 0;
            }
        }

        if (matchingPoint) {
            pointIndex = matchingPoint && matchingPoint.index;
            if (typeof pointIndex !== 'undefined') {
                matchedById = true;
            }
        }

        // Search for the same X in the existing data set
        if (typeof pointIndex === 'undefined' && isNumber(x)) {
            pointIndex = this.getColumn('x').indexOf(x as any, fromIndex);
        }

        // Reduce pointIndex if data is cropped
        if (
            pointIndex !== -1 &&
            typeof pointIndex !== 'undefined' &&
            this.cropped
        ) {
            pointIndex = (pointIndex >= (this.cropStart as any)) ?
                pointIndex - (this.cropStart as any) : pointIndex;
        }

        if (
            !matchedById &&
            isNumber(pointIndex) &&
            oldData[pointIndex] && oldData[pointIndex].touched
        ) {
            pointIndex = void 0;
        }
        return pointIndex;
    }

    /**
     * Internal function called from setData. If the point count is the same
     * as it was, or if there are overlapping X values, just run
     * Point.update which is cheaper, allows animation, and keeps references
     * to points. This also allows adding or removing points if the X-es
     * don't match.
     *
     * @private
     * @function Highcharts.Series#updateData
     */
    public updateData(
        data: Array<(PointOptions|PointShortOptions)>,
        animation?: (boolean|Partial<AnimationOptions>)
    ): boolean {
        const options = this.options,
            dataSorting = options.dataSorting,
            oldData = this.points,
            pointsToAdd = [] as Array<(PointOptions|PointShortOptions)>,
            requireSorting = this.requireSorting,
            equalLength = data.length === oldData.length;
        let hasUpdatedByKey,
            i,
            point,
            lastIndex: number,
            succeeded = true;

        this.xIncrement = null;

        // Iterate the new data
        data.forEach(function (pointOptions, i): void {
            const optionsObject = (
                defined(pointOptions) &&
                    this.pointClass.prototype.optionsToObject.call(
                        { series: this },
                        pointOptions
                    )
            ) || {};
            let pointIndex;

            // Get the x of the new data point
            const x = optionsObject.x,
                id = optionsObject.id;

            if (id || isNumber(x)) {
                pointIndex = this.findPointIndex(
                    optionsObject,
                    lastIndex
                );

                // Matching X not found
                // or used already due to ununique x values (#8995),
                // add point (but later)
                if (
                    pointIndex === -1 ||
                    typeof pointIndex === 'undefined'
                ) {
                    pointsToAdd.push(pointOptions);

                // Matching X found, update
                } else if (
                    oldData[pointIndex] &&
                    pointOptions !== (options.data as any)[pointIndex]
                ) {
                    oldData[pointIndex].update(
                        pointOptions,
                        false,
                        null as any,
                        false
                    );

                    // Mark it touched, below we will remove all points that
                    // are not touched.
                    oldData[pointIndex].touched = true;

                    // Speed optimize by only searching after last known
                    // index. Performs ~20% bettor on large data sets.
                    if (requireSorting) {
                        lastIndex = pointIndex + 1;
                    }
                // Point exists, no changes, don't remove it
                } else if (oldData[pointIndex]) {
                    oldData[pointIndex].touched = true;
                }

                // If the length is equal and some of the nodes had a
                // match in the same position, we don't want to remove
                // non-matches.
                if (
                    !equalLength ||
                    i !== pointIndex ||
                    (dataSorting && dataSorting.enabled) ||
                    this.hasDerivedData
                ) {
                    hasUpdatedByKey = true;
                }
            } else {
                // Gather all points that are not matched
                pointsToAdd.push(pointOptions);
            }
        }, this);

        // Remove points that don't exist in the updated data set
        if (hasUpdatedByKey) {
            i = oldData.length;
            while (i--) {
                point = oldData[i];
                if (point && !point.touched && point.remove) {
                    point.remove(false, animation);
                }
            }

        // If we did not find keys (ids or x-values), and the length is the
        // same, update one-to-one
        } else if (equalLength && (!dataSorting || !dataSorting.enabled)) {
            data.forEach(function (point, i): void {
                // .update doesn't exist on a linked, hidden series (#3709)
                // (#10187)
                if (point !== oldData[i].y && !oldData[i].destroyed) {
                    oldData[i].update(point, false, null as any, false);
                }
            });
            // Don't add new points since those configs are used above
            pointsToAdd.length = 0;

        // Did not succeed in updating data
        } else {
            succeeded = false;
        }

        oldData.forEach(function (point): void {
            if (point) {
                point.touched = false;
            }
        });

        if (!succeeded) {
            return false;
        }

        // Add new points
        pointsToAdd.forEach(function (point): void {
            this.addPoint(point, false, null as any, null as any, false);
        }, this);

        const xData = this.getColumn('x');
        if (
            this.xIncrement === null &&
            xData.length
        ) {
            this.xIncrement = arrayMax(xData);
            this.autoIncrement();
        }

        return true;
    }

    /**
     * Apply a new set of data to the series and optionally redraw it. The
     * new data array is passed by reference (except in case of
     * `updatePoints`), and may later be mutated when updating the chart
     * data.
     *
     * Note the difference in behaviour when setting the same amount of
     * points, or a different amount of points, as handled by the
     * `updatePoints` parameter.
     *
     * @sample highcharts/members/series-setdata/
     *         Set new data from a button
     * @sample highcharts/members/series-setdata-pie/
     *         Set data in a pie
     * @sample stock/members/series-setdata/
     *         Set new data in Highcharts Stock
     * @sample maps/members/series-setdata/
     *         Set new data in Highmaps
     *
     * @function Highcharts.Series#setData
     *
     * @param {Array<Highcharts.PointOptionsType>} data
     *        Takes an array of data in the same format as described under
     *        `series.{type}.data` for the given series type, for example a
     *        line series would take data in the form described under
     *        [series.line.data](https://api.highcharts.com/highcharts/series.line.data).
     *
     * @param {boolean} [redraw=true]
     *        Whether to redraw the chart after the series is altered. If
     *        doing more operations on the chart, it is a good idea to set
     *        redraw to false and call {@link Chart#redraw} after.
     *
     * @param {boolean|Partial<Highcharts.AnimationOptionsObject>} [animation]
     *        When the updated data is the same length as the existing data,
     *        points will be updated by default, and animation visualizes
     *        how the points are changed. Set false to disable animation, or
     *        a configuration object to set duration or easing.
     *
     * @param {boolean} [updatePoints=true]
     *        When this is true, points will be updated instead of replaced
     *        whenever possible. This occurs a) when the updated data is the
     *        same length as the existing data, b) when points are matched
     *        by their id's, or c) when points can be matched by X values.
     *        This allows updating with animation and performs better. In
     *        this case, the original array is not passed by reference. Set
     *        `false` to prevent.
     */
    public setData(
        data: Array<(PointOptions|PointShortOptions)>|undefined,
        redraw: boolean = true,
        animation?: (boolean|Partial<AnimationOptions>),
        updatePoints?: boolean
    ): void {
        const series = this,
            oldData = series.points,
            oldDataLength = (oldData && oldData.length) || 0,
            options = series.options,
            chart = series.chart,
            dataSorting = options.dataSorting,
            xAxis = series.xAxis,
            turboThreshold = options.turboThreshold,
            table = this.dataTable,
            dataColumnKeys = ['x', ...(series.pointArrayMap || ['y'])],
            pointValKey = series.pointValKey || 'y',
            pointArrayMap = series.pointArrayMap || [],
            valueCount = pointArrayMap.length,
            keys = options.keys;

        let i,
            updatedData,
            indexOfX = 0,
            indexOfY = 1,
            copiedData;

        if (!chart.options.chart.allowMutatingData) { // #4259
            // Remove old reference
            if (options.data) {
                delete series.options.data;
            }
            if (series.userOptions.data) {
                delete series.userOptions.data;
            }
            copiedData = merge(true, data);

        }
        data = copiedData || data || [];


        const dataLength = data.length;

        if (dataSorting && dataSorting.enabled) {
            data = this.sortData(data);
        }

        // First try to run Point.update which is cheaper, allows animation, and
        // keeps references to points.
        if (
            chart.options.chart.allowMutatingData &&
            updatePoints !== false &&
            dataLength &&
            oldDataLength &&
            !series.cropped &&
            !series.hasGroupedData &&
            series.visible &&
            // Soft updating has no benefit in boost, and causes JS error
            // (#8355)
            !series.boosted
        ) {
            updatedData = this.updateData(data, animation);
        }

        if (!updatedData) {

            // Reset properties
            series.xIncrement = null;

            series.colorCounter = 0; // For series with colorByPoint (#1547)

            // In turbo mode, look for one- or twodimensional arrays of numbers.
            // The first and the last valid value are tested, and we assume that
            // all the rest are defined the same way. Although the 'for' loops
            // are similar, they are repeated inside each if-else conditional
            // for max performance.
            let runTurbo = turboThreshold && dataLength > turboThreshold;
            if (runTurbo) {

                const firstPoint = series.getFirstValidPoint(data),
                    lastPoint = series.getFirstValidPoint(
                        data, dataLength - 1, -1
                    ),
                    isShortArray = (a: unknown): a is Array<unknown> => Boolean(
                        isArray(a) && (keys || isNumber(a[0]))
                    );

                // Assume all points are numbers
                if (isNumber(firstPoint) && isNumber(lastPoint)) {
                    const x: Array<number> = [],
                        valueData: Array<number|null> = [];
                    for (const value of data) {
                        x.push(this.autoIncrement());
                        valueData.push(value as number|null);
                    }
                    table.setColumns({
                        x,
                        [pointValKey]: valueData
                    });

                // Assume all points are arrays when first point is
                } else if (
                    isShortArray(firstPoint) &&
                    isShortArray(lastPoint)
                ) {
                    if (valueCount) { // [x, low, high] or [x, o, h, l, c]

                        // When autoX is 1, the x is skipped: [low, high]. When
                        // autoX is 0, the x is included: [x, low, high]
                        const autoX = firstPoint.length === valueCount ?
                                1 : 0,
                            colArray = new Array(dataColumnKeys.length)
                                .fill(0).map((): Array<number> => []);
                        for (const pt of data as number[][]) {
                            if (autoX) {
                                colArray[0].push(this.autoIncrement());
                            }
                            for (let j = autoX; j <= valueCount; j++) {
                                colArray[j]?.push(pt[j - autoX]);
                            }
                        }

                        table.setColumns(dataColumnKeys.reduce(
                            (columns, columnName, i):
                            DataTable.ColumnCollection => {
                                columns[columnName] = colArray[i];
                                return columns;
                            }, {} as DataTable.ColumnCollection));

                    } else { // [x, y]
                        if (keys) {
                            indexOfX = keys.indexOf('x');
                            indexOfY = keys.indexOf('y');

                            indexOfX = indexOfX >= 0 ? indexOfX : 0;
                            indexOfY = indexOfY >= 0 ? indexOfY : 1;
                        }

                        if (firstPoint.length === 1) {
                            indexOfY = 0;
                        }

                        const xData: Array<number> = [],
                            valueData: Array<number|null> = [];

                        if (indexOfX === indexOfY) {
                            for (const pt of data) {
                                xData.push(this.autoIncrement());
                                valueData.push((pt as any)[indexOfY]);
                            }
                        } else {
                            for (const pt of data) {
                                xData.push((pt as any)[indexOfX]);
                                valueData.push((pt as any)[indexOfY]);
                            }
                        }
                        table.setColumns({
                            x: xData,
                            [pointValKey]: valueData
                        });
                    }
                } else {
                    // Highcharts expects configs to be numbers or arrays in
                    // turbo mode
                    runTurbo = false;
                }
            }

            if (!runTurbo) {
                const columns = dataColumnKeys.reduce(
                    (columns, columnName):
                    DataTable.ColumnCollection => {
                        columns[columnName] = [];
                        return columns;
                    }, {} as DataTable.ColumnCollection);
                for (i = 0; i < dataLength; i++) {
                    const pt = series.pointClass.prototype.applyOptions.apply(
                        { series },
                        [data[i]]
                    );
                    for (const key of dataColumnKeys) {
                        columns[key][i] = (pt as any)[key];
                    }
                }

                table.setColumns(columns);
            }

            // Forgetting to cast strings to numbers is a common caveat when
            // handling CSV or JSON
            if (isString(this.getColumn('y')[0])) {
                error(14, true, chart);
            }

            series.data = [];
            series.options.data = series.userOptions.data = data;

            // Destroy old points
            i = oldDataLength;
            while (i--) {
                oldData[i]?.destroy();
            }

            // Reset minRange (#878)
            if (xAxis) {
                xAxis.minRange = xAxis.userMinRange;
            }

            // Redraw
            series.isDirty = chart.isDirtyBox = true;
            series.isDirtyData = !!oldData;
            animation = false;
        }

        // Typically for pie series, points need to be processed and
        // generated prior to rendering the legend
        if (options.legendType === 'point') {
            this.processData();
            this.generatePoints();
        }

        if (redraw) {
            chart.redraw(animation);
        }
    }

    /**
     * Internal function to sort series data
     *
     * @private
     * @function Highcharts.Series#sortData
     * @param {Array<Highcharts.PointOptionsType>} data
     * Force data grouping.
     */
    public sortData(
        data: Array<(PointOptions|PointShortOptions)>
    ): Array<PointOptions> {
        const series = this,
            options = series.options,
            dataSorting: SeriesDataSortingOptions = options.dataSorting as any,
            sortKey = dataSorting.sortKey || 'y',
            getPointOptionsObject = function (
                series: Series,
                pointOptions: (PointOptions|PointShortOptions)
            ): PointOptions {
                return (defined(pointOptions) &&
                    series.pointClass.prototype.optionsToObject.call({
                        series: series
                    }, pointOptions)) || {};
            };

        data.forEach(function (pointOptions, i): void {
            data[i] = getPointOptionsObject(series, pointOptions);
            (data[i] as any).index = i;
        }, this);

        // Sorting
        const sortedData: Array<Point> = data.concat().sort((a, b): number => {
            const aValue = getNestedProperty(
                sortKey,
                a
            ) as (boolean|number|string);
            const bValue = getNestedProperty(
                sortKey,
                b
            ) as (boolean|number|string);
            return bValue < aValue ? -1 : bValue > aValue ? 1 : 0;
        }) as Array<Point>;
        // Set x value depending on the position in the array
        sortedData.forEach(function (point, i): void {
            point.x = i;
        }, this);

        // Set the same x for linked series points if they don't have their
        // own sorting
        if (series.linkedSeries) {
            series.linkedSeries.forEach(function (linkedSeries): void {
                const options = linkedSeries.options,
                    seriesData = options.data as Array<PointOptions>;

                if (
                    (!options.dataSorting ||
                    !options.dataSorting.enabled) &&
                    seriesData
                ) {
                    seriesData.forEach(function (pointOptions, i): void {
                        seriesData[i] = getPointOptionsObject(
                            linkedSeries,
                            pointOptions
                        );

                        if (data[i]) {
                            seriesData[i].x = (data[i] as any).x;
                            seriesData[i].index = i;
                        }
                    });

                    linkedSeries.setData(seriesData, false);
                }
            });
        }

        return data as any;
    }

    /**
     * Internal function to process the data by cropping away unused data
     * points if the series is longer than the crop threshold. This saves
     * computing time for large series.
     *
     * @private
     * @function Highcharts.Series#getProcessedData
     * @param {boolean} [forceExtremesFromAll]
     * Force getting extremes of a total series data range.
     */
    public getProcessedData(
        forceExtremesFromAll?: boolean
    ): Series.ProcessedDataObject {
        const series = this,
            { dataTable: table, isCartesian, options, xAxis } = series,
            cropThreshold = options.cropThreshold,
            getExtremesFromAll =
                forceExtremesFromAll ||
                // X-range series etc, #21003
                series.getExtremesFromAll,
            logarithmic = xAxis?.logarithmic,
            dataLength = table.rowCount;

        let croppedData: Series.CropDataObject,
            cropped,
            cropStart = 0,
            xExtremes,
            min,
            max,
            xData: Array<number>|TypedArray = series.getColumn('x'),
            modified = table,
            updatingNames = false;

        if (xAxis) {
            // Corrected for log axis (#3053)
            xExtremes = xAxis.getExtremes();
            min = xExtremes.min;
            max = xExtremes.max;
            updatingNames = !!(xAxis.categories && !xAxis.names.length);

<<<<<<< HEAD
            // Optionally filter out points outside the plot area
=======
        // Optionally filter out points outside the plot area
        if (
            isCartesian &&
            series.sorted &&
            !getExtremesFromAll &&
            (
                !cropThreshold ||
                dataLength > cropThreshold ||
                series.forceCrop
            )
        ) {

            // It's outside current extremes
>>>>>>> e87505eb
            if (
                isCartesian &&
                series.sorted &&
                !forceExtremesFromAll &&
                (
                    !cropThreshold ||
                    dataLength > cropThreshold ||
                    series.forceCrop
                )
            ) {

                // It's outside current extremes
                if (
                    xData[dataLength - 1] < min ||
                    xData[0] > max
                ) {
                    modified = new DataTableCore();

                // Only crop if it's actually spilling out
                } else if (
                    // Don't understand why this condition is needed
                    series.getColumn(series.pointValKey || 'y').length && (
                        xData[0] < min ||
                        xData[dataLength - 1] > max
                    )
                ) {
                    croppedData = this.cropData(table, min, max);

                    modified = croppedData.modified;
                    cropStart = croppedData.start;
                    cropped = true;
                }
            }
        }

        // Find the closest distance between processed points
        xData = modified.getColumn('x') as Array<number> || [];
        const closestPointRange = getClosestDistance(
            [
                logarithmic ?
                    xData.map(logarithmic.log2lin) :
                    xData
            ],

            // Unsorted data is not supported by the line tooltip, as well as
            // data grouping and navigation in Stock charts (#725) and width
            // calculation of columns (#1900). Avoid warning during the
            // premature processing pass in updateNames (#16104).
            (): false|void => (
                series.requireSorting &&
                !updatingNames &&
                error(15, false, series.chart)
            )
        );

        return {
            modified,
            cropped,
            cropStart,
            closestPointRange
        };
    }

    /**
     * Internal function to apply processed data.
     * In Highcharts Stock, this function is extended to provide data grouping.
     *
     * @private
     * @function Highcharts.Series#processData
     * @param {boolean} [force]
     * Force data grouping.
     */
    public processData(force?: boolean): (boolean|undefined) {
        const series = this,
            xAxis = series.xAxis,
            table = series.dataTable;

        // If the series data or axes haven't changed, don't go through
        // this. Return false to pass the message on to override methods
        // like in data grouping.
        if (
            series.isCartesian &&
            !series.isDirty &&
            !xAxis.isDirty &&
            !series.yAxis.isDirty &&
            !force
        ) {
            return false;
        }

        const processedData = series.getProcessedData();

        // Record the properties
        table.modified = processedData.modified;
        series.cropped = processedData.cropped; // Undefined or true
        series.cropStart = processedData.cropStart;
        series.closestPointRange = (
            series.basePointRange = processedData.closestPointRange
        );

        fireEvent(series, 'afterProcessData');
    }

    /**
     * Iterate over xData and crop values between min and max. Returns
     * object containing crop start/end cropped xData with corresponding
     * part of yData, dataMin and dataMax within the cropped range.
     *
     * @private
     * @function Highcharts.Series#cropData
     */
    public cropData(
        table: DataTableCore,
        min: number,
        max: number
    ): Series.CropDataObject {
        const xData = table.getColumn('x', true) as Array<number> || [],
            dataLength = xData.length,
            dataColumnKeys = ['x', ...(this.pointArrayMap || ['y'])],
            columns: DataTable.ColumnCollection = {};

        let i,
            j,
            start = 0,
            end = dataLength;

        // Iterate up to find slice start
        for (i = 0; i < dataLength; i++) {
            if (xData[i] >= min) {
                start = Math.max(0, i - 1);
                break;
            }
        }

        // Proceed to find slice end
        for (j = i; j < dataLength; j++) {
            if (xData[j] > max) {
                end = j + 1;
                break;
            }
        }

        for (const key of dataColumnKeys) {
            const column = table.getColumn(key, true);
            if (column) {
                columns[key] = column.slice(start, end);
            }
        }
        return {
            modified: new DataTableCore({ columns }),
            start,
            end
        };
    }

    /**
     * Generate the data point after the data has been processed by cropping
     * away unused points and optionally grouped in Highcharts Stock.
     *
     * @private
     * @function Highcharts.Series#generatePoints
     */
    public generatePoints(): void {
        const series = this,
            options = series.options,
            dataOptions = series.processedData || options.data,
            table = series.dataTable.modified,
            xData = series.getColumn('x', true),
            PointClass = series.pointClass,
            processedDataLength = table.rowCount,
            cropStart = series.cropStart || 0,
            hasGroupedData = series.hasGroupedData,
            keys = options.keys,
            points = [],
            groupCropStartIndex: number = (
                options.dataGrouping &&
                options.dataGrouping.groupAll ?
                    cropStart :
                    0
            ),
            pointArrayMap = series.pointArrayMap || ['y'],
            // Create a configuration object out of a data row
            dataColumnKeys = ['x', ...pointArrayMap];
        let dataLength,
            cursor,
            point,
            i: number,
            data = series.data,
            pOptions: PointShortOptions|PointOptions;


        if (!data && !hasGroupedData) {
            const arr = [] as Array<Point>;

            arr.length = dataOptions?.length || 0;
            data = series.data = arr;
        }

        if (keys && hasGroupedData) {
            // Grouped data has already applied keys (#6590)
            series.options.keys = false as any;
        }

        for (i = 0; i < processedDataLength; i++) {
            cursor = cropStart + i;
            if (!hasGroupedData) {
                point = data[cursor];
                pOptions = dataOptions ?
                    dataOptions[cursor] :
                    table.getRow(i, pointArrayMap) as Array<number>;

                // #970:
                if (
                    !point &&
                    pOptions !== void 0
                ) {
                    data[cursor] = point = new PointClass(
                        series,
                        pOptions,
                        xData[i]
                    );
                }
            } else {
                // Splat the y data in case of ohlc data array
                point = new PointClass(
                    series,
                    table.getRow(i, dataColumnKeys) as Array<number> || []
                );

                point.dataGroup = (series.groupMap as any)[
                    groupCropStartIndex + i
                ];
                if (point.dataGroup?.options) {
                    point.options = (point.dataGroup as any).options;
                    extend(point, (point.dataGroup as any).options);
                    // Collision of props and options (#9770)
                    delete point.dataLabels;
                }
            }
            if (point) { // #6279
                /**
                 * Contains the point's index in the `Series.points` array.
                 *
                 * @name Highcharts.Point#index
                 * @type {number}
                 * @readonly
                 */
                // For faster access in Point.update
                point.index = hasGroupedData ?
                    (groupCropStartIndex + i) : cursor;
                points[i] = point;
            }
        }

        // Restore keys options (#6590)
        series.options.keys = keys;

        // Hide cropped-away points - this only runs when the number of
        // points is above cropThreshold, or when switching view from
        // non-grouped data to grouped data (#637)
        if (
            data &&
            (
                processedDataLength !== (dataLength = data.length) ||
                hasGroupedData
            )
        ) {
            for (i = 0; i < dataLength; i++) {
                // When has grouped data, clear all points
                if (i === cropStart && !hasGroupedData) {
                    i += processedDataLength;
                }
                if (data[i]) {
                    data[i].destroyElements();
                    data[i].plotX = void 0; // #1003
                }
            }
        }

        /**
         * Read only. An array containing those values converted to points.
         * In case the series data length exceeds the `cropThreshold`, or if
         * the data is grouped, `series.data` doesn't contain all the
         * points. Also, in case a series is hidden, the `data` array may be
         * empty. In case of cropping, the `data` array may contain `undefined`
         * values, instead of points. To access raw values,
         * `series.options.data` will always be up to date. `Series.data` only
         * contains the points that have been created on demand. To modify the
         * data, use
         * {@link Highcharts.Series#setData} or
         * {@link Highcharts.Point#update}.
         *
         * @see Series.points
         *
         * @name Highcharts.Series#data
         * @type {Array<Highcharts.Point>}
         */
        series.data = data;

        /**
         * An array containing all currently visible point objects. In case
         * of cropping, the cropped-away points are not part of this array.
         * The `series.points` array starts at `series.cropStart` compared
         * to `series.data` and `series.options.data`. If however the series
         * data is grouped, these can't be correlated one to one. To modify
         * the data, use {@link Highcharts.Series#setData} or
         * {@link Highcharts.Point#update}.
         *
         * @name Highcharts.Series#points
         * @type {Array<Highcharts.Point>}
         */
        series.points = points;

        fireEvent(this, 'afterGeneratePoints');
    }

    /**
     * Get current X extremes for the visible data.
     *
     * @private
     * @function Highcharts.Series#getXExtremes
     * @param {Array<number>} xData
     * The data to inspect. Defaults to the current data within the visible
     * range.
     */
    public getXExtremes(xData: Array<number>|TypedArray): RangeSelector.RangeObject {
        return {
            min: arrayMin(xData),
            max: arrayMax(xData)
        };
    }

    /**
     * Calculate Y extremes for the visible data. The result is returned
     * as an object with `dataMin` and `dataMax` properties.
     *
     * @private
     * @function Highcharts.Series#getExtremes
     * @param {Array<number>} [yData]
     * The data to inspect. Defaults to the current data within the visible
     * range.
     * @param {boolean} [forceExtremesFromAll]
     * Force getting extremes of a total series data range.
     */
    public getExtremes(
        yData?: (
            Array<(number|null)>|
            Array<Array<(number|null)>>|
            TypedArray
        ),
        forceExtremesFromAll?: boolean
    ): DataExtremesObject {
        const { xAxis, yAxis } = this,
            getExtremesFromAll =
                forceExtremesFromAll ||
                this.getExtremesFromAll ||
                this.options.getExtremesFromAll, // #4599, #21003
            table = getExtremesFromAll && this.cropped ?
                this.dataTable :
                this.dataTable.modified,
            rowCount = table.rowCount,
            customData = yData || this.stackedYData,
            yAxisData = customData ?
                [customData] :
                (this.keysAffectYAxis || this.pointArrayMap || ['y'])?.map(
                    (key): DataTable.Column => table.getColumn(key, true) || []
                ) || [],
            xData = this.getColumn('x', true),
            activeYData: number[] = [],
            // Handle X outside the viewed area. This does not work with
            // non-sorted data like scatter (#7639).
            shoulder = this.requireSorting && !this.is('column') ?
                1 : 0,
            // #2117, need to compensate for log X axis
            positiveValuesOnly = yAxis ? yAxis.positiveValuesOnly : false,
            doAll = getExtremesFromAll ||
                this.cropped ||
                !xAxis; // For colorAxis support

        let xExtremes,
            x,
            i,
            xMin = 0,
            xMax = 0;

        if (xAxis) {
            xExtremes = xAxis.getExtremes();
            xMin = xExtremes.min;
            xMax = xExtremes.max;
        }

        for (i = 0; i < rowCount; i++) {

            x = xData[i];

            // Check if it is within the selected x axis range
            if (
                doAll ||
                (
                    (xData[i + shoulder] || x) >= xMin &&
                    (xData[i - shoulder] || x) <= xMax
                )
            ) {
                for (const values of yAxisData) {
                    const val = values[i];

                    // For points within the visible range, including the
                    // first point outside the visible range (#7061),
                    // consider y extremes.
                    if (
                        isNumber(val) &&
                        (val > 0 || !positiveValuesOnly)
                    ) {
                        activeYData.push(val);
                    }
                }
            }
        }

        const dataExtremes = {
            activeYData, // Needed for Stock Cumulative Sum
            dataMin: arrayMin(activeYData),
            dataMax: arrayMax(activeYData)
        };

        fireEvent(this, 'afterGetExtremes', { dataExtremes });

        return dataExtremes;
    }

    /**
     * Set the current data extremes as `dataMin` and `dataMax` on the
     * Series item. Use this only when the series properties should be
     * updated.
     *
     * @private
     * @function Highcharts.Series#applyExtremes
     */
    public applyExtremes(): DataExtremesObject {
        const dataExtremes = this.getExtremes();

        /**
         * Contains the minimum value of the series' data point. Some series
         * types like `networkgraph` do not support this property as they
         * lack a `y`-value.
         * @name Highcharts.Series#dataMin
         * @type {number|undefined}
         * @readonly
         */
        this.dataMin = dataExtremes.dataMin;

        /**
         * Contains the maximum value of the series' data point. Some series
         * types like `networkgraph` do not support this property as they
         * lack a `y`-value.
         * @name Highcharts.Series#dataMax
         * @type {number|undefined}
         * @readonly
         */
        this.dataMax = dataExtremes.dataMax;

        return dataExtremes;
    }

    /**
     * Find and return the first non nullish point in the data
     *
     * @private
     * @function Highcharts.Series.getFirstValidPoint
     * @param {Array<Highcharts.PointOptionsType>} data
     *        Array of options for points
     * @param {number} [start=0]
     *        Index to start searching from
     * @param {number} [increment=1]
     *        Index increment, set -1 to search backwards
     */
    public getFirstValidPoint(
        data: Array<(PointOptions|PointShortOptions)>,
        start = 0,
        increment = 1
    ): (PointOptions|PointShortOptions|undefined) {
        const dataLength = data.length;
        let i = start;

        while (i >= 0 && i < dataLength) {
            if (defined(data[i])) {
                return data[i];
            }
            i += increment;
        }
    }

    /**
     * Translate data points from raw data values to chart specific
     * positioning data needed later in the `drawPoints` and `drawGraph`
     * functions. This function can be overridden in plugins and custom
     * series type implementations.
     *
     * @function Highcharts.Series#translate
     *
     * @emits Highcharts.Series#events:translate
     */
    public translate(): void {

        this.generatePoints();

        const series = this,
            options = series.options,
            stacking = options.stacking,
            xAxis = series.xAxis,
            categories = xAxis.categories,
            enabledDataSorting = series.enabledDataSorting,
            yAxis = series.yAxis,
            points = series.points,
            dataLength = points.length,
            pointPlacement = series.pointPlacementToXValue(), // #7860
            dynamicallyPlaced = Boolean(pointPlacement),
            threshold = options.threshold,
            stackThreshold = options.startFromThreshold ? threshold : 0;
        let i,
            plotX,
            lastPlotX,
            stackIndicator,
            closestPointRangePx = Number.MAX_VALUE;

        /**
         * Plotted coordinates need to be within a limited range. Drawing
         * too far outside the viewport causes various rendering issues
         * (#3201, #3923, #7555).
         * @private
         */
        function limitedRange(val: number): number {
            return clamp(val, -1e9, 1e9);
        }

        // Translate each point
        for (i = 0; i < dataLength; i++) {
            const point = points[i],
                xValue = point.x;
            let stackItem: StackItem|undefined,
                stackValues: (Array<number>|undefined),
                yValue = point.y,
                lowValue = point.low;
            const stacks = stacking && yAxis.stacking?.stacks[(
                series.negStacks &&
                (yValue as any) <
                (stackThreshold ? 0 : (threshold as any)) ?
                    '-' :
                    ''
            ) + series.stackKey];

            plotX = xAxis.translate( // #3923
                xValue, false, false, false, true, pointPlacement
            );
            /**
             * The translated X value for the point in terms of pixels. Relative
             * to the X axis position if the series has one, otherwise relative
             * to the plot area. Depending on the series type this value might
             * not be defined.
             *
             * In an inverted chart the x-axis is going from the bottom to the
             * top so the `plotX` value is the number of pixels from the bottom
             * of the axis.
             *
             * @see Highcharts.Point#pos
             * @name Highcharts.Point#plotX
             * @type {number|undefined}
             */
            point.plotX = isNumber(plotX) ? correctFloat( // #5236
                limitedRange(plotX) // #3923
            ) : void 0;

            // Calculate the bottom y value for stacked series
            if (
                stacking &&
                series.visible &&
                stacks &&
                stacks[xValue]
            ) {
                stackIndicator = series.getStackIndicator(
                    stackIndicator,
                    xValue,
                    series.index
                );

                if (!point.isNull && stackIndicator.key) {
                    stackItem = stacks[xValue];
                    stackValues = stackItem.points[stackIndicator.key];
                }

                if (stackItem && isArray(stackValues)) {
                    lowValue = stackValues[0];
                    yValue = stackValues[1];

                    if (
                        lowValue === stackThreshold &&
                        stackIndicator.key === stacks[xValue].base
                    ) {
                        lowValue = pick(
                            isNumber(threshold) ? threshold : yAxis.min
                        );
                    }

                    // #1200, #1232
                    if (
                        yAxis.positiveValuesOnly &&
                        defined(lowValue) &&
                        lowValue <= 0
                    ) {
                        lowValue = void 0;
                    }

                    point.total = point.stackTotal = pick(stackItem.total);
                    point.percentage = defined(point.y) && stackItem.total ?
                        (point.y / stackItem.total * 100) : void 0;
                    point.stackY = yValue;

                    // In case of variwide series (where widths of points are
                    // different in most cases), stack labels are positioned
                    // wrongly, so the call of the setOffset is omitted here and
                    // labels are correctly positioned later, at the end of the
                    // variwide's translate function (#10962)
                    if (!(series as any).irregularWidths) {
                        stackItem.setOffset(
                            series.pointXOffset || 0,
                            series.barW || 0,
                            void 0,
                            void 0,
                            void 0,
                            series.xAxis
                        );
                    }

                }
            }

            // Set translated yBottom or remove it
            point.yBottom = defined(lowValue) ?
                limitedRange(
                    yAxis.translate(lowValue, false, true, false, true)
                ) :
                void 0;

            // General hook, used for Highcharts Stock compare and cumulative
            if (series.dataModify) {
                yValue = series.dataModify.modifyValue(yValue, i);
            }

            // Set the plotY value, reset it for redraws #3201, #18422
            let plotY: number|undefined;
            if (isNumber(yValue) && point.plotX !== void 0) {
                plotY = yAxis.translate(yValue, false, true, false, true);
                plotY = isNumber(plotY) ? limitedRange(plotY) : void 0;
            }
            /**
             * The translated Y value for the point in terms of pixels. Relative
             * to the Y axis position if the series has one, otherwise relative
             * to the plot area. Depending on the series type this value might
             * not be defined.
             *
             * In an inverted chart the y-axis is going from right to left
             * so the `plotY` value is the number of pixels from the right
             * of the `yAxis`.
             *
             * @see Highcharts.Point#pos
             * @name Highcharts.Point#plotY
             * @type {number|undefined}
             */
            point.plotY = plotY;

            point.isInside = this.isPointInside(point);

            // Set client related positions for mouse tracking
            point.clientX = dynamicallyPlaced ?
                correctFloat(xAxis.translate(
                    xValue,
                    false,
                    false,
                    false,
                    true,
                    pointPlacement
                )) :
                plotX; // #1514, #5383, #5518

            // Negative points #19028
            point.negative = (point.y || 0) < (threshold || 0);

            // Some API data
            point.category = pick(
                categories && categories[point.x],
                point.x as any
            );

            // Determine auto enabling of markers (#3635, #5099)
            if (!point.isNull && point.visible !== false) {
                if (typeof lastPlotX !== 'undefined') {
                    closestPointRangePx = Math.min(
                        closestPointRangePx,
                        Math.abs(plotX - lastPlotX)
                    );
                }
                lastPlotX = plotX;
            }

            // Find point zone
            point.zone = this.zones.length ? point.getZone() : void 0;

            // Animate new points with data sorting
            if (!point.graphic && series.group && enabledDataSorting) {
                point.isNew = true;
            }
        }
        series.closestPointRangePx = closestPointRangePx;

        fireEvent(this, 'afterTranslate');
    }

    /**
     * Return the series points with null points filtered out.
     *
     * @function Highcharts.Series#getValidPoints
     *
     * @param {Array<Highcharts.Point>} [points]
     * The points to inspect, defaults to {@link Series.points}.
     *
     * @param {boolean} [insideOnly=false]
     * Whether to inspect only the points that are inside the visible view.
     *
     * @param {boolean} [allowNull=false]
     * Whether to allow null points to pass as valid points.
     *
     * @return {Array<Highcharts.Point>}
     * The valid points.
     */
    public getValidPoints(
        points?: Array<Point>,
        insideOnly?: boolean,
        allowNull?: boolean
    ): Array<Point> {
        const chart = this.chart;

        // #3916, #5029, #5085
        return (points || this.points || []).filter(
            function (point: Point): boolean {
                const { plotX, plotY } = point,
                    // Undefined plotY is treated as null when negative values
                    // in log axis (#18422)
                    asNull = !allowNull && (point.isNull || !isNumber(plotY));
                if (
                    asNull || (
                        insideOnly && !chart.isInsidePlot(
                            plotX as any,
                            plotY as any,
                            { inverted: chart.inverted }
                        )
                    )
                ) {
                    return false;
                }
                return point.visible !== false;
            }
        );
    }

    /**
     * Get the clipping for the series. Could be called for a series to
     * initiate animating the clip or to set the final clip (only width
     * and x).
     *
     * @private
     * @function Highcharts.Series#getClip
     */
    public getClipBox(): BBoxObject {
        const { chart, xAxis, yAxis } = this;

        // If no axes on the series, use global clipBox
        let { x, y, width, height } = merge(chart.clipBox);

        // Otherwise, use clipBox.width which is corrected for plotBorderWidth
        // and clipOffset
        if (xAxis && xAxis.len !== chart.plotSizeX) {
            width = xAxis.len;
        }

        if (yAxis && yAxis.len !== chart.plotSizeY) {
            height = yAxis.len;
        }

        // If the chart is inverted and the series is not invertible, the chart
        // clip box should be inverted, but not the series clip box (#20264)
        if (chart.inverted && !this.invertible) {
            [width, height] = [height, width];
        }

        return { x, y, width, height };
    }

    /**
     * Get the shared clip key, creating it if it doesn't exist.
     *
     * @private
     * @function Highcharts.Series#getSharedClipKey
     */
    public getSharedClipKey(): string {
        this.sharedClipKey = (this.options.xAxis || 0) + ',' +
            (this.options.yAxis || 0);

        return this.sharedClipKey;
    }

    /**
     * Set the clipping for the series. For animated series the clip is later
     * modified.
     *
     * @private
     * @function Highcharts.Series#setClip
     */
    public setClip(): void {
        const { chart, group, markerGroup } = this,
            sharedClips = chart.sharedClips,
            renderer = chart.renderer,
            clipBox = this.getClipBox(),
            sharedClipKey = this.getSharedClipKey(); // #4526

        let clipRect = sharedClips[sharedClipKey];

        // If a clipping rectangle for the same set of axes does not exist,
        // create it
        if (!clipRect) {
            sharedClips[sharedClipKey] = clipRect = renderer.clipRect(clipBox);

        // When setting chart size, or when the series is rendered again before
        // starting animating, in compliance to a responsive rule
        } else {
            clipRect.animate(clipBox);
        }

        if (group) {
            // When clip is false, reset to no clip after animation
            group.clip(this.options.clip === false ? void 0 : clipRect);
        }

        // Unclip temporary animation clip
        if (markerGroup) {
            markerGroup.clip();
        }
    }

    /**
     * Animate in the series. Called internally twice. First with the `init`
     * parameter set to true, which sets up the initial state of the
     * animation. Then when ready, it is called with the `init` parameter
     * undefined, in order to perform the actual animation.
     *
     * @function Highcharts.Series#animate
     *
     * @param {boolean} [init]
     * Initialize the animation.
     */
    public animate(init?: boolean): void {
        const { chart, group, markerGroup } = this,
            inverted = chart.inverted,
            animation = animObject(this.options.animation),
            // The key for temporary animation clips
            animationClipKey = [
                this.getSharedClipKey(),
                animation.duration,
                animation.easing,
                animation.defer
            ].join(',');

        let animationClipRect = chart.sharedClips[animationClipKey],
            markerAnimationClipRect = chart.sharedClips[animationClipKey + 'm'];

        // Initialize the animation. Set up the clipping rectangle.
        if (init && group) {
            const clipBox = this.getClipBox();

            // Create temporary animation clips
            if (!animationClipRect) {
                clipBox.width = 0;
                if (inverted) {
                    clipBox.x = chart.plotHeight;
                }
                animationClipRect = chart.renderer.clipRect(clipBox);
                chart.sharedClips[animationClipKey] = animationClipRect;

                // The marker clip box. The number 99 is a safe margin to avoid
                // markers being clipped during animation.
                const markerClipBox = {
                    x: inverted ? -99 : -99,
                    y: inverted ? -99 : -99,
                    width: inverted ? chart.plotWidth + 199 : 99,
                    height: inverted ? 99 : chart.plotHeight + 199
                };

                markerAnimationClipRect = chart.renderer.clipRect(
                    markerClipBox
                );
                chart.sharedClips[
                    animationClipKey + 'm'
                ] = markerAnimationClipRect;
            } else {
                // When height changes during animation, typically due to
                // responsive settings
                animationClipRect.attr('height', clipBox.height);
            }

            group.clip(animationClipRect);
            markerGroup?.clip(markerAnimationClipRect);


        // Run the animation
        } else if (
            animationClipRect &&
            // Only first series in this pane
            !animationClipRect.hasClass('highcharts-animating')
        ) {
            const finalBox = this.getClipBox(),
                step = animation.step;

            // Only do this when there are actually markers, or we have multiple
            // series (#20473)
            if (
                markerGroup?.element.childNodes.length ||
                chart.series.length > 1
            ) {

                // To provide as smooth animation as possible, update the marker
                // group clipping in steps of the main group animation
                animation.step = function (val, fx): void {
                    if (step) {
                        step.apply(fx, arguments);
                    }
                    if (
                        fx.prop === 'width' &&
                        markerAnimationClipRect?.element
                    ) {
                        markerAnimationClipRect.attr(
                            inverted ? 'height' : 'width',
                            val + 99
                        );
                    }
                };
            }
            animationClipRect
                .addClass('highcharts-animating')
                .animate(finalBox, animation);
        }
    }

    /**
     * This runs after animation to land on the final plot clipping.
     *
     * @private
     * @function Highcharts.Series#afterAnimate
     *
     * @emits Highcharts.Series#event:afterAnimate
     */
    public afterAnimate(): void {
        this.setClip();

        // Destroy temporary clip rectangles that are no longer in use
        objectEach(this.chart.sharedClips, (clip, key, sharedClips): void => {
            if (clip && !this.chart.container.querySelector(
                `[clip-path="url(#${clip.id})"]`
            )) {
                clip.destroy();
                delete sharedClips[key];
            }
        });

        this.finishedAnimating = true;
        fireEvent(this, 'afterAnimate');
    }

    /**
     * Draw the markers for line-like series types, and columns or other
     * graphical representation for {@link Point} objects for other series
     * types. The resulting element is typically stored as
     * {@link Point.graphic}, and is created on the first call and updated
     * and moved on subsequent calls.
     *
     * @function Highcharts.Series#drawPoints
     */
    public drawPoints(points: Array<Point> = this.points): void {
        const series = this,
            chart = series.chart,
            styledMode = chart.styledMode,
            { colorAxis, options } = series,
            seriesMarkerOptions = options.marker,
            markerGroup = series[series.specialGroup || 'markerGroup'],
            xAxis = series.xAxis,
            globallyEnabled = pick(
                (seriesMarkerOptions as any).enabled,
                !xAxis || xAxis.isRadial ? true : null,
                // Use larger or equal as radius is null in bubbles (#6321)
                (series.closestPointRangePx as any) >= (
                    (seriesMarkerOptions as any).enabledThreshold *
                    (seriesMarkerOptions as any).radius
                )
            );
        let i,
            point,
            graphic,
            verb,
            pointMarkerOptions,
            hasPointMarker,
            markerAttribs;

        if (
            (seriesMarkerOptions as any).enabled !== false ||
            series._hasPointMarkers
        ) {

            for (i = 0; i < points.length; i++) {
                point = points[i];
                graphic = point.graphic;
                verb = graphic ? 'animate' : 'attr';
                pointMarkerOptions = point.marker || {};
                hasPointMarker = !!point.marker;
                const shouldDrawMarker = (
                    (
                        globallyEnabled &&
                        typeof pointMarkerOptions.enabled === 'undefined'
                    ) || pointMarkerOptions.enabled
                ) && !point.isNull && point.visible !== false;

                // Only draw the point if y is defined
                if (shouldDrawMarker) {
                    // Shortcuts
                    const symbol = pick(
                        pointMarkerOptions.symbol,
                        series.symbol,
                        'rect' as SymbolKey
                    );

                    markerAttribs = series.markerAttribs(
                        point,
                        (point.selected && 'select') as any
                    );

                    // Set starting position for point sliding animation.
                    if (series.enabledDataSorting) {
                        point.startXPos = xAxis.reversed ?
                            -(markerAttribs.width || 0) :
                            xAxis.width;
                    }

                    const isInside = point.isInside !== false;
                    if (
                        !graphic &&
                        isInside &&
                        ((markerAttribs.width || 0) > 0 || point.hasImage)
                    ) {

                        /**
                         * SVG graphic representing the point in the chart. In
                         * some cases it may be a hidden graphic to improve
                         * accessibility.
                         *
                         * Typically this is a simple shape, like a `rect`
                         * for column charts or `path` for line markers, but
                         * for some complex series types like boxplot or 3D
                         * charts, the graphic may be a `g` element
                         * containing other shapes. The graphic is generated
                         * the first time {@link Series#drawPoints} runs,
                         * and updated and moved on subsequent runs.
                         *
                         * @see Highcharts.Point#graphics
                         *
                         * @name Highcharts.Point#graphic
                         * @type {Highcharts.SVGElement|undefined}
                         */
                        point.graphic = graphic = chart.renderer
                            .symbol(
                                symbol,
                                markerAttribs.x,
                                markerAttribs.y,
                                markerAttribs.width,
                                markerAttribs.height,
                                hasPointMarker ?
                                    pointMarkerOptions :
                                    seriesMarkerOptions
                            )
                            .add(markerGroup);
                        // Sliding animation for new points
                        if (
                            series.enabledDataSorting &&
                            chart.hasRendered
                        ) {
                            graphic.attr({
                                x: point.startXPos
                            });
                            verb = 'animate';
                        }
                    }

                    if (graphic && verb === 'animate') { // Update
                        // Since the marker group isn't clipped, each
                        // individual marker must be toggled
                        graphic[isInside ? 'show' : 'hide'](isInside)
                            .animate(markerAttribs);

                    }

                    // Presentational attributes
                    if (graphic) {
                        const pointAttr = series.pointAttribs(
                            point,
                            (
                                (styledMode || !point.selected) ?
                                    void 0 :
                                    'select'
                            )
                        );

                        if (!styledMode) {
                            graphic[verb](pointAttr);
                        } else if (colorAxis) { // #14114
                            graphic['css']({
                                fill: pointAttr.fill
                            });
                        }
                    }

                    if (graphic) {
                        graphic.addClass(point.getClassName(), true);
                    }

                } else if (graphic) {
                    point.graphic = graphic.destroy(); // #1269
                }
            }
        }
    }

    /**
     * Get non-presentational attributes for a point. Used internally for
     * both styled mode and classic. Can be overridden for different series
     * types.
     *
     * @see Series#pointAttribs
     *
     * @function Highcharts.Series#markerAttribs
     *
     * @param {Highcharts.Point} point
     * The Point to inspect.
     *
     * @param {string} [state]
     * The state, can be either `hover`, `select` or undefined.
     *
     * @return {Highcharts.SVGAttributes}
     * A hash containing those attributes that are not settable from CSS.
     */
    public markerAttribs(
        point: Point,
        state?: StatesOptionsKey
    ): SVGAttributes {
        const seriesOptions = this.options,
            seriesMarkerOptions = seriesOptions.marker,
            pointMarkerOptions = point.marker || {},
            symbol = (
                pointMarkerOptions.symbol ||
                (seriesMarkerOptions as any).symbol
            ),
            attribs: SVGAttributes = {};

        let seriesStateOptions: SeriesStateHoverOptions,
            pointStateOptions: PointStateHoverOptions,
            radius: number|undefined = pick(
                pointMarkerOptions.radius,
                seriesMarkerOptions && seriesMarkerOptions.radius
            );

        // Handle hover and select states
        if (state) {
            seriesStateOptions = (seriesMarkerOptions as any).states[state];
            pointStateOptions = pointMarkerOptions.states &&
                (pointMarkerOptions.states as any)[state];

            radius = pick(
                pointStateOptions && pointStateOptions.radius,
                seriesStateOptions && seriesStateOptions.radius,
                radius && radius + (
                    seriesStateOptions && seriesStateOptions.radiusPlus ||
                    0
                )
            );
        }

        point.hasImage = symbol && symbol.indexOf('url') === 0;

        if (point.hasImage) {
            radius = 0; // And subsequently width and height is not set
        }

        const pos = point.pos();
        if (isNumber(radius) && pos) {
            if (seriesOptions.crisp) {
                pos[0] = crisp(
                    pos[0],
                    point.hasImage ?
                        0 :
                        symbol === 'rect' ?
                            // Rectangle symbols need crisp edges, others don't
                            seriesMarkerOptions?.lineWidth || 0 :
                            1
                );
            }
            attribs.x = pos[0] - radius;
            attribs.y = pos[1] - radius;
        }

        if (radius) {
            attribs.width = attribs.height = 2 * radius;
        }

        return attribs;
    }

    /**
     * Internal function to get presentational attributes for each point.
     * Unlike {@link Series#markerAttribs}, this function should return
     * those attributes that can also be set in CSS. In styled mode,
     * `pointAttribs` won't be called.
     *
     * @private
     * @function Highcharts.Series#pointAttribs
     *
     * @param {Highcharts.Point} [point]
     * The point instance to inspect.
     *
     * @param {string} [state]
     * The point state, can be either `hover`, `select` or 'normal'. If
     * undefined, normal state is assumed.
     *
     * @return {Highcharts.SVGAttributes}
     * The presentational attributes to be set on the point.
     */
    public pointAttribs(
        point?: Point,
        state?: StatesOptionsKey
    ): SVGAttributes {
        const seriesMarkerOptions = this.options.marker,
            pointOptions = point && point.options,
            pointMarkerOptions = (
                (pointOptions && pointOptions.marker) || {}
            ),
            pointColorOption = pointOptions && pointOptions.color,
            pointColor = point && point.color,
            zoneColor = point && point.zone && point.zone.color;
        let seriesStateOptions,
            pointStateOptions,
            color: (ColorType|undefined) = this.color,
            fill,
            stroke,
            strokeWidth = pick(
                pointMarkerOptions.lineWidth,
                (seriesMarkerOptions as any).lineWidth
            ),
            opacity = 1;

        color = (
            pointColorOption ||
            zoneColor ||
            pointColor ||
            color
        );

        fill = (
            pointMarkerOptions.fillColor ||
            (seriesMarkerOptions as any).fillColor ||
            color
        );
        stroke = (
            pointMarkerOptions.lineColor ||
            (seriesMarkerOptions as any).lineColor ||
            color
        );

        // Handle hover and select states
        state = state || 'normal';
        if (state) {
            seriesStateOptions = (
                (seriesMarkerOptions as any).states[state] || {}
            );
            pointStateOptions = (
                pointMarkerOptions.states &&
                (pointMarkerOptions.states as any)[state]
            ) || {};
            strokeWidth = pick(
                pointStateOptions.lineWidth,
                seriesStateOptions.lineWidth,
                strokeWidth + pick(
                    pointStateOptions.lineWidthPlus,
                    seriesStateOptions.lineWidthPlus,
                    0
                )
            );
            fill = (
                pointStateOptions.fillColor ||
                seriesStateOptions.fillColor ||
                fill
            );
            stroke = (
                pointStateOptions.lineColor ||
                seriesStateOptions.lineColor ||
                stroke
            );

            opacity = pick(
                pointStateOptions.opacity,
                seriesStateOptions.opacity,
                opacity
            );
        }

        return {
            'stroke': stroke,
            'stroke-width': strokeWidth,
            'fill': fill,
            'opacity': opacity
        };
    }

    /**
     * Clear DOM objects and free up memory.
     *
     * @private
     * @function Highcharts.Series#destroy
     *
     * @emits Highcharts.Series#event:destroy
     */
    public destroy(keepEventsForUpdate?: boolean): void {

        const series = this,
            chart = series.chart,
            issue134 = /AppleWebKit\/533/.test(win.navigator.userAgent),
            data = series.data || [];
        let destroy: ('hide'|'destroy'),
            i,
            point,
            axis;

        // Add event hook
        fireEvent(series, 'destroy', { keepEventsForUpdate });

        // Remove events
        this.removeEvents(keepEventsForUpdate);

        // Erase from axes
        (series.axisTypes || []).forEach(function (AXIS: string): void {
            axis = (series as any)[AXIS];
            if (axis && axis.series) {
                erase(axis.series, series);
                axis.isDirty = axis.forceRedraw = true;
            }
        });

        // Remove legend items
        if (series.legendItem) {
            series.chart.legend.destroyItem(series);
        }

        // Destroy all points with their elements
        i = data.length;
        while (i--) {
            point = data[i];
            if (point && point.destroy) {
                point.destroy();
            }
        }

        for (const zone of series.zones) {
            // Destroy SVGElement's but preserve primitive props (#20426)
            destroyObjectProperties(zone, void 0, true);
        }

        // Clear the animation timeout if we are destroying the series
        // during initial animation
        U.clearTimeout(series.animationTimeout as any);

        // Destroy all SVGElements associated to the series
        objectEach(series, function (val: any, prop: string): void {
            // Survive provides a hook for not destroying
            if (val instanceof SVGElement && !val.survive) {

                // Issue 134 workaround
                destroy = issue134 && prop === 'group' ?
                    'hide' :
                    'destroy';

                val[destroy]();
            }
        });

        // Remove from hoverSeries
        if (chart.hoverSeries === series) {
            chart.hoverSeries = void 0;
        }
        erase(chart.series, series);
        chart.orderItems('series');

        // Clear all members
        objectEach(series, function (val: any, prop: string): void {
            if (!keepEventsForUpdate || prop !== 'hcEvents') {
                delete (series as any)[prop];
            }
        });
    }

    /**
     * Clip the graphs into zones for colors and styling.
     *
     * @private
     * @function Highcharts.Series#applyZones
     */
    public applyZones(): void {
        const series = this,
            {
                area,
                chart,
                graph,
                zones,
                points,
                xAxis,
                yAxis,
                zoneAxis
            } = series,
            { inverted, renderer } = chart,
            axis = this[`${zoneAxis}Axis`],
            { isXAxis, len = 0 } = axis || {},
            halfWidth = (graph?.strokeWidth() || 0) / 2 + 1,

            // Avoid points that are so close to the threshold that the graph
            // line would be split
            avoidClose = (
                zone: Series.ZoneObject,
                plotX: number = 0,
                plotY: number = 0
            ): void => {
                if (inverted) {
                    plotY = len - plotY;
                }
                const { translated = 0, lineClip } = zone,
                    distance = plotY - translated;

                lineClip?.push([
                    'L',
                    plotX,
                    Math.abs(distance) < halfWidth ?
                        plotY - halfWidth * (distance <= 0 ? -1 : 1) :
                        translated
                ]);
            };

        if (
            zones.length &&
            (graph || area) &&
            axis &&
            isNumber(axis.min)
        ) {

            const axisMax = axis.getExtremes().max,
                // Invert the x and y coordinates of inverted charts
                invertPath = (path: SVGPath): void => {
                    path.forEach((segment, i): void => {
                        if (segment[0] === 'M' || segment[0] === 'L') {
                            path[i] = [
                                segment[0],
                                isXAxis ? len - segment[1] : segment[1],
                                isXAxis ? segment[2] : len - segment[2]
                            ];
                        }
                    });
                };

            // Reset
            zones.forEach((zone): void => {
                zone.lineClip = [];
                zone.translated = clamp(
                    axis.toPixels(
                        pick(zone.value, axisMax),
                        true
                    ) || 0,
                    0,
                    len
                );
            });

            // The use of the Color Threshold assumes there are no gaps so it is
            // safe to hide the original graph and area unless it is not
            // waterfall series, then use showLine property to set lines between
            // columns to be visible (#7862)
            if (graph && !this.showLine) {
                graph.hide();
            }
            if (area) {
                area.hide();
            }

            // Prepare for adaptive clips, avoiding segments close to the
            // threshold (#19709)
            if (
                zoneAxis === 'y' &&
                // Overheat protection
                points.length < xAxis.len
            ) {
                for (const point of points) {
                    const { plotX, plotY, zone } = point,
                        zoneBelow = zone && zones[zones.indexOf(zone) - 1];

                    // Close to upper boundary
                    if (zone) {
                        avoidClose(zone, plotX, plotY);
                    }

                    // Close to lower boundary
                    if (zoneBelow) {
                        avoidClose(zoneBelow, plotX, plotY);
                    }
                }
            }

            // Compute and apply the clips
            let lastLineClip: SVGPath = [],
                lastTranslated = axis.toPixels(axis.getExtremes().min, true);

            zones.forEach((zone): void => {
                const lineClip = zone.lineClip || [],
                    translated = Math.round(zone.translated || 0);

                if (xAxis.reversed) {
                    lineClip.reverse();
                }

                let { clip, simpleClip } = zone,
                    x1 = 0,
                    y1 = 0,
                    x2 = xAxis.len,
                    y2 = yAxis.len;

                if (isXAxis) {
                    x1 = translated;
                    x2 = lastTranslated;
                } else {
                    y1 = translated;
                    y2 = lastTranslated;
                }

                // Adaptive clips
                const simplePath: SVGPath = [
                        ['M', x1, y1],
                        ['L', x2, y1],
                        ['L', x2, y2],
                        ['L', x1, y2],
                        ['Z']
                    ],
                    adaptivePath: SVGPath = [
                        simplePath[0],
                        ...lineClip,
                        simplePath[1],
                        simplePath[2],
                        ...lastLineClip,
                        simplePath[3],
                        simplePath[4]
                    ];

                lastLineClip = lineClip.reverse();
                lastTranslated = translated;

                if (inverted) {
                    invertPath(adaptivePath);
                    if (area) {
                        invertPath(simplePath);
                    }
                }

                /* Debug clip paths
                chart.renderer.path(adaptivePath)
                    .attr({
                        stroke: zone.color || this.color || 'gray',
                        'stroke-width': 1,
                        'dashstyle': 'Dash'
                    })
                    .add(series.group);
                // */

                if (clip) {
                    clip.animate({ d: adaptivePath });
                    simpleClip?.animate({ d: simplePath });
                } else {
                    clip = zone.clip = renderer.path(adaptivePath);
                    if (area) {
                        simpleClip = zone.simpleClip = renderer.path(
                            simplePath
                        );
                    }
                }

                // When no data, graph zone is not applied and after setData
                // clip was ignored. As a result, it should be applied each
                // time.
                if (graph) {
                    zone.graph?.clip(clip);
                }

                if (area) {
                    zone.area?.clip(simpleClip);
                }
            });
        } else if (series.visible) {
            // If zones were removed, restore graph and area
            if (graph) {
                graph.show();
            }
            if (area) {
                area.show();
            }
        }
    }

    /**
     * General abstraction for creating plot groups like series.group,
     * series.dataLabelsGroup and series.markerGroup. On subsequent calls,
     * the group will only be adjusted to the updated plot size.
     *
     * @private
     * @function Highcharts.Series#plotGroup
     */
    public plotGroup(
        prop: 'group'|'markerGroup'|'dataLabelsGroup',
        name: string,
        visibility: 'hidden'|'inherit'|'visible',
        zIndex?: number,
        parent?: SVGElement
    ): SVGElement {
        let group = this[prop];

        const isNew = !group,
            attrs: SVGAttributes = {
                visibility,
                zIndex: zIndex || 0.1 // Pointer logic uses this
            };

        // Avoid setting undefined opacity, or in styled mode
        if (
            defined(this.opacity) &&
            !this.chart.styledMode && this.state !== 'inactive' // #13719
        ) {
            attrs.opacity = this.opacity;
        }

        // Generate it on first call
        if (!group) {

            this[prop] = group = this.chart.renderer
                .g()
                .add(parent);

        }

        // Add the class names, and replace existing ones as response to
        // Series.update (#6660)
        group.addClass(
            (
                'highcharts-' + name +
                ' highcharts-series-' + this.index +
                ' highcharts-' + this.type + '-series ' +
                (
                    defined(this.colorIndex) ?
                        'highcharts-color-' + this.colorIndex + ' ' :
                        ''
                ) +
                (this.options.className || '') +
                (
                    group.hasClass('highcharts-tracker') ?
                        ' highcharts-tracker' :
                        ''
                )
            ),
            true
        );

        // Place it on first and subsequent (redraw) calls
        group.attr(attrs)[isNew ? 'attr' : 'animate'](
            this.getPlotBox(name)
        );

        return group;
    }

    /**
     * Get the translation and scale for the plot area of this series.
     *
     * @function Highcharts.Series#getPlotBox
     */
    public getPlotBox(name?: string): Series.PlotBoxTransform {
        let horAxis = this.xAxis,
            vertAxis = this.yAxis;

        const chart = this.chart,
            inverted = (
                chart.inverted &&
                !chart.polar &&
                horAxis &&
                this.invertible &&
                name === 'series'
            );

        // Swap axes for inverted (#2339)
        if (chart.inverted) {
            horAxis = vertAxis;
            vertAxis = this.xAxis;
        }

        return {
            translateX: horAxis ? horAxis.left : chart.plotLeft,
            translateY: vertAxis ? vertAxis.top : chart.plotTop,
            rotation: inverted ? 90 : 0,
            rotationOriginX: inverted ?
                (horAxis.len - vertAxis.len) / 2 :
                0,
            rotationOriginY: inverted ?
                (horAxis.len + vertAxis.len) / 2 :
                0,
            scaleX: inverted ? -1 : 1, // #1623
            scaleY: 1
        };
    }

    /**
     * Removes the event handlers attached previously with addEvents.
     * @private
     * @function Highcharts.Series#removeEvents
     */
    public removeEvents(keepEventsForUpdate?: boolean): void {
        const { eventsToUnbind } = this;

        if (!keepEventsForUpdate) {
            // Remove all events
            removeEvent(this);
        }

        if (eventsToUnbind.length) {
            // Remove only internal events for proper update. #12355 solves
            // problem with multiple destroy events
            eventsToUnbind.forEach((
                unbind: Function
            ): void => {
                unbind();
            });
            eventsToUnbind.length = 0;
        }
    }

    /**
     * Render the graph and markers. Called internally when first rendering
     * and later when redrawing the chart. This function can be extended in
     * plugins, but normally shouldn't be called directly.
     *
     * @function Highcharts.Series#render
     *
     * @emits Highcharts.Series#event:afterRender
     */
    public render(): void {
        const series = this,
            { chart, options, hasRendered } = series,
            animOptions = animObject(options.animation),
            visibility: 'hidden'|'inherit'|'visible' = series.visible ?
                'inherit' : 'hidden', // #2597
            zIndex = options.zIndex,
            chartSeriesGroup = chart.seriesGroup;

        let animDuration = series.finishedAnimating ?
            0 : animOptions.duration;

        fireEvent(this, 'render');

        // The group
        series.plotGroup(
            'group',
            'series',
            visibility,
            zIndex,
            chartSeriesGroup
        );

        series.markerGroup = series.plotGroup(
            'markerGroup',
            'markers',
            visibility,
            zIndex,
            chartSeriesGroup
        );

        // Initial clipping, applies to columns etc. (#3839).
        if (options.clip !== false) {
            series.setClip();
        }

        // Initialize the animation
        if (animDuration) {
            series.animate?.(true);
        }

        // Draw the graph if any
        if ((series as unknown as LineSeries).drawGraph) {
            (series as unknown as LineSeries).drawGraph();
            series.applyZones();
        }

        // Draw the points
        if (series.visible) {
            series.drawPoints();
        }

        // Draw the data labels
        series.drawDataLabels?.();

        // In pie charts, slices are added to the DOM, but actual rendering
        // is postponed until labels reserved their space
        series.redrawPoints?.();

        // Draw the mouse tracking area
        if (options.enableMouseTracking) {
            series.drawTracker?.();
        }

        // Run the animation
        if (animDuration) {
            series.animate?.();
        }

        // Call the afterAnimate function on animation complete (but don't
        // overwrite the animation.complete option which should be available
        // to the user).
        if (!hasRendered) {
            // Additional time if defer is defined before afterAnimate
            // will be triggered
            if (animDuration && animOptions.defer) {
                animDuration += animOptions.defer;
            }
            series.animationTimeout = syncTimeout((): void => {
                series.afterAnimate();
            }, animDuration || 0);
        }

        // Means data is in accordance with what you see
        series.isDirty = false;

        // (See #322) series.isDirty = series.isDirtyData = false; // means
        // data is in accordance with what you see
        series.hasRendered = true;

        fireEvent(series, 'afterRender');
    }

    /**
     * Redraw the series. This function is called internally from
     * `chart.redraw` and normally shouldn't be called directly.
     * @private
     * @function Highcharts.Series#redraw
     */
    public redraw(): void {
        // Cache it here as it is set to false in render, but used after
        const wasDirty = this.isDirty || this.isDirtyData;

        this.translate();
        this.render();
        if (wasDirty) { // #3868, #3945
            delete this.kdTree;
        }
    }

    /**
     * Whether to reserve space for the series, either because it is visible or
     * because the `chart.ignoreHiddenSeries` option is false.
     *
     * @private
     */
    public reserveSpace(): boolean {
        return this.visible || !this.chart.options.chart.ignoreHiddenSeries;
    }

    /**
     * Find the nearest point from a pointer event. This applies to series that
     * use k-d-trees to get the nearest point. Native pointer events must be
     * normalized using `Pointer.normalize`, that adds `chartX` and `chartY`
     * properties.
     *
     * @sample highcharts/demo/synchronized-charts
     *         Synchronized charts with tooltips
     *
     * @function Highcharts.Series#searchPoint
     *
     * @param {Highcharts.PointerEvent} e
     *        The normalized pointer event
     * @param {boolean} [compareX=false]
     *        Search only by the X value, not Y
     *
     * @return {Point|undefined}
     *        The closest point to the pointer event
     */
    public searchPoint(
        e: PointerEvent,
        compareX?: boolean
    ): (Point|undefined) {
        const { xAxis, yAxis } = this,
            inverted = this.chart.inverted;

        return this.searchKDTree({
            clientX: inverted ?
                xAxis.len - e.chartY + xAxis.pos :
                e.chartX - xAxis.pos,
            plotY: inverted ?
                yAxis.len - e.chartX + yAxis.pos :
                e.chartY - yAxis.pos
        }, compareX, e);
    }

    /**
     * Build the k-d-tree that is used by mouse and touch interaction to get
     * the closest point. Line-like series typically have a one-dimensional
     * tree where points are searched along the X axis, while scatter-like
     * series typically search in two dimensions, X and Y.
     *
     * @private
     * @function Highcharts.Series#buildKDTree
     */
    public buildKDTree(e?: PointerEvent): void {

        // Prevent multiple k-d-trees from being built simultaneously
        // (#6235)
        this.buildingKdTree = true;

        const series = this,
            dimensions = (series.options.findNearestPointBy as any)
                .indexOf('y') > -1 ? 2 : 1;

        /**
         * Internal function
         * @private
         */
        function kdtree(
            points: Array<Point>,
            depth: number,
            dimensions: number
        ): (KDNode|undefined) {
            const length = points?.length;
            let axis: keyof KDPointSearchObject,
                median;

            if (length) {

                // Alternate between the axis
                axis = series.kdAxisArray[depth % dimensions];

                // Sort point array
                points.sort(
                    (a, b): number => (a[axis] || 0) - (b[axis] || 0)
                );

                median = Math.floor(length / 2);

                // Build and return node
                return {
                    point: points[median],
                    left: kdtree(
                        points.slice(0, median), depth + 1, dimensions
                    ),
                    right: kdtree(
                        points.slice(median + 1), depth + 1, dimensions
                    )
                };

            }
        }

        /**
         * Start the recursive build process with a clone of the points
         * array and null points filtered out. (#3873)
         * @private
         */
        function startRecursive(): void {
            series.kdTree = kdtree(
                series.getValidPoints(
                    void 0,
                    // For line-type series restrict to plot area, but
                    // column-type series not (#3916, #4511)
                    !series.directTouch
                ),
                dimensions,
                dimensions
            );
            series.buildingKdTree = false;
        }
        delete series.kdTree;

        // For testing tooltips, don't build async. Also if touchstart, we may
        // be dealing with click events on mobile, so don't delay (#6817).
        syncTimeout(
            startRecursive,
            series.options.kdNow || e?.type === 'touchstart' ? 0 : 1
        );
    }

    /**
     * @private
     * @function Highcharts.Series#searchKDTree
     */
    public searchKDTree(
        point: KDPointSearchObject,
        compareX?: boolean,
        e?: PointerEvent
    ): (Point|undefined) {
        const series = this,
            [kdX, kdY] = this.kdAxisArray,
            kdComparer = compareX ? 'distX' : 'dist',
            kdDimensions = (series.options.findNearestPointBy || '')
                .indexOf('y') > -1 ? 2 : 1,
            useRadius = !!series.isBubble;

        /**
         * Set the one and two dimensional distance on the point object.
         * @private
         */
        function setDistance(
            p1: KDPointSearchObject,
            p2: Point
        ): void {
            const p1kdX = p1[kdX],
                p2kdX = p2[kdX],
                x = (defined(p1kdX) && defined(p2kdX)) ? p1kdX - p2kdX : null,
                p1kdY = p1[kdY],
                p2kdY = p2[kdY],
                y = (defined(p1kdY) && defined(p2kdY)) ? p1kdY - p2kdY : 0,
                radius = useRadius ? (p2.marker?.radius || 0) : 0;

            p2.dist = Math.sqrt(((x && x * x) || 0) + y * y) - radius;
            p2.distX = defined(x) ? (Math.abs(x) - radius) : Number.MAX_VALUE;
        }

        /**
         * @private
         */
        function doSearch(
            search: KDPointSearchObject,
            tree: KDNode,
            depth: number,
            dimensions: number
        ): Point {
            const point = tree.point,
                axis = series.kdAxisArray[depth % dimensions];
            let nPoint1,
                nPoint2,
                ret = point;

            setDistance(search, point);

            // Pick side based on distance to splitting point
            const tdist = (search[axis] || 0) - (point[axis] || 0) +
                    (useRadius ? (point.marker?.radius || 0) : 0),
                sideA = tdist < 0 ? 'left' : 'right',
                sideB = tdist < 0 ? 'right' : 'left';

            // End of tree
            if (tree[sideA]) {
                nPoint1 = doSearch(
                    search, tree[sideA] as any, depth + 1, dimensions
                );

                ret = (
                    (nPoint1 as any)[kdComparer] <
                    (ret as any)[kdComparer] ?
                        nPoint1 :
                        point
                );
            }
            if (tree[sideB]) {
                // Compare distance to current best to splitting point to decide
                // whether to check side B or not
                if (Math.sqrt(tdist * tdist) < (ret as any)[kdComparer]) {
                    nPoint2 = doSearch(
                        search,
                        tree[sideB] as any,
                        depth + 1,
                        dimensions
                    );
                    ret = (
                        (nPoint2 as any)[kdComparer] <
                        (ret as any)[kdComparer] ?
                            nPoint2 :
                            ret
                    );
                }
            }

            return ret;
        }

        if (!this.kdTree && !this.buildingKdTree) {
            this.buildKDTree(e);
        }

        if (this.kdTree) {
            return doSearch(point, this.kdTree, kdDimensions, kdDimensions);
        }
    }

    /**
     * @private
     * @function Highcharts.Series#pointPlacementToXValue
     */
    public pointPlacementToXValue(): number {
        const { options, xAxis } = this;

        let factor = options.pointPlacement;
        // Point placement is relative to each series pointRange (#5889)
        if (factor === 'between') {
            factor = xAxis.reversed ? -0.5 : 0.5; // #11955
        }

        return isNumber(factor) ?
            factor * (options.pointRange || xAxis.pointRange) :
            0;
    }

    /**
     * @private
     * @function Highcharts.Series#isPointInside
     */
    public isPointInside(point: (Record<string, number>|Point)): boolean {
        const { chart, xAxis, yAxis } = this,
            { plotX = -1, plotY = -1 } = point,
            isInside = (
                plotY >= 0 &&
                plotY <= (yAxis ? yAxis.len : chart.plotHeight) &&
                plotX >= 0 &&
                plotX <= (xAxis ? xAxis.len : chart.plotWidth)
            );

        return isInside;
    }

    /**
     * Draw the tracker object that sits above all data labels and markers to
     * track mouse events on the graph or points. For the line type charts
     * the tracker uses the same graphPath, but with a greater stroke width
     * for better control.
     * @private
     */
    public drawTracker(): void {
        const series = this,
            options = series.options,
            trackByArea = options.trackByArea,
            trackerPath = ([] as SVGPath).concat(
                (trackByArea ? series.areaPath : series.graphPath) || []
            ),
            chart = series.chart,
            pointer = chart.pointer,
            renderer = chart.renderer,
            snap = chart.options.tooltip?.snap || 0,
            onMouseOver = (): void => {
                if (
                    options.enableMouseTracking &&
                    chart.hoverSeries !== series
                ) {
                    series.onMouseOver();
                }
            },
            /*
             * Empirical lowest possible opacities for TRACKER_FILL for an
             * element to stay invisible but clickable
             * IE9: 0.00000000001 (unlimited)
             * IE10: 0.0001 (exporting only)
             * FF: 0.00000000001 (unlimited)
             * Chrome: 0.000001
             * Safari: 0.000001
             * Opera: 0.00000000001 (unlimited)
             */
            TRACKER_FILL = 'rgba(192,192,192,' + (svg ? 0.0001 : 0.002) + ')';

        let tracker = series.tracker;

        // Draw the tracker
        if (tracker) {
            tracker.attr({ d: trackerPath });
        } else if (series.graph) { // Create

            series.tracker = tracker = renderer.path(trackerPath)
                .attr({
                    visibility: series.visible ? 'inherit' : 'hidden',
                    zIndex: 2
                })
                .addClass(
                    trackByArea ?
                        'highcharts-tracker-area' :
                        'highcharts-tracker-line'
                )
                .add(series.group);

            if (!chart.styledMode) {
                tracker.attr({
                    'stroke-linecap': 'round',
                    'stroke-linejoin': 'round', // #1225
                    stroke: TRACKER_FILL,
                    fill: trackByArea ? TRACKER_FILL : 'none',
                    'stroke-width': series.graph.strokeWidth() +
                        (trackByArea ? 0 : 2 * snap)
                });
            }

            // The tracker is added to the series group, which is clipped, but
            // is covered by the marker group. So the marker group also needs to
            // capture events.
            [
                series.tracker,
                series.markerGroup,
                series.dataLabelsGroup
            ].forEach((tracker?: SVGElement): void => {
                if (tracker) {
                    tracker.addClass('highcharts-tracker')
                        .on('mouseover', onMouseOver)
                        .on('mouseout', (e: PointerEvent): void => {
                            pointer?.onTrackerMouseOut(e);
                        });

                    if (options.cursor && !chart.styledMode) {
                        tracker.css({ cursor: options.cursor });
                    }

                    tracker.on('touchstart', onMouseOver);
                }
            });
        }
        fireEvent(this, 'afterDrawTracker');
    }

    /**
     * Add a point to the series after render time. The point can be added at
     * the end, or by giving it an X value, to the start or in the middle of the
     * series.
     *
     * @sample highcharts/members/series-addpoint-append/
     *         Append point
     * @sample highcharts/members/series-addpoint-append-and-shift/
     *         Append and shift
     * @sample highcharts/members/series-addpoint-x-and-y/
     *         Both X and Y values given
     * @sample highcharts/members/series-addpoint-pie/
     *         Append pie slice
     * @sample stock/members/series-addpoint/
     *         Append 100 points in Highcharts Stock
     * @sample stock/members/series-addpoint-shift/
     *         Append and shift in Highcharts Stock
     * @sample maps/members/series-addpoint/
     *         Add a point in Highmaps
     *
     * @function Highcharts.Series#addPoint
     *
     * @param {Highcharts.PointOptionsType} options
     *        The point options. If options is a single number, a point with
     *        that y value is appended to the series. If it is an array, it will
     *        be interpreted as x and y values respectively. If it is an
     *        object, advanced options as outlined under `series.data` are
     *        applied.
     *
     * @param {boolean} [redraw=true]
     *        Whether to redraw the chart after the point is added. When adding
     *        more than one point, it is highly recommended that the redraw
     *        option be set to false, and instead {@link Chart#redraw} is
     *        explicitly called after the adding of points is finished.
     *        Otherwise, the chart will redraw after adding each point.
     *
     * @param {boolean} [shift=false]
     *        If true, a point is shifted off the start of the series as one is
     *        appended to the end.
     *
     * @param {boolean|Partial<Highcharts.AnimationOptionsObject>} [animation]
     *        Whether to apply animation, and optionally animation
     *        configuration.
     *
     * @param {boolean} [withEvent=true]
     *        Used internally, whether to fire the series `addPoint` event.
     *
     * @emits Highcharts.Series#event:addPoint
     */
    public addPoint(
        options: (PointOptions|PointShortOptions),
        redraw?: boolean,
        shift?: boolean,
        animation?: (boolean|Partial<AnimationOptions>),
        withEvent?: boolean
    ): void {
        const series = this,
            seriesOptions = series.options,
            { chart, data, dataTable: table, xAxis } = series,
            names = xAxis && xAxis.hasNames && xAxis.names,
            dataOptions = seriesOptions.data,
            xData = series.getColumn('x');
        let isInTheMiddle,
            i: number;

        // Optional redraw, defaults to true
        redraw = pick(redraw, true);

        // Get options and push the point to xData, yData and series.options. In
        // series.generatePoints the Point instance will be created on demand
        // and pushed to the series.data array.
        const point = { series: series } as any;
        series.pointClass.prototype.applyOptions.apply(point, [options]);
        const x: (number|null) = point.x;

        // Get the insertion point
        i = xData.length;
        if (series.requireSorting && (x as any) < xData[i - 1]) {
            isInTheMiddle = true;
            while (i && xData[i - 1] > (x as any)) {
                i--;
            }
        }

        // Insert the row at the given index
        table.setRow(point, i, true);

        if (names && point.name) {
            names[x as any] = point.name;
        }
        dataOptions?.splice(i, 0, options);

        if (
            isInTheMiddle ||
            // When processedData is present we need to splice an empty slot
            // into series.data, otherwise generatePoints won't pick it up.
            series.processedData
        ) {
            series.data.splice(i, 0, null as any);
            series.processData();
        }

        // Generate points to be added to the legend (#1329)
        if (seriesOptions.legendType === 'point') {
            series.generatePoints();
        }

        // Shift the first point off the parallel arrays
        if (shift) {
            if (data[0] && !!data[0].remove) {
                data[0].remove(false);
            } else {
                [
                    data,
                    dataOptions,
                    ...Object.values(table.getColumns())
                ].filter(defined).forEach((coll): void => {
                    coll.shift();
                });
                table.rowCount -= 1;
                fireEvent(table, 'afterDeleteRows');
            }
        }

        // Fire event
        if (withEvent !== false) {
            fireEvent(series, 'addPoint', { point: point });
        }

        // Redraw
        series.isDirty = true;
        series.isDirtyData = true;

        if (redraw) {
            chart.redraw(animation); // Animation is set anyway on redraw, #5665
        }
    }

    /**
     * Remove a point from the series. Unlike the
     * {@link Highcharts.Point#remove} method, this can also be done on a point
     * that is not instantiated because it is outside the view or subject to
     * Highcharts Stock data grouping.
     *
     * @sample highcharts/members/series-removepoint/
     *         Remove cropped point
     *
     * @function Highcharts.Series#removePoint
     *
     * @param {number} i
     *        The index of the point in the {@link Highcharts.Series.data|data}
     *        array.
     *
     * @param {boolean} [redraw=true]
     *        Whether to redraw the chart after the point is added. When
     *        removing more than one point, it is highly recommended that the
     *        `redraw` option be set to `false`, and instead {@link
     *        Highcharts.Chart#redraw} is explicitly called after the adding of
     *        points is finished.
     *
     * @param {boolean|Partial<Highcharts.AnimationOptionsObject>} [animation]
     *        Whether and optionally how the series should be animated.
     *
     * @emits Highcharts.Point#event:remove
     */
    public removePoint(
        i: number,
        redraw?: boolean,
        animation?: (boolean|Partial<AnimationOptions>)
    ): void {

        const series = this,
            { chart, data, points, dataTable: table } = series,
            point = data[i],
            remove = function (): void {
                // Splice out the point's data from all parallel arrays
                [
                    // #4935
                    points?.length === data.length ? points : void 0,
                    data,
                    series.options.data,
                    ...Object.values(table.getColumns())
                ].filter(defined).forEach((coll): void => {
                    coll.splice(i, 1);
                });

                // Shorthand row deletion in order to avoid including the whole
                // `deleteRows` function in the DataTableCore module.
                table.rowCount -= 1;
                fireEvent(table, 'afterDeleteRows');

                point?.destroy();

                // Redraw
                series.isDirty = true;
                series.isDirtyData = true;
                if (redraw) {
                    chart.redraw();
                }
            };

        setAnimation(animation, chart);
        redraw = pick(redraw, true);

        // Fire the event with a default handler of removing the point
        if (point) {
            point.firePointEvent('remove', null as any, remove);
        } else {
            remove();
        }
    }

    /**
     * Remove a series and optionally redraw the chart.
     *
     * @sample highcharts/members/series-remove/
     *         Remove first series from a button
     *
     * @function Highcharts.Series#remove
     *
     * @param {boolean} [redraw=true]
     *        Whether to redraw the chart or wait for an explicit call to
     *        {@link Highcharts.Chart#redraw}.
     *
     * @param {boolean|Partial<Highcharts.AnimationOptionsObject>} [animation]
     *        Whether to apply animation, and optionally animation
     *        configuration.
     *
     * @param {boolean} [withEvent=true]
     *        Used internally, whether to fire the series `remove` event.
     *
     * @emits Highcharts.Series#event:remove
     */
    public remove(
        redraw?: boolean,
        animation?: (boolean|Partial<AnimationOptions>),
        withEvent?: boolean,
        keepEvents?: boolean
    ): void {
        const series = this,
            chart = series.chart;

        /**
         * @private
         */
        function remove(): void {

            // Destroy elements
            series.destroy(keepEvents);

            // Redraw
            chart.isDirtyLegend = chart.isDirtyBox = true;
            chart.linkSeries(keepEvents);

            if (pick(redraw, true)) {
                chart.redraw(animation);
            }
        }

        // Fire the event with a default handler of removing the point
        if (withEvent !== false) {
            fireEvent(series, 'remove', null as any, remove);
        } else {
            remove();
        }
    }

    /**
     * Update the series with a new set of options. For a clean and precise
     * handling of new options, all methods and elements from the series are
     * removed, and it is initialized from scratch. Therefore, this method is
     * more performance expensive than some other utility methods like {@link
     * Series#setData} or {@link Series#setVisible}.
     *
     * Note that `Series.update` may mutate the passed `data` options.
     *
     * @sample highcharts/members/series-update/
     *         Updating series options
     * @sample maps/members/series-update/
     *         Update series options in Highmaps
     *
     * @function Highcharts.Series#update
     *
     * @param {Highcharts.SeriesOptionsType} options
     *        New options that will be merged with the series' existing options.
     *
     * @param {boolean} [redraw=true]
     *        Whether to redraw the chart after the series is altered. If doing
     *        more operations on the chart, it is a good idea to set redraw to
     *        false and call {@link Chart#redraw} after.
     *
     * @emits Highcharts.Series#event:update
     * @emits Highcharts.Series#event:afterUpdate
     */
    public update(
        options: DeepPartial<SeriesTypeOptions>,
        redraw?: boolean
    ): void {

        options = diffObjects(options, this.userOptions);
        fireEvent(this, 'update', { options: options });

        const series = this,
            chart = series.chart,
            // Must use user options when changing type because series.options
            // is merged in with type specific plotOptions
            oldOptions = series.userOptions,
            initialType = series.initialType || series.type,
            plotOptions = chart.options.plotOptions,
            initialSeriesProto = seriesTypes[initialType].prototype,
            groups = [
                'group',
                'markerGroup',
                'dataLabelsGroup',
                'transformGroup'
            ],
            optionsToCheck = [
                'dataGrouping',
                'pointStart',
                'pointInterval',
                'pointIntervalUnit',
                'keys'
            ],
            // Animation must be enabled when calling update before the initial
            // animation has first run. This happens when calling update
            // directly after chart initialization, or when applying responsive
            // rules (#6912).
            animation = series.finishedAnimating && { animation: false },
            kinds = {} as Record<string, number>;
        let seriesOptions: SeriesOptions,
            n,
            preserve = [
                'colorIndex',
                'eventOptions',
                'navigatorSeries',
                'symbolIndex',
                'baseSeries'
            ],
            newType = (
                options.type ||
                oldOptions.type ||
                chart.options.chart.type
            );
        const keepPoints = !(
            // Indicators, histograms etc recalculate the data. It should be
            // possible to omit this.
            this.hasDerivedData ||
            // New type requires new point classes
            (newType && newType !== this.type) ||
            // New options affecting how the data points are built
            typeof options.pointStart !== 'undefined' ||
            typeof options.pointInterval !== 'undefined' ||
            typeof options.relativeXValue !== 'undefined' ||

            options.joinBy ||
            options.mapData || // #11636
            // Changes to data grouping requires new points in new group
            optionsToCheck.some(
                (option): boolean => series.hasOptionChanged(option)
            )
        );

        newType = newType || initialType;

        if (keepPoints) {
            preserve.push(
                'data',
                'isDirtyData',
                // GeoHeatMap interpolation
                'isDirtyCanvas',
                'points',
                'dataTable',

                'processedData', // #17057

                'xIncrement',
                'cropped',
                '_hasPointMarkers',
                'hasDataLabels',

                // Networkgraph (#14397)
                'nodes',
                'layout',

                // Treemap
                'level',

                // Map specific, consider moving it to series-specific preserve-
                // properties (#10617)
                'mapMap',
                'mapData',
                'minY',
                'maxY',
                'minX',
                'maxX',
                'transformGroups' // #18857
            );
            if (options.visible !== false) {
                preserve.push('area', 'graph');
            }
            series.parallelArrays.forEach(function (key: string): void {
                preserve.push(key + 'Data');
            });

            if (options.data) {
                // `setData` uses `dataSorting` options so we need to update
                // them earlier
                if (options.dataSorting) {
                    extend(series.options.dataSorting, options.dataSorting);
                }
                this.setData(options.data as any, false);
            }
        } else {
            this.dataTable.modified = this.dataTable;
        }

        // Do the merge, with some forced options
        options = merge(
            oldOptions,
            {
                // When oldOptions.index is null it should't be cleared.
                // Otherwise navigator series will have wrong indexes (#10193).
                index: oldOptions.index === void 0 ?
                    series.index : oldOptions.index,
                pointStart:
                    // When updating from blank (#7933)
                    plotOptions?.series?.pointStart ??
                    oldOptions.pointStart ??
                    // When updating after addPoint
                    series.getColumn('x')[0]
            },
            !keepPoints && { data: series.options.data },
            options,
            animation
        );

        // Merge does not merge arrays, but replaces them. Since points were
        // updated, `series.options.data` has correct merged options, use it:
        if (keepPoints && options.data) {
            options.data = series.options.data;
        }

        // Make sure preserved properties are not destroyed (#3094)
        preserve = groups.concat(preserve);
        preserve.forEach(function (prop: string): void {
            (preserve as any)[prop] = (series as any)[prop];
            delete (series as any)[prop];
        });

        let casting = false;

        if (seriesTypes[newType]) {

            casting = newType !== series.type;

            // Destroy the series and delete all properties, it will be
            // reinserted within the `init` call below
            series.remove(false, false, false, true);

            if (casting) {
                // #20264: Re-detect a certain chart properties from new series
                chart.propFromSeries();

                // Modern browsers including IE11
                if (Object.setPrototypeOf) {
                    Object.setPrototypeOf(
                        series,
                        seriesTypes[newType].prototype
                    );

                // Legacy (IE < 11)
                } else {

                    const ownEvents = Object.hasOwnProperty.call(
                        series,
                        'hcEvents'
                    ) && series.hcEvents;
                    for (n in initialSeriesProto) { // eslint-disable-line guard-for-in
                        (series as any)[n] = void 0;
                    }

                    // Reinsert all methods and properties from the new type
                    // prototype (#2270, #3719).
                    extend<Series>(
                        series,
                        seriesTypes[newType].prototype
                    );

                    // The events are tied to the prototype chain, don't copy if
                    // they're not the series' own
                    if (ownEvents) {
                        series.hcEvents = ownEvents;
                    } else {
                        delete series.hcEvents;
                    }
                }
            }
        } else {
            error(
                17,
                true,
                chart,
                { missingModuleFor: newType }
            );
        }

        // Re-register groups (#3094) and other preserved properties
        preserve.forEach(function (prop: string): void {
            (series as any)[prop] = (preserve as any)[prop];
        });

        series.init(chart, options);

        // Remove particular elements of the points. Check `series.options`
        // because we need to consider the options being set on plotOptions as
        // well.
        if (keepPoints && this.points) {
            seriesOptions = series.options;
            // What kind of elements to destroy
            if (seriesOptions.visible === false) {
                kinds.graphic = 1;
                kinds.dataLabel = 1;
            } else {

                // If the marker got disabled or changed its symbol, width or
                // height - destroy
                if (this.hasMarkerChanged(seriesOptions, oldOptions)) {
                    kinds.graphic = 1;
                }

                if (!series.hasDataLabels?.()) {
                    kinds.dataLabel = 1;
                }
            }
            for (const point of this.points) {
                if (point && point.series) {
                    point.resolveColor();
                    // Destroy elements in order to recreate based on updated
                    // series options.
                    if (Object.keys(kinds).length) {
                        point.destroyElements(kinds);
                    }
                    if (
                        seriesOptions.showInLegend === false &&
                        point.legendItem
                    ) {
                        chart.legend.destroyItem(point);
                    }
                }
            }
        }

        series.initialType = initialType;
        chart.linkSeries(); // Links are lost in series.remove (#3028)
        // Set data for series with sorting enabled if it isn't set yet (#19715)
        chart.setSortedData();

        // #15383: Fire updatedData if the type has changed to keep linked
        // series such as indicators updated
        if (casting && series.linkedSeries.length) {
            series.isDirtyData = true;
        }

        fireEvent(this, 'afterUpdate');

        if (pick(redraw, true)) {
            chart.redraw(keepPoints ? void 0 : false);
        }
    }

    /**
     * Used from within series.update
     * @private
     */
    public setName(name: string): void {
        this.name = this.options.name = this.userOptions.name = name;
        this.chart.isDirtyLegend = true;
    }

    /**
     * Check if the option has changed.
     * @private
     */
    public hasOptionChanged(optionName: string): boolean {
        const chart = this.chart,
            option = this.options[optionName as keyof SeriesOptions],
            plotOptions = chart.options.plotOptions,
            oldOption = this.userOptions[
                optionName as keyof DeepPartial<SeriesOptions>
            ],
            plotOptionsOption = pick(
                plotOptions?.[this.type]?.[
                    optionName as keyof Omit<SeriesOptions, NonPlotOptions>
                ],
                plotOptions?.series?.[
                    optionName as keyof Omit<SeriesOptions, NonPlotOptions>
                ]
            );

        // Check if `plotOptions` are defined already, #19203
        if (oldOption && !defined(plotOptionsOption)) {
            return option !== oldOption;
        }

        return option !== pick(plotOptionsOption, option);
    }

    /**
     * Runs on mouse over the series graphical items.
     *
     * @function Highcharts.Series#onMouseOver
     * @emits Highcharts.Series#event:mouseOver
     */
    public onMouseOver(): void {
        const series = this,
            chart = series.chart,
            hoverSeries = chart.hoverSeries,
            pointer = chart.pointer;

        pointer?.setHoverChartIndex();

        // Set normal state to previous series
        if (hoverSeries && hoverSeries !== series) {
            hoverSeries.onMouseOut();
        }

        // Trigger the event, but to save processing time,
        // only if defined
        if ((series.options.events as any).mouseOver) {
            fireEvent(series, 'mouseOver');
        }

        // Hover this
        series.setState('hover');

        /**
         * Contains the original hovered series.
         *
         * @name Highcharts.Chart#hoverSeries
         * @type {Highcharts.Series|null}
         */
        chart.hoverSeries = series;
    }

    /**
     * Runs on mouse out of the series graphical items.
     *
     * @function Highcharts.Series#onMouseOut
     *
     * @emits Highcharts.Series#event:mouseOut
     */
    public onMouseOut(): void {
        // Trigger the event only if listeners exist
        const series = this,
            options = series.options,
            chart = series.chart,
            tooltip = chart.tooltip,
            hoverPoint = chart.hoverPoint;

        // #182, set to null before the mouseOut event fires
        chart.hoverSeries = null as any;

        // Trigger mouse out on the point, which must be in this series
        if (hoverPoint) {
            hoverPoint.onMouseOut();
        }

        // Fire the mouse out event
        if (series && (options.events as any).mouseOut) {
            fireEvent(series, 'mouseOut');
        }


        // Hide the tooltip
        if (
            tooltip &&
            !series.stickyTracking &&
            (!tooltip.shared || series.noSharedTooltip)
        ) {
            tooltip.hide();
        }

        // Reset all inactive states
        chart.series.forEach(function (s): void {
            s.setState('', true);
        });

    }

    /**
     * Set the state of the series. Called internally on mouse interaction
     * operations, but it can also be called directly to visually
     * highlight a series.
     *
     * @function Highcharts.Series#setState
     *
     * @param {Highcharts.SeriesStateValue|""} [state]
     *        The new state, can be either `'hover'`, `'inactive'`, `'select'`,
     *        or `''` (an empty string), `'normal'` or `undefined` to set to
     *        normal state.
     * @param {boolean} [inherit]
     *        Determines if state should be inherited by points too.
     */
    public setState(
        state?: (StatesOptionsKey|''),
        inherit?: boolean
    ): void {
        const series = this,
            options = series.options,
            graph = series.graph,
            inactiveOtherPoints = options.inactiveOtherPoints,
            stateOptions = options.states,
            // By default a quick animation to hover/inactive,
            // slower to un-hover
            stateAnimation = pick(
                (
                    (stateOptions as any)[state || 'normal'] &&
                    (stateOptions as any)[state || 'normal'].animation
                ),
                series.chart.options.chart.animation
            );
        let lineWidth = options.lineWidth,
            opacity = options.opacity;

        state = state || '';

        if (series.state !== state) {

            // Toggle class names
            [
                series.group,
                series.markerGroup,
                series.dataLabelsGroup
            ].forEach(function (
                group: (SVGElement|undefined)
            ): void {
                if (group) {
                    // Old state
                    if (series.state) {
                        group.removeClass('highcharts-series-' + series.state);
                    }
                    // New state
                    if (state) {
                        group.addClass('highcharts-series-' + state);
                    }
                }
            });

            series.state = state;

            if (!series.chart.styledMode) {

                if (
                    (stateOptions as any)[state] &&
                    (stateOptions as any)[state].enabled === false
                ) {
                    return;
                }

                if (state) {
                    lineWidth = (
                        (stateOptions as any)[state].lineWidth ||
                        lineWidth + (
                            (stateOptions as any)[state].lineWidthPlus || 0
                        )
                    ); // #4035

                    opacity = pick(
                        (stateOptions as any)[state].opacity,
                        opacity
                    );
                }

                if (graph && !graph.dashstyle && isNumber(lineWidth)) {
                    // Animate the graph stroke-width
                    for (
                        const graphElement of [
                            graph,
                            ...this.zones.map(
                                (zone): undefined|SVGElement => zone.graph
                            )
                        ]
                    ) {
                        graphElement?.animate({
                            'stroke-width': lineWidth
                        }, stateAnimation);
                    }
                }

                // For some types (pie, networkgraph, sankey) opacity is
                // resolved on a point level
                if (!inactiveOtherPoints) {
                    [
                        series.group,
                        series.markerGroup,
                        series.dataLabelsGroup,
                        series.labelBySeries
                    ].forEach(function (
                        group: (SVGElement|undefined)
                    ): void {
                        if (group) {
                            group.animate(
                                {
                                    opacity: opacity
                                },
                                stateAnimation
                            );
                        }
                    });
                }
            }
        }

        // Don't loop over points on a series that doesn't apply inactive state
        // to siblings markers (e.g. line, column)
        if (inherit && inactiveOtherPoints && series.points) {
            series.setAllPointsToState(state || void 0);
        }
    }

    /**
     * Set the state for all points in the series.
     *
     * @function Highcharts.Series#setAllPointsToState
     *
     * @private
     *
     * @param {string} [state]
     *        Can be either `hover` or undefined to set to normal state.
     */
    public setAllPointsToState(state?: StatesOptionsKey): void {
        this.points.forEach(function (point): void {
            if (point.setState) {
                point.setState(state);
            }
        });
    }

    /**
     * Show or hide the series.
     *
     * @function Highcharts.Series#setVisible
     *
     * @param {boolean} [visible]
     * True to show the series, false to hide. If undefined, the visibility is
     * toggled.
     *
     * @param {boolean} [redraw=true]
     * Whether to redraw the chart after the series is altered. If doing more
     * operations on the chart, it is a good idea to set redraw to false and
     * call {@link Chart#redraw|chart.redraw()} after.
     *
     * @emits Highcharts.Series#event:hide
     * @emits Highcharts.Series#event:show
     */
    public setVisible(
        vis?: boolean,
        redraw?: boolean
    ): void {
        const series = this,
            chart = series.chart,
            ignoreHiddenSeries = chart.options.chart.ignoreHiddenSeries,
            oldVisibility = series.visible;

        // If called without an argument, toggle visibility
        series.visible =
            vis =
            series.options.visible =
            series.userOptions.visible =
            typeof vis === 'undefined' ? !oldVisibility : vis; // #5618

        const showOrHide = vis ? 'show' : 'hide';

        // Show or hide elements
        (
            [
                'group',
                'dataLabelsGroup',
                'markerGroup',
                'tracker',
                'tt'
            ] as ('group'|'dataLabelsGroup'|'markerGroup'|'tracker'|'tt')[]
        ).forEach((key): void => {
            series[key]?.[showOrHide]();
        });


        // Hide tooltip (#1361)
        if (
            chart.hoverSeries === series ||
            chart.hoverPoint?.series === series
        ) {
            series.onMouseOut();
        }


        if (series.legendItem) {
            chart.legend.colorizeItem(series, vis);
        }

        // Rescale or adapt to resized chart
        series.isDirty = true;

        // In a stack, all other series are affected
        if (series.options.stacking) {
            chart.series.forEach((otherSeries): void => {
                if (otherSeries.options.stacking && otherSeries.visible) {
                    otherSeries.isDirty = true;
                }
            });
        }

        // Show or hide linked series
        series.linkedSeries.forEach((otherSeries): void => {
            otherSeries.setVisible(vis, false);
        });

        if (ignoreHiddenSeries) {
            chart.isDirtyBox = true;
        }

        fireEvent(series, showOrHide);

        if (redraw !== false) {
            chart.redraw();
        }
    }

    /**
     * Show the series if hidden.
     *
     * @sample highcharts/members/series-hide/
     *         Toggle visibility from a button
     *
     * @function Highcharts.Series#show
     * @emits Highcharts.Series#event:show
     */
    public show(): void {
        this.setVisible(true);
    }

    /**
     * Hide the series if visible. If the
     * [chart.ignoreHiddenSeries](https://api.highcharts.com/highcharts/chart.ignoreHiddenSeries)
     * option is true, the chart is redrawn without this series.
     *
     * @sample highcharts/members/series-hide/
     *         Toggle visibility from a button
     *
     * @function Highcharts.Series#hide
     * @emits Highcharts.Series#event:hide
     */
    public hide(): void {
        this.setVisible(false);
    }


    /**
     * Select or unselect the series. This means its
     * {@link Highcharts.Series.selected|selected}
     * property is set, the checkbox in the legend is toggled and when selected,
     * the series is returned by the {@link Highcharts.Chart#getSelectedSeries}
     * function.
     *
     * @sample highcharts/members/series-select/
     *         Select a series from a button
     *
     * @function Highcharts.Series#select
     *
     * @param {boolean} [selected]
     * True to select the series, false to unselect. If undefined, the selection
     * state is toggled.
     *
     * @emits Highcharts.Series#event:select
     * @emits Highcharts.Series#event:unselect
     */
    public select(selected?: boolean): void {
        const series = this;

        series.selected =
        selected =
        this.options.selected = (
            typeof selected === 'undefined' ?
                !series.selected :
                selected
        );

        if (series.checkbox) {
            series.checkbox.checked = selected;
        }

        fireEvent(series, selected ? 'select' : 'unselect');
    }

    /**
     * Checks if a tooltip should be shown for a given point.
     *
     * @private
     */
    public shouldShowTooltip(
        plotX: number,
        plotY: number,
        options: Chart.IsInsideOptionsObject = {}
    ): boolean {
        options.series = this;
        options.visiblePlotOnly = true;
        return this.chart.isInsidePlot(plotX, plotY, options);
    }

    /**
     * Draws the legend symbol based on the legendSymbol user option.
     *
     * @private
     */
    public drawLegendSymbol(legend: Legend, item: Legend.Item): void {
        LegendSymbol[this.options.legendSymbol || 'rectangle']
            ?.call(this, legend, item);
    }

    // eslint-enable valid-jsdoc

}

/* *
 *
 *  Class Prototype
 *
 * */

interface Series extends SeriesLike {
    axisTypes: Array<'xAxis'|'yAxis'|'colorAxis'|'zAxis'>;
    coll: 'series';
    colorCounter: number;
    directTouch: boolean;
    hcEvents?: Record<string, Array<U.EventWrapperObject<Series>>>;
    invertible: boolean;
    isCartesian: boolean;
    kdAxisArray: Array<keyof KDPointSearchObject>;
    parallelArrays: Array<string>;
    pointClass: typeof Point;
    requireSorting: boolean;
    sorted: boolean;
}

extend(Series.prototype, {
    axisTypes: ['xAxis', 'yAxis'],
    coll: 'series',
    colorCounter: 0,
    directTouch: false,
    invertible: true,
    isCartesian: true,
    kdAxisArray: ['clientX', 'plotY'],
    // Each point's x and y values are stored in this.xData and this.yData:
    parallelArrays: ['x', 'y'],
    pointClass: Point,
    requireSorting: true,
    // Requires the data to be sorted:
    sorted: true
});

/* *
 *
 *  Class Namespace
 *
 * */

namespace Series {

    /* *
     *
     *  Declarations
     *
     * */

    export interface CropDataObject {
        end: number;
        modified: DataTableCore;
        start: number;
    }

    export interface PlotBoxTransform extends SVGAttributes {
        scaleX: number;
        scaleY: number;
        translateX: number;
        translateY: number;
    }

    export interface ProcessedDataObject {
        cropped: (boolean|undefined);
        cropStart: number;
        closestPointRange: (number|undefined);
        modified: DataTableCore
    }

    export interface ZoneObject extends SeriesZonesOptions {
        area?: SVGElement;
        clip?: SVGElement;
        graph?: SVGElement;
        lineClip?: SVGPath;
        simpleClip?: SVGElement;
        translated?: number;
    }

}

/* *
 *
 *  Registry
 *
 * */

SeriesRegistry.series = Series;

/* *
 *
 *  Default Export
 *
 * */

export default Series;

/* *
 *
 *  API Declarations
 *
 * */

/**
 * This is a placeholder type of the possible series options for
 * [Highcharts](../highcharts/series), [Highcharts Stock](../highstock/series),
 * [Highmaps](../highmaps/series), and [Gantt](../gantt/series).
 *
 * In TypeScript is this dynamically generated to reference all possible types
 * of series options.
 *
 * @ignore-declaration
 * @typedef {Highcharts.SeriesOptions|Highcharts.Dictionary<*>} Highcharts.SeriesOptionsType
 */

/**
 * Options for `dataSorting`.
 *
 * @interface Highcharts.DataSortingOptionsObject
 * @since 8.0.0
 *//**
 * Enable or disable data sorting for the series.
 * @name Highcharts.DataSortingOptionsObject#enabled
 * @type {boolean|undefined}
 *//**
 * Whether to allow matching points by name in an update.
 * @name Highcharts.DataSortingOptionsObject#matchByName
 * @type {boolean|undefined}
 *//**
 * Determines what data value should be used to sort by.
 * @name Highcharts.DataSortingOptionsObject#sortKey
 * @type {string|undefined}
 */

/**
 * Function callback when a series has been animated.
 *
 * @callback Highcharts.SeriesAfterAnimateCallbackFunction
 *
 * @param {Highcharts.Series} this
 *        The series where the event occurred.
 *
 * @param {Highcharts.SeriesAfterAnimateEventObject} event
 *        Event arguments.
 */

/**
 * Event information regarding completed animation of a series.
 *
 * @interface Highcharts.SeriesAfterAnimateEventObject
 *//**
 * Animated series.
 * @name Highcharts.SeriesAfterAnimateEventObject#target
 * @type {Highcharts.Series}
 *//**
 * Event type.
 * @name Highcharts.SeriesAfterAnimateEventObject#type
 * @type {"afterAnimate"}
 */

/**
 * Function callback when the checkbox next to the series' name in the legend is
 * clicked.
 *
 * @callback Highcharts.SeriesCheckboxClickCallbackFunction
 *
 * @param {Highcharts.Series} this
 *        The series where the event occurred.
 *
 * @param {Highcharts.SeriesCheckboxClickEventObject} event
 *        Event arguments.
 */

/**
 * Event information regarding check of a series box.
 *
 * @interface Highcharts.SeriesCheckboxClickEventObject
 *//**
 * Whether the box has been checked.
 * @name Highcharts.SeriesCheckboxClickEventObject#checked
 * @type {boolean}
 *//**
 * Related series.
 * @name Highcharts.SeriesCheckboxClickEventObject#item
 * @type {Highcharts.Series}
 *//**
 * Related series.
 * @name Highcharts.SeriesCheckboxClickEventObject#target
 * @type {Highcharts.Series}
 *//**
 * Event type.
 * @name Highcharts.SeriesCheckboxClickEventObject#type
 * @type {"checkboxClick"}
 */

/**
 * Function callback when a series is clicked. Return false to cancel toogle
 * actions.
 *
 * @callback Highcharts.SeriesClickCallbackFunction
 *
 * @param {Highcharts.Series} this
 *        The series where the event occurred.
 *
 * @param {Highcharts.SeriesClickEventObject} event
 *        Event arguments.
 */

/**
 * Common information for a click event on a series.
 *
 * @interface Highcharts.SeriesClickEventObject
 * @extends global.Event
 *//**
 * Nearest point on the graph.
 * @name Highcharts.SeriesClickEventObject#point
 * @type {Highcharts.Point}
 */

/**
 * Gets fired when the series is hidden after chart generation time, either by
 * clicking the legend item or by calling `.hide()`.
 *
 * @callback Highcharts.SeriesHideCallbackFunction
 *
 * @param {Highcharts.Series} this
 *        The series where the event occurred.
 *
 * @param {global.Event} event
 *        The event that occurred.
 */

/**
 * The SVG value used for the `stroke-linecap` and `stroke-linejoin` of a line
 * graph.
 *
 * @typedef {"butt"|"round"|"square"|string} Highcharts.SeriesLinecapValue
 */

/**
 * Gets fired when the legend item belonging to the series is clicked. The
 * default action is to toggle the visibility of the series. This can be
 * prevented by returning `false` or calling `event.preventDefault()`.
 *
 * **Note:** This option is deprecated in favor of
 * Highcharts.LegendItemClickCallbackFunction.
 *
 * @deprecated 11.4.4
 * @callback Highcharts.SeriesLegendItemClickCallbackFunction
 *
 * @param {Highcharts.Series} this
 *        The series where the event occurred.
 *
 * @param {Highcharts.SeriesLegendItemClickEventObject} event
 *        The event that occurred.
 */

/**
 * Information about the event.
 *
 * **Note:** This option is deprecated in favor of
 * Highcharts.LegendItemClickEventObject.
 *
 * @deprecated 11.4.4
 * @interface Highcharts.SeriesLegendItemClickEventObject
 *//**
 * Related browser event.
 * @name Highcharts.SeriesLegendItemClickEventObject#browserEvent
 * @type {global.PointerEvent}
 *//**
 * Prevent the default action of toggle the visibility of the series.
 * @name Highcharts.SeriesLegendItemClickEventObject#preventDefault
 * @type {Function}
 *//**
 * Related series.
 * @name Highcharts.SeriesCheckboxClickEventObject#target
 * @type {Highcharts.Series}
 *//**
 * Event type.
 * @name Highcharts.SeriesCheckboxClickEventObject#type
 * @type {"checkboxClick"}
 */

/**
 * Gets fired when the mouse leaves the graph.
 *
 * @callback Highcharts.SeriesMouseOutCallbackFunction
 *
 * @param {Highcharts.Series} this
 *        Series where the event occurred.
 *
 * @param {global.PointerEvent} event
 *        Event that occurred.
 */

/**
 * Gets fired when the mouse enters the graph.
 *
 * @callback Highcharts.SeriesMouseOverCallbackFunction
 *
 * @param {Highcharts.Series} this
 *        Series where the event occurred.
 *
 * @param {global.PointerEvent} event
 *        Event that occurred.
 */

/**
 * Translation and scale for the plot area of a series.
 *
 * @interface Highcharts.SeriesPlotBoxObject
 *//**
 * @name Highcharts.SeriesPlotBoxObject#scaleX
 * @type {number}
 *//**
 * @name Highcharts.SeriesPlotBoxObject#scaleY
 * @type {number}
 *//**
 * @name Highcharts.SeriesPlotBoxObject#translateX
 * @type {number}
 *//**
 * @name Highcharts.SeriesPlotBoxObject#translateY
 * @type {number}
 */

/**
 * Gets fired when the series is shown after chart generation time, either by
 * clicking the legend item or by calling `.show()`.
 *
 * @callback Highcharts.SeriesShowCallbackFunction
 *
 * @param {Highcharts.Series} this
 *        Series where the event occurred.
 *
 * @param {global.Event} event
 *        Event that occurred.
 */

/**
 * Possible key values for the series state options.
 *
 * @typedef {"hover"|"inactive"|"normal"|"select"} Highcharts.SeriesStateValue
 */

''; // Detach doclets above

/* *
 *
 *  API Options
 *
 * */

/**
 * Series options for specific data and the data itself. In TypeScript you
 * have to cast the series options to specific series types, to get all
 * possible options for a series.
 *
 * @example
 * // TypeScript example
 * Highcharts.chart('container', {
 *     series: [{
 *         color: '#06C',
 *         data: [[0, 1], [2, 3]]
 *     } as Highcharts.SeriesLineOptions ]
 * });
 *
 * @type      {Array<*>}
 * @apioption series
 */

/**
 * An id for the series. This can be used after render time to get a pointer
 * to the series object through `chart.get()`.
 *
 * @sample {highcharts} highcharts/plotoptions/series-id/
 *         Get series by id
 *
 * @type      {string}
 * @since     1.2.0
 * @apioption series.id
 */

/**
 * The index of the series in the chart, affecting the internal index in the
 * `chart.series` array, the visible Z index as well as the order in the
 * legend.
 *
 * @type      {number}
 * @since     2.3.0
 * @apioption series.index
 */

/**
 * The sequential index of the series in the legend.
 *
 * @see [legend.reversed](#legend.reversed),
 *      [yAxis.reversedStacks](#yAxis.reversedStacks)
 *
 * @sample {highcharts|highstock} highcharts/series/legendindex/
 *         Legend in opposite order
 *
 * @type      {number}
 * @apioption series.legendIndex
 */
/**
 * The name of the series as shown in the legend, tooltip etc.
 *
 * @sample {highcharts} highcharts/series/name/
 *         Series name
 * @sample {highmaps} maps/demo/category-map/
 *         Series name
 *
 * @type      {string}
 * @apioption series.name
 */

/**
 * This option allows grouping series in a stacked chart. The stack option
 * can be a string or anything else, as long as the grouped series' stack
 * options match each other after conversion into a string.
 *
 * @sample {highcharts} highcharts/series/stack/
 *         Stacked and grouped columns
 *
 * @type      {number|string}
 * @since     2.1
 * @product   highcharts highstock
 * @apioption series.stack
 */

/**
 * The type of series, for example `line` or `column`. By default, the
 * series type is inherited from [chart.type](#chart.type), so unless the
 * chart is a combination of series types, there is no need to set it on the
 * series level.
 *
 * @sample {highcharts} highcharts/series/type/
 *         Line and column in the same chart
 * @sample highcharts/series/type-dynamic/
 *         Dynamic types with button selector
 * @sample {highmaps} maps/demo/mapline-mappoint/
 *         Multiple types in the same map
 *
 * @type      {string}
 * @apioption series.type
 */

/**
 * When using dual or multiple x axes, this number defines which xAxis the
 * particular series is connected to. It refers to either the
 * {@link #xAxis.id|axis id}
 * or the index of the axis in the xAxis array, with 0 being the first.
 *
 * @type      {number|string}
 * @default   0
 * @product   highcharts highstock
 * @apioption series.xAxis
 */

/**
 * When using dual or multiple y axes, this number defines which yAxis the
 * particular series is connected to. It refers to either the
 * {@link #yAxis.id|axis id}
 * or the index of the axis in the yAxis array, with 0 being the first.
 *
 * @sample {highcharts} highcharts/series/yaxis/
 *         Apply the column series to the secondary Y axis
 *
 * @type      {number|string}
 * @default   0
 * @product   highcharts highstock
 * @apioption series.yAxis
 */

/**
 * Define the visual z index of the series.
 *
 * @sample {highcharts} highcharts/plotoptions/series-zindex-default/
 *         With no z index, the series defined last are on top
 * @sample {highcharts} highcharts/plotoptions/series-zindex/
 *         With a z index, the series with the highest z index is on top
 * @sample {highstock} highcharts/plotoptions/series-zindex-default/
 *         With no z index, the series defined last are on top
 * @sample {highstock} highcharts/plotoptions/series-zindex/
 *         With a z index, the series with the highest z index is on top
 *
 * @type      {number}
 * @product   highcharts highstock
 * @apioption series.zIndex
 */

''; // Include precedent doclets in transpiled<|MERGE_RESOLUTION|>--- conflicted
+++ resolved
@@ -1617,27 +1617,11 @@
             max = xExtremes.max;
             updatingNames = !!(xAxis.categories && !xAxis.names.length);
 
-<<<<<<< HEAD
             // Optionally filter out points outside the plot area
-=======
-        // Optionally filter out points outside the plot area
-        if (
-            isCartesian &&
-            series.sorted &&
-            !getExtremesFromAll &&
-            (
-                !cropThreshold ||
-                dataLength > cropThreshold ||
-                series.forceCrop
-            )
-        ) {
-
-            // It's outside current extremes
->>>>>>> e87505eb
             if (
                 isCartesian &&
                 series.sorted &&
-                !forceExtremesFromAll &&
+                !getExtremesFromAll &&
                 (
                     !cropThreshold ||
                     dataLength > cropThreshold ||
