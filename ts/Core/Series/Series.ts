/* *
 *
 *  (c) 2010-2025 Torstein Honsi
 *
 *  License: www.highcharts.com/license
 *
 *  !!!!!!! SOURCE GETS TRANSPILED BY TYPESCRIPT. EDIT TS FILE ONLY. !!!!!!!
 *
 * */

'use strict';

/* *
 *
 *  Imports
 *
 * */

import type AnimationOptions from '../Animation/AnimationOptions';
import type Axis from '../Axis/Axis';
import type AxisType from '../Axis/AxisType';
import type Chart from '../Chart/Chart';
import type ColorType from '../Color/ColorType';
import type DataExtremesObject from './DataExtremesObject';
import type DataTable from '../../Data/DataTable';
import type DataTableOptions from '../../Data/DataTableOptions';
import type { EventCallback } from '../Callback';
import type KDPointSearchObjectLike from './KDPointSearchObjectLike';
import type Legend from '../Legend/Legend';
import type LineSeries from '../../Series/Line/LineSeries';
import type PointerEvent from '../PointerEvent';
import type {
    PointOptions,
    PointShortOptions,
    PointStateHoverOptions
} from './PointOptions';
import type RangeSelector from '../../Stock/RangeSelector/RangeSelector';
import type SeriesLike from './SeriesLike';
import type {
    NonPlotOptions,
    SeriesDataSortingOptions,
    SeriesOptions,
    SeriesStateHoverOptions,
    SeriesZonesOptions
} from './SeriesOptions';
import type {
    SeriesTypeOptions,
    SeriesTypePlotOptions
} from './SeriesType';
import type StackItem from '../Axis/Stacking/StackItem';
import type { StatesOptionsKey } from './StatesOptions';
import type SVGAttributes from '../Renderer/SVG/SVGAttributes';
import type SVGPath from '../Renderer/SVG/SVGPath';
import type { SymbolKey } from '../Renderer/SVG/SymbolType';
import type TooltipOptions from '../TooltipOptions';
import type Types from '../../Shared/Types';

import A from '../Animation/AnimationUtilities.js';
const {
    animObject,
    setAnimation
} = A;
import DataTableCore from '../../Data/DataTableCore.js';
import D from '../Defaults.js';
const { defaultOptions } = D;
import F from '../Foundation.js';
const { registerEventOptions } = F;
import H from '../Globals.js';
const {
    svg,
    win
} = H;
import LegendSymbol from '../Legend/LegendSymbol.js';
import { Palette } from '../Color/Palettes.js';
import Point from './Point.js';
import SeriesDefaults from './SeriesDefaults.js';
import SeriesRegistry from './SeriesRegistry.js';
const { seriesTypes } = SeriesRegistry;
import SVGElement from '../Renderer/SVG/SVGElement.js';
import T from '../Templating.js';
const { format } = T;
import U from '../Utilities.js';
const {
    addEvent,
    arrayMax,
    arrayMin,
    clamp,
    correctFloat,
    crisp,
    defined,
    destroyObjectProperties,
    diffObjects,
    erase,
    error,
    extend,
    find,
    fireEvent,
    getClosestDistance,
    getNestedProperty,
    insertItem,
    isArray,
    isNumber,
    isObject,
    isString,
    merge,
    objectEach,
    pick,
    pushUnique,
    removeEvent,
    syncTimeout
} = U;

/* *
 *
 *  Declarations
 *
 * */

declare module '../Chart/ChartLike'{
    interface ChartLike {
        runTrackerClick?: boolean;
    }
}

declare module '../Renderer/SVG/SVGElementLike' {
    interface SVGElementLike {
        survive?: boolean;
    }
}

declare module './PointLike' {
    interface PointLike {
        plotX?: number;
        plotY?: number;
    }
}

declare module './SeriesLike' {
    interface SeriesLike {
        _hasPointMarkers?: boolean;
        keysAffectYAxis?: Array<string>;
        pointArrayMap?: Array<string>;
        pointValKey?: string;
        toYData?(point: Point): Array<number>;
    }
}

interface KDNode {
    [side: string]: (KDNode|Point|undefined);
    left?: KDNode;
    point: Point;
    right?: KDNode;
}

interface KDPointSearchObject extends KDPointSearchObjectLike {
}

/* *
 *
 *  Class
 *
 * */

/**
 * This is the base series prototype that all other series types inherit from.
 * A new series is initialized either through the
 * [series](https://api.highcharts.com/highcharts/series)
 * option structure, or after the chart is initialized, through
 * {@link Highcharts.Chart#addSeries}.
 *
 * The object can be accessed in a number of ways. All series and point event
 * handlers give a reference to the `series` object. The chart object has a
 * {@link Highcharts.Chart#series|series} property that is a collection of all
 * the chart's series. The point objects and axis objects also have the same
 * reference.
 *
 * Another way to reference the series programmatically is by `id`. Add an id
 * in the series configuration options, and get the series object by
 * {@link Highcharts.Chart#get}.
 *
 * Configuration options for the series are given in three levels. Options for
 * all series in a chart are given in the
 * [plotOptions.series](https://api.highcharts.com/highcharts/plotOptions.series)
 * object. Then options for all series of a specific type
 * are given in the plotOptions of that type, for example `plotOptions.line`.
 * Next, options for one single series are given in the series array, or as
 * arguments to `chart.addSeries`.
 *
 * The data in the series is stored in various arrays.
 *
 * - First, `series.options.data` contains all the original config options for
 *   each point whether added by options or methods like `series.addPoint`.
 *
 * - The `series.dataTable` refers to an instance of [DataTableCore](https://api.highcharts.com/class-reference/Highcharts.Data)
 *   or `DataTable` that contains the data in a tabular format. Individual
 *   columns can be read from `series.getColumn()`.
 *
 * - Next, `series.data` contains those values converted to points, but in case
 *   the series data length exceeds the `cropThreshold`, or if the data is
 *   grouped, `series.data` doesn't contain all the points. It only contains the
 *   points that have been created on demand.
 *
 * - Then there's `series.points` that contains all currently visible point
 *   objects. In case of cropping, the cropped-away points are not part of this
 *   array. The `series.points` array starts at `series.cropStart` compared to
 *   `series.data` and `series.options.data`. If however the series data is
 *   grouped, these can't be correlated one to one.
 *
 * @class
 * @name Highcharts.Series
 *
 * @param {Highcharts.Chart} chart
 * The chart instance.
 *
 * @param {Highcharts.SeriesOptionsType|object} options
 * The series options.
 */
class Series {

    /* *
     *
     *  Static Properties
     *
     * */

    public static readonly defaultOptions = SeriesDefaults;

    /**
     * Registry of all available series types.
     *
     * @name Highcharts.Series.types
     * @type {Highcharts.Dictionary<typeof_Highcharts.Series>}
     */
    public static readonly types = SeriesRegistry.seriesTypes;

    /* *
     *
     *  Static Functions
     *
     * */

    /**
     * Registers a series class to be accessible via `Series.types`.
     *
     * @function Highcharts.Series.registerType
     *
     * @param {string} seriesType
     * The series type as an identifier string in lower case.
     *
     * @param {Function} SeriesClass
     * The series class as a class pattern or a constructor function with
     * prototype.
     */
    public static readonly registerType = SeriesRegistry.registerSeriesType;

    /**
     * Properties to keep after update
     */
    public static keepProps = [
        'colorIndex',
        'eventOptions',
        'navigatorSeries',
        'symbolIndex',
        'baseSeries',
        'useDataTable'
    ];

    /**
     * Properties to keep after update if the point instances should be
     * preserved
     */
    public static keepPropsForPoints = [
        'data',
        'isDirtyData',
        // GeoHeatMap interpolation
        'isDirtyCanvas',
        'points',
        'dataTable',

        'processedData', // #17057
        'hasProcessedDataTable', // #17057

        'xIncrement',
        'cropped',
        '_hasPointMarkers',
        'hasDataLabels',

        // Networkgraph (#14397)
        'nodes',
        'layout',

        // Treemap
        'level',

        // Map specific, consider moving it to series-specific preserve-
        // properties (#10617)
        'mapMap',
        'mapData',
        'minY',
        'maxY',
        'minX',
        'maxX',
        'transformGroups' // #18857
    ];

    /* *
     *
     *  Properties
     *
     * */

    public _hasTracking?: boolean;

    public _i!: number;

    public animationTimeout?: number;

    public area?: SVGElement;

    public basePointRange?: number;

    public buildingKdTree?: boolean;

    public chart!: Chart;

    public closestPointRange?: number;

    public closestPointRangePx?: number;

    public color?: (ColorType);

    public colorIndex?: number;

    public cropped?: boolean;

    public data!: Array<Point>;

    public dataColumnKeys?: Array<string>;

    public dataMax?: number;

    public dataMin?: number;

    public enabledDataSorting?: boolean;

    public fillColor?: ColorType;

    public finishedAnimating?: boolean;

    public getExtremesFromAll?: boolean;

    public graph?: SVGElement;

    public graphPath?: SVGPath;

    public group?: SVGElement;

    public eventOptions!: Record<string, EventCallback<Series, Event>>;

    public eventsToUnbind!: Array<Function>;

    public halo?: SVGElement;

    public hasCartesianSeries?: Chart['hasCartesianSeries'];

    public hasProcessedDataTable?: boolean;

    public hasRendered?: boolean;

    public id?: string;

    public index!: number;

    public initialType?: string;

    public isDirty?: boolean;

    public isDirtyData?: boolean;

    public isRadialSeries?: boolean;

    public kdTree?: KDNode;

    public linkedParent?: Series;

    public linkedSeries!: Array<Series>;

    public options!: SeriesOptions;

    public markerGroup?: SVGElement;

    public opacity?: number;

    public optionalAxis?: string;

    public pointInterval?: number;

    public points!: Array<Point>;

    public pointValKey?: string;

    public selected?: boolean;

    public sharedClipKey?: string;

    public stateMarkerGraphic?: SVGElement;

    public stickyTracking?: boolean;

    public symbol?: SymbolKey;

    public symbolIndex?: number;

    public dataTable!: DataTableCore;

    public tooltipOptions!: TooltipOptions;

    public tracker?: SVGElement;

    public trackerGroups?: Array<string>;

    public useDataTable = false;

    public userOptions!: DeepPartial<SeriesTypeOptions>;

    public xAxis!: AxisType;

    public xIncrement?: (number|null);

    public yAxis!: AxisType;

    public zoneAxis: 'x'|'y'|'z' = 'y';

    public zones!: Array<Series.ZoneObject>;

    /* *
     *
     *  Functions
     *
     * */

    /* eslint-disable valid-jsdoc */

    public init(
        chart: Chart,
        userOptions: DeepPartial<SeriesTypeOptions>
    ): void {

        fireEvent(this, 'init', { options: userOptions });

        const series = this,
            chartSeries = chart.series;

        // The 'eventsToUnbind' property moved from prototype into the
        // Series init to avoid reference to the same array between
        // the different series and charts. #12959, #13937
        this.eventsToUnbind = [];

        /**
         * Read only. The chart that the series belongs to.
         *
         * @name Highcharts.Series#chart
         * @type {Highcharts.Chart}
         */
        series.chart = chart;

        /**
         * Read only. The series' type, like "line", "area", "column" etc.
         * The type in the series options anc can be altered using
         * {@link Series#update}.
         *
         * @name Highcharts.Series#type
         * @type {string}
         */

        /**
         * Read only. The series' current options. To update, use
         * {@link Series#update}.
         *
         * @name Highcharts.Series#options
         * @type {Highcharts.SeriesOptionsType}
         */
        series.options = series.setOptions(userOptions);
        const options = series.options,
            visible = options.visible !== false;

        // Create the data table
        this.dataTable ??= options.dataTable instanceof DataTableCore ?
            options.dataTable : new DataTableCore(options.dataTable);

        /**
         * All child series that are linked to the current series through the
         * [linkedTo](https://api.highcharts.com/highcharts/series.line.linkedTo)
         * option.
         *
         * @name Highcharts.Series#linkedSeries
         * @type {Array<Highcharts.Series>}
         * @readonly
         */
        series.linkedSeries = [];
        // Bind the axes
        series.bindAxes();

        extend<Series>(series, {
            /**
             * The series name as given in the options. Defaults to
             * "Series {n}".
             *
             * @name Highcharts.Series#name
             * @type {string}
             */
            name: options.name,
            state: '',
            /**
             * Read only. The series' visibility state as set by {@link
             * Series#show}, {@link Series#hide}, or in the initial
             * configuration.
             *
             * @name Highcharts.Series#visible
             * @type {boolean}
             */
            visible, // True by default
            /**
             * Read only. The series' selected state as set by {@link
             * Highcharts.Series#select}.
             *
             * @name Highcharts.Series#selected
             * @type {boolean}
             */
            selected: options.selected === true // False by default
        });

        registerEventOptions(this, options);

        const events = options.events;
        if (
            events?.click ||
            options.point?.events?.click ||
            options.allowPointSelect
        ) {
            chart.runTrackerClick = true;
        }

        series.getColor();
        series.getSymbol();

        // Mark cartesian
        if (series.isCartesian) {
            chart.hasCartesianSeries = true;
        }

        // Get the index and register the series in the chart. The index is
        // one more than the current latest series index (#5960).
        let lastSeries: Series|undefined;
        if (chartSeries.length) {
            lastSeries = chartSeries[chartSeries.length - 1];
        }
        series._i = pick(lastSeries?._i, -1) + 1;
        series.opacity = series.options.opacity;

        // Insert the series and re-order all series above the insertion
        // point.
        chart.orderItems('series', insertItem(this, chartSeries));

        // Set options for series with sorting and set data later.
        if (options.dataSorting?.enabled) {
            series.setDataSortingOptions();

        } else if (!series.points && !series.data) {
            series.setData(options.data, false);
        }

        fireEvent(this, 'afterInit');
    }

    /**
     * Check whether the series item is itself or inherits from a certain
     * series type.
     *
     * @function Highcharts.Series#is
     * @param {string} type The type of series to check for, can be either
     *        featured or custom series types. For example `column`, `pie`,
     *        `ohlc` etc.
     *
     * @return {boolean}
     *        True if this item is or inherits from the given type.
     */
    public is(type: string): boolean {
        return seriesTypes[type] && this instanceof seriesTypes[type];
    }

    /**
     * Set the xAxis and yAxis properties of cartesian series, and register
     * the series in the `axis.series` array.
     *
     * @private
     * @function Highcharts.Series#bindAxes
     */
    public bindAxes(): void {
        const series = this,
            seriesOptions = series.options,
            chart = series.chart;
        let axisOptions;

        fireEvent(this, 'bindAxes', null as any, function (): void {

            // Repeat for xAxis and yAxis
            (series.axisTypes || []).forEach(function (coll): void {
                // Loop through the chart's axis objects
                (chart[coll] || []).forEach(function (axis: Axis): void {
                    axisOptions = axis.options;

                    // Apply if the series xAxis or yAxis option matches
                    // the number of the axis, or if undefined, use the
                    // first axis
                    if (
                        pick((seriesOptions as any)[coll], 0) === axis.index ||
                        (
                            typeof (seriesOptions as any)[coll] !==
                            'undefined' &&
                            (seriesOptions as any)[coll] === axisOptions.id
                        )
                    ) {

                        // Register this series in the axis.series lookup
                        insertItem(series, axis.series);

                        // Set this series.xAxis or series.yAxis reference
                        /**
                         * Read only. The unique xAxis object associated
                         * with the series.
                         *
                         * @name Highcharts.Series#xAxis
                         * @type {Highcharts.Axis}
                         */
                        /**
                         * Read only. The unique yAxis object associated
                         * with the series.
                         *
                         * @name Highcharts.Series#yAxis
                         * @type {Highcharts.Axis}
                         */
                        (series as any)[coll] = axis;

                        // Mark dirty for redraw
                        axis.isDirty = true;
                    }
                });

                // The series needs an X and an Y axis
                if (
                    !(series as any)[coll] &&
                    series.optionalAxis !== coll
                ) {
                    error(18, true, chart);
                }

            });
        });

        fireEvent(this, 'afterBindAxes');
    }

    /**
     * Define hasData functions for series. These return true if there
     * are data points on this series within the plot area.
     *
     * @private
     * @function Highcharts.Series#hasData
     */
    public hasData(): boolean {
        return ((
            this.visible &&
            typeof this.dataMax !== 'undefined' &&
            typeof this.dataMin !== 'undefined'
        ) || ( // #3703
            this.visible &&
            this.dataTable.rowCount > 0 // #9758
        ));
    }

    /**
     * Determine whether the marker in a series has changed.
     *
     * @private
     * @function Highcharts.Series#hasMarkerChanged
     */
    public hasMarkerChanged(
        options: DeepPartial<SeriesOptions>,
        oldOptions: DeepPartial<SeriesOptions>
    ): boolean | undefined {
        const marker = options.marker,
            oldMarker = oldOptions.marker || {};

        return marker && (
            (oldMarker.enabled && !marker.enabled) ||
            oldMarker.symbol !== marker.symbol || // #10870, #15946
            oldMarker.height !== marker.height || // #16274
            oldMarker.width !== marker.width // #16274
        );
    }

    /**
     * Return an auto incremented x value based on the pointStart and
     * pointInterval options. This is only used if an x value is not given
     * for the point that calls autoIncrement.
     *
     * @private
     * @function Highcharts.Series#autoIncrement
     */
    public autoIncrement(x?: number): number {

        const options = this.options,
            {
                pointIntervalUnit,
                relativeXValue
            } = this.options,
            time = this.chart.time,
            xIncrement = this.xIncrement ??
                time.parse(options.pointStart) ??
                0;

        let pointInterval: number;

        this.pointInterval = pointInterval = pick(
            this.pointInterval,
            options.pointInterval,
            1
        );

        if (relativeXValue && isNumber(x)) {
            pointInterval *= x;
        }

        // Added code for pointInterval strings
        if (pointIntervalUnit) {
            const d = time.toParts(xIncrement);

            if (pointIntervalUnit === 'day') {
                d[2] += pointInterval;
            } else if (pointIntervalUnit === 'month') {
                d[1] += pointInterval;
            } else if (pointIntervalUnit === 'year') {
                d[0] += pointInterval;
            }

            pointInterval = time.makeTime.apply(
                time,
                d as [number, number, number, number, number, number]
            ) - xIncrement;

        }

        if (relativeXValue && isNumber(x)) {
            return xIncrement + pointInterval;
        }
        this.xIncrement = xIncrement + pointInterval;
        return xIncrement;
    }

    /**
     * Internal function to set properties for series if data sorting is
     * enabled.
     *
     * @private
     * @function Highcharts.Series#setDataSortingOptions
     */
    public setDataSortingOptions(): void {
        const options = this.options;

        extend<Series>(this, {
            requireSorting: false,
            sorted: false,
            enabledDataSorting: true,
            allowDG: false
        });

        // To allow unsorted data for column series.
        if (!defined(options.pointRange)) {
            options.pointRange = 1;
        }
    }

    /**
     * Set the series options by merging from the options tree. Called
     * internally on initializing and updating series. This function will
     * not redraw the series. For API usage, use {@link Series#update}.
     * @private
     * @function Highcharts.Series#setOptions
     * @param {Highcharts.SeriesOptionsType} itemOptions
     * The series options.
     * @emits Highcharts.Series#event:afterSetOptions
     */
    public setOptions(itemOptions: DeepPartial<SeriesTypeOptions>): this['options'] {
        const chart = this.chart,
            chartOptions = chart.options,
            plotOptions = chartOptions.plotOptions,
            userOptions = chart.userOptions || {},
            seriesUserOptions = merge(itemOptions),
            styledMode = chart.styledMode,
            e = {
                plotOptions: plotOptions,
                userOptions: seriesUserOptions
            };
        let zone;

        fireEvent(this, 'setOptions', e);

        // These may be modified by the event
        const typeOptions = (e.plotOptions as any)[this.type],
            userPlotOptions = (
                userOptions.plotOptions || {} as SeriesTypePlotOptions
            ),
            userPlotOptionsSeries = userPlotOptions.series || {},
            defaultPlotOptionsType = (
                defaultOptions.plotOptions[this.type] || {}
            ),
            userPlotOptionsType = userPlotOptions[this.type] || {};

        // Merge in multiple data label options from the plot option. (#21928)
        typeOptions.dataLabels = this.mergeArrays(
            defaultPlotOptionsType.dataLabels,
            typeOptions.dataLabels
        );

        // Use copy to prevent undetected changes (#9762)
        /**
         * Contains series options by the user without defaults.
         * @name Highcharts.Series#userOptions
         * @type {Highcharts.SeriesOptionsType}
         */
        this.userOptions = e.userOptions;

        const options: SeriesTypeOptions = merge(
            typeOptions,
            plotOptions.series,
            // #3881, chart instance plotOptions[type] should trump
            // plotOptions.series
            userPlotOptionsType,
            seriesUserOptions
        );

        // The tooltip options are merged between global and series specific
        // options. Importance order ascendingly:
        // globals: (1)tooltip, (2)plotOptions.series,
        // (3)plotOptions[this.type]
        // init userOptions with possible later updates: 4-6 like 1-3 and
        // (7)this series options
        this.tooltipOptions = merge(
            defaultOptions.tooltip, // 1
            defaultOptions.plotOptions.series?.tooltip, // 2
            defaultPlotOptionsType?.tooltip, // 3
            chart.userOptions.tooltip, // 4
            userPlotOptions.series?.tooltip, // 5
            userPlotOptionsType.tooltip, // 6
            seriesUserOptions.tooltip // 7
        );

        // When shared tooltip, stickyTracking is true by default,
        // unless user says otherwise.
        this.stickyTracking = pick(
            seriesUserOptions.stickyTracking,
            userPlotOptionsType.stickyTracking,
            userPlotOptionsSeries.stickyTracking,
            (
                this.tooltipOptions.shared && !this.noSharedTooltip ?
                    true :
                    options.stickyTracking
            )
        );

        // Delete marker object if not allowed (#1125)
        if (typeOptions.marker === null) {
            delete options.marker;
        }

        // Handle color zones
        this.zoneAxis = options.zoneAxis || 'y';
        const zones = this.zones = // #20440, create deep copy of zones options
            (options.zones || []).map((z): SeriesZonesOptions => ({ ...z }));
        if (
            (options.negativeColor || options.negativeFillColor) &&
            !options.zones
        ) {
            zone = {
                value:
                    (options as any)[this.zoneAxis + 'Threshold'] ||
                    options.threshold ||
                    0,
                className: 'highcharts-negative'
            } as SeriesZonesOptions;
            if (!styledMode) {
                zone.color = options.negativeColor;
                zone.fillColor = options.negativeFillColor;
            }
            zones.push(zone);
        }
        // Push one extra zone for the rest
        if (zones.length && defined(zones[zones.length - 1].value)) {
            zones.push(styledMode ? {} : {
                color: this.color,
                fillColor: this.fillColor
            });
        }

        fireEvent(this, 'afterSetOptions', { options: options });

        return options;
    }

    /**
     * Return series name in "Series {Number}" format or the one defined by
     * a user. This method can be simply overridden as series name format
     * can vary (e.g. technical indicators).
     *
     * @function Highcharts.Series#getName
     *
     * @return {string}
     * The series name.
     */
    public getName(): string {
        // #4119
        return this.options.name ??
            format(
                this.chart.options.lang.seriesName,
                this,
                this.chart
            );
    }

    /**
     * @private
     * @function Highcharts.Series#getCyclic
     */
    public getCyclic(
        prop: 'color'|'symbol',
        value?: any,
        defaults?: AnyRecord
    ): void {
        const chart = this.chart,
            indexName: 'colorIndex'|'symbolIndex' = `${prop}Index`,
            counterName: 'colorCounter'|'symbolCounter' = `${prop}Counter`,
            len = (
                // Symbol count
                defaults?.length ||
                // Color count
                chart.options.chart.colorCount
            );
        let i: number|undefined,
            setting: number|undefined;

        if (!value) {
            // Pick up either the colorIndex option, or the series.colorIndex
            // after Series.update()
            setting = pick(
                prop === 'color' ? this.options.colorIndex : void 0,
                this[indexName]
            );
            if (defined(setting)) { // After Series.update()
                i = setting;
            } else {
                // #6138
                if (!chart.series.length) {
                    chart[counterName] = 0;
                }
                i = chart[counterName] % len;
                chart[counterName] += 1;
            }
            if (defaults) {
                value = defaults[i];
            }
        }
        // Set the colorIndex
        if (typeof i !== 'undefined') {
            this[indexName] = i;
        }
        this[prop] = value;
    }

    /**
     * Get the series' color based on either the options or pulled from
     * global options.
     *
     * @private
     * @function Highcharts.Series#getColor
     */
    public getColor(): void {
        if (this.chart.styledMode) {
            this.getCyclic('color');

        } else if (this.options.colorByPoint) {
            this.color = Palette.neutralColor20;

        } else {
            this.getCyclic(
                'color',
                this.options.color ||
                (defaultOptions.plotOptions as any)[this.type].color,
                this.chart.options.colors
            );
        }
    }

    /**
     * Get all points' instances created for this series.
     *
     * @private
     * @function Highcharts.Series#getPointsCollection
     */
    public getPointsCollection(): Array<Point> {
        return (this.hasGroupedData ? this.points : this.data) || [];
    }

    /**
     * Get the series' symbol based on either the options or pulled from
     * global options.
     *
     * @private
     * @function Highcharts.Series#getSymbol
     */
    public getSymbol(): void {
        const seriesMarkerOption = this.options.marker;

        this.getCyclic(
            'symbol',
            (seriesMarkerOption as any).symbol,
            this.chart.options.symbols
        );
    }

    /**
     * Shorthand to get one of the series' data columns from `Series.dataTable`.
     *
     * @private
     * @function Highcharts.Series#getColumn
     */
    public getColumn(
        columnName: string,
        modified?: boolean
    ): Array<number> {
        return (
            (modified ? this.dataTable.modified : this.dataTable)
                .getColumn(columnName, true) as Array<number>
        ) || [];
    }

    /**
     * Finds the index of an existing point that matches the given point
     * options.
     *
     * @private
     * @function Highcharts.Series#findPointIndex
     * @param {Highcharts.PointOptionsObject} optionsObject
     * The options of the point.
     * @param {number} fromIndex
     * The index to start searching from, used for optimizing series with
     * required sorting.
     * @return {number|undefined}
     * Returns the index of a matching point, or undefined if no match is found.
     */
    public findPointIndex(
        optionsObject: PointOptions,
        fromIndex: number
    ): (number|undefined) {
        const { id, x } = optionsObject,
            oldData = this.points,
            dataSorting = this.options.dataSorting,
            cropStart = this.cropStart || 0;

        let matchingPoint: Point|undefined,
            matchedById: boolean|undefined,
            pointIndex: number|undefined;

        if (id) {
            const item = this.chart.get(id);
            if (item instanceof Point) {
                matchingPoint = item;
            }

        } else if (
            this.linkedParent ||
            this.enabledDataSorting ||
            this.options.relativeXValue
        ) {

            let matcher = (oldPoint: Point): boolean => !oldPoint.touched &&
                oldPoint.index === optionsObject.index;

            if (dataSorting?.matchByName) {
                matcher = (oldPoint: Point): boolean => !oldPoint.touched &&
                    oldPoint.name === optionsObject.name;

            } else if (this.options.relativeXValue) {
                matcher = (oldPoint: Point): boolean => !oldPoint.touched &&
                    oldPoint.options.x === optionsObject.x;
            }

            matchingPoint = find(oldData, matcher);

            // Add unmatched point as a new point
            if (!matchingPoint) {
                return void 0;
            }
        }

        if (matchingPoint) {
            pointIndex = matchingPoint?.index;
            if (typeof pointIndex !== 'undefined') {
                matchedById = true;
            }
        }

        // Search for the same X in the existing data set
        if (typeof pointIndex === 'undefined' && isNumber(x)) {
            pointIndex = this.getColumn('x').indexOf(x as any, fromIndex);
        }

        // Reduce pointIndex if data is cropped
        if (
            pointIndex !== -1 &&
            typeof pointIndex !== 'undefined' &&
            this.cropped
        ) {
            pointIndex = pointIndex >= cropStart ?
                pointIndex - cropStart : pointIndex;
        }

        if (
            !matchedById &&
            isNumber(pointIndex) &&
            oldData[pointIndex]?.touched
        ) {
            pointIndex = void 0;
        }
        return pointIndex;
    }

    /**
     * Internal function called from setData. If the point count is the same
     * as it was, or if there are overlapping X values, just run
     * Point.update which is cheaper, allows animation, and keeps references
     * to points. This also allows adding or removing points if the X-es
     * don't match.
     *
     * @private
     * @function Highcharts.Series#updateData
     */
    public updateData(
        data: Array<(PointOptions|PointShortOptions)>,
        animation?: (boolean|Partial<AnimationOptions>)
    ): boolean {
        const { options, requireSorting } = this,
            dataSorting = options.dataSorting,
            oldData = this.points,
            pointsToAdd = [] as Array<(PointOptions|PointShortOptions)>,
            equalLength = data.length === oldData.length;
        let hasUpdatedByKey,
            i,
            point,
            lastIndex: number,
            succeeded = true;

        this.xIncrement = null;

        // Iterate the new data
        data.forEach((pointOptions, i): void => {
            const optionsObject = (
                    defined(pointOptions) &&
                        this.pointClass.prototype.optionsToObject.call(
                            { series: this },
                            pointOptions
                        )
                ) || {},
                { id, x } = optionsObject;

            let pointIndex;

            if (id || isNumber(x)) {
                pointIndex = this.findPointIndex(
                    optionsObject,
                    lastIndex
                );

                // Matching X not found or used already due to non-unique x
                // values (#8995), add point (but later)
                if (
                    pointIndex === -1 ||
                    typeof pointIndex === 'undefined'
                ) {
                    pointsToAdd.push(pointOptions);

                // Matching X found, update
                } else if (
                    oldData[pointIndex] &&
                    pointOptions !== options.data?.[pointIndex]
                ) {
                    oldData[pointIndex].update(
                        pointOptions,
                        false,
                        void 0,
                        false
                    );

                    // Mark it touched, below we will remove all points that
                    // are not touched.
                    oldData[pointIndex].touched = true;

                    // Speed optimize by only searching after last known
                    // index. Performs ~20% better on large data sets.
                    if (requireSorting) {
                        lastIndex = pointIndex + 1;
                    }
                // Point exists, no changes, don't remove it
                } else if (oldData[pointIndex]) {
                    oldData[pointIndex].touched = true;
                }

                // If the length is equal and some of the nodes had a
                // match in the same position, we don't want to remove
                // non-matches.
                if (
                    !equalLength ||
                    i !== pointIndex ||
                    dataSorting?.enabled ||
                    this.hasDerivedData
                ) {
                    hasUpdatedByKey = true;
                }
            } else {
                // Gather all points that are not matched
                pointsToAdd.push(pointOptions);
            }
        }, this);

        // Remove points that don't exist in the updated data set
        if (hasUpdatedByKey) {
            i = oldData.length;
            while (i--) {
                point = oldData[i];
                if (point && !point.touched) {
                    point.remove?.(false, animation);
                }
            }

        // If we did not find keys (ids or x-values), and the length is the
        // same, update one-to-one
        } else if (equalLength && !dataSorting?.enabled) {
            data.forEach((point, i): void => {
                // .update doesn't exist on a linked, hidden series (#3709)
                // (#10187)
                if (point !== oldData[i].y && !oldData[i].destroyed) {
                    oldData[i].update(point, false, void 0, false);
                }
            });
            // Don't add new points since those configs are used above
            pointsToAdd.length = 0;

        // Did not succeed in updating data
        } else {
            succeeded = false;
        }

        oldData.forEach((point): void => {
            if (point) {
                point.touched = false;
            }
        });

        if (!succeeded) {
            return false;
        }

        // Add new points
        pointsToAdd.forEach((point): void => {
            this.addPoint(point, false, void 0, void 0, false);
        }, this);

        const xData = this.getColumn('x');
        if (
            this.xIncrement === null &&
            xData.length
        ) {
            this.xIncrement = arrayMax(xData);
            this.autoIncrement();
        }

        return true;
    }

    public getDataColumnKeys(): Array<string> {
        return this.dataColumnKeys || ['x', ...(this.pointArrayMap || ['y'])];
    }

    /**
     * Apply a new set of data to the series and optionally redraw it. The
     * new data array is passed by reference (except in case of
     * `updatePoints`), and may later be mutated when updating the chart
     * data.
     *
     * Note the difference in behaviour when setting the same amount of
     * points, or a different amount of points, as handled by the
     * `updatePoints` parameter.
     *
     * @sample highcharts/members/series-setdata/
     *         Set new data from a button
     * @sample highcharts/members/series-setdata-pie/
     *         Set data in a pie
     * @sample stock/members/series-setdata/
     *         Set new data in Highcharts Stock
     * @sample maps/members/series-setdata/
     *         Set new data in Highmaps
     *
     * @function Highcharts.Series#setData
     *
     * @param {Array<Highcharts.PointOptionsType>} data
     *        Takes an array of data in the same format as described under
     *        `series.{type}.data` for the given series type, for example a
     *        line series would take data in the form described under
     *        [series.line.data](https://api.highcharts.com/highcharts/series.line.data).
     *
     * @param {boolean} [redraw=true]
     *        Whether to redraw the chart after the series is altered. If
     *        doing more operations on the chart, it is a good idea to set
     *        redraw to false and call {@link Chart#redraw} after.
     *
     * @param {boolean|Partial<Highcharts.AnimationOptionsObject>} [animation]
     *        When the updated data is the same length as the existing data,
     *        points will be updated by default, and animation visualizes
     *        how the points are changed. Set false to disable animation, or
     *        a configuration object to set duration or easing.
     *
     * @param {boolean} [updatePoints=true]
     *        When this is true, points will be updated instead of replaced
     *        whenever possible. This occurs a) when the updated data is the
     *        same length as the existing data, b) when points are matched
     *        by their id's, or c) when points can be matched by X values.
     *        This allows updating with animation and performs better. In
     *        this case, the original array is not passed by reference. Set
     *        `false` to prevent.
     */
    public setData(
        data: (
            Array<PointOptions|PointShortOptions>|
            DataTableOptions|
            DataTableCore|
            undefined
        ),
        redraw: boolean = true,
        animation?: (boolean|Partial<AnimationOptions>),
        updatePoints?: boolean
    ): void {
        const series = this,
            oldData = series.points,
            oldDataLength = oldData?.length || 0,
            options = series.options,
            chart = series.chart,
            dataSorting = options.dataSorting,
            xAxis = series.xAxis,
            turboThreshold = options.turboThreshold,
            table = this.dataTable,
            dataColumnKeys = this.getDataColumnKeys(),
            pointValKey = series.pointValKey || 'y',
            pointArrayMap = series.pointArrayMap || [],
            valueCount = pointArrayMap.length,
            keys = options.keys;

        let i,
            updatedData,
            indexOfX = 0,
            indexOfY = 1,
            copiedData;

        if (!chart.options.chart.allowMutatingData) { // #4259
            // Remove old reference
            if (options.data) {
                delete series.options.data;
            }
            if (series.userOptions.data) {
                delete series.userOptions.data;
            }
            copiedData = merge(true, data);

        }
        data = copiedData || data;


        const dataLength = isArray(data) && data.length || 0;

        if (dataSorting?.enabled && isArray(data)) {
            data = this.sortData(data);
        }

        // First try to run Point.update which is cheaper, allows animation, and
        // keeps references to points.
        if (
            chart.options.chart.allowMutatingData &&
            updatePoints !== false &&
            dataLength &&
            oldDataLength &&
            !series.cropped &&
            !series.hasGroupedData &&
            series.visible &&
            // Soft updating has no benefit in boost, and causes JS error
            // (#8355)
            !series.boosted &&
            isArray(data)
        ) {
            updatedData = this.updateData(data, animation);
        }

        if (!updatedData) {

            // Reset properties
            series.xIncrement = null;

            series.colorCounter = 0; // For series with colorByPoint (#1547)

<<<<<<< HEAD
            if (isArray(data)) {
                // In turbo mode, look for one- or twodimensional arrays of
                // numbers. The first and the last valid value are tested, and
                // we assume that all the rest are defined the same way.
                // Although the 'for' loops are similar, they are repeated
                // inside each if-else conditional for max performance.
                let runTurbo = turboThreshold && dataLength > turboThreshold;
                if (runTurbo) {

                    const firstPoint = series.getFirstValidPoint(data),
                        lastPoint = series.getFirstValidPoint(
                            data, dataLength - 1, -1
                        ),
                        isShortArray = (a: unknown): a is Array<unknown> =>
                            Boolean(isArray(a) && (keys || isNumber(a[0])));
=======
            // In turbo mode, look for one- or twodimensional arrays of numbers.
            // The first and the last valid value are tested, and we assume that
            // all the rest are defined the same way. Although the 'for' loops
            // are similar, they are repeated inside each if-else conditional
            // for max performance.
            let runTurbo = (
                turboThreshold &&
                !options.relativeXValue &&
                dataLength > turboThreshold
            );
            if (runTurbo) {

                const firstPoint = series.getFirstValidPoint(data),
                    lastPoint = series.getFirstValidPoint(
                        data, dataLength - 1, -1
                    ),
                    isShortArray = (a: unknown): a is Array<unknown> => Boolean(
                        isArray(a) && (keys || isNumber(a[0]))
                    );

                // Assume all points are numbers
                if (isNumber(firstPoint) && isNumber(lastPoint)) {
                    const x: Array<number> = [],
                        valueData: Array<number|null> = [];
                    for (const value of data) {
                        x.push(this.autoIncrement());
                        valueData.push(value as number|null);
                    }
                    table.setColumns({
                        x,
                        [pointValKey]: valueData
                    });
>>>>>>> 76c7df47

                    // Assume all points are numbers
                    if (isNumber(firstPoint) && isNumber(lastPoint)) {
                        const x: Array<number> = [],
                            valueData: Array<number|null> = [];
                        for (const value of data) {
                            x.push(this.autoIncrement());
                            valueData.push(value as number|null);
                        }
                        table.setColumns({
                            x,
                            [pointValKey]: valueData
                        });

                    // Assume all points are arrays when first point is
                    } else if (
                        isShortArray(firstPoint) &&
                        isShortArray(lastPoint)
                    ) {
                        if (valueCount) { // [x, low, high] or [x, o, h, l, c]

                            // When autoX is 1, the x is skipped: [low, high].
                            // When autoX is 0, the x is included: [x, low,
                            // high]
                            const autoX = firstPoint.length === valueCount ?
                                    1 : 0,
                                colArray = new Array(dataColumnKeys.length)
                                    .fill(0).map((): Array<number> => []);
                            for (const pt of data as number[][]) {
                                if (autoX) {
                                    colArray[0].push(this.autoIncrement());
                                }
                                for (let j = autoX; j <= valueCount; j++) {
                                    colArray[j]?.push(pt[j - autoX]);
                                }
                            }

                            table.setColumns(dataColumnKeys.reduce(
                                (columns, columnName, i):
                                DataTable.ColumnCollection => {
                                    columns[columnName] = colArray[i];
                                    return columns;
                                }, {} as DataTable.ColumnCollection));

                        } else { // [x, y]
                            if (keys) {
                                indexOfX = keys.indexOf('x');
                                indexOfY = keys.indexOf('y');

                                indexOfX = indexOfX >= 0 ? indexOfX : 0;
                                indexOfY = indexOfY >= 0 ? indexOfY : 1;
                            }

                            if (firstPoint.length === 1) {
                                indexOfY = 0;
                            }

                            const xData: Array<number> = [],
                                valueData: Array<number|null> = [];

                            if (indexOfX === indexOfY) {
                                for (const pt of data) {
                                    xData.push(this.autoIncrement());
                                    valueData.push((pt as any)[indexOfY]);
                                }
                            } else {
                                for (const pt of data) {
                                    xData.push((pt as any)[indexOfX]);
                                    valueData.push((pt as any)[indexOfY]);
                                }
                            }
                            table.setColumns({
                                x: xData,
                                [pointValKey]: valueData
                            });
                        }
                    } else {
                        // Highcharts expects configs to be numbers or arrays in
                        // turbo mode
                        runTurbo = false;
                    }
                }

                if (!runTurbo) {
                    const columns = {
                        x: []
                    } as DataTable.ColumnCollection;
                    for (i = 0; i < dataLength; i++) {
                        const pt = series.pointClass.prototype.applyOptions
                            .call({ series }, data[i], void 0, true);
                        columns.x[i] = pt.x;
                        for (const key of Object.keys(pt.options)) {
                            if (key !== 'x') {
                                columns[key] ||= new Array(dataLength);
                                columns[key][i] = (pt as any)[key];
                            }
                        }
                        // Needed for 3d scatter because x is not part of
                        // options, but appended in the `applyOptions` call
                        // itself. z in pt is for scatter, indexOf is for
                        // bubbles. Find a better solution for this.
                        if ('z' in pt || dataColumnKeys.indexOf('z') !== -1) {
                            columns.z ||= new Array(dataLength);
                            columns.z[i] = pt.z;
                        }
                    }

                    table.setColumns(columns);
                }

            // Data table passed as option
            } else {
                const dataTable = data || chart.dataTable,
                    columnAssignment = options.columnAssignment,
                    keys = dataColumnKeys.slice();

                // Extend the data column keys with the keys from the column
                // assignment
                if (columnAssignment) {
                    columnAssignment?.forEach((assignment): void => {
                        pushUnique(keys, assignment.key);
                    });
                    this.dataColumnKeys = keys;
                }

                // Resolve column assignment
                const getTableSpecificColumns = (
                    dataTable?: DataTableCore|DataTableOptions
                ): DataTable.ColumnCollection => keys
                    .reduce((acc, key): DataTable.ColumnCollection => {
                        const assignment = columnAssignment?.find(
                            (assignment): boolean => assignment.key === key
                        );
                        acc[key] = dataTable?.columns?.[
                            assignment?.columnName || key
                        ] || [];
                        return acc;
                    }, {} as DataTable.ColumnCollection);

                // If a DataTable is passed and no column assignment is set,
                // use it directly
                if (columnAssignment || dataTable) {
                    // Set the columns
                    const columns = getTableSpecificColumns(dataTable);
                    table.setColumns(columns);
                }

                // If a DataTable is passed directly by reference, bind events
                // to keep the series updated
                if (dataTable instanceof DataTableCore) {

                    const queueRedraw = (): void => {
                        clearTimeout(chart.redrawTimeout);
                        chart.redrawTimeout = setTimeout(
                            (): void => chart.redraw(),
                            0
                        );
                    };

                    addEvent(
                        dataTable,
                        'afterSetRows',
                        (e: DataTable.RowEvent): void => {
                            const row = dataTable.getRow.call({
                                    columns: getTableSpecificColumns(dataTable)
                                }, e.rowIndex),
                                point = this.points[e.rowIndex];

                            if (row) {
                                if (point) {
                                    point.update(
                                        row as unknown as PointOptions,
                                        false
                                    );
                                } else {
                                    this.addPoint(
                                        row as unknown as PointOptions,
                                        false
                                    );
                                }

                                queueRedraw();
                            }
                        }
                    );

                    addEvent(
                        dataTable,
                        'afterDeleteRows',
                        (e: DataTable.RowEvent): void => {
                            const { rowCount, rowIndex } = e;

                            for (
                                let i = rowIndex + rowCount - 1;
                                i >= rowIndex;
                                i--
                            ) {
                                this.removePoint(i, false);
                            }

                            queueRedraw();
                        }
                    );
                }
            }

            // Test for DataTable-based data handling
            if (this.useDataTable) {
                data = void 0;
            }

            // Forgetting to cast strings to numbers is a common caveat when
            // handling CSV or JSON
            if (isString(this.getColumn('y')[0])) {
                error(14, true, chart);
            }

            series.data = [];
            if (isArray(data)) {
                series.options.data = series.userOptions.data = data;
            }

            // Destroy old points
            i = oldDataLength;
            while (i--) {
                oldData[i]?.destroy();
            }

            // Reset minRange (#878)
            if (xAxis) {
                xAxis.minRange = xAxis.userMinRange;
            }

            // Redraw
            series.isDirty = chart.isDirtyBox = true;
            series.isDirtyData = !!oldData;
            animation = false;
        }

        // Typically for pie series, points need to be processed and
        // generated prior to rendering the legend
        if (options.legendType === 'point') {
            this.processData();
            this.generatePoints();
        }

        if (redraw) {
            chart.redraw(animation);
        }
    }

    /**
     * Internal function to sort series data
     *
     * @private
     * @function Highcharts.Series#sortData
     * @param {Array<Highcharts.PointOptionsType>} data
     * Force data grouping.
     */
    public sortData(
        data: Array<(PointOptions|PointShortOptions)>
    ): Array<PointOptions> {
        const series = this,
            options = series.options,
            dataSorting: SeriesDataSortingOptions = options.dataSorting as any,
            sortKey = dataSorting.sortKey || 'y',
            getPointOptionsObject = function (
                series: Series,
                pointOptions: (PointOptions|PointShortOptions)
            ): PointOptions {
                return (defined(pointOptions) &&
                    series.pointClass.prototype.optionsToObject.call({
                        series: series
                    }, pointOptions)) || {};
            };

        data.forEach(function (pointOptions, i): void {
            data[i] = getPointOptionsObject(series, pointOptions);
            (data[i] as any).index = i;
        }, this);

        // Sorting
        const sortedData: Array<Point> = data.concat().sort((a, b): number => {
            const aValue = getNestedProperty(
                sortKey,
                a
            ) as (boolean|number|string);
            const bValue = getNestedProperty(
                sortKey,
                b
            ) as (boolean|number|string);
            return bValue < aValue ? -1 : bValue > aValue ? 1 : 0;
        }) as Array<Point>;
        // Set x value depending on the position in the array
        sortedData.forEach(function (point, i): void {
            point.x = i;
        }, this);

        // Set the same x for linked series points if they don't have their
        // own sorting
        if (series.linkedSeries) {
            series.linkedSeries.forEach(function (linkedSeries): void {
                const options = linkedSeries.options,
                    seriesData = options.data as Array<PointOptions>;

                if (
                    !options.dataSorting?.enabled &&
                    seriesData
                ) {
                    seriesData.forEach(function (pointOptions, i): void {
                        seriesData[i] = getPointOptionsObject(
                            linkedSeries,
                            pointOptions
                        );

                        if (data[i]) {
                            seriesData[i].x = (data[i] as any).x;
                            seriesData[i].index = i;
                        }
                    });

                    linkedSeries.setData(seriesData, false);
                }
            });
        }

        return data as any;
    }

    /**
     * Internal function to process the data by cropping away unused data
     * points if the series is longer than the crop threshold. This saves
     * computing time for large series.
     *
     * @private
     * @function Highcharts.Series#getProcessedData
     * @param {boolean} [forceExtremesFromAll]
     * Force getting extremes of a total series data range.
     */
    public getProcessedData(
        forceExtremesFromAll?: boolean
    ): Series.ProcessedDataObject {
        const series = this,
            { dataTable: table, isCartesian, options, xAxis } = series,
            cropThreshold = options.cropThreshold,
            getExtremesFromAll =
                forceExtremesFromAll ||
                // X-range series etc, #21003
                series.getExtremesFromAll,
            logarithmic = xAxis?.logarithmic,
            dataLength = table.rowCount;

        let croppedData: Series.CropDataObject,
            cropped,
            cropStart = 0,
            xExtremes,
            min,
            max,
            xData: Array<number>|Types.TypedArray = series.getColumn('x'),
            modified = table,
            updatingNames = false;

        if (xAxis) {
            // Corrected for log axis (#3053)
            xExtremes = xAxis.getExtremes();
            min = xExtremes.min;
            max = xExtremes.max;
            updatingNames = !!(xAxis.categories && !xAxis.names.length);

            // Optionally filter out points outside the plot area
            if (
                isCartesian &&
                series.sorted &&
                !getExtremesFromAll &&
                (
                    !cropThreshold ||
                    dataLength > cropThreshold ||
                    series.forceCrop
                )
            ) {

                // It's outside current extremes
                if (
                    xData[dataLength - 1] < min ||
                    xData[0] > max
                ) {
                    modified = new DataTableCore();

                // Only crop if it's actually spilling out
                } else if (
                    // Don't understand why this condition is needed
                    series.getColumn(series.pointValKey || 'y').length && (
                        xData[0] < min ||
                        xData[dataLength - 1] > max
                    )
                ) {
                    croppedData = this.cropData(table, min, max);

                    modified = croppedData.modified;
                    cropStart = croppedData.start;
                    cropped = true;
                }
            }
        }

        // Find the closest distance between processed points
        xData = modified.getColumn('x') as Array<number> || [];
        const closestPointRange = getClosestDistance(
            [
                logarithmic ?
                    xData.map(logarithmic.log2lin) :
                    xData
            ],

            // Unsorted data is not supported by the line tooltip, as well as
            // data grouping and navigation in Stock charts (#725) and width
            // calculation of columns (#1900). Avoid warning during the
            // premature processing pass in updateNames (#16104).
            (): false|void => (
                series.requireSorting &&
                !updatingNames &&
                error(15, false, series.chart)
            )
        );

        return {
            modified,
            cropped,
            cropStart,
            closestPointRange
        };
    }

    /**
     * Internal function to apply processed data.
     * In Highcharts Stock, this function is extended to provide data grouping.
     *
     * @private
     * @function Highcharts.Series#processData
     * @param {boolean} [force]
     * Force data grouping.
     */
    public processData(force?: boolean): (boolean|undefined) {
        const series = this,
            xAxis = series.xAxis,
            table = series.dataTable;

        // If the series data or axes haven't changed, don't go through
        // this. Return false to pass the message on to override methods
        // like in data grouping.
        if (
            series.isCartesian &&
            !series.isDirty &&
            !xAxis.isDirty &&
            !series.yAxis.isDirty &&
            !force
        ) {
            return false;
        }

        const processedData = series.getProcessedData();

        // Record the properties
        table.modified = processedData.modified;
        series.cropped = processedData.cropped; // Undefined or true
        series.cropStart = processedData.cropStart;
        series.closestPointRange = (
            series.basePointRange = processedData.closestPointRange
        );

        fireEvent(series, 'afterProcessData');
    }

    /**
     * Iterate over xData and crop values between min and max. Returns
     * object containing crop start/end cropped xData with corresponding
     * part of yData, dataMin and dataMax within the cropped range.
     *
     * @private
     * @function Highcharts.Series#cropData
     */
    public cropData(
        table: DataTableCore,
        min: number,
        max: number
    ): Series.CropDataObject {
        const xData = table.getColumn('x', true) as Array<number> || [],
            dataLength = xData.length,
            columns: DataTable.ColumnCollection = {};

        let i,
            j,
            start = 0,
            end = dataLength;

        // Iterate up to find slice start
        for (i = 0; i < dataLength; i++) {
            if (xData[i] >= min) {
                start = Math.max(0, i - 1);
                break;
            }
        }

        // Proceed to find slice end
        for (j = i; j < dataLength; j++) {
            if (xData[j] > max) {
                end = j + 1;
                break;
            }
        }

        for (const key of this.getDataColumnKeys()) {
            const column = table.getColumn(key, true);
            if (column) {
                columns[key] = column.slice(start, end);
            }
        }
        return {
            modified: new DataTableCore({ columns }),
            start,
            end
        };
    }

    /**
     * Generate the data point after the data has been processed by cropping
     * away unused points and optionally grouped in Highcharts Stock.
     *
     * @private
     * @function Highcharts.Series#generatePoints
     */
    public generatePoints(): void {
        const series = this,
            options = series.options,
            dataOptions = series.hasProcessedDataTable ? void 0 : options.data,
            table = series.dataTable.modified,
            xData = series.getColumn('x', true),
            PointClass = series.pointClass,
            processedDataLength = table.rowCount,
            cropStart = series.cropStart || 0,
            hasGroupedData = series.hasGroupedData,
            keys = options.keys,
            points = [],
            groupCropStartIndex: number = (
                options.dataGrouping?.groupAll ?
                    cropStart :
                    0
            ),
            categories = series.xAxis?.categories,
            // Create a configuration object out of a data row
            dataColumnKeys = this.getDataColumnKeys();
        let dataLength,
            cursor,
            point,
            i: number,
            data = series.data,
            pOptions: PointShortOptions|PointOptions;

        if (!data && !hasGroupedData) {
            const arr = [] as Array<Point>;

            arr.length = dataOptions?.length || 0;
            data = series.data = arr;
        }

        if (keys && hasGroupedData) {
            // Grouped data has already applied keys (#6590)
            series.options.keys = false as any;
        }

        for (i = 0; i < processedDataLength; i++) {
            cursor = cropStart + i;
            if (!hasGroupedData) {
                point = data[cursor];
                if (!this.useDataTable) {
                    pOptions = dataOptions ?
                        dataOptions[cursor] :
                        table.getRowObject(
                            i
                        ) as unknown as PointOptions;
                } else {
                    pOptions = table.getRowObject(i) as unknown as PointOptions;

                    // We need to read the data options to be able to
                    // distinguish between an explicit x value and a computed
                    // one, for example when doing uniqueNames. The data table
                    // doesn't make this distinction. Maybe we need to address
                    // this in a different way in order to make this work with
                    // data table as an option.
                    const dataOption = dataOptions?.[cursor];
                    if (!(
                        dataOption &&
                        isObject(dataOption, true) &&
                        isNumber(dataOption.x)
                    )) {
                        delete pOptions.x;
                    }
                }

                // #970:
                if (
                    !point &&
                    pOptions !== void 0
                ) {
                    data[cursor] = point = new PointClass(
                        series,
                        pOptions,
                        xData[i]
                    );
                }
            } else {
                // Splat the y data in case of ohlc data array
                point = new PointClass(
                    series,
                    table.getRowObject(
                        i,
                        dataColumnKeys
                    ) as unknown as PointOptions
                );

                point.dataGroup = (series.groupMap as any)[
                    groupCropStartIndex + i
                ];
                if (point.dataGroup?.options) {
                    point.options = (point.dataGroup as any).options;
                    extend(point, (point.dataGroup as any).options);
                    // Collision of props and options (#9770)
                    delete point.dataLabels;
                }
            }
            if (point) { // #6279
                /**
                 * Contains the point's index in the `Series.points` array.
                 *
                 * @name Highcharts.Point#index
                 * @type {number}
                 * @readonly
                 */
                // For faster access in Point.update
                point.index = hasGroupedData ?
                    (groupCropStartIndex + i) : cursor;
                points[i] = point;

                // Set point properties for convenient access in tooltip and
                // data labels
                point.category = categories?.[point.x] ?? point.x;
                point.key = point.name ?? point.category;

            }
        }

        // Restore keys options (#6590)
        series.options.keys = keys;

        // Hide cropped-away points - this only runs when the number of
        // points is above cropThreshold, or when switching view from
        // non-grouped data to grouped data (#637)
        if (
            data &&
            (
                processedDataLength !== (dataLength = data.length) ||
                hasGroupedData
            )
        ) {
            for (i = 0; i < dataLength; i++) {
                // When has grouped data, clear all points
                if (i === cropStart && !hasGroupedData) {
                    i += processedDataLength;
                }
                if (data[i]) {
                    data[i].destroyElements();
                    data[i].plotX = void 0; // #1003
                }
            }
        }

        /**
         * Read only. An array containing those values converted to points.
         * In case the series data length exceeds the `cropThreshold`, or if
         * the data is grouped, `series.data` doesn't contain all the
         * points. Also, in case a series is hidden, the `data` array may be
         * empty. In case of cropping, the `data` array may contain `undefined`
         * values, instead of points. To access raw values,
         * `series.options.data` will always be up to date. `Series.data` only
         * contains the points that have been created on demand. To modify the
         * data, use
         * {@link Highcharts.Series#setData} or
         * {@link Highcharts.Point#update}.
         *
         * @see Series.points
         *
         * @name Highcharts.Series#data
         * @type {Array<Highcharts.Point>}
         */
        series.data = data;

        /**
         * An array containing all currently visible point objects. In case
         * of cropping, the cropped-away points are not part of this array.
         * The `series.points` array starts at `series.cropStart` compared
         * to `series.data` and `series.options.data`. If however the series
         * data is grouped, these can't be correlated one to one. To modify
         * the data, use {@link Highcharts.Series#setData} or
         * {@link Highcharts.Point#update}.
         *
         * @name Highcharts.Series#points
         * @type {Array<Highcharts.Point>}
         */
        series.points = points;

        fireEvent(this, 'afterGeneratePoints');
    }

    /**
     * Get current X extremes for the visible data.
     *
     * @private
     * @function Highcharts.Series#getXExtremes
     * @param {Array<number>} xData
     * The data to inspect. Defaults to the current data within the visible
     * range.
     */
    public getXExtremes(xData: Array<number>|Types.TypedArray): RangeSelector.RangeObject {
        return {
            min: arrayMin(xData),
            max: arrayMax(xData)
        };
    }

    /**
     * Calculate Y extremes for the visible data. The result is returned
     * as an object with `dataMin` and `dataMax` properties.
     *
     * @private
     * @function Highcharts.Series#getExtremes
     * @param {Array<number>} [yData]
     * The data to inspect. Defaults to the current data within the visible
     * range.
     * @param {boolean} [forceExtremesFromAll]
     * Force getting extremes of a total series data range.
     */
    public getExtremes(
        yData?: (
            Array<(number|null)>|
            Array<Array<(number|null)>>|
            Types.TypedArray
        ),
        forceExtremesFromAll?: boolean
    ): DataExtremesObject {
        const { xAxis, yAxis } = this,
            getExtremesFromAll =
                forceExtremesFromAll ||
                this.getExtremesFromAll ||
                this.options.getExtremesFromAll, // #4599, #21003
            table = getExtremesFromAll && this.cropped ?
                this.dataTable :
                this.dataTable.modified,
            rowCount = table.rowCount,
            customData = yData || this.stackedYData,
            yAxisData = customData ?
                [customData] :
                (this.keysAffectYAxis || this.pointArrayMap || ['y'])?.map(
                    (key): DataTable.Column => table.getColumn(key, true) || []
                ) || [],
            xData = this.getColumn('x', true),
            activeYData: number[] = [],
            // Handle X outside the viewed area. This does not work with
            // non-sorted data like scatter (#7639).
            shoulder = this.requireSorting && !this.is('column') ?
                1 : 0,
            // #2117, need to compensate for log X axis
            positiveValuesOnly = yAxis ? yAxis.positiveValuesOnly : false,
            doAll = getExtremesFromAll ||
                this.cropped ||
                !xAxis; // For colorAxis support

        let xExtremes,
            x,
            i,
            xMin = 0,
            xMax = 0;

        if (xAxis) {
            xExtremes = xAxis.getExtremes();
            xMin = xExtremes.min;
            xMax = xExtremes.max;
        }

        for (i = 0; i < rowCount; i++) {

            x = xData[i];

            // Check if it is within the selected x axis range
            if (
                doAll ||
                (
                    (xData[i + shoulder] || x) >= xMin &&
                    (xData[i - shoulder] || x) <= xMax
                )
            ) {
                for (const values of yAxisData) {
                    const val = values[i];

                    // For points within the visible range, including the
                    // first point outside the visible range (#7061),
                    // consider y extremes.
                    if (
                        isNumber(val) &&
                        (val > 0 || !positiveValuesOnly)
                    ) {
                        activeYData.push(val);
                    }
                }
            }
        }

        const dataExtremes = {
            activeYData, // Needed for Stock Cumulative Sum
            dataMin: arrayMin(activeYData),
            dataMax: arrayMax(activeYData)
        };

        fireEvent(this, 'afterGetExtremes', { dataExtremes });

        return dataExtremes;
    }

    /**
     * Set the current data extremes as `dataMin` and `dataMax` on the
     * Series item. Use this only when the series properties should be
     * updated.
     *
     * @private
     * @function Highcharts.Series#applyExtremes
     */
    public applyExtremes(): DataExtremesObject {
        const dataExtremes = this.getExtremes();

        /**
         * Contains the minimum value of the series' data point. Some series
         * types like `networkgraph` do not support this property as they
         * lack a `y`-value.
         * @name Highcharts.Series#dataMin
         * @type {number|undefined}
         * @readonly
         */
        this.dataMin = dataExtremes.dataMin;

        /**
         * Contains the maximum value of the series' data point. Some series
         * types like `networkgraph` do not support this property as they
         * lack a `y`-value.
         * @name Highcharts.Series#dataMax
         * @type {number|undefined}
         * @readonly
         */
        this.dataMax = dataExtremes.dataMax;

        return dataExtremes;
    }

    /**
     * Find and return the first non nullish point in the data
     *
     * @private
     * @function Highcharts.Series.getFirstValidPoint
     * @param {Array<Highcharts.PointOptionsType>} data
     *        Array of options for points
     * @param {number} [start=0]
     *        Index to start searching from
     * @param {number} [increment=1]
     *        Index increment, set -1 to search backwards
     */
    public getFirstValidPoint(
        data: Array<(PointOptions|PointShortOptions)>,
        start = 0,
        increment = 1
    ): (PointOptions|PointShortOptions|undefined) {
        const dataLength = data.length;
        let i = start;

        while (i >= 0 && i < dataLength) {
            if (defined(data[i])) {
                return data[i];
            }
            i += increment;
        }
    }

    /**
     * Translate data points from raw data values to chart specific
     * positioning data needed later in the `drawPoints` and `drawGraph`
     * functions. This function can be overridden in plugins and custom
     * series type implementations.
     *
     * @function Highcharts.Series#translate
     *
     * @emits Highcharts.Series#events:translate
     */
    public translate(): void {

        this.generatePoints();

        const series = this,
            options = series.options,
            stacking = options.stacking,
            xAxis = series.xAxis,
            enabledDataSorting = series.enabledDataSorting,
            yAxis = series.yAxis,
            points = series.points,
            dataLength = points.length,
            pointPlacement = series.pointPlacementToXValue(), // #7860
            dynamicallyPlaced = Boolean(pointPlacement),
            threshold = options.threshold,
            stackThreshold = options.startFromThreshold ? threshold : 0,
            nullYSubstitute = (
                options?.nullInteraction &&
                yAxis.len
            );
        let i,
            plotX,
            lastPlotX,
            stackIndicator,
            closestPointRangePx = Number.MAX_VALUE;

        /**
         * Plotted coordinates need to be within a limited range. Drawing
         * too far outside the viewport causes various rendering issues
         * (#3201, #3923, #7555).
         * @private
         */
        function limitedRange(val: number): number {
            return clamp(val, -1e9, 1e9);
        }

        // Translate each point
        for (i = 0; i < dataLength; i++) {
            const point = points[i],
                xValue = point.x;
            let stackItem: StackItem|undefined,
                stackValues: (Array<number>|undefined),
                yValue = point.y,
                lowValue = point.low;
            const stacks = stacking && yAxis.stacking?.stacks[(
                series.negStacks &&
                (yValue as any) <
                (stackThreshold ? 0 : (threshold as any)) ?
                    '-' :
                    ''
            ) + series.stackKey];

            plotX = xAxis.translate( // #3923
                xValue, false, false, false, true, pointPlacement
            );
            /**
             * The translated X value for the point in terms of pixels. Relative
             * to the X axis position if the series has one, otherwise relative
             * to the plot area. Depending on the series type this value might
             * not be defined.
             *
             * In an inverted chart the x-axis is going from the bottom to the
             * top so the `plotX` value is the number of pixels from the bottom
             * of the axis.
             *
             * @see Highcharts.Point#pos
             * @name Highcharts.Point#plotX
             * @type {number|undefined}
             */
            point.plotX = isNumber(plotX) ? correctFloat( // #5236
                limitedRange(plotX) // #3923
            ) : void 0;

            // Calculate the bottom y value for stacked series
            if (
                stacking &&
                series.visible &&
                stacks &&
                stacks[xValue]
            ) {
                stackIndicator = series.getStackIndicator(
                    stackIndicator,
                    xValue,
                    series.index
                );

                if (!point.isNull && stackIndicator.key) {
                    stackItem = stacks[xValue];
                    stackValues = stackItem.points[stackIndicator.key];
                }

                if (stackItem && isArray(stackValues)) {
                    lowValue = stackValues[0];
                    yValue = stackValues[1];

                    if (
                        lowValue === stackThreshold &&
                        stackIndicator.key === stacks[xValue].base
                    ) {
                        lowValue = pick(
                            isNumber(threshold) ? threshold : yAxis.min
                        );
                    }

                    // #1200, #1232
                    if (
                        yAxis.positiveValuesOnly &&
                        defined(lowValue) &&
                        lowValue <= 0
                    ) {
                        lowValue = void 0;
                    }

                    point.total = point.stackTotal = pick(stackItem.total);
                    point.percentage = defined(point.y) && stackItem.total ?
                        (point.y / stackItem.total * 100) : void 0;
                    point.stackY = yValue;

                    // In case of variwide series (where widths of points are
                    // different in most cases), stack labels are positioned
                    // wrongly, so the call of the setOffset is omitted here and
                    // labels are correctly positioned later, at the end of the
                    // variwide's translate function (#10962)
                    if (!(series as any).irregularWidths) {
                        stackItem.setOffset(
                            series.pointXOffset || 0,
                            series.barW || 0,
                            void 0,
                            void 0,
                            void 0,
                            series.xAxis
                        );
                    }

                }
            }

            // Set translated yBottom or remove it
            point.yBottom = defined(lowValue) ?
                limitedRange(
                    yAxis.translate(lowValue, false, true, false, true)
                ) :
                void 0;

            // General hook, used for Highcharts Stock compare and cumulative
            if (series.dataModify) {
                yValue = series.dataModify.modifyValue(yValue, i);
            }

            // Set the plotY value, reset it for redraws #3201, #18422
            let plotY: number|undefined;
            if (isNumber(yValue) && point.plotX !== void 0) {
                plotY = yAxis.translate(yValue, false, true, false, true);
                plotY = isNumber(plotY) ? limitedRange(plotY) : void 0;
            } else if (!isNumber(yValue) && nullYSubstitute) {
                plotY = nullYSubstitute;
            }
            /**
             * The translated Y value for the point in terms of pixels. Relative
             * to the Y axis position if the series has one, otherwise relative
             * to the plot area. Depending on the series type this value might
             * not be defined.
             *
             * In an inverted chart the y-axis is going from right to left
             * so the `plotY` value is the number of pixels from the right
             * of the `yAxis`.
             *
             * @see Highcharts.Point#pos
             * @name Highcharts.Point#plotY
             * @type {number|undefined}
             */
            point.plotY = plotY;

            point.isInside = this.isPointInside(point);

            // Set client related positions for mouse tracking
            point.clientX = dynamicallyPlaced ?
                correctFloat(xAxis.translate(
                    xValue,
                    false,
                    false,
                    false,
                    true,
                    pointPlacement
                )) :
                plotX; // #1514, #5383, #5518

            // Negative points #19028
            point.negative = (point.y || 0) < (threshold || 0);

            // Determine auto enabling of markers (#3635, #5099)
            if (!point.isNull && point.visible !== false) {
                if (typeof lastPlotX !== 'undefined') {
                    closestPointRangePx = Math.min(
                        closestPointRangePx,
                        Math.abs(plotX - lastPlotX)
                    );
                }
                lastPlotX = plotX;
            }

            // Find point zone
            point.zone = this.zones.length ? point.getZone() : void 0;

            // Animate new points with data sorting
            if (!point.graphic && series.group && enabledDataSorting) {
                point.isNew = true;
            }
        }
        series.closestPointRangePx = closestPointRangePx;

        fireEvent(this, 'afterTranslate');
    }

    /**
     * Return the series points with null points filtered out.
     *
     * @function Highcharts.Series#getValidPoints
     *
     * @param {Array<Highcharts.Point>} [points]
     * The points to inspect, defaults to {@link Series.points}.
     *
     * @param {boolean} [insideOnly=false]
     * Whether to inspect only the points that are inside the visible view.
     *
     * @param {boolean} [allowNull=false]
     * Whether to allow null points to pass as valid points.
     *
     * @return {Array<Highcharts.Point>}
     * The valid points.
     */
    public getValidPoints(
        points?: Array<Point>,
        insideOnly?: boolean,
        allowNull?: boolean
    ): Array<Point> {
        const chart = this.chart;

        // #3916, #5029, #5085
        return (points || this.points || []).filter(
            function (point: Point): boolean {
                const { plotX, plotY } = point,
                    // Undefined plotY is treated as null when negative values
                    // in log axis (#18422)
                    asNull = !allowNull && (point.isNull || !isNumber(plotY));
                if (
                    asNull || (
                        insideOnly && !chart.isInsidePlot(
                            plotX as any,
                            plotY as any,
                            { inverted: chart.inverted }
                        )
                    )
                ) {
                    return false;
                }
                return point.visible !== false;
            }
        );
    }

    /**
     * Get the shared clip key, creating it if it doesn't exist.
     *
     * @private
     * @function Highcharts.Series#getSharedClipKey
     */
    public getSharedClipKey(): string {
        this.sharedClipKey = (this.options.xAxis || 0) + ',' +
            (this.options.yAxis || 0);

        return this.sharedClipKey;
    }

    /**
     * Set the clipping for the series. For animated series the clip is later
     * modified.
     *
     * @private
     * @function Highcharts.Series#setClip
     */
    public setClip(): void {
        const { chart, group, markerGroup } = this,
            sharedClips = chart.sharedClips,
            renderer = chart.renderer,
            clipBox = chart.getClipBox(this),
            sharedClipKey = this.getSharedClipKey(); // #4526

        let clipRect = sharedClips[sharedClipKey];

        // If a clipping rectangle for the same set of axes does not exist,
        // create it
        if (!clipRect) {
            sharedClips[sharedClipKey] = clipRect = renderer.clipRect(clipBox);

        // When setting chart size, or when the series is rendered again before
        // starting animating, in compliance to a responsive rule
        } else {
            clipRect.animate(clipBox);
        }

        if (group) {
            // When clip is false, reset to no clip after animation
            group.clip(this.options.clip === false ? void 0 : clipRect);
        }

        // Unclip temporary animation clip
        if (markerGroup) {
            markerGroup.clip();
        }
    }

    /**
     * Animate in the series. Called internally twice. First with the `init`
     * parameter set to true, which sets up the initial state of the
     * animation. Then when ready, it is called with the `init` parameter
     * undefined, in order to perform the actual animation.
     *
     * @function Highcharts.Series#animate
     *
     * @param {boolean} [init]
     * Initialize the animation.
     */
    public animate(init?: boolean): void {
        const { chart, group, markerGroup } = this,
            inverted = chart.inverted,
            animation = animObject(this.options.animation),
            // The key for temporary animation clips
            animationClipKey = [
                this.getSharedClipKey(),
                animation.duration,
                animation.easing,
                animation.defer
            ].join(',');

        let animationClipRect = chart.sharedClips[animationClipKey],
            markerAnimationClipRect = chart.sharedClips[animationClipKey + 'm'];

        // Initialize the animation. Set up the clipping rectangle.
        if (init && group) {
            const clipBox = chart.getClipBox(this);

            // Create temporary animation clips
            if (!animationClipRect) {
                clipBox.width = 0;
                if (inverted) {
                    clipBox.x = chart.plotHeight;
                }
                animationClipRect = chart.renderer.clipRect(clipBox);
                chart.sharedClips[animationClipKey] = animationClipRect;

                // The marker clip box. The number 99 is a safe margin to avoid
                // markers being clipped during animation.
                const markerClipBox = {
                    x: inverted ? -99 : -99,
                    y: inverted ? -99 : -99,
                    width: inverted ? chart.plotWidth + 199 : 99,
                    height: inverted ? 99 : chart.plotHeight + 199
                };

                markerAnimationClipRect = chart.renderer.clipRect(
                    markerClipBox
                );
                chart.sharedClips[
                    animationClipKey + 'm'
                ] = markerAnimationClipRect;
            } else {
                // When height changes during animation, typically due to
                // responsive settings
                animationClipRect.attr('height', clipBox.height);
            }

            group.clip(animationClipRect);
            markerGroup?.clip(markerAnimationClipRect);


        // Run the animation
        } else if (
            animationClipRect &&
            // Only first series in this pane
            !animationClipRect.hasClass('highcharts-animating')
        ) {
            const finalBox = chart.getClipBox(this),
                step = animation.step;

            // Only do this when there are actually markers, or we have multiple
            // series (#20473)
            if (
                markerGroup?.element.childNodes.length ||
                chart.series.length > 1
            ) {

                // To provide as smooth animation as possible, update the marker
                // group clipping in steps of the main group animation
                animation.step = function (val, fx): void {
                    if (step) {
                        step.apply(fx, arguments);
                    }
                    if (
                        fx.prop === 'width' &&
                        markerAnimationClipRect?.element
                    ) {
                        markerAnimationClipRect.attr(
                            inverted ? 'height' : 'width',
                            val + 99
                        );
                    }
                };
            }
            animationClipRect
                .addClass('highcharts-animating')
                .animate(finalBox, animation);
        }
    }

    /**
     * This runs after animation to land on the final plot clipping.
     *
     * @private
     * @function Highcharts.Series#afterAnimate
     *
     * @emits Highcharts.Series#event:afterAnimate
     */
    public afterAnimate(): void {
        this.setClip();

        // Destroy temporary clip rectangles that are no longer in use
        objectEach(this.chart.sharedClips, (clip, key, sharedClips): void => {
            if (clip && !this.chart.container.querySelector(
                `[clip-path="url(#${clip.id})"]`
            )) {
                clip.destroy();
                delete sharedClips[key];
            }
        });

        this.finishedAnimating = true;
        fireEvent(this, 'afterAnimate');
    }

    /**
     * Draw the markers for line-like series types, and columns or other
     * graphical representation for {@link Point} objects for other series
     * types. The resulting element is typically stored as
     * {@link Point.graphic}, and is created on the first call and updated
     * and moved on subsequent calls.
     *
     * @function Highcharts.Series#drawPoints
     */
    public drawPoints(points: Array<Point> = this.points): void {
        const series = this,
            chart = series.chart,
            styledMode = chart.styledMode,
            { colorAxis, options } = series,
            seriesMarkerOptions = options.marker,
            nullInteraction = options.nullInteraction,
            markerGroup = series[series.specialGroup || 'markerGroup'],
            xAxis = series.xAxis,
            globallyEnabled = pick(
                (seriesMarkerOptions as any).enabled,
                !xAxis || xAxis.isRadial ? true : null,
                // Use larger or equal as radius is null in bubbles (#6321)
                (series.closestPointRangePx as any) >= (
                    (seriesMarkerOptions as any).enabledThreshold *
                    (seriesMarkerOptions as any).radius
                )
            );
        let i,
            point,
            graphic,
            verb,
            pointMarkerOptions,
            hasPointMarker,
            markerAttribs;

        if (
            (seriesMarkerOptions as any).enabled !== false ||
            series._hasPointMarkers
        ) {

            for (i = 0; i < points.length; i++) {
                point = points[i];
                graphic = point.graphic;
                verb = graphic ? 'animate' : 'attr';
                pointMarkerOptions = point.marker || {};
                hasPointMarker = !!point.marker;
                const isNull = point.isNull,
                    shouldDrawMarker = (
                        (
                            globallyEnabled &&
                            !defined(pointMarkerOptions.enabled)
                        ) || pointMarkerOptions.enabled
                    ) &&
                    (!isNull || nullInteraction) &&
                    point.visible !== false;

                // Only draw the point if y is defined
                if (shouldDrawMarker) {
                    // Shortcuts
                    const symbol = pick(
                        pointMarkerOptions.symbol,
                        series.symbol,
                        'rect' as SymbolKey
                    );

                    markerAttribs = series.markerAttribs(
                        point,
                        (point.selected && 'select') as any
                    );

                    // Set starting position for point sliding animation.
                    if (series.enabledDataSorting) {
                        point.startXPos = xAxis.reversed ?
                            -(markerAttribs.width || 0) :
                            xAxis.width;
                    }

                    const isInside = point.isInside !== false;
                    if (
                        !graphic &&
                        isInside &&
                        ((markerAttribs.width || 0) > 0 || point.hasImage)
                    ) {

                        /**
                         * SVG graphic representing the point in the chart. In
                         * some cases it may be a hidden graphic to improve
                         * accessibility.
                         *
                         * Typically this is a simple shape, like a `rect`
                         * for column charts or `path` for line markers, but
                         * for some complex series types like boxplot or 3D
                         * charts, the graphic may be a `g` element
                         * containing other shapes. The graphic is generated
                         * the first time {@link Series#drawPoints} runs,
                         * and updated and moved on subsequent runs.
                         *
                         * @see Highcharts.Point#graphics
                         *
                         * @name Highcharts.Point#graphic
                         * @type {Highcharts.SVGElement|undefined}
                         */
                        point.graphic = graphic = chart.renderer
                            .symbol(
                                symbol,
                                markerAttribs.x,
                                markerAttribs.y,
                                markerAttribs.width,
                                markerAttribs.height,
                                hasPointMarker ?
                                    pointMarkerOptions :
                                    seriesMarkerOptions
                            )
                            .add(markerGroup);
                        // Sliding animation for new points
                        if (
                            series.enabledDataSorting &&
                            chart.hasRendered
                        ) {
                            graphic.attr({
                                x: point.startXPos
                            });
                            verb = 'animate';
                        }
                    }

                    if (graphic && verb === 'animate') { // Update
                        // Since the marker group isn't clipped, each
                        // individual marker must be toggled
                        graphic[isInside ? 'show' : 'hide'](isInside)
                            .animate(markerAttribs);

                    }

                    // Presentational attributes
                    if (graphic) {
                        const pointAttr = series.pointAttribs(
                            point,
                            (
                                (styledMode || !point.selected) ?
                                    void 0 :
                                    'select'
                            )
                        );

                        if (!styledMode) {
                            graphic[verb](pointAttr);
                        } else if (colorAxis) { // #14114
                            graphic['css']({
                                fill: pointAttr.fill
                            });
                        }
                    }

                    if (graphic) {
                        graphic.addClass(point.getClassName(), true);
                    }

                } else if (graphic) {
                    point.graphic = graphic.destroy(); // #1269
                }
            }
        }
    }

    /**
     * Get non-presentational attributes for a point. Used internally for
     * both styled mode and classic. Can be overridden for different series
     * types.
     *
     * @see Series#pointAttribs
     *
     * @function Highcharts.Series#markerAttribs
     *
     * @param {Highcharts.Point} point
     * The Point to inspect.
     *
     * @param {string} [state]
     * The state, can be either `hover`, `select` or undefined.
     *
     * @return {Highcharts.SVGAttributes}
     * A hash containing those attributes that are not settable from CSS.
     */
    public markerAttribs(
        point: Point,
        state?: StatesOptionsKey
    ): SVGAttributes {
        const seriesOptions = this.options,
            seriesMarkerOptions = seriesOptions.marker,
            pointMarkerOptions = point.marker || {},
            symbol = (
                pointMarkerOptions.symbol ||
                (seriesMarkerOptions as any).symbol
            ),
            attribs: SVGAttributes = {};

        let seriesStateOptions: SeriesStateHoverOptions,
            pointStateOptions: PointStateHoverOptions,
            radius: number|undefined = pick(
                pointMarkerOptions.radius,
                seriesMarkerOptions?.radius
            );

        // Handle hover and select states
        if (state) {
            seriesStateOptions = (seriesMarkerOptions as any).states[state];
            pointStateOptions = pointMarkerOptions.states &&
                (pointMarkerOptions.states as any)[state];

            radius = pick(
                pointStateOptions?.radius,
                seriesStateOptions?.radius,
                radius && radius + (
                    seriesStateOptions?.radiusPlus ||
                    0
                )
            );
        }

        point.hasImage = symbol && symbol.indexOf('url') === 0;

        if (point.hasImage) {
            radius = 0; // And subsequently width and height is not set
        }

        const pos = point.pos();
        if (isNumber(radius) && pos) {
            if (seriesOptions.crisp) {
                pos[0] = crisp(
                    pos[0],
                    point.hasImage ?
                        0 :
                        symbol === 'rect' ?
                            // Rectangle symbols need crisp edges, others don't
                            seriesMarkerOptions?.lineWidth || 0 :
                            1
                );
            }
            attribs.x = pos[0] - radius;
            attribs.y = pos[1] - radius;
        }

        if (radius) {
            attribs.width = attribs.height = 2 * radius;
        }

        return attribs;
    }

    /**
     * Internal function to get presentational attributes for each point.
     * Unlike {@link Series#markerAttribs}, this function should return
     * those attributes that can also be set in CSS. In styled mode,
     * `pointAttribs` won't be called.
     *
     * @private
     * @function Highcharts.Series#pointAttribs
     *
     * @param {Highcharts.Point} [point]
     * The point instance to inspect.
     *
     * @param {string} [state]
     * The point state, can be either `hover`, `select` or 'normal'. If
     * undefined, normal state is assumed.
     *
     * @return {Highcharts.SVGAttributes}
     * The presentational attributes to be set on the point.
     */
    public pointAttribs(
        point?: Point,
        state?: StatesOptionsKey
    ): SVGAttributes {
        const options = this.options,
            seriesMarkerOptions = options.marker,
            pointOptions = point?.options,
            pointMarkerOptions = pointOptions?.marker || {},
            pointColorOption = pointOptions?.color,
            pointColor = point?.color,
            zoneColor = point?.zone?.color;
        let seriesStateOptions,
            pointStateOptions,
            color: (ColorType|undefined) = this.color,
            fill,
            stroke,
            strokeWidth = pick(
                pointMarkerOptions.lineWidth,
                (seriesMarkerOptions as any).lineWidth
            ),
            opacity = (point?.isNull && options.nullInteraction) ? 0 : 1;

        color = (
            pointColorOption ||
            zoneColor ||
            pointColor ||
            color
        );

        fill = (
            pointMarkerOptions.fillColor ||
            (seriesMarkerOptions as any).fillColor ||
            color
        );
        stroke = (
            pointMarkerOptions.lineColor ||
            (seriesMarkerOptions as any).lineColor ||
            color
        );

        // Handle hover and select states
        state = state || 'normal';
        if (state) {
            seriesStateOptions = (
                (seriesMarkerOptions as any).states[state] || {}
            );
            pointStateOptions = (
                pointMarkerOptions.states &&
                (pointMarkerOptions.states as any)[state]
            ) || {};
            strokeWidth = pick(
                pointStateOptions.lineWidth,
                seriesStateOptions.lineWidth,
                strokeWidth + pick(
                    pointStateOptions.lineWidthPlus,
                    seriesStateOptions.lineWidthPlus,
                    0
                )
            );
            fill = (
                pointStateOptions.fillColor ||
                seriesStateOptions.fillColor ||
                fill
            );
            stroke = (
                pointStateOptions.lineColor ||
                seriesStateOptions.lineColor ||
                stroke
            );

            opacity = pick(
                pointStateOptions.opacity,
                seriesStateOptions.opacity,
                opacity
            );
        }

        return {
            'stroke': stroke,
            'stroke-width': strokeWidth,
            'fill': fill,
            'opacity': opacity
        };
    }

    /**
     * Clear DOM objects and free up memory.
     *
     * @private
     * @function Highcharts.Series#destroy
     *
     * @emits Highcharts.Series#event:destroy
     */
    public destroy(keepEventsForUpdate?: boolean): void {

        const series = this,
            chart = series.chart,
            issue134 = /AppleWebKit\/533/.test(win.navigator.userAgent),
            data = series.data || [];
        let destroy: ('hide'|'destroy'),
            i,
            axis;

        // Add event hook
        fireEvent(series, 'destroy', { keepEventsForUpdate });

        // Remove events
        this.removeEvents(keepEventsForUpdate);

        // Erase from axes
        (series.axisTypes || []).forEach(function (AXIS: string): void {
            axis = (series as any)[AXIS];
            if (axis?.series) {
                erase(axis.series, series);
                axis.isDirty = axis.forceRedraw = true;
            }
        });

        // Remove legend items
        if (series.legendItem) {
            series.chart.legend.destroyItem(series);
        }

        // Destroy all points with their elements
        i = data.length;
        while (i--) {
            data[i]?.destroy?.();
        }

        for (const zone of series.zones) {
            // Destroy SVGElement's but preserve primitive props (#20426)
            destroyObjectProperties(zone, void 0, true);
        }

        // Clear the animation timeout if we are destroying the series
        // during initial animation
        U.clearTimeout(series.animationTimeout as any);

        // Destroy all SVGElements associated to the series
        objectEach(series, function (val: any, prop: string): void {
            // Survive provides a hook for not destroying
            if (val instanceof SVGElement && !val.survive) {

                // Issue 134 workaround
                destroy = issue134 && prop === 'group' ?
                    'hide' :
                    'destroy';

                val[destroy]();
            }
        });

        // Remove from hoverSeries
        if (chart.hoverSeries === series) {
            chart.hoverSeries = void 0;
        }
        erase(chart.series, series);
        chart.orderItems('series');

        // Clear all members
        objectEach(series, function (val: any, prop: string): void {
            if (!keepEventsForUpdate || prop !== 'hcEvents') {
                delete (series as any)[prop];
            }
        });
    }

    /**
     * Clip the graphs into zones for colors and styling.
     *
     * @private
     * @function Highcharts.Series#applyZones
     */
    public applyZones(): void {
        const series = this,
            {
                area,
                chart,
                graph,
                zones,
                points,
                xAxis,
                yAxis,
                zoneAxis
            } = series,
            { inverted, renderer } = chart,
            axis = this[`${zoneAxis}Axis`],
            { isXAxis, len = 0, minPointOffset = 0 } = axis || {},
            halfWidth = (graph?.strokeWidth() || 0) / 2 + 1,

            // Avoid points that are so close to the threshold that the graph
            // line would be split
            avoidClose = (
                zone: Series.ZoneObject,
                plotX: number = 0,
                plotY: number = 0
            ): void => {
                if (inverted) {
                    plotY = len - plotY;
                }
                const { translated = 0, lineClip } = zone,
                    distance = plotY - translated;

                lineClip?.push([
                    'L',
                    plotX,
                    Math.abs(distance) < halfWidth ?
                        plotY - halfWidth * (distance <= 0 ? -1 : 1) :
                        translated
                ]);
            };

        if (
            zones.length &&
            (graph || area) &&
            axis &&
            isNumber(axis.min)
        ) {

            const axisMax = axis.getExtremes().max + minPointOffset,
                // Invert the x and y coordinates of inverted charts
                invertPath = (path: SVGPath): void => {
                    path.forEach((segment, i): void => {
                        if (segment[0] === 'M' || segment[0] === 'L') {
                            path[i] = [
                                segment[0],
                                isXAxis ? len - segment[1] : segment[1],
                                isXAxis ? segment[2] : len - segment[2]
                            ];
                        }
                    });
                };

            // Reset
            zones.forEach((zone): void => {
                zone.lineClip = [];
                zone.translated = clamp(
                    axis.toPixels(
                        pick(zone.value, axisMax),
                        true
                    ) || 0,
                    0,
                    len
                );
            });

            // The use of the Color Threshold assumes there are no gaps so it is
            // safe to hide the original graph and area unless it is not
            // waterfall series, then use showLine property to set lines between
            // columns to be visible (#7862)
            if (graph && !this.showLine) {
                graph.hide();
            }
            if (area) {
                area.hide();
            }

            // Prepare for adaptive clips, avoiding segments close to the
            // threshold (#19709)
            if (
                zoneAxis === 'y' &&
                // Overheat protection
                points.length < xAxis.len
            ) {
                for (const point of points) {
                    const { plotX, plotY, zone } = point,
                        zoneBelow = zone && zones[zones.indexOf(zone) - 1];

                    // Close to upper boundary
                    if (zone) {
                        avoidClose(zone, plotX, plotY);
                    }

                    // Close to lower boundary
                    if (zoneBelow) {
                        avoidClose(zoneBelow, plotX, plotY);
                    }
                }
            }

            // Compute and apply the clips
            let lastLineClip: SVGPath = [],
                // Starting point of the first zone. Offset for category axis
                // (#22188).
                lastTranslated = axis.toPixels(
                    axis.getExtremes().min - minPointOffset,
                    true
                );

            zones.forEach((zone): void => {
                const lineClip = zone.lineClip || [],
                    translated = Math.round(zone.translated || 0);

                if (xAxis.reversed) {
                    lineClip.reverse();
                }

                let { clip, simpleClip } = zone,
                    x1 = 0,
                    y1 = 0,
                    x2 = xAxis.len,
                    y2 = yAxis.len;

                if (isXAxis) {
                    x1 = translated;
                    x2 = lastTranslated;
                } else {
                    y1 = translated;
                    y2 = lastTranslated;
                }

                // Adaptive clips
                const simplePath: SVGPath = [
                        ['M', x1, y1],
                        ['L', x2, y1],
                        ['L', x2, y2],
                        ['L', x1, y2],
                        ['Z']
                    ],
                    adaptivePath: SVGPath = [
                        simplePath[0],
                        ...lineClip,
                        simplePath[1],
                        simplePath[2],
                        ...lastLineClip,
                        simplePath[3],
                        simplePath[4]
                    ];

                lastLineClip = lineClip.reverse();
                lastTranslated = translated;

                if (inverted) {
                    invertPath(adaptivePath);
                    if (area) {
                        invertPath(simplePath);
                    }
                }

                /* Debug clip paths
                zone.path?.destroy();
                zone.path = chart.renderer.path(adaptivePath)
                    .attr({
                        stroke: zone.color || this.color || 'gray',
                        'stroke-width': 1,
                        'dashstyle': 'Dash'
                    })
                    .add(series.group);
                // */

                if (clip) {
                    clip.animate({ d: adaptivePath });
                    simpleClip?.animate({ d: simplePath });
                } else {
                    clip = zone.clip = renderer.path(adaptivePath);
                    if (area) {
                        simpleClip = zone.simpleClip = renderer.path(
                            simplePath
                        );
                    }
                }

                // When no data, graph zone is not applied and after setData
                // clip was ignored. As a result, it should be applied each
                // time.
                if (graph) {
                    zone.graph?.clip(clip);
                }

                if (area) {
                    zone.area?.clip(simpleClip);
                }
            });
        } else if (series.visible) {
            // If zones were removed, restore graph and area
            if (graph) {
                graph.show();
            }
            if (area) {
                area.show();
            }
        }
    }

    /**
     * General abstraction for creating plot groups like series.group,
     * series.dataLabelsGroup and series.markerGroup. On subsequent calls,
     * the group will only be adjusted to the updated plot size.
     *
     * @private
     * @function Highcharts.Series#plotGroup
     */
    public plotGroup(
        prop: 'group'|'markerGroup'|'dataLabelsGroup',
        name: string,
        visibility: 'hidden'|'inherit'|'visible',
        zIndex?: number,
        parent?: SVGElement
    ): SVGElement {
        let group = this[prop];

        const isNew = !group,
            attrs: SVGAttributes = {
                visibility,
                zIndex: zIndex || 0.1 // Pointer logic uses this
            };

        // Avoid setting undefined opacity, or in styled mode
        if (
            defined(this.opacity) &&
            !this.chart.styledMode && this.state !== 'inactive' // #13719
        ) {
            attrs.opacity = this.opacity;
        }

        // Generate it on first call
        if (!group) {

            this[prop] = group = this.chart.renderer
                .g()
                .add(parent);

        }

        // Add the class names, and replace existing ones as response to
        // Series.update (#6660)
        group.addClass(
            (
                'highcharts-' + name +
                ' highcharts-series-' + this.index +
                ' highcharts-' + this.type + '-series ' +
                (
                    defined(this.colorIndex) ?
                        'highcharts-color-' + this.colorIndex + ' ' :
                        ''
                ) +
                (this.options.className || '') +
                (
                    group.hasClass('highcharts-tracker') ?
                        ' highcharts-tracker' :
                        ''
                )
            ),
            true
        );

        // Place it on first and subsequent (redraw) calls
        group.attr(attrs)[isNew ? 'attr' : 'animate'](
            this.getPlotBox(name)
        );

        return group;
    }

    /**
     * Get the translation and scale for the plot area of this series.
     *
     * @function Highcharts.Series#getPlotBox
     */
    public getPlotBox(name?: string): Series.PlotBoxTransform {
        let horAxis = this.xAxis,
            vertAxis = this.yAxis;

        const chart = this.chart,
            inverted = (
                chart.inverted &&
                !chart.polar &&
                horAxis &&
                this.invertible &&
                name === 'series'
            );

        // Swap axes for inverted (#2339)
        if (chart.inverted) {
            horAxis = vertAxis;
            vertAxis = this.xAxis;
        }

        const params = {
            scale: 1,
            translateX: horAxis ? horAxis.left : chart.plotLeft,
            translateY: vertAxis ? vertAxis.top : chart.plotTop,
            name
        };

        fireEvent(this, 'getPlotBox', params);

        const { scale, translateX, translateY } = params;

        return {
            translateX,
            translateY,
            rotation: inverted ? 90 : 0,
            rotationOriginX: inverted ?
                scale * (horAxis.len - vertAxis.len) / 2 :
                0,
            rotationOriginY: inverted ?
                scale * (horAxis.len + vertAxis.len) / 2 :
                0,
            scaleX: inverted ? -scale : scale, // #1623
            scaleY: scale
        };
    }

    /**
     * Removes the event handlers attached previously with addEvents.
     * @private
     * @function Highcharts.Series#removeEvents
     */
    public removeEvents(keepEventsForUpdate?: boolean): void {
        const { eventsToUnbind } = this;

        if (!keepEventsForUpdate) {
            // Remove all events
            removeEvent(this);
        }

        if (eventsToUnbind.length) {
            // Remove only internal events for proper update. #12355 solves
            // problem with multiple destroy events
            eventsToUnbind.forEach((
                unbind: Function
            ): void => {
                unbind();
            });
            eventsToUnbind.length = 0;
        }
    }

    /**
     * Render the graph and markers. Called internally when first rendering
     * and later when redrawing the chart. This function can be extended in
     * plugins, but normally shouldn't be called directly.
     *
     * @function Highcharts.Series#render
     *
     * @emits Highcharts.Series#event:afterRender
     */
    public render(): void {
        const series = this,
            { chart, options, hasRendered } = series,
            animOptions = animObject(options.animation),
            visibility: 'hidden'|'inherit'|'visible' = series.visible ?
                'inherit' : 'hidden', // #2597
            zIndex = options.zIndex,
            chartSeriesGroup = chart.seriesGroup;

        let animDuration = series.finishedAnimating ?
            0 : animOptions.duration;

        fireEvent(this, 'render');

        // The group
        series.plotGroup(
            'group',
            'series',
            visibility,
            zIndex,
            chartSeriesGroup
        );

        series.markerGroup = series.plotGroup(
            'markerGroup',
            'markers',
            visibility,
            zIndex,
            chartSeriesGroup
        );

        // Initial clipping, applies to columns etc. (#3839).
        if (options.clip !== false) {
            series.setClip();
        }

        // Initialize the animation
        if (animDuration) {
            series.animate?.(true);
        }

        // Draw the graph if any
        if ((series as unknown as LineSeries).drawGraph) {
            (series as unknown as LineSeries).drawGraph();
            series.applyZones();
        }

        // Draw the points
        if (series.visible) {
            series.drawPoints();
        }

        // Draw the data labels
        series.drawDataLabels?.();

        // In pie charts, slices are added to the DOM, but actual rendering
        // is postponed until labels reserved their space
        series.redrawPoints?.();

        // Draw the mouse tracking area
        if (options.enableMouseTracking) {
            series.drawTracker?.();
        }

        // Run the animation
        if (animDuration) {
            series.animate?.();
        }

        // Call the afterAnimate function on animation complete (but don't
        // overwrite the animation.complete option which should be available
        // to the user).
        if (!hasRendered) {
            // Additional time if defer is defined before afterAnimate
            // will be triggered
            if (animDuration && animOptions.defer) {
                animDuration += animOptions.defer;
            }
            series.animationTimeout = syncTimeout((): void => {
                series.afterAnimate();
            }, animDuration || 0);
        }

        // Means data is in accordance with what you see
        series.isDirty = false;

        // (See #322) series.isDirty = series.isDirtyData = false; // means
        // data is in accordance with what you see
        series.hasRendered = true;

        fireEvent(series, 'afterRender');
    }

    /**
     * Redraw the series. This function is called internally from
     * `chart.redraw` and normally shouldn't be called directly.
     * @private
     * @function Highcharts.Series#redraw
     */
    public redraw(): void {
        // Cache it here as it is set to false in render, but used after
        const wasDirty = this.isDirty || this.isDirtyData;

        this.translate();
        this.render();
        if (wasDirty) { // #3868, #3945
            delete this.kdTree;
        }
    }

    /**
     * Whether to reserve space for the series, either because it is visible or
     * because the `chart.ignoreHiddenSeries` option is false.
     *
     * @private
     */
    public reserveSpace(): boolean {
        return this.visible || !this.chart.options.chart.ignoreHiddenSeries;
    }

    /**
     * Find the nearest point from a pointer event. This applies to series that
     * use k-d-trees to get the nearest point. Native pointer events must be
     * normalized using `Pointer.normalize`, that adds `chartX` and `chartY`
     * properties.
     *
     * @sample highcharts/demo/synchronized-charts
     *         Synchronized charts with tooltips
     *
     * @function Highcharts.Series#searchPoint
     *
     * @param {Highcharts.PointerEvent} e
     *        The normalized pointer event
     * @param {boolean} [compareX=false]
     *        Search only by the X value, not Y
     *
     * @return {Point|undefined}
     *        The closest point to the pointer event
     */
    public searchPoint(
        e: PointerEvent,
        compareX?: boolean
    ): (Point|undefined) {
        const { xAxis, yAxis } = this,
            inverted = this.chart.inverted;

        return this.searchKDTree({
            clientX: inverted ?
                xAxis.len - e.chartY + xAxis.pos :
                e.chartX - xAxis.pos,
            plotY: inverted ?
                yAxis.len - e.chartX + yAxis.pos :
                e.chartY - yAxis.pos
        }, compareX, e);
    }

    /**
     * Build the k-d-tree that is used by mouse and touch interaction to get
     * the closest point. Line-like series typically have a one-dimensional
     * tree where points are searched along the X axis, while scatter-like
     * series typically search in two dimensions, X and Y.
     *
     * @private
     * @function Highcharts.Series#buildKDTree
     */
    public buildKDTree(e?: PointerEvent): void {

        // Prevent multiple k-d-trees from being built simultaneously
        // (#6235)
        this.buildingKdTree = true;

        const series = this,
            seriesOptions = series.options,
            dimensions = (seriesOptions.findNearestPointBy as any)
                .indexOf('y') > -1 ? 2 : 1;

        /**
         * Internal function
         * @private
         */
        function kdtree(
            points: Array<Point>,
            depth: number,
            dimensions: number
        ): (KDNode|undefined) {
            const length = points?.length;
            let axis: keyof KDPointSearchObject,
                median;

            if (length) {

                // Alternate between the axis
                axis = series.kdAxisArray[depth % dimensions];

                // Sort point array
                points.sort(
                    (a, b): number => (a[axis] || 0) - (b[axis] || 0)
                );

                median = Math.floor(length / 2);

                // Build and return node
                return {
                    point: points[median],
                    left: kdtree(
                        points.slice(0, median), depth + 1, dimensions
                    ),
                    right: kdtree(
                        points.slice(median + 1), depth + 1, dimensions
                    )
                };

            }
        }

        /**
         * Start the recursive build process with a clone of the points
         * array and null points filtered out. (#3873)
         * @private
         */
        function startRecursive(): void {
            series.kdTree = kdtree(
                series.getValidPoints(
                    void 0,
                    // For line-type series restrict to plot area, but
                    // column-type series not (#3916, #4511)
                    !series.directTouch,
                    seriesOptions?.nullInteraction
                ),
                dimensions,
                dimensions
            );
            series.buildingKdTree = false;
        }
        delete series.kdTree;

        // For testing tooltips, don't build async. Also if touchstart, we may
        // be dealing with click events on mobile, so don't delay (#6817).
        syncTimeout(
            startRecursive,
            seriesOptions.kdNow || e?.type === 'touchstart' ? 0 : 1
        );
    }

    /**
     * @private
     * @function Highcharts.Series#searchKDTree
     */
    public searchKDTree(
        point: KDPointSearchObject,
        compareX?: boolean,
        e?: PointerEvent,
        suppliedPointEvaluator?: Function,
        suppliedBSideCheckEvaluator?: Function
    ): (Point|undefined) {
        const series = this,
            [kdX, kdY] = this.kdAxisArray,
            kdComparer = compareX ? 'distX' : 'dist',
            kdDimensions = (series.options.findNearestPointBy || '')
                .indexOf('y') > -1 ? 2 : 1,
            useRadius = !!series.isBubble,
            pointEvaluator = suppliedPointEvaluator || ((
                p1: Point,
                p2: Point,
                comparisonProp: 'distX' | 'dist'
            ): [Point, boolean] => {
                const p1Val = p1[comparisonProp] || 0,
                    p2Val = p2[comparisonProp] || 0;

                return [
                    (
                        (p1Val === p2Val && p1.index > p2.index) ||
                        p1Val < p2Val
                    ) ?
                        p1 :
                        p2,
                    false
                ];
            }),
            bSideCheckEvaluator = suppliedBSideCheckEvaluator || ((
                a: number,
                b: number
            ): boolean => a < b);

        /**
         * Set the one and two dimensional distance on the point object.
         * @private
         */
        function setDistance(
            p1: KDPointSearchObject,
            p2: Point
        ): void {
            const p1kdX = p1[kdX],
                p2kdX = p2[kdX],
                x = (defined(p1kdX) && defined(p2kdX)) ? p1kdX - p2kdX : null,
                p1kdY = p1[kdY],
                p2kdY = p2[kdY],
                y = (defined(p1kdY) && defined(p2kdY)) ? p1kdY - p2kdY : 0,
                radius = useRadius ? (p2.marker?.radius || 0) : 0;

            p2.dist = Math.sqrt(((x && x * x) || 0) + y * y) - radius;
            p2.distX = defined(x) ? (Math.abs(x) - radius) : Number.MAX_VALUE;
        }

        /**
         * @private
         */
        function doSearch(
            search: KDPointSearchObject,
            tree: KDNode,
            depth: number,
            dimensions: number
        ): Point {
            const point = tree.point,
                axis = series.kdAxisArray[depth % dimensions];
            let ret = point,
                flip = false;

            setDistance(search, point);

            // Pick side based on distance to splitting point
            const tdist = (search[axis] || 0) - (point[axis] || 0) +
                    (useRadius ? (point.marker?.radius || 0) : 0),
                sideA = tdist < 0 ? 'left' : 'right',
                sideB = tdist < 0 ? 'right' : 'left';

            // End of tree
            if (tree[sideA]) {

                [ret, flip] = pointEvaluator(
                    point,
                    doSearch(
                        search,
                        tree[sideA] as any,
                        depth + 1,
                        dimensions
                    ),
                    kdComparer
                );

            }
            if (tree[sideB]) {

                const sqrtTDist = Math.sqrt(tdist * tdist),
                    retDist = (ret as any)[kdComparer];

                // Compare distance to current best to splitting point to decide
                // whether to check side B or no
                if (bSideCheckEvaluator(sqrtTDist, retDist, flip)) {
                    ret = pointEvaluator(
                        ret,
                        doSearch(
                            search,
                            tree[sideB] as any,
                            depth + 1,
                            dimensions
                        ),
                        kdComparer
                    )[0];
                }
            }

            return ret;
        }

        if (!this.kdTree && !this.buildingKdTree) {
            this.buildKDTree(e);
        }

        if (this.kdTree) {
            return doSearch(point, this.kdTree, kdDimensions, kdDimensions);
        }
    }

    /**
     * @private
     * @function Highcharts.Series#pointPlacementToXValue
     */
    public pointPlacementToXValue(): number {
        const { options, xAxis } = this;

        let factor = options.pointPlacement;
        // Point placement is relative to each series pointRange (#5889)
        if (factor === 'between') {
            factor = xAxis.reversed ? -0.5 : 0.5; // #11955
        }

        return isNumber(factor) ?
            factor * (options.pointRange || xAxis.pointRange) :
            0;
    }

    /**
     * @private
     * @function Highcharts.Series#isPointInside
     */
    public isPointInside(point: (Record<string, number>|Point)): boolean {
        const { chart, xAxis, yAxis } = this,
            { plotX = -1, plotY = -1 } = point,
            isInside = (
                plotY >= 0 &&
                plotY <= (yAxis ? yAxis.len : chart.plotHeight) &&
                plotX >= 0 &&
                plotX <= (xAxis ? xAxis.len : chart.plotWidth)
            );

        return isInside;
    }

    /**
     * Draw the tracker object that sits above all data labels and markers to
     * track mouse events on the graph or points. For the line type charts
     * the tracker uses the same graphPath, but with a greater stroke width
     * for better control.
     * @private
     */
    public drawTracker(): void {
        const series = this,
            options = series.options,
            trackByArea = options.trackByArea,
            trackerPath = ([] as SVGPath).concat(
                (trackByArea ? series.areaPath : series.graphPath) || []
            ),
            chart = series.chart,
            pointer = chart.pointer,
            renderer = chart.renderer,
            snap = chart.options.tooltip?.snap || 0,
            onMouseOver = (): void => {
                if (
                    options.enableMouseTracking &&
                    chart.hoverSeries !== series
                ) {
                    series.onMouseOver();
                }
            },
            /*
             * Empirical lowest possible opacities for TRACKER_FILL for an
             * element to stay invisible but clickable
             * IE9: 0.00000000001 (unlimited)
             * IE10: 0.0001 (exporting only)
             * FF: 0.00000000001 (unlimited)
             * Chrome: 0.000001
             * Safari: 0.000001
             * Opera: 0.00000000001 (unlimited)
             */
            TRACKER_FILL = 'rgba(192,192,192,' + (svg ? 0.0001 : 0.002) + ')';

        let tracker = series.tracker;

        // Draw the tracker
        if (tracker) {
            tracker.attr({ d: trackerPath });
        } else if (series.graph) { // Create

            series.tracker = tracker = renderer.path(trackerPath)
                .attr({
                    visibility: series.visible ? 'inherit' : 'hidden',
                    zIndex: 2
                })
                .addClass(
                    trackByArea ?
                        'highcharts-tracker-area' :
                        'highcharts-tracker-line'
                )
                .add(series.group);

            if (!chart.styledMode) {
                tracker.attr({
                    'stroke-linecap': 'round',
                    'stroke-linejoin': 'round', // #1225
                    stroke: TRACKER_FILL,
                    fill: trackByArea ? TRACKER_FILL : 'none',
                    'stroke-width': series.graph.strokeWidth() +
                        (trackByArea ? 0 : 2 * snap)
                });
            }

            // The tracker is added to the series group, which is clipped, but
            // is covered by the marker group. So the marker group also needs to
            // capture events.
            [
                series.tracker,
                series.markerGroup,
                series.dataLabelsGroup
            ].forEach((tracker?: SVGElement): void => {
                if (tracker) {
                    tracker.addClass('highcharts-tracker')
                        .on('mouseover', onMouseOver)
                        .on('mouseout', (e: PointerEvent): void => {
                            pointer?.onTrackerMouseOut(e);
                        });

                    if (options.cursor && !chart.styledMode) {
                        tracker.css({ cursor: options.cursor });
                    }

                    tracker.on('touchstart', onMouseOver);
                }
            });
        }
        fireEvent(this, 'afterDrawTracker');
    }

    /**
     * Add a point to the series after render time. The point can be added at
     * the end, or by giving it an X value, to the start or in the middle of the
     * series.
     *
     * @sample highcharts/members/series-addpoint-append/
     *         Append point
     * @sample highcharts/members/series-addpoint-append-and-shift/
     *         Append and shift
     * @sample highcharts/members/series-addpoint-x-and-y/
     *         Both X and Y values given
     * @sample highcharts/members/series-addpoint-pie/
     *         Append pie slice
     * @sample stock/members/series-addpoint/
     *         Append 100 points in Highcharts Stock
     * @sample stock/members/series-addpoint-shift/
     *         Append and shift in Highcharts Stock
     * @sample maps/members/series-addpoint/
     *         Add a point in Highmaps
     *
     * @function Highcharts.Series#addPoint
     *
     * @param {Highcharts.PointOptionsType} options
     *        The point options. If options is a single number, a point with
     *        that y value is appended to the series. If it is an array, it will
     *        be interpreted as x and y values respectively. If it is an
     *        object, advanced options as outlined under `series.data` are
     *        applied.
     *
     * @param {boolean} [redraw=true]
     *        Whether to redraw the chart after the point is added. When adding
     *        more than one point, it is highly recommended that the redraw
     *        option be set to false, and instead {@link Chart#redraw} is
     *        explicitly called after the adding of points is finished.
     *        Otherwise, the chart will redraw after adding each point.
     *
     * @param {boolean} [shift=false]
     *        If true, a point is shifted off the start of the series as one is
     *        appended to the end.
     *
     * @param {boolean|Partial<Highcharts.AnimationOptionsObject>} [animation]
     *        Whether to apply animation, and optionally animation
     *        configuration.
     *
     * @param {boolean} [withEvent=true]
     *        Used internally, whether to fire the series `addPoint` event.
     *
     * @emits Highcharts.Series#event:addPoint
     */
    public addPoint(
        options: (PointOptions|PointShortOptions),
        redraw?: boolean,
        shift?: boolean,
        animation?: (boolean|Partial<AnimationOptions>),
        withEvent?: boolean
    ): void {
        const series = this,
            seriesOptions = series.options,
            { chart, data, dataTable: table, xAxis } = series,
            names = xAxis?.hasNames && xAxis.names,
            dataOptions = seriesOptions.data,
            xData = series.getColumn('x');
        let isInTheMiddle,
            i: number;

        // Optional redraw, defaults to true
        redraw = pick(redraw, true);

        // Get options and push the point to xData, yData and series.options. In
        // series.generatePoints the Point instance will be created on demand
        // and pushed to the series.data array.
        const point = { series: series } as any;
        series.pointClass.prototype.applyOptions
            .call(point, options, void 0, false);
        const x: (number|null) = point.x;

        // Get the insertion point
        i = xData.length;
        if (series.requireSorting && (x as any) < xData[i - 1]) {
            isInTheMiddle = true;
            while (i && xData[i - 1] > (x as any)) {
                i--;
            }
        }

        // Insert the row at the given index
        table.setRow(extend({ x }, point.options), i, true);

        if (names && point.name) {
            names[x as any] = point.name;
        }
        dataOptions?.splice(i, 0, options);

        if (
            isInTheMiddle ||
            // When processedData is present we need to splice an empty slot
            // into series.data, otherwise generatePoints won't pick it up.
            series.hasProcessedDataTable
        ) {
            series.data.splice(i, 0, null as any);
            series.processData();
        }

        // Generate points to be added to the legend (#1329)
        if (seriesOptions.legendType === 'point') {
            series.generatePoints();
        }

        // Shift the first point off the parallel arrays
        if (shift) {
            if (data[0] && !!data[0].remove) {
                data[0].remove(false);
            } else {
                [
                    data,
                    dataOptions
                ].filter(defined).forEach((coll): void => {
                    coll.shift();
                });

                table.deleteRows(0);
            }
        }

        // Fire event
        if (withEvent !== false) {
            fireEvent(series, 'addPoint', { point: point });
        }

        // Redraw
        series.isDirty = true;
        series.isDirtyData = true;

        if (redraw) {
            chart.redraw(animation); // Animation is set anyway on redraw, #5665
        }
    }

    /**
     * Remove a point from the series. Unlike the
     * {@link Highcharts.Point#remove} method, this can also be done on a point
     * that is not instantiated because it is outside the view or subject to
     * Highcharts Stock data grouping.
     *
     * @sample highcharts/members/series-removepoint/
     *         Remove cropped point
     *
     * @function Highcharts.Series#removePoint
     *
     * @param {number} i
     *        The index of the point in the {@link Highcharts.Series.data|data}
     *        array.
     *
     * @param {boolean} [redraw=true]
     *        Whether to redraw the chart after the point is added. When
     *        removing more than one point, it is highly recommended that the
     *        `redraw` option be set to `false`, and instead {@link
     *        Highcharts.Chart#redraw} is explicitly called after the adding of
     *        points is finished.
     *
     * @param {boolean|Partial<Highcharts.AnimationOptionsObject>} [animation]
     *        Whether and optionally how the series should be animated.
     *
     * @emits Highcharts.Point#event:remove
     */
    public removePoint(
        i: number,
        redraw?: boolean,
        animation?: (boolean|Partial<AnimationOptions>)
    ): void {

        const series = this,
            { chart, data, points, dataTable: table } = series,
            point = data[i],
            remove = function (): void {
                // Splice out the point's data from all parallel arrays
                [
                    // #4935
                    points?.length === data.length ? points : void 0,
                    data,
                    series.options.data
                ].filter(defined).forEach((coll): void => {
                    coll.splice(i, 1);
                });

                table.deleteRows(i);
                // Reset modified data (shouldn't this happen automagically?)
                table.modified = table;

                point?.destroy();

                // Redraw
                series.isDirty = true;
                series.isDirtyData = true;
                if (redraw) {
                    chart.redraw();
                }
            };

        setAnimation(animation, chart);
        redraw = pick(redraw, true);

        // Fire the event with a default handler of removing the point
        if (point) {
            point.firePointEvent('remove', null as any, remove);
        } else {
            remove();
        }
    }

    /**
     * Remove a series and optionally redraw the chart.
     *
     * @sample highcharts/members/series-remove/
     *         Remove first series from a button
     *
     * @function Highcharts.Series#remove
     *
     * @param {boolean} [redraw=true]
     *        Whether to redraw the chart or wait for an explicit call to
     *        {@link Highcharts.Chart#redraw}.
     *
     * @param {boolean|Partial<Highcharts.AnimationOptionsObject>} [animation]
     *        Whether to apply animation, and optionally animation
     *        configuration.
     *
     * @param {boolean} [withEvent=true]
     *        Used internally, whether to fire the series `remove` event.
     *
     * @emits Highcharts.Series#event:remove
     */
    public remove(
        redraw?: boolean,
        animation?: (boolean|Partial<AnimationOptions>),
        withEvent?: boolean,
        keepEvents?: boolean
    ): void {
        const series = this,
            chart = series.chart;

        /**
         * @private
         */
        function remove(): void {

            // Destroy elements
            series.destroy(keepEvents);

            // Redraw
            chart.isDirtyLegend = chart.isDirtyBox = true;
            chart.linkSeries(keepEvents);

            if (pick(redraw, true)) {
                chart.redraw(animation);
            }
        }

        // Fire the event with a default handler of removing the point
        if (withEvent !== false) {
            fireEvent(series, 'remove', null as any, remove);
        } else {
            remove();
        }
    }

    /**
     * Update the series with a new set of options. For a clean and precise
     * handling of new options, all methods and elements from the series are
     * removed, and it is initialized from scratch. Therefore, this method is
     * more performance expensive than some other utility methods like {@link
     * Series#setData} or {@link Series#setVisible}.
     *
     * Note that `Series.update` may mutate the passed `data` options.
     *
     * @sample highcharts/members/series-update/
     *         Updating series options
     * @sample maps/members/series-update/
     *         Update series options in Highmaps
     *
     * @function Highcharts.Series#update
     *
     * @param {Highcharts.SeriesOptionsType} options
     *        New options that will be merged with the series' existing options.
     *
     * @param {boolean} [redraw=true]
     *        Whether to redraw the chart after the series is altered. If doing
     *        more operations on the chart, it is a good idea to set redraw to
     *        false and call {@link Chart#redraw} after.
     *
     * @emits Highcharts.Series#event:update
     * @emits Highcharts.Series#event:afterUpdate
     */
    public update(
        options: DeepPartial<SeriesTypeOptions>,
        redraw?: boolean
    ): void {

        options = diffObjects(options, this.userOptions);
        fireEvent(this, 'update', { options: options });

        const series = this,
            chart = series.chart,
            // Must use user options when changing type because series.options
            // is merged in with type specific plotOptions
            oldOptions = series.userOptions,
            initialType = series.initialType || series.type,
            plotOptions = chart.options.plotOptions,
            initialSeriesProto = seriesTypes[initialType].prototype,
            groups = [
                'group',
                'markerGroup',
                'dataLabelsGroup',
                'transformGroup'
            ],
            optionsToCheck = [
                'dataGrouping',
                'pointStart',
                'pointInterval',
                'pointIntervalUnit',
                'keys'
            ],
            // Animation must be enabled when calling update before the initial
            // animation has first run. This happens when calling update
            // directly after chart initialization, or when applying responsive
            // rules (#6912).
            animation = series.finishedAnimating && { animation: false },
            kinds = {} as Record<string, number>,
            dataOptions = options.data || options.dataTable;
        let seriesOptions: SeriesOptions,
            n,
            keepProps = Series.keepProps.slice(),
            newType = (
                options.type ||
                oldOptions.type ||
                chart.options.chart.type
            );
        const keepPoints = !(
            // Indicators, histograms etc recalculate the data. It should be
            // possible to omit this.
            this.hasDerivedData ||
            // New type requires new point classes
            (newType && newType !== this.type) ||
            // New options affecting how the data points are built
            typeof options.keys !== 'undefined' ||
            typeof options.pointStart !== 'undefined' ||
            typeof options.pointInterval !== 'undefined' ||
            typeof options.relativeXValue !== 'undefined' ||

            options.joinBy ||
            options.mapData || // #11636
            // Changes to data grouping requires new points in new group
            optionsToCheck.some(
                (option): boolean => series.hasOptionChanged(option)
            )
        );

        newType = newType || initialType;

        if (keepPoints) {
            keepProps.push.apply(keepProps, Series.keepPropsForPoints);
            if (options.visible !== false) {
                keepProps.push('area', 'graph');
            }
            series.parallelArrays.forEach(function (key: string): void {
                keepProps.push(key + 'Data');
            });

            if (dataOptions) {
                // `setData` uses `dataSorting` options so we need to update
                // them earlier
                if (options.dataSorting) {
                    extend(series.options.dataSorting, options.dataSorting);
                }
                this.setData(dataOptions as any, false);
            }
        } else {
            this.dataTable.modified = this.dataTable;
        }

        // Do the merge, with some forced options
        options = merge(
            oldOptions,
            {
                // When oldOptions.index is null it should't be cleared.
                // Otherwise navigator series will have wrong indexes (#10193).
                index: oldOptions.index === void 0 ?
                    series.index : oldOptions.index,
                pointStart:
                    // When updating from blank (#7933)
                    plotOptions?.series?.pointStart ??
                    oldOptions.pointStart ??
                    // When updating after addPoint
                    series.getColumn('x')[0]
            },
            !keepPoints && { data: series.options.data },
            options,
            animation
        );

        // Merge does not merge arrays, but replaces them. Since points were
        // updated, `series.options.data` has correct merged options, use it:
        if (keepPoints && options.data) {
            options.data = series.options.data;
        }

        // Make sure preserved properties are not destroyed (#3094)
        keepProps = groups.concat(keepProps);
        keepProps.forEach(function (prop: string): void {
            (keepProps as any)[prop] = (series as any)[prop];
            delete (series as any)[prop];
        });

        let casting = false;

        if (seriesTypes[newType]) {

            casting = newType !== series.type;

            // Destroy the series and delete all properties, it will be
            // reinserted within the `init` call below
            series.remove(false, false, false, true);

            if (casting) {
                // #20264: Re-detect a certain chart properties from new series
                chart.propFromSeries();

                // Modern browsers including IE11
                if (Object.setPrototypeOf) {
                    Object.setPrototypeOf(
                        series,
                        seriesTypes[newType].prototype
                    );

                // Legacy (IE < 11)
                } else {

                    const ownEvents = Object.hasOwnProperty.call(
                        series,
                        'hcEvents'
                    ) && series.hcEvents;
                    for (n in initialSeriesProto) { // eslint-disable-line guard-for-in
                        (series as any)[n] = void 0;
                    }

                    // Reinsert all methods and properties from the new type
                    // prototype (#2270, #3719).
                    extend<Series>(
                        series,
                        seriesTypes[newType].prototype
                    );

                    // The events are tied to the prototype chain, don't copy if
                    // they're not the series' own
                    if (ownEvents) {
                        series.hcEvents = ownEvents;
                    } else {
                        delete series.hcEvents;
                    }
                }
            }
        } else {
            error(
                17,
                true,
                chart,
                { missingModuleFor: newType }
            );
        }

        // Re-register groups (#3094) and other preserved properties
        keepProps.forEach(function (prop: string): void {
            (series as any)[prop] = (keepProps as any)[prop];
        });

        series.init(chart, options);

        // Remove particular elements of the points. Check `series.options`
        // because we need to consider the options being set on plotOptions as
        // well.
        if (keepPoints && this.points) {
            seriesOptions = series.options;
            // What kind of elements to destroy
            if (seriesOptions.visible === false) {
                kinds.graphic = 1;
                kinds.dataLabel = 1;
            } else {

                // If the marker got disabled or changed its symbol, width or
                // height - destroy
                if (this.hasMarkerChanged(seriesOptions, oldOptions)) {
                    kinds.graphic = 1;
                }

                if (!series.hasDataLabels?.()) {
                    kinds.dataLabel = 1;
                }
            }
            for (const point of this.points) {
                if (point?.series) {
                    point.resolveColor();
                    // Destroy elements in order to recreate based on updated
                    // series options.
                    if (Object.keys(kinds).length) {
                        point.destroyElements(kinds);
                    }
                    if (
                        seriesOptions.showInLegend === false &&
                        point.legendItem
                    ) {
                        chart.legend.destroyItem(point);
                    }
                }
            }
        }

        series.initialType = initialType;
        chart.linkSeries(); // Links are lost in series.remove (#3028)
        // Set data for series with sorting enabled if it isn't set yet (#19715)
        chart.setSortedData();

        // #15383: Fire updatedData if the type has changed to keep linked
        // series such as indicators updated
        if (casting && series.linkedSeries.length) {
            series.isDirtyData = true;
        }

        fireEvent(this, 'afterUpdate');

        if (pick(redraw, true)) {
            chart.redraw(keepPoints ? void 0 : false);
        }
    }

    /**
     * Used from within series.update
     * @private
     */
    public setName(name: string): void {
        this.name = this.options.name = this.userOptions.name = name;
        this.chart.isDirtyLegend = true;
    }

    /**
     * Check if the option has changed.
     * @private
     */
    public hasOptionChanged(optionName: string): boolean {
        const chart = this.chart,
            option = this.options[optionName as keyof SeriesOptions],
            plotOptions = chart.options.plotOptions,
            oldOption = this.userOptions[
                optionName as keyof DeepPartial<SeriesOptions>
            ],
            plotOptionsOption = pick(
                plotOptions?.[this.type]?.[
                    optionName as keyof Omit<SeriesOptions, NonPlotOptions>
                ],
                plotOptions?.series?.[
                    optionName as keyof Omit<SeriesOptions, NonPlotOptions>
                ]
            );

        // Check if `plotOptions` are defined already, #19203
        if (oldOption && !defined(plotOptionsOption)) {
            return option !== oldOption;
        }

        return option !== pick(plotOptionsOption, option);
    }

    /**
     * Runs on mouse over the series graphical items.
     *
     * @function Highcharts.Series#onMouseOver
     * @emits Highcharts.Series#event:mouseOver
     */
    public onMouseOver(): void {
        const series = this,
            chart = series.chart,
            hoverSeries = chart.hoverSeries,
            pointer = chart.pointer;

        pointer?.setHoverChartIndex();

        // Set normal state to previous series
        if (hoverSeries && hoverSeries !== series) {
            hoverSeries.onMouseOut();
        }

        // Trigger the event, but to save processing time,
        // only if defined
        if ((series.options.events as any).mouseOver) {
            fireEvent(series, 'mouseOver');
        }

        // Hover this
        series.setState('hover');

        /**
         * Contains the original hovered series.
         *
         * @name Highcharts.Chart#hoverSeries
         * @type {Highcharts.Series|null}
         */
        chart.hoverSeries = series;
    }

    /**
     * Runs on mouse out of the series graphical items.
     *
     * @function Highcharts.Series#onMouseOut
     *
     * @emits Highcharts.Series#event:mouseOut
     */
    public onMouseOut(): void {
        // Trigger the event only if listeners exist
        const series = this,
            options = series.options,
            chart = series.chart,
            tooltip = chart.tooltip,
            hoverPoint = chart.hoverPoint;

        // #182, set to null before the mouseOut event fires
        chart.hoverSeries = null as any;

        // Trigger mouse out on the point, which must be in this series
        if (hoverPoint) {
            hoverPoint.onMouseOut();
        }

        // Fire the mouse out event
        if (series && (options.events as any).mouseOut) {
            fireEvent(series, 'mouseOut');
        }


        // Hide the tooltip
        if (
            tooltip &&
            !series.stickyTracking &&
            (!tooltip.shared || series.noSharedTooltip)
        ) {
            tooltip.hide();
        }

        // Reset all inactive states
        chart.series.forEach(function (s): void {
            s.setState('', true);
        });

    }

    /**
     * Set the state of the series. Called internally on mouse interaction
     * operations, but it can also be called directly to visually
     * highlight a series.
     *
     * @function Highcharts.Series#setState
     *
     * @param {Highcharts.SeriesStateValue|""} [state]
     *        The new state, can be either `'hover'`, `'inactive'`, `'select'`,
     *        or `''` (an empty string), `'normal'` or `undefined` to set to
     *        normal state.
     * @param {boolean} [inherit]
     *        Determines if state should be inherited by points too.
     */
    public setState(
        state?: (StatesOptionsKey|''),
        inherit?: boolean
    ): void {
        const series = this,
            options = series.options,
            graph = series.graph,
            inactiveOtherPoints = options.inactiveOtherPoints,
            stateOptions = options.states,
            // By default a quick animation to hover/inactive,
            // slower to un-hover
            stateAnimation = pick(
                (
                    (stateOptions as any)[state || 'normal'] &&
                    (stateOptions as any)[state || 'normal'].animation
                ),
                series.chart.options.chart.animation
            );
        let lineWidth = options.lineWidth,
            opacity = options.opacity;

        state = state || '';

        if (series.state !== state) {

            // Toggle class names
            [
                series.group,
                series.markerGroup,
                series.dataLabelsGroup
            ].forEach(function (
                group: (SVGElement|undefined)
            ): void {
                if (group) {
                    // Old state
                    if (series.state) {
                        group.removeClass('highcharts-series-' + series.state);
                    }
                    // New state
                    if (state) {
                        group.addClass('highcharts-series-' + state);
                    }
                }
            });

            series.state = state;

            if (!series.chart.styledMode) {

                if (
                    (stateOptions as any)[state] &&
                    (stateOptions as any)[state].enabled === false
                ) {
                    return;
                }

                if (state) {
                    lineWidth = (
                        (stateOptions as any)[state].lineWidth ||
                        lineWidth + (
                            (stateOptions as any)[state].lineWidthPlus || 0
                        )
                    ); // #4035

                    opacity = pick(
                        (stateOptions as any)[state].opacity,
                        opacity
                    );
                }

                if (graph && !graph.dashstyle && isNumber(lineWidth)) {
                    // Animate the graph stroke-width
                    for (
                        const graphElement of [
                            graph,
                            ...this.zones.map(
                                (zone): undefined|SVGElement => zone.graph
                            )
                        ]
                    ) {
                        graphElement?.animate({
                            'stroke-width': lineWidth
                        }, stateAnimation);
                    }
                }

                // For some types (pie, networkgraph, sankey) opacity is
                // resolved on a point level
                if (!inactiveOtherPoints) {
                    [
                        series.group,
                        series.markerGroup,
                        series.dataLabelsGroup,
                        series.labelBySeries
                    ].forEach(function (
                        group: (SVGElement|undefined)
                    ): void {
                        if (group) {
                            group.animate(
                                {
                                    opacity: opacity
                                },
                                stateAnimation
                            );
                        }
                    });
                }
            }
        }

        // Don't loop over points on a series that doesn't apply inactive state
        // to siblings markers (e.g. line, column)
        if (inherit && inactiveOtherPoints && series.points) {
            series.setAllPointsToState(state || void 0);
        }
    }

    /**
     * Set the state for all points in the series.
     *
     * @function Highcharts.Series#setAllPointsToState
     *
     * @private
     *
     * @param {string} [state]
     *        Can be either `hover` or undefined to set to normal state.
     */
    public setAllPointsToState(state?: StatesOptionsKey): void {
        this.points.forEach(function (point): void {
            if (point.setState) {
                point.setState(state);
            }
        });
    }

    /**
     * Show or hide the series.
     *
     * @function Highcharts.Series#setVisible
     *
     * @param {boolean} [visible]
     * True to show the series, false to hide. If undefined, the visibility is
     * toggled.
     *
     * @param {boolean} [redraw=true]
     * Whether to redraw the chart after the series is altered. If doing more
     * operations on the chart, it is a good idea to set redraw to false and
     * call {@link Chart#redraw|chart.redraw()} after.
     *
     * @emits Highcharts.Series#event:hide
     * @emits Highcharts.Series#event:show
     */
    public setVisible(
        vis?: boolean,
        redraw?: boolean
    ): void {
        const series = this,
            chart = series.chart,
            ignoreHiddenSeries = chart.options.chart.ignoreHiddenSeries,
            oldVisibility = series.visible;

        // If called without an argument, toggle visibility
        series.visible =
            vis =
            series.options.visible =
            series.userOptions.visible =
            typeof vis === 'undefined' ? !oldVisibility : vis; // #5618

        const showOrHide = vis ? 'show' : 'hide';

        // Show or hide elements
        (
            [
                'group',
                'dataLabelsGroup',
                'markerGroup',
                'tracker',
                'tt'
            ] as ('group'|'dataLabelsGroup'|'markerGroup'|'tracker'|'tt')[]
        ).forEach((key): void => {
            series[key]?.[showOrHide]();
        });


        // Hide tooltip (#1361)
        if (
            chart.hoverSeries === series ||
            chart.hoverPoint?.series === series
        ) {
            series.onMouseOut();
        }


        if (series.legendItem) {
            chart.legend.colorizeItem(series, vis);
        }

        // Rescale or adapt to resized chart
        series.isDirty = true;

        // In a stack, all other series are affected
        if (series.options.stacking) {
            chart.series.forEach((otherSeries): void => {
                if (otherSeries.options.stacking && otherSeries.visible) {
                    otherSeries.isDirty = true;
                }
            });
        }

        // Show or hide linked series
        series.linkedSeries.forEach((otherSeries): void => {
            otherSeries.setVisible(vis, false);
        });

        if (ignoreHiddenSeries) {
            chart.isDirtyBox = true;
        }

        fireEvent(series, showOrHide);

        if (redraw !== false) {
            chart.redraw();
        }
    }

    /**
     * Show the series if hidden.
     *
     * @sample highcharts/members/series-hide/
     *         Toggle visibility from a button
     *
     * @function Highcharts.Series#show
     * @emits Highcharts.Series#event:show
     */
    public show(): void {
        this.setVisible(true);
    }

    /**
     * Hide the series if visible. If the
     * [chart.ignoreHiddenSeries](https://api.highcharts.com/highcharts/chart.ignoreHiddenSeries)
     * option is true, the chart is redrawn without this series.
     *
     * @sample highcharts/members/series-hide/
     *         Toggle visibility from a button
     *
     * @function Highcharts.Series#hide
     * @emits Highcharts.Series#event:hide
     */
    public hide(): void {
        this.setVisible(false);
    }


    /**
     * Select or unselect the series. This means its
     * {@link Highcharts.Series.selected|selected}
     * property is set, the checkbox in the legend is toggled and when selected,
     * the series is returned by the {@link Highcharts.Chart#getSelectedSeries}
     * function.
     *
     * @sample highcharts/members/series-select/
     *         Select a series from a button
     *
     * @function Highcharts.Series#select
     *
     * @param {boolean} [selected]
     * True to select the series, false to unselect. If undefined, the selection
     * state is toggled.
     *
     * @emits Highcharts.Series#event:select
     * @emits Highcharts.Series#event:unselect
     */
    public select(selected?: boolean): void {
        const series = this;

        series.selected =
        selected =
        this.options.selected = (
            typeof selected === 'undefined' ?
                !series.selected :
                selected
        );

        if (series.checkbox) {
            series.checkbox.checked = selected;
        }

        fireEvent(series, selected ? 'select' : 'unselect');
    }

    /**
     * Checks if a tooltip should be shown for a given point.
     *
     * @private
     */
    public shouldShowTooltip(
        plotX: number,
        plotY: number,
        options: Chart.IsInsideOptionsObject = {}
    ): boolean {
        options.series = this;
        options.visiblePlotOnly = true;
        return this.chart.isInsidePlot(plotX, plotY, options);
    }

    /**
     * Draws the legend symbol based on the legendSymbol user option.
     *
     * @private
     */
    public drawLegendSymbol(legend: Legend, item: Legend.Item): void {
        LegendSymbol[this.options.legendSymbol || 'rectangle']
            ?.call(this, legend, item);
    }

    // eslint-enable valid-jsdoc

}

/* *
 *
 *  Class Prototype
 *
 * */

interface Series extends SeriesLike {
    axisTypes: Array<'xAxis'|'yAxis'|'colorAxis'|'zAxis'>;
    coll: 'series';
    colorCounter: number;
    directTouch: boolean;
    hcEvents?: Record<string, Array<U.EventWrapperObject<Series>>>;
    invertible: boolean;
    isCartesian: boolean;
    kdAxisArray: Array<keyof KDPointSearchObject>;
    parallelArrays: Array<string>;
    pointClass: typeof Point;
    requireSorting: boolean;
    sorted: boolean;
}

extend(Series.prototype, {
    axisTypes: ['xAxis', 'yAxis'],
    coll: 'series',
    colorCounter: 0,
    directTouch: false,
    invertible: true,
    isCartesian: true,
    kdAxisArray: ['clientX', 'plotY'],
    // Each point's x and y values are stored in this.xData and this.yData:
    parallelArrays: ['x', 'y'],
    pointClass: Point,
    requireSorting: true,
    // Requires the data to be sorted:
    sorted: true
});

/* *
 *
 *  Class Namespace
 *
 * */

namespace Series {

    /* *
     *
     *  Declarations
     *
     * */

    export interface CropDataObject {
        end: number;
        modified: DataTableCore;
        start: number;
    }

    export interface PlotBoxTransform extends SVGAttributes {
        scaleX: number;
        scaleY: number;
        translateX: number;
        translateY: number;
    }

    export interface ProcessedDataObject {
        cropped: (boolean|undefined);
        cropStart: number;
        closestPointRange: (number|undefined);
        modified: DataTableCore
    }

    export interface ZoneObject extends SeriesZonesOptions {
        area?: SVGElement;
        clip?: SVGElement;
        graph?: SVGElement;
        lineClip?: SVGPath;
        simpleClip?: SVGElement;
        translated?: number;
    }

}

/* *
 *
 *  Registry
 *
 * */

SeriesRegistry.series = Series;

/* *
 *
 *  Default Export
 *
 * */

export default Series;

/* *
 *
 *  API Declarations
 *
 * */

/**
 * This is a placeholder type of the possible series options for
 * [Highcharts](../highcharts/series), [Highcharts Stock](../highstock/series),
 * [Highmaps](../highmaps/series), and [Gantt](../gantt/series).
 *
 * In TypeScript is this dynamically generated to reference all possible types
 * of series options.
 *
 * @ignore-declaration
 * @typedef {Highcharts.SeriesOptions|Highcharts.Dictionary<*>} Highcharts.SeriesOptionsType
 */

/**
 * Options for `dataSorting`.
 *
 * @interface Highcharts.DataSortingOptionsObject
 * @since 8.0.0
 *//**
 * Enable or disable data sorting for the series.
 * @name Highcharts.DataSortingOptionsObject#enabled
 * @type {boolean|undefined}
 *//**
 * Whether to allow matching points by name in an update.
 * @name Highcharts.DataSortingOptionsObject#matchByName
 * @type {boolean|undefined}
 *//**
 * Determines what data value should be used to sort by.
 * @name Highcharts.DataSortingOptionsObject#sortKey
 * @type {string|undefined}
 */

/**
 * Function callback when a series has been animated.
 *
 * @callback Highcharts.SeriesAfterAnimateCallbackFunction
 *
 * @param {Highcharts.Series} this
 *        The series where the event occurred.
 *
 * @param {Highcharts.SeriesAfterAnimateEventObject} event
 *        Event arguments.
 */

/**
 * Event information regarding completed animation of a series.
 *
 * @interface Highcharts.SeriesAfterAnimateEventObject
 *//**
 * Animated series.
 * @name Highcharts.SeriesAfterAnimateEventObject#target
 * @type {Highcharts.Series}
 *//**
 * Event type.
 * @name Highcharts.SeriesAfterAnimateEventObject#type
 * @type {"afterAnimate"}
 */

/**
 * Function callback when the checkbox next to the series' name in the legend is
 * clicked.
 *
 * @callback Highcharts.SeriesCheckboxClickCallbackFunction
 *
 * @param {Highcharts.Series} this
 *        The series where the event occurred.
 *
 * @param {Highcharts.SeriesCheckboxClickEventObject} event
 *        Event arguments.
 */

/**
 * Event information regarding check of a series box.
 *
 * @interface Highcharts.SeriesCheckboxClickEventObject
 *//**
 * Whether the box has been checked.
 * @name Highcharts.SeriesCheckboxClickEventObject#checked
 * @type {boolean}
 *//**
 * Related series.
 * @name Highcharts.SeriesCheckboxClickEventObject#item
 * @type {Highcharts.Series}
 *//**
 * Related series.
 * @name Highcharts.SeriesCheckboxClickEventObject#target
 * @type {Highcharts.Series}
 *//**
 * Event type.
 * @name Highcharts.SeriesCheckboxClickEventObject#type
 * @type {"checkboxClick"}
 */

/**
 * Function callback when a series is clicked. Return false to cancel toogle
 * actions.
 *
 * @callback Highcharts.SeriesClickCallbackFunction
 *
 * @param {Highcharts.Series} this
 *        The series where the event occurred.
 *
 * @param {Highcharts.SeriesClickEventObject} event
 *        Event arguments.
 */

/**
 * Common information for a click event on a series.
 *
 * @interface Highcharts.SeriesClickEventObject
 * @extends global.Event
 *//**
 * Nearest point on the graph.
 * @name Highcharts.SeriesClickEventObject#point
 * @type {Highcharts.Point}
 */

/**
 * Gets fired when the series is hidden after chart generation time, either by
 * clicking the legend item or by calling `.hide()`.
 *
 * @callback Highcharts.SeriesHideCallbackFunction
 *
 * @param {Highcharts.Series} this
 *        The series where the event occurred.
 *
 * @param {global.Event} event
 *        The event that occurred.
 */

/**
 * The SVG value used for the `stroke-linecap` and `stroke-linejoin` of a line
 * graph.
 *
 * @typedef {"butt"|"round"|"square"|string} Highcharts.SeriesLinecapValue
 */

/**
 * Gets fired when the legend item belonging to the series is clicked. The
 * default action is to toggle the visibility of the series. This can be
 * prevented by returning `false` or calling `event.preventDefault()`.
 *
 * **Note:** This option is deprecated in favor of
 * Highcharts.LegendItemClickCallbackFunction.
 *
 * @deprecated 11.4.4
 * @callback Highcharts.SeriesLegendItemClickCallbackFunction
 *
 * @param {Highcharts.Series} this
 *        The series where the event occurred.
 *
 * @param {Highcharts.SeriesLegendItemClickEventObject} event
 *        The event that occurred.
 */

/**
 * Information about the event.
 *
 * **Note:** This option is deprecated in favor of
 * Highcharts.LegendItemClickEventObject.
 *
 * @deprecated 11.4.4
 * @interface Highcharts.SeriesLegendItemClickEventObject
 *//**
 * Related browser event.
 * @name Highcharts.SeriesLegendItemClickEventObject#browserEvent
 * @type {global.PointerEvent}
 *//**
 * Prevent the default action of toggle the visibility of the series.
 * @name Highcharts.SeriesLegendItemClickEventObject#preventDefault
 * @type {Function}
 *//**
 * Related series.
 * @name Highcharts.SeriesCheckboxClickEventObject#target
 * @type {Highcharts.Series}
 *//**
 * Event type.
 * @name Highcharts.SeriesCheckboxClickEventObject#type
 * @type {"checkboxClick"}
 */

/**
 * Gets fired when the mouse leaves the graph.
 *
 * @callback Highcharts.SeriesMouseOutCallbackFunction
 *
 * @param {Highcharts.Series} this
 *        Series where the event occurred.
 *
 * @param {global.PointerEvent} event
 *        Event that occurred.
 */

/**
 * Gets fired when the mouse enters the graph.
 *
 * @callback Highcharts.SeriesMouseOverCallbackFunction
 *
 * @param {Highcharts.Series} this
 *        Series where the event occurred.
 *
 * @param {global.PointerEvent} event
 *        Event that occurred.
 */

/**
 * Translation and scale for the plot area of a series.
 *
 * @interface Highcharts.SeriesPlotBoxObject
 *//**
 * @name Highcharts.SeriesPlotBoxObject#scaleX
 * @type {number}
 *//**
 * @name Highcharts.SeriesPlotBoxObject#scaleY
 * @type {number}
 *//**
 * @name Highcharts.SeriesPlotBoxObject#translateX
 * @type {number}
 *//**
 * @name Highcharts.SeriesPlotBoxObject#translateY
 * @type {number}
 */

/**
 * Gets fired when the series is shown after chart generation time, either by
 * clicking the legend item or by calling `.show()`.
 *
 * @callback Highcharts.SeriesShowCallbackFunction
 *
 * @param {Highcharts.Series} this
 *        Series where the event occurred.
 *
 * @param {global.Event} event
 *        Event that occurred.
 */

/**
 * Possible key values for the series state options.
 *
 * @typedef {"hover"|"inactive"|"normal"|"select"} Highcharts.SeriesStateValue
 */

''; // Detach doclets above

/* *
 *
 *  API Options
 *
 * */

/**
 * Series options for specific data and the data itself. In TypeScript you
 * have to cast the series options to specific series types, to get all
 * possible options for a series.
 *
 * @example
 * // TypeScript example
 * Highcharts.chart('container', {
 *     series: [{
 *         color: '#06C',
 *         data: [[0, 1], [2, 3]]
 *     } as Highcharts.SeriesLineOptions ]
 * });
 *
 * @type      {Array<*>}
 * @apioption series
 */

/**
 * An id for the series. This can be used after render time to get a pointer
 * to the series object through `chart.get()`.
 *
 * @sample {highcharts} highcharts/plotoptions/series-id/
 *         Get series by id
 *
 * @type      {string}
 * @since     1.2.0
 * @apioption series.id
 */

/**
 * The index of the series in the chart, affecting the internal index in the
 * `chart.series` array, the visible Z index as well as the order in the
 * legend.
 *
 * @type      {number}
 * @since     2.3.0
 * @apioption series.index
 */

/**
 * The sequential index of the series in the legend.
 *
 * @see [legend.reversed](#legend.reversed),
 *      [yAxis.reversedStacks](#yAxis.reversedStacks)
 *
 * @sample {highcharts|highstock} highcharts/series/legendindex/
 *         Legend in opposite order
 *
 * @type      {number}
 * @apioption series.legendIndex
 */
/**
 * The name of the series as shown in the legend, tooltip etc.
 *
 * @sample {highcharts} highcharts/series/name/
 *         Series name
 * @sample {highmaps} maps/demo/category-map/
 *         Series name
 *
 * @type      {string}
 * @apioption series.name
 */

/**
 * This option allows grouping series in a stacked chart. The stack option
 * can be a string or anything else, as long as the grouped series' stack
 * options match each other after conversion into a string.
 *
 * @sample {highcharts} highcharts/series/stack/
 *         Stacked and grouped columns
 * @sample {highcharts} highcharts/series/stack-centerincategory/
 *         Stacked and grouped, centered in category
 *
 * @type      {number|string}
 * @since     2.1
 * @product   highcharts highstock
 * @apioption series.stack
 */

/**
 * The type of series, for example `line` or `column`. By default, the
 * series type is inherited from [chart.type](#chart.type), so unless the
 * chart is a combination of series types, there is no need to set it on the
 * series level.
 *
 * @sample {highcharts} highcharts/series/type/
 *         Line and column in the same chart
 * @sample highcharts/series/type-dynamic/
 *         Dynamic types with button selector
 * @sample {highmaps} maps/demo/mapline-mappoint/
 *         Multiple types in the same map
 *
 * @type      {string}
 * @apioption series.type
 */

/**
 * When using dual or multiple x axes, this number defines which xAxis the
 * particular series is connected to. It refers to either the
 * {@link #xAxis.id|axis id}
 * or the index of the axis in the xAxis array, with 0 being the first.
 *
 * @type      {number|string}
 * @default   0
 * @product   highcharts highstock
 * @apioption series.xAxis
 */

/**
 * When using dual or multiple y axes, this number defines which yAxis the
 * particular series is connected to. It refers to either the
 * {@link #yAxis.id|axis id}
 * or the index of the axis in the yAxis array, with 0 being the first.
 *
 * @sample {highcharts} highcharts/series/yaxis/
 *         Apply the column series to the secondary Y axis
 *
 * @type      {number|string}
 * @default   0
 * @product   highcharts highstock
 * @apioption series.yAxis
 */

/**
 * Define the visual z index of the series.
 *
 * @sample {highcharts} highcharts/plotoptions/series-zindex-default/
 *         With no z index, the series defined last are on top
 * @sample {highcharts} highcharts/plotoptions/series-zindex/
 *         With a z index, the series with the highest z index is on top
 * @sample {highstock} highcharts/plotoptions/series-zindex-default/
 *         With no z index, the series defined last are on top
 * @sample {highstock} highcharts/plotoptions/series-zindex/
 *         With a z index, the series with the highest z index is on top
 *
 * @type      {number}
 * @product   highcharts highstock
 * @apioption series.zIndex
 */

''; // Include precedent doclets in transpiled<|MERGE_RESOLUTION|>--- conflicted
+++ resolved
@@ -1415,14 +1415,17 @@
 
             series.colorCounter = 0; // For series with colorByPoint (#1547)
 
-<<<<<<< HEAD
             if (isArray(data)) {
                 // In turbo mode, look for one- or twodimensional arrays of
                 // numbers. The first and the last valid value are tested, and
                 // we assume that all the rest are defined the same way.
                 // Although the 'for' loops are similar, they are repeated
                 // inside each if-else conditional for max performance.
-                let runTurbo = turboThreshold && dataLength > turboThreshold;
+                let runTurbo = (
+                    turboThreshold &&
+                    !options.relativeXValue &&
+                    dataLength > turboThreshold
+                );
                 if (runTurbo) {
 
                     const firstPoint = series.getFirstValidPoint(data),
@@ -1431,40 +1434,6 @@
                         ),
                         isShortArray = (a: unknown): a is Array<unknown> =>
                             Boolean(isArray(a) && (keys || isNumber(a[0])));
-=======
-            // In turbo mode, look for one- or twodimensional arrays of numbers.
-            // The first and the last valid value are tested, and we assume that
-            // all the rest are defined the same way. Although the 'for' loops
-            // are similar, they are repeated inside each if-else conditional
-            // for max performance.
-            let runTurbo = (
-                turboThreshold &&
-                !options.relativeXValue &&
-                dataLength > turboThreshold
-            );
-            if (runTurbo) {
-
-                const firstPoint = series.getFirstValidPoint(data),
-                    lastPoint = series.getFirstValidPoint(
-                        data, dataLength - 1, -1
-                    ),
-                    isShortArray = (a: unknown): a is Array<unknown> => Boolean(
-                        isArray(a) && (keys || isNumber(a[0]))
-                    );
-
-                // Assume all points are numbers
-                if (isNumber(firstPoint) && isNumber(lastPoint)) {
-                    const x: Array<number> = [],
-                        valueData: Array<number|null> = [];
-                    for (const value of data) {
-                        x.push(this.autoIncrement());
-                        valueData.push(value as number|null);
-                    }
-                    table.setColumns({
-                        x,
-                        [pointValKey]: valueData
-                    });
->>>>>>> 76c7df47
 
                     // Assume all points are numbers
                     if (isNumber(firstPoint) && isNumber(lastPoint)) {
