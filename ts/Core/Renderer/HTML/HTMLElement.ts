/* *
 *
 *  (c) 2010-2025 Torstein Honsi
 *
 *  License: www.highcharts.com/license
 *
 *  !!!!!!! SOURCE GETS TRANSPILED BY TYPESCRIPT. EDIT TS FILE ONLY. !!!!!!!
 *
 * */

'use strict';

/* *
 *
 *  Imports
 *
 * */

import type BBoxObject from '../BBoxObject';
import type CSSObject from '../CSSObject';
import type {
    HTMLDOMElement
} from '../DOMElementType';
import type SVGRenderer from '../SVG/SVGRenderer.js';

import AST from './AST.js';
import H from '../../Globals.js';
const { composed, isFirefox } = H;
import SVGElement from '../SVG/SVGElement.js';
import U from '../../Utilities.js';
const {
    css,
    defined,
    extend,
    getAlignFactor,
    isNumber,
    pInt,
    pushUnique
} = U;

/* *
 *
 *  Declarations
 *
 * */

declare module '../SVG/SVGRendererBase' {
    interface SVGRendererBase {
        /** @requires Core/Renderer/HTML/HTMLElement */
        html(str: string, x: number, y: number): HTMLElement;
    }
}

<<<<<<< HEAD
/**
 * The opacity and visibility properties are set as attributes on the main
 * element and SVG groups, and as identical CSS properties on the HTML element
 * and the ancestry divs. (#3542)
 *
 * @internal
 */
function commonSetter(
    this: SVGElement,
    value: string,
    key: string,
    elem: HTMLDOMElement
): void {
    const style = this.div?.style;
    SVGElement.prototype[`${key}Setter`].call(this, value, key, elem);
    if (style) {
        elem.style[key as any] = style[key as any] = value;
    }
}

/**
 * Decorate each SVG group in the ancestry line. Each SVG `g` element that
 * contains children with useHTML, will receive a `div` element counterpart to
 * contain the HTML span. These div elements are translated and styled like
 * original `g` counterparts.
 *
 * @internal
 */
const decorateSVGGroup = (
    g: SVGElement,
    container: HTMLDOMElement
): HTMLDOMElement => {
    if (!g.div) {
        const className = attr(g.element, 'class'),
            cssProto = g.css;

        // Create the parallel HTML group
        const div = createElement(
            'div',
            className ? { className } : void 0,
            {
                // Add HTML specific styles
                position: 'absolute',
                left: `${g.translateX || 0}px`,
                top: `${g.translateY || 0}px`,

                // Add pre-existing styles
                ...g.styles,

                // Add g attributes that correspond to CSS
                display: g.display,
                opacity: g.opacity, // #5075
                visibility: g.visibility
            },
            // The top group is appended to container
            g.parentGroup?.div || container
        );

        g.classSetter = (
            value: string,
            key: string,
            element: SVGDOMElement
        ): void => {
            element.setAttribute('class', value);
            div.className = value;
        };

        /**
         * Common translate setter for X and Y on the HTML group.
         *
         * Reverted the fix for #6957 due to positioning problems and offline
         * export (#7254, #7280, #7529)
         * @internal
         */
        g.translateXSetter = g.translateYSetter = (
            value: number|string|null,
            key: string
        ): void => {
            g[key] = value;

            div.style[key === 'translateX' ? 'left' : 'top'] = `${value}px`;

            g.doTransform = true;
        };

        g.scaleXSetter = g.scaleYSetter = (
            value: number|string|null,
            key: string
        ) : void => {
            g[key] = value;

            g.doTransform = true;
        };

        g.opacitySetter = (g as any).visibilitySetter = commonSetter;

        // Extend the parent group's css function by updating the parallel div
        // counterpart with the same style.
        g.css = (styles: CSSObject): SVGElement => {

            // Call the base css method. The `parentGroup` can be either an
            // SVGElement or an SVGLabel, in which the css method is extended
            // (#19200).
            cssProto.call(g, styles);

            // #6794
            if (styles.cursor) {
                div.style.cursor = styles.cursor;
            }

            // #18821
            if (styles.pointerEvents) {
                div.style.pointerEvents = styles.pointerEvents;
            }

            return g;
        };

        // Event handling
        g.on = function (): SVGElement {
            SVGElement.prototype.on.apply({
                element: div,
                onEvents: g.onEvents
            }, arguments);
            return g;
        };

        g.div = div;
    }
    return g.div;
};

=======
>>>>>>> 83411dde
/* *
 *
 *  Class
 *
 * */

class HTMLElement extends SVGElement {
<<<<<<< HEAD

    /* *
     *
     *  Static Functions
     *
     * */

    /** @internal */
    public static useForeignObject: boolean|undefined;

=======
>>>>>>> 83411dde
    /**
     * Compose
     * @internal
     */
    public static compose<T extends typeof SVGRenderer>(
        SVGRendererClass: T
    ): void {

        if (pushUnique(composed, this.compose)) {
            // Create a HTML text node. This is used by the SVG renderer `text`
            // and `label` functions through the `useHTML` parameter.
            SVGRendererClass.prototype.html = function (
                str: string,
                x: number,
                y: number
            ): HTMLElement {
                return new HTMLElement(this, 'div')
                    // Set the default attributes
                    .attr({
                        text: str,
                        x: Math.round(x),
                        y: Math.round(y)
                    });
            };
        }
    }


    /* *
     *
     *  Constructor
     *
     * */

<<<<<<< HEAD
=======
    public foreignObject: SVGElement;
    public parentGroup?: SVGElement;
    public xCorr?: number;
    public yCorr?: number;

>>>>>>> 83411dde

    /** @internal */
    public constructor(
        renderer: SVGRenderer,
        nodeName: 'div'
    ) {
        super(renderer, nodeName);

        this.foreignObject = renderer.createElement('foreignObject')
            .attr({
                zIndex: 2
            });

        this.element.style.whiteSpace = 'nowrap';
    }


    /* *
     *
     *  Properties
     *
     * */


    /** @internal */
    public div?: HTMLDOMElement;


    /** @internal */
    public foreignObject?: SVGElement;


    /** @internal */
    public parentGroup?: SVGElement;


    /** @internal */
    public xCorr?: number;


    /** @internal */
    public yCorr?: number;


    /* *
     *
     *  Functions
     *
     * */


    /**
     * Get the correction in X and Y positioning as the element is rotated.
     * @internal
     */
    private getSpanCorrection(
        width: number,
        baseline: number,
        alignCorrection: number
    ): void {
        this.xCorr = -width * alignCorrection;
        this.yCorr = -baseline;
    }

    /**
     * Apply CSS to HTML elements. This is used in text within SVG rendering.
     * @internal
     */
    public css(styles: CSSObject): this {
        const { element } = this,
            // When setting or unsetting the width style, we need to update
            // transform (#8809)
            isSettingWidth = styles && 'width' in styles,
            textWidth = isSettingWidth && styles.width;

        let doTransform;

        if (isSettingWidth) {
            delete styles.width;
            this.textWidth = pInt(textWidth) || void 0;
            doTransform = true;
        }

        // Some properties require other properties to be set
        if (styles?.textOverflow === 'ellipsis') {
            styles.overflow = 'hidden';
            styles.whiteSpace = 'nowrap';
        }
        if (styles?.lineClamp) {
            styles.display = '-webkit-box';
            styles.WebkitLineClamp = styles.lineClamp;
            styles.WebkitBoxOrient = 'vertical';
            styles.overflow = 'hidden';
        }

        // SVG natively supports setting font size as numbers. With HTML, the
        // font size should behave in the same way (#21624).
        if (isNumber(Number(styles?.fontSize))) {
            styles.fontSize += 'px';
        }

        extend(this.styles, styles);
        css(element, styles);

        // Now that all styles are applied, to the transform
        if (doTransform) {
            this.updateTransform();
        }

        return this;
    }

    /**
     * The useHTML method for calculating the bounding box based on offsets.
     * Called internally from the `SVGElement.getBBox` function and subsequently
     * rotated.
     *
     * @internal
     */
    public htmlGetBBox(): BBoxObject {
        const { element } = this;

        return {
            x: element.offsetLeft,
            y: element.offsetTop,
            width: element.offsetWidth,
            height: element.offsetHeight
        };
    }

    /**
     * Batch update styles and attributes related to transform
     *
     * @internal
     */
    public updateTransform(): void {
        // Aligning non added elements is expensive
        if (!this.added) {
            this.alignOnAdd = true;
            return;
        }

        const {
            element,
            foreignObject,
            oldTextWidth,
            renderer,
            rotation,
            scaleX,
            styles: { display = 'inline-block', whiteSpace },
            textAlign = 'left',
            textWidth,
            x = 0,
            y = 0
        } = this;

        // Get the pixel length of the text
        const getTextPxLength = (): number => {
            if (this.textPxLength) {
                return this.textPxLength;
            }
            // Reset multiline/ellipsis in order to read width (#4928, #5417)
            css(element, {
                width: '',
                whiteSpace: whiteSpace || 'nowrap'
            });
            return element.offsetWidth;
        };

        const currentTextTransform = [
            rotation,
            textAlign,
            element.innerHTML,
            textWidth,
            this.textAlign
        ].join(',');

        let baseline;

        css(element, {
            // Inline block must be set before we can read the offset width
            display: 'inline-block',
            verticalAlign: 'top'
        });

        // Update textWidth. Use the memoized textPxLength if possible, to avoid
        // the getTextPxLength function using elem.offsetWidth. Calling
        // offsetWidth affects rendering time as it forces layout (#7656).
        if (textWidth !== oldTextWidth) { // #983, #1254
            const textPxLength = getTextPxLength(),
                textWidthNum = textWidth || 0,
                willOverWrap = !renderer.styledMode &&
                    element.style.textOverflow === '' &&
                    element.style.webkitLineClamp;

            if (
                (
                    textWidthNum > oldTextWidth ||
                    textPxLength > textWidthNum ||
                    willOverWrap
                ) && (
                    // Only set the width if the text is able to word-wrap, or
                    // text-overflow is ellipsis (#9537)
                    /[\-\s\u00AD]/.test(
                        element.textContent || element.innerText
                    ) ||
                    element.style.textOverflow === 'ellipsis'
                )
            ) {
                const usePxWidth = rotation ||
                    scaleX ||
                    textPxLength > textWidthNum ||
                    // Set width to prevent over-wrapping (#22609)
                    willOverWrap;

                css(element, {
                    width: usePxWidth && isNumber(textWidth) ?
                        textWidth + 'px' : 'auto', // #16261
                    display,
                    whiteSpace: whiteSpace || 'normal' // #3331
                });
                this.oldTextWidth = textWidth;
            }
        }

        // In many cases (Firefox always, others on title layout) we need the
        // foreign object to have a larger width and height than its content, in
        // order to read its content's size
        foreignObject.attr({
            width: renderer.width,
            height: renderer.height
        });

        // Do the calculations and DOM access only if properties changed
        if (currentTextTransform !== this.cTT) {
            baseline = renderer.fontMetrics(element).b;

            this.getSpanCorrection(
                // Avoid elem.offsetWidth if we can, it affects rendering time
                // heavily (#7656)
                (
                    (
                        !defined(rotation) &&
                        !this.textWidth &&
                        this.textPxLength
                    ) || // #7920
                    element.offsetWidth
                ),
                baseline,
                getAlignFactor(textAlign)
            );
        }

        // Move the foreign object
        super.updateTransform();
        if (isNumber(x) && isNumber(y)) {
            foreignObject.attr({
                x: x + (this.xCorr || 0),
                y: y + (this.yCorr || 0),
                // Add 4px to avoid ellipsis, since the body adds 3 px right
                // margin. We need one more because of rounding.
                width: element.offsetWidth + 4,
                // Add 1px to account for subpixel bounding boxes
                height: element.offsetHeight + 1,
                'transform-origin': element
                    .getAttribute('transform-origin') || '0 0'
            });

            // Reset, otherwise lineClamp will not work
            css(element, { display, textAlign });

        } else if (isFirefox) {
            foreignObject.attr({
                width: 0,
                height: 0
            });
        }

        // Record current text transform
        this.cTT = currentTextTransform;
    }

    /**
     * Add the element to a group wrapper. For HTML elements, a parallel div
     * will be created for each ancenstor SVG `g` element.
     *
     * @internal
     */
    public add(parentGroup?: SVGElement): this {
        const { foreignObject, renderer } = this;

        // Foreign object
        foreignObject.add(parentGroup);
        super.add(
            // Create a body inside the foreignObject
            renderer.createElement('body')
                .attr({ xmlns: 'http://www.w3.org/1999/xhtml' })
                .css({
                    background: 'transparent',
                    // 3px is to avoid clipping on the right
                    margin: '0 3px 0 0'
                })
                .add(foreignObject)
        );

        if (this.alignOnAdd) {
            this.updateTransform();
        }

        return this;
    }

    /**
     * Text setter
     * @internal
     */
    public textSetter(value: string): void {
        if (value !== this.textStr) {
            delete this.oldTextWidth;

            AST.setElementHTML(this.element, value ?? '');

            this.textStr = value;
            this.doTransform = true;
        }
    }


    /**
     * Align setter
     * @internal
     */
    public alignSetter(value: 'left'|'center'|'right'): void {
        this.alignValue = this.textAlign = value;
        this.doTransform = true;
    }


    /**
     * Various setters which rely on update transform
     * @internal
     */
    public xSetter(value: number, key: string): void {
        this[key] = value;
        this.doTransform = true;
    }


}


// Some shared setters
const proto = HTMLElement.prototype;
proto.ySetter = proto.xSetter;


/* *
 *
 *  Class Prototype
 *
 * */


interface HTMLElement {
    element: HTMLDOMElement;
}


/* *
 *
 *  Default Export
 *
 * */


/** @internal */
export default HTMLElement;<|MERGE_RESOLUTION|>--- conflicted
+++ resolved
@@ -51,141 +51,6 @@
     }
 }
 
-<<<<<<< HEAD
-/**
- * The opacity and visibility properties are set as attributes on the main
- * element and SVG groups, and as identical CSS properties on the HTML element
- * and the ancestry divs. (#3542)
- *
- * @internal
- */
-function commonSetter(
-    this: SVGElement,
-    value: string,
-    key: string,
-    elem: HTMLDOMElement
-): void {
-    const style = this.div?.style;
-    SVGElement.prototype[`${key}Setter`].call(this, value, key, elem);
-    if (style) {
-        elem.style[key as any] = style[key as any] = value;
-    }
-}
-
-/**
- * Decorate each SVG group in the ancestry line. Each SVG `g` element that
- * contains children with useHTML, will receive a `div` element counterpart to
- * contain the HTML span. These div elements are translated and styled like
- * original `g` counterparts.
- *
- * @internal
- */
-const decorateSVGGroup = (
-    g: SVGElement,
-    container: HTMLDOMElement
-): HTMLDOMElement => {
-    if (!g.div) {
-        const className = attr(g.element, 'class'),
-            cssProto = g.css;
-
-        // Create the parallel HTML group
-        const div = createElement(
-            'div',
-            className ? { className } : void 0,
-            {
-                // Add HTML specific styles
-                position: 'absolute',
-                left: `${g.translateX || 0}px`,
-                top: `${g.translateY || 0}px`,
-
-                // Add pre-existing styles
-                ...g.styles,
-
-                // Add g attributes that correspond to CSS
-                display: g.display,
-                opacity: g.opacity, // #5075
-                visibility: g.visibility
-            },
-            // The top group is appended to container
-            g.parentGroup?.div || container
-        );
-
-        g.classSetter = (
-            value: string,
-            key: string,
-            element: SVGDOMElement
-        ): void => {
-            element.setAttribute('class', value);
-            div.className = value;
-        };
-
-        /**
-         * Common translate setter for X and Y on the HTML group.
-         *
-         * Reverted the fix for #6957 due to positioning problems and offline
-         * export (#7254, #7280, #7529)
-         * @internal
-         */
-        g.translateXSetter = g.translateYSetter = (
-            value: number|string|null,
-            key: string
-        ): void => {
-            g[key] = value;
-
-            div.style[key === 'translateX' ? 'left' : 'top'] = `${value}px`;
-
-            g.doTransform = true;
-        };
-
-        g.scaleXSetter = g.scaleYSetter = (
-            value: number|string|null,
-            key: string
-        ) : void => {
-            g[key] = value;
-
-            g.doTransform = true;
-        };
-
-        g.opacitySetter = (g as any).visibilitySetter = commonSetter;
-
-        // Extend the parent group's css function by updating the parallel div
-        // counterpart with the same style.
-        g.css = (styles: CSSObject): SVGElement => {
-
-            // Call the base css method. The `parentGroup` can be either an
-            // SVGElement or an SVGLabel, in which the css method is extended
-            // (#19200).
-            cssProto.call(g, styles);
-
-            // #6794
-            if (styles.cursor) {
-                div.style.cursor = styles.cursor;
-            }
-
-            // #18821
-            if (styles.pointerEvents) {
-                div.style.pointerEvents = styles.pointerEvents;
-            }
-
-            return g;
-        };
-
-        // Event handling
-        g.on = function (): SVGElement {
-            SVGElement.prototype.on.apply({
-                element: div,
-                onEvents: g.onEvents
-            }, arguments);
-            return g;
-        };
-
-        g.div = div;
-    }
-    return g.div;
-};
-
-=======
->>>>>>> 83411dde
 /* *
  *
  *  Class
@@ -193,19 +58,6 @@
  * */
 
 class HTMLElement extends SVGElement {
-<<<<<<< HEAD
-
-    /* *
-     *
-     *  Static Functions
-     *
-     * */
-
-    /** @internal */
-    public static useForeignObject: boolean|undefined;
-
-=======
->>>>>>> 83411dde
     /**
      * Compose
      * @internal
@@ -236,18 +88,37 @@
 
     /* *
      *
+     *  Properties
+     *
+     * */
+
+
+    /** @internal */
+    public div?: HTMLDOMElement;
+
+
+    /** @internal */
+    public foreignObject: SVGElement;
+
+
+    /** @internal */
+    public parentGroup?: SVGElement;
+
+
+    /** @internal */
+    public xCorr?: number;
+
+
+    /** @internal */
+    public yCorr?: number;
+
+
+    /* *
+     *
      *  Constructor
      *
      * */
 
-<<<<<<< HEAD
-=======
-    public foreignObject: SVGElement;
-    public parentGroup?: SVGElement;
-    public xCorr?: number;
-    public yCorr?: number;
-
->>>>>>> 83411dde
 
     /** @internal */
     public constructor(
@@ -263,33 +134,6 @@
 
         this.element.style.whiteSpace = 'nowrap';
     }
-
-
-    /* *
-     *
-     *  Properties
-     *
-     * */
-
-
-    /** @internal */
-    public div?: HTMLDOMElement;
-
-
-    /** @internal */
-    public foreignObject?: SVGElement;
-
-
-    /** @internal */
-    public parentGroup?: SVGElement;
-
-
-    /** @internal */
-    public xCorr?: number;
-
-
-    /** @internal */
-    public yCorr?: number;
 
 
     /* *
