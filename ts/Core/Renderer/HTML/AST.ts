/* *
 *
 *  (c) 2010-2020 Torstein Honsi
 *
 *  License: www.highcharts.com/license
 *
 *  !!!!!!! SOURCE GETS TRANSPILED BY TYPESCRIPT. EDIT TS FILE ONLY. !!!!!!!
 *
 * */

'use strict';

/* *
 *
 *  Imports
 *
 * */

import type HTMLAttributes from '../HTML/HTMLAttributes';
import type SVGAttributes from '../SVG/SVGAttributes';

import H from '../../Globals.js';
const { SVG_NS } = H;
import U from '../../Utilities.js';
const {
    attr,
    createElement,
    discardElement,
    error,
    isString,
    objectEach,
    splat
} = U;

/* *
 *
 *  Constants
 *
 * */

// In IE8, DOMParser is undefined. IE9 and PhantomJS are only able to parse XML.
const hasValidDOMParser = (function (): boolean {
    try {
        return Boolean(new DOMParser().parseFromString('', 'text/html'));
    } catch (e) {
        return false;
    }
}());

/* *
 *
 *  Class
 *
 * */

/**
 * The AST class represents an abstract syntax tree of HTML or SVG content. It
 * can take HTML as an argument, parse it, optionally transform it to SVG, then
 * perform sanitation before inserting it into the DOM.
 *
 * @class
 * @name Highcharts.AST
 *
 * @param {string|Array<Highcharts.ASTNode>} source
 * Either an HTML string or an ASTNode list to populate the tree.
 */
class AST {
    /**
     * The list of allowed SVG or HTML tags, used for sanitizing potentially
     * harmful content from the chart configuration before adding to the DOM.
     *
     * @example
     * // Allow a custom, trusted tag
     * Highcharts.AST.allowedTags.push('blink'); // ;)
     *
     * @name Highcharts.AST.allowedTags
     * @static
     */
    public static allowedTags = [
        'a',
        'b',
        'br',
        'button',
        'caption',
        'circle',
        'clipPath',
        'code',
        'dd',
        'defs',
        'div',
        'dl',
        'dt',
        'em',
        'feComponentTransfer',
        'feFuncA',
        'feFuncB',
        'feFuncG',
        'feFuncR',
        'feGaussianBlur',
        'feOffset',
        'feMerge',
        'feMergeNode',
        'filter',
        'h1',
        'h2',
        'h3',
        'h4',
        'h5',
        'h6',
        'hr',
        'i',
        'img',
        'li',
        'linearGradient',
        'marker',
        'ol',
        'p',
        'path',
        'pattern',
        'pre',
        'rect',
        'small',
        'span',
        'stop',
        'strong',
        'style',
        'sub',
        'sup',
        'svg',
        'table',
        'text',
        'thead',
        'tbody',
        'tspan',
        'td',
        'th',
        'tr',
        'u',
        'ul',
        '#text'
    ];

    /**
     * The list of allowed SVG or HTML attributes, used for sanitizing
     * potentially harmful content from the chart configuration before adding to
     * the DOM.
     *
     * @example
     * // Allow a custom, trusted attribute
     * Highcharts.AST.allowedAttributes.push('data-value');
     *
     * @name Highcharts.AST.allowedAttributes
     * @static
     */
    public static allowedAttributes = [
        'aria-controls',
        'aria-describedby',
        'aria-expanded',
        'aria-haspopup',
        'aria-hidden',
        'aria-label',
        'aria-labelledby',
        'aria-live',
        'aria-pressed',
        'aria-readonly',
        'aria-roledescription',
        'aria-selected',
        'class',
        'clip-path',
        'color',
        'colspan',
        'cx',
        'cy',
        'd',
        'dx',
        'dy',
        'disabled',
        'fill',
        'height',
        'href',
        'id',
        'in',
        'markerHeight',
        'markerWidth',
        'offset',
        'opacity',
        'orient',
        'padding',
        'paddingLeft',
        'paddingRight',
        'patternUnits',
        'r',
        'refX',
        'refY',
        'role',
        'scope',
        'slope',
        'src',
        'startOffset',
        'stdDeviation',
        'stroke',
        'stroke-linecap',
        'stroke-width',
        'style',
        'tableValues',
        'result',
        'rowspan',
        'summary',
        'target',
        'tabindex',
        'text-align',
        'textAnchor',
        'textLength',
        'type',
        'valign',
        'width',
        'x',
        'x1',
        'x2',
        'y',
        'y1',
        'y2',
        'zIndex'
    ];

    /**
     * The list of allowed references for referring attributes like `href` and
     * `src`. Attribute values will only be allowed if they start with one of
     * these strings.
     *
     * @example
     * // Allow tel:
     * Highcharts.AST.allowedReferences.push('tel:');
     *
     * @name Highcharts.AST.allowedReferences
     * @static
     */
    public static allowedReferences = [
        'https://',
        'http://',
        'mailto:',
        '/',
        '../',
        './',
        '#'
    ];

    /**
     * Filter an object of SVG or HTML attributes against the allow list.
     *
     * @static
     *
     * @function Highcharts.AST#filterUserAttributes
     *
     * @param {Highcharts.SVGAttributes} attributes The attributes to filter
     *
     * @return {Highcharts.SVGAttributes}
     * The filtered attributes
     */
    public static filterUserAttributes(
        attributes: SVGAttributes
    ): SVGAttributes {
        objectEach(attributes, (val, key): void => {
            let valid = true;
            if (AST.allowedAttributes.indexOf(key) === -1) {
                valid = false;
            }
            if (
                ['background', 'dynsrc', 'href', 'lowsrc', 'src']
                    .indexOf(key) !== -1
            ) {
                valid = isString(val) && AST.allowedReferences.some(
                    (ref): boolean => val.indexOf(ref) === 0
                );
            }
            if (!valid) {
                error(`Highcharts warning: Invalid attribute '${key}' in config`);
                delete attributes[key];
            }
        });
        return attributes;
    }

    /**
     * Utility function to set html content for an element by passing in a
     * markup string. The markup is safely parsed by the AST class to avoid
     * XSS vulnerabilities. This function should be used instead of setting
     * `innerHTML` in all cases where the content is not fully trusted.
     *
     * @static
     *
     * @function Highcharts.AST#setElementHTML
     *
     * @param {SVGDOMElement|HTMLDOMElement} el The node to set content of
     * @param {string} html The markup string
     */
    public static setElementHTML(el: Element, html: string): void {
        el.innerHTML = ''; // Clear previous
        if (html) {
            const ast = new AST(html);
            ast.addToDOM(el);
        }
    }

<<<<<<< HEAD

    public static serialize(node: Highcharts.ASTNode): string {
        if (!node.tagName || node.tagName === '#text') {
            // Text node
            return node.textContent || '';
        }

        const attributes = node.attributes;
        let html = `<${node.tagName}`;

        if (attributes) {
            Object.keys(attributes).forEach((key): void => {
                html += ` ${key}="${attributes[key]}"`;
            });
        }
        html += '>';

        html += node.textContent || '';

        (node.children || []).forEach((child): void => {
            html += this.serialize(child);
        });

        html += `</${node.tagName}>`;
        return html;
    }

    // Public list of the nodes of this tree, can be modified before adding the
    // tree to the DOM.
    public nodes: Highcharts.ASTNode[];
=======
    /**
     * List of the nodes of this tree, can be modified before adding the tree to
     * the DOM.
     */
    public nodes: Array<AST.Node>;
>>>>>>> 0f74922d

    // Construct an AST from HTML markup, or wrap an array of existing AST nodes
    constructor(source: (string|Array<AST.Node>)) {
        this.nodes = typeof source === 'string' ?
            this.parseMarkup(source) : source;
    }

    /**
     * Add the tree defined as a hierarchical JS structure to the DOM
     *
     * @function Highcharts.AST#addToDOM
     *
     * @param {Highcharts.HTMLDOMElement|Highcharts.SVGDOMElement} parent
     * The node where it should be added
     *
     * @return {Highcharts.HTMLDOMElement|Highcharts.SVGDOMElement}
     * The inserted node.
     */
    public addToDOM(
        parent: Element
    ): HTMLElement|SVGElement {

        /**
         * @private
         * @param {Highcharts.ASTNode} subtree - HTML/SVG definition
         * @param {Element} [subParent] - parent node
         * @return {Highcharts.SVGDOMElement|Highcharts.HTMLDOMElement} The inserted node.
         */
        function recurse(
            subtree: (AST.Node|Array<AST.Node>),
            subParent: Element
        ): SVGElement|HTMLElement {
            let ret: any;

            splat(subtree).forEach(function (
                item: AST.Node
            ): void {
                const tagName = item.tagName;
                const textNode = item.textContent ?
                    H.doc.createTextNode(item.textContent) :
                    void 0;
                let node: Text|Element|undefined;

                if (tagName) {
                    if (tagName === '#text') {
                        node = textNode;

                    } else if (AST.allowedTags.indexOf(tagName) !== -1) {
                        const NS = tagName === 'svg' ?
                            SVG_NS :
                            (subParent.namespaceURI || SVG_NS);

                        const element = H.doc.createElementNS(NS, tagName);
                        const attributes = item.attributes || {};

                        // Apply attributes from root of AST node, legacy from
                        // from before TextBuilder
                        objectEach(item, function (val, key): void {
                            if (
                                key !== 'tagName' &&
                                key !== 'attributes' &&
                                key !== 'children' &&
                                key !== 'textContent'
                            ) {
                                (attributes as any)[key] = val;
                            }
                        });
                        attr(
                            element as any,
                            AST.filterUserAttributes(attributes)
                        );

                        // Add text content
                        if (textNode) {
                            element.appendChild(textNode);
                        }

                        // Recurse
                        recurse(item.children || [], element);
                        node = element;

                    } else {
                        error(`Highcharts warning: Invalid tagName '${tagName}' in config`);
                    }
                }

                // Add to the tree
                if (node) {
                    subParent.appendChild(node);
                }

                ret = node;
            });

            // Return last node added (on top level it's the only one)
            return ret;
        }

        return recurse(this.nodes, parent);
    }

    /**
     * Parse HTML/SVG markup into AST Node objects. Used internally from the
     * constructor.
     *
     * @private
     *
     * @function Highcharts.AST#getNodesFromMarkup
     *
     * @param {string} markup The markup string.
     *
     * @return {Array<Highcharts.ASTNode>} The parsed nodes.
     */
    private parseMarkup(markup: string): Array<AST.Node> {
        interface Attribute {
            name: (keyof SVGAttributes|keyof HTMLAttributes);
            value: string;
        }

        const nodes: Array<AST.Node> = [];

        let doc;
        let body;
        if (hasValidDOMParser) {
            doc = new DOMParser().parseFromString(markup, 'text/html');
        } else {
            body = createElement('div');
            body.innerHTML = markup;
            doc = { body };
        }

        const appendChildNodes = (
            node: ChildNode,
            addTo: Array<AST.Node>
        ): void => {
            const tagName = node.nodeName.toLowerCase();

            // Add allowed tags
            const astNode: AST.Node = {
                tagName
            };
            if (tagName === '#text') {
                const textContent = node.textContent || '';

                // Whitespace text node, don't append it to the AST
                if (/^[\s]*$/.test(textContent)) {
                    return;
                }

                astNode.textContent = textContent;
            }
            const parsedAttributes = (node as any).attributes;

            // Add attributes
            if (parsedAttributes) {
                const attributes: HTMLAttributes&SVGAttributes = {};
                [].forEach.call(parsedAttributes, (attrib: Attribute): void => {
                    attributes[attrib.name] = attrib.value;
                });
                astNode.attributes = attributes;
            }

            // Handle children
            if (node.childNodes.length) {
                const children: Array<AST.Node> = [];
                [].forEach.call(
                    node.childNodes,
                    (childNode: ChildNode): void => {
                        appendChildNodes(childNode, children);
                    }
                );
                if (children.length) {
                    astNode.children = children;
                }
            }

            addTo.push(astNode);
        };

        [].forEach.call(
            doc.body.childNodes,
            (childNode): void => appendChildNodes(childNode, nodes)
        );

        if (body) {
            discardElement(body);
        }

        return nodes;
    }
}

/* *
 *
 *  Class Namespace
 *
 * */

namespace AST {
    export interface Node {
        attributes?: (HTMLAttributes&SVGAttributes);
        children?: Array<Node>;
        tagName?: string;
        textContent?: string;
    }
}

/* *
 *
 *  Default Export
 *
 * */

export default AST;

/* *
 *
 *  API Declarations
 *
 * */

/**
 * Serialized form of an SVG/HTML definition, including children.
 *
 * @interface Highcharts.ASTNode
 *//**
 * @name Highcharts.ASTNode#attributes
 * @type {Highcharts.SVGAttributes|undefined}
 *//**
 * @name Highcharts.ASTNode#children
 * @type {Array<Highcharts.ASTNode>|undefined}
 *//**
 * @name Highcharts.ASTNode#tagName
 * @type {string|undefined}
 *//**
 * @name Highcharts.ASTNode#textContent
 * @type {string|undefined}
 */

''; // detach doclets above<|MERGE_RESOLUTION|>--- conflicted
+++ resolved
@@ -302,44 +302,11 @@
         }
     }
 
-<<<<<<< HEAD
-
-    public static serialize(node: Highcharts.ASTNode): string {
-        if (!node.tagName || node.tagName === '#text') {
-            // Text node
-            return node.textContent || '';
-        }
-
-        const attributes = node.attributes;
-        let html = `<${node.tagName}`;
-
-        if (attributes) {
-            Object.keys(attributes).forEach((key): void => {
-                html += ` ${key}="${attributes[key]}"`;
-            });
-        }
-        html += '>';
-
-        html += node.textContent || '';
-
-        (node.children || []).forEach((child): void => {
-            html += this.serialize(child);
-        });
-
-        html += `</${node.tagName}>`;
-        return html;
-    }
-
-    // Public list of the nodes of this tree, can be modified before adding the
-    // tree to the DOM.
-    public nodes: Highcharts.ASTNode[];
-=======
     /**
      * List of the nodes of this tree, can be modified before adding the tree to
      * the DOM.
      */
     public nodes: Array<AST.Node>;
->>>>>>> 0f74922d
 
     // Construct an AST from HTML markup, or wrap an array of existing AST nodes
     constructor(source: (string|Array<AST.Node>)) {
