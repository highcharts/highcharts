--- conflicted
+++ resolved
@@ -75,31 +75,11 @@
             f: number;
             h: number;
         }
-<<<<<<< HEAD
-        interface PositionObject {
-            x: number;
-            y: number;
-        }
-        interface RectangleObject extends BBoxObject {
-            strokeWidth?: number;
-        }
-        interface ShadowOptionsObject {
-            color: ColorString;
-            offsetX: number;
-            offsetY: number;
-            opacity: number;
-            width: number;
-        }
-        interface SizeObject {
-            height: number;
-            width: number;
-=======
         interface SVGDefinitionObject {
             [key: string]: (boolean|number|string|Array<SVGDefinitionObject>|undefined);
             children?: Array<SVGDefinitionObject>;
             tagName?: string;
             textContent?: string;
->>>>>>> c6710ef6
         }
         interface SymbolFunction {
             (
@@ -203,8 +183,8 @@
             public definition(def: ASTNode): SVGElement;
             public destroy(): null;
             public filterUserAttributes(
-                attributes: Highcharts.SVGAttributes
-            ): Highcharts.SVGAttributes|undefined;
+                attributes: SVGAttributes
+            ): SVGAttributes|undefined;
             public g(name?: string): SVGElement;
             public getContrast(rgba: ColorString): ColorString;
             public getRadialAttr(
@@ -790,67 +770,9 @@
      * @return {Highcharts.SVGElement}
      * The inserted node.
      */
-<<<<<<< HEAD
     public definition(def: Highcharts.ASTNode): SVGElement {
         const ast = new AST([def]);
         return ast.addToDOM(this.defs.element) as unknown as SVGElement;
-=======
-    public definition(def: Highcharts.SVGDefinitionObject): SVGElement {
-        var ren = this;
-
-        /**
-         * @private
-         * @param {Highcharts.SVGDefinitionObject} config - SVG definition
-         * @param {Highcharts.SVGElement} [parent] - parent node
-         */
-        function recurse(
-            config: (
-                Highcharts.SVGDefinitionObject|
-                Array<Highcharts.SVGDefinitionObject>
-            ),
-            parent?: SVGElement
-        ): SVGElement {
-            var ret: any;
-
-            splat(config).forEach(function (
-                item: Highcharts.SVGDefinitionObject
-            ): void {
-                var node = ren.createElement(item.tagName as any),
-                    attr: SVGAttributes = {};
-
-                // Set attributes
-                objectEach(item, function (val, key): void {
-                    if (
-                        key !== 'tagName' &&
-                        key !== 'children' &&
-                        key !== 'textContent'
-                    ) {
-                        attr[key] = val;
-                    }
-                });
-                node.attr(attr);
-
-                // Add to the tree
-                node.add(parent || ren.defs);
-
-                // Add text content
-                if (item.textContent) {
-                    node.element.appendChild(
-                        doc.createTextNode(item.textContent)
-                    );
-                }
-
-                // Recurse
-                recurse(item.children || [], node);
-
-                ret = node;
-            });
-
-            // Return last node added (on top level it's the only one)
-            return ret;
-        }
-        return recurse(def);
->>>>>>> c6710ef6
     }
 
     /**
@@ -980,142 +902,6 @@
     }
 
     /**
-<<<<<<< HEAD
-=======
-     * Truncate the text node contents to a given length. Used when the css
-     * width is set. If the `textOverflow` is `ellipsis`, the text is truncated
-     * character by character to the given length. If not, the text is
-     * word-wrapped line by line.
-     *
-     * @private
-     * @function Highcharts.SVGRenderer#truncate
-     *
-     * @return {boolean}
-     * True if tspan is too long.
-     */
-    public truncate(
-        wrapper: SVGElement,
-        tspan: HTMLDOMElement,
-        text: (string|undefined),
-        words: (Array<string>|undefined),
-        startAt: number,
-        width: number,
-        getString: Function
-    ): boolean {
-        var renderer = this,
-            rotation = wrapper.rotation,
-            str,
-            // Word wrap can not be truncated to shorter than one word, ellipsis
-            // text can be completely blank.
-            minIndex = words ? 1 : 0,
-            maxIndex = (text || words as any).length,
-            currentIndex = maxIndex,
-            // Cache the lengths to avoid checking the same twice
-            lengths = [] as Array<number>,
-            updateTSpan = function (s: string): void {
-                if (tspan.firstChild) {
-                    tspan.removeChild(tspan.firstChild);
-                }
-                if (s) {
-                    tspan.appendChild(doc.createTextNode(s));
-                }
-            },
-            getSubStringLength = function (
-                charEnd: number,
-                concatenatedEnd?: number
-            ): number {
-                // charEnd is useed when finding the character-by-character
-                // break for ellipsis, concatenatedEnd is used for word-by-word
-                // break for word wrapping.
-                var end = concatenatedEnd || charEnd;
-
-                if (typeof lengths[end] === 'undefined') {
-                    // Modern browsers
-                    if ((tspan as any).getSubStringLength) {
-                        // Fails with DOM exception on unit-tests/legend/members
-                        // of unknown reason. Desired width is 0, text content
-                        // is "5" and end is 1.
-                        try {
-                            lengths[end] = startAt +
-                                (tspan as any).getSubStringLength(
-                                    0,
-                                    words ? end + 1 : end
-                                );
-
-                        } catch (e) {
-                            '';
-                        }
-
-                    // Legacy
-                    } else if ((renderer as any).getSpanWidth) { // #9058 jsdom
-                        updateTSpan(getString(text || words, charEnd));
-                        lengths[end] = startAt +
-                            renderer.getSpanWidth(wrapper, tspan);
-                    }
-                }
-                return lengths[end];
-            },
-            actualWidth: number,
-            truncated;
-
-        wrapper.rotation = 0; // discard rotation when computing box
-        actualWidth = getSubStringLength((tspan.textContent as any).length);
-        truncated = startAt + actualWidth > width;
-        if (truncated) {
-
-            // Do a binary search for the index where to truncate the text
-            while (minIndex <= maxIndex) {
-                currentIndex = Math.ceil((minIndex + maxIndex) / 2);
-
-                // When checking words for word-wrap, we need to build the
-                // string and measure the subStringLength at the concatenated
-                // word length.
-                if (words) {
-                    str = getString(words, currentIndex);
-                }
-                actualWidth = getSubStringLength(
-                    currentIndex,
-                    str && str.length - 1
-                );
-
-                if (minIndex === maxIndex) {
-                    // Complete
-                    minIndex = maxIndex + 1;
-                } else if (actualWidth > width) {
-                    // Too large. Set max index to current.
-                    maxIndex = currentIndex - 1;
-                } else {
-                    // Within width. Set min index to current.
-                    minIndex = currentIndex;
-                }
-            }
-            // If max index was 0 it means the shortest possible text was also
-            // too large. For ellipsis that means only the ellipsis, while for
-            // word wrap it means the whole first word.
-            if (maxIndex === 0) {
-                // Remove ellipsis
-                updateTSpan('');
-
-            // If the new text length is one less than the original, we don't
-            // need the ellipsis
-            } else if (!(text && maxIndex === text.length - 1)) {
-                updateTSpan(str || getString(text || words, currentIndex));
-            }
-        }
-
-        // When doing line wrapping, prepare for the next line by removing the
-        // items from this line.
-        if (words) {
-            words.splice(0, currentIndex);
-        }
-
-        wrapper.actualWidth = actualWidth;
-        wrapper.rotation = rotation; // Apply rotation again.
-        return truncated;
-    }
-
-    /**
->>>>>>> c6710ef6
      * Parse a simple HTML string into SVG tspans. Called internally when text
      * is set on an SVGElement. The function supports a subset of HTML tags, CSS
      * text features like `width`, `text-overflow`, `white-space`, and also
@@ -1128,417 +914,7 @@
      * The parent SVGElement.
      */
     public buildText(wrapper: SVGElement): void {
-<<<<<<< HEAD
         new TextBuilder(wrapper).buildSVG();
-=======
-        var textNode = wrapper.element,
-            renderer = this,
-            forExport = renderer.forExport,
-            textStr = pick(wrapper.textStr, '').toString() as string,
-            hasMarkup = textStr.indexOf('<') !== -1,
-            lines: Array<string>,
-            childNodes = textNode.childNodes,
-            truncated,
-            parentX = attr(textNode, 'x'),
-            textStyles = wrapper.styles,
-            width = wrapper.textWidth,
-            textLineHeight = textStyles && textStyles.lineHeight,
-            textOutline = textStyles && textStyles.textOutline,
-            ellipsis = textStyles && textStyles.textOverflow === 'ellipsis',
-            noWrap = textStyles && textStyles.whiteSpace === 'nowrap',
-            fontSize = textStyles && textStyles.fontSize,
-            textCache,
-            isSubsequentLine: number,
-            i = childNodes.length,
-            tempParent = width && !wrapper.added && this.box,
-            getLineHeight = function (tspan: SVGDOMElement): number {
-                var fontSizeStyle;
-
-                if (!renderer.styledMode) {
-                    fontSizeStyle =
-                        /(px|em)$/.test(tspan && tspan.style.fontSize as any) ?
-                            tspan.style.fontSize :
-                            (fontSize || renderer.style.fontSize || 12);
-                }
-
-                return textLineHeight ?
-                    pInt(textLineHeight) :
-                    renderer.fontMetrics(
-                        fontSizeStyle as any,
-                        // Get the computed size from parent if not explicit
-                        (tspan.getAttribute('style') ? tspan : textNode) as any
-                    ).h;
-            },
-            unescapeEntities = function (
-                inputStr: string,
-                except?: Array<string>
-            ): string {
-                objectEach(renderer.escapes, function (
-                    value: string,
-                    key: string
-                ): void {
-                    if (!except || except.indexOf(value) === -1) {
-                        inputStr = inputStr.toString().replace(
-                            new RegExp(value, 'g'),
-                            key
-                        );
-                    }
-                });
-                return inputStr;
-            },
-            parseAttribute = function (
-                s: string,
-                attr: string
-            ): (string|undefined) {
-                var start,
-                    delimiter;
-
-                start = s.indexOf('<');
-                s = s.substring(start, s.indexOf('>') - start);
-
-                start = s.indexOf(attr + '=');
-                if (start !== -1) {
-                    start = start + attr.length + 1;
-                    delimiter = s.charAt(start);
-                    if (delimiter === '"' || delimiter === "'") { // eslint-disable-line quotes
-                        s = s.substring(start + 1);
-                        return s.substring(0, s.indexOf(delimiter));
-                    }
-                }
-            };
-        const regexMatchBreaks = /<br.*?>/g;
-
-        // The buildText code is quite heavy, so if we're not changing something
-        // that affects the text, skip it (#6113).
-        textCache = [
-            textStr,
-            ellipsis,
-            noWrap,
-            textLineHeight,
-            textOutline,
-            fontSize,
-            width
-        ].join(',');
-        if (textCache === wrapper.textCache) {
-            return;
-        }
-        wrapper.textCache = textCache;
-
-        // Remove old text
-        while (i--) {
-            textNode.removeChild(childNodes[i]);
-        }
-
-        // Skip tspans, add text directly to text node. The forceTSpan is a hook
-        // used in text outline hack.
-        if (
-            !hasMarkup &&
-            !textOutline &&
-            !ellipsis &&
-            !width &&
-            (
-                textStr.indexOf(' ') === -1 ||
-                (noWrap && !regexMatchBreaks.test(textStr))
-            )
-        ) {
-            textNode.appendChild(doc.createTextNode(unescapeEntities(textStr)));
-
-        // Complex strings, add more logic
-        } else {
-
-            if (tempParent) {
-                // attach it to the DOM to read offset width
-                tempParent.appendChild(textNode);
-            }
-
-            if (hasMarkup) {
-                lines = renderer.styledMode ? (
-                    textStr
-                        .replace(
-                            /<(b|strong)>/g,
-                            '<span class="highcharts-strong">'
-                        )
-                        .replace(
-                            /<(i|em)>/g,
-                            '<span class="highcharts-emphasized">'
-                        )
-                ) : (
-                    textStr
-                        .replace(
-                            /<(b|strong)>/g,
-                            '<span style="font-weight:bold">'
-                        )
-                        .replace(
-                            /<(i|em)>/g,
-                            '<span style="font-style:italic">'
-                        )
-                ) as any;
-
-                lines = (lines as any)
-                    .replace(/<a/g, '<span')
-                    .replace(/<\/(b|strong|i|em|a)>/g, '</span>')
-                    .split(regexMatchBreaks);
-
-            } else {
-                lines = [textStr];
-            }
-
-
-            // Trim empty lines (#5261)
-            lines = lines.filter(function (line: string): boolean {
-                return line !== '';
-            });
-
-
-            // build the lines
-            lines.forEach(function (line: string, lineNo: number): void {
-                var spans,
-                    spanNo = 0,
-                    lineLength = 0;
-
-                line = line
-                    // Trim to prevent useless/costly process on the spaces
-                    // (#5258)
-                    .replace(/^\s+|\s+$/g, '')
-                    .replace(/<span/g, '|||<span')
-                    .replace(/<\/span>/g, '</span>|||');
-                spans = line.split('|||');
-
-                spans.forEach(function buildTextSpans(span: string): void {
-                    if (span !== '' || spans.length === 1) {
-                        var attributes: SVGAttributes = {},
-                            tspan = doc.createElementNS(
-                                renderer.SVG_NS,
-                                'tspan'
-                            ) as any,
-                            a,
-                            classAttribute,
-                            styleAttribute, // #390
-                            hrefAttribute;
-
-                        classAttribute = parseAttribute(span, 'class');
-                        if (classAttribute) {
-                            attr(tspan, 'class', classAttribute);
-                        }
-
-                        styleAttribute = parseAttribute(span, 'style');
-                        if (styleAttribute) {
-                            styleAttribute = styleAttribute.replace(
-                                /(;| |^)color([ :])/,
-                                '$1fill$2'
-                            );
-                            attr(tspan, 'style', styleAttribute);
-                        }
-
-                        // For anchors, wrap the tspan in an <a> tag and apply
-                        // the href attribute as is (#13559). Not for export
-                        // (#1529)
-                        hrefAttribute = parseAttribute(span, 'href');
-                        if (hrefAttribute && !forExport) {
-                            if (
-                                // Stop JavaScript links, vulnerable to XSS
-                                hrefAttribute.split(':')[0].toLowerCase()
-                                    .indexOf('javascript') === -1
-                            ) {
-                                a = doc.createElementNS(
-                                    renderer.SVG_NS,
-                                    'a'
-                                ) as any;
-                                attr(a, 'href', hrefAttribute);
-                                attr(tspan, 'class', 'highcharts-anchor');
-                                a.appendChild(tspan);
-
-                                if (!renderer.styledMode) {
-                                    css(tspan, { cursor: 'pointer' });
-                                }
-                            }
-                        }
-
-                        // Strip away unsupported HTML tags (#7126)
-                        span = unescapeEntities(
-                            span.replace(/<[a-zA-Z\/](.|\n)*?>/g, '') || ' '
-                        );
-
-                        // Nested tags aren't supported, and cause crash in
-                        // Safari (#1596)
-                        if (span !== ' ') {
-
-                            // add the text node
-                            tspan.appendChild(doc.createTextNode(span));
-
-                            // First span in a line, align it to the left
-                            if (!spanNo) {
-                                if (lineNo && parentX !== null) {
-                                    attributes.x = parentX;
-                                }
-                            } else {
-                                attributes.dx = 0; // #16
-                            }
-
-                            // add attributes
-                            attr(tspan, attributes);
-
-                            // Append it
-                            textNode.appendChild(a || tspan);
-
-                            // first span on subsequent line, add the line
-                            // height
-                            if (!spanNo && isSubsequentLine) {
-
-                                // allow getting the right offset height in
-                                // exporting in IE
-                                if (!svg && forExport) {
-                                    css(tspan, { display: 'block' });
-                                }
-
-                                // Set the line height based on the font size of
-                                // either the text element or the tspan element
-                                attr(
-                                    tspan,
-                                    'dy',
-                                    getLineHeight(tspan)
-                                );
-                            }
-
-                            // Check width and apply soft breaks or ellipsis
-                            if (width) {
-                                var words = span.replace(
-                                        /([^\^])-/g,
-                                        '$1- '
-                                    ).split(' '), // #1273
-                                    hasWhiteSpace = !noWrap && (
-                                        spans.length > 1 ||
-                                        lineNo ||
-                                        words.length > 1
-                                    ),
-                                    wrapLineNo = 0,
-                                    dy = getLineHeight(tspan);
-
-                                if (ellipsis) {
-                                    truncated = renderer.truncate(
-                                        wrapper,
-                                        tspan,
-                                        span,
-                                        void 0,
-                                        0,
-                                        // Target width
-                                        Math.max(
-                                            0,
-                                            // Substract the font face to make
-                                            // room for the ellipsis itself
-                                            width - parseInt(
-                                                (fontSize as any) || 12,
-                                                10
-                                            )
-                                        ),
-                                        // Build the text to test for
-                                        function (
-                                            text: string,
-                                            currentIndex: number
-                                        ): string {
-                                            return text.substring(
-                                                0,
-                                                currentIndex
-                                            ) + '\u2026';
-                                        }
-                                    );
-                                } else if (hasWhiteSpace) {
-
-                                    while (words.length) {
-
-                                        // For subsequent lines, create tspans
-                                        // with the same style attributes as the
-                                        // parent text node.
-                                        if (
-                                            words.length &&
-                                            !noWrap &&
-                                            wrapLineNo > 0
-                                        ) {
-
-                                            tspan = doc.createElementNS(
-                                                SVG_NS,
-                                                'tspan'
-                                            );
-                                            attr(tspan, {
-                                                dy: dy,
-                                                x: parentX
-                                            });
-                                            if (styleAttribute) { // #390
-                                                attr(
-                                                    tspan,
-                                                    'style',
-                                                    styleAttribute
-                                                );
-                                            }
-                                            // Start by appending the full
-                                            // remaining text
-                                            tspan.appendChild(
-                                                doc.createTextNode(
-                                                    words.join(' ')
-                                                        .replace(/- /g, '-')
-                                                )
-                                            );
-                                            textNode.appendChild(tspan);
-                                        }
-
-                                        // For each line, truncate the remaining
-                                        // words into the line length.
-                                        renderer.truncate(
-                                            wrapper,
-                                            tspan,
-                                            null as any,
-                                            words,
-                                            wrapLineNo === 0 ? lineLength : 0,
-                                            width,
-                                            // Build the text to test for
-                                            function (
-                                                text: string,
-                                                currentIndex: number
-                                            ): string {
-                                                return words
-                                                    .slice(0, currentIndex)
-                                                    .join(' ')
-                                                    .replace(/- /g, '-');
-                                            }
-                                        );
-
-                                        lineLength = wrapper.actualWidth;
-                                        wrapLineNo++;
-                                    }
-                                }
-                            }
-
-                            spanNo++;
-                        }
-
-                    }
-
-                });
-
-                // To avoid beginning lines that doesn't add to the textNode
-                // (#6144)
-                isSubsequentLine = (
-                    isSubsequentLine ||
-                    textNode.childNodes.length
-                );
-            });
-
-            if (ellipsis && truncated) {
-                wrapper.attr(
-                    'title',
-                    unescapeEntities(wrapper.textStr || '', ['&lt;', '&gt;']) // #7179
-                );
-            }
-            if (tempParent) {
-                tempParent.removeChild(textNode);
-            }
-
-            // Apply the text outline
-            if (isString(textOutline) && wrapper.applyTextOutline) {
-                wrapper.applyTextOutline(textOutline);
-            }
-        }
->>>>>>> c6710ef6
     }
 
     /**
@@ -1610,17 +986,10 @@
         x: number,
         y: number,
         callback: Highcharts.EventCallbackFunction<SVGElement>,
-<<<<<<< HEAD
-        theme?: Highcharts.SVGAttributes,
-        hoverState?: Highcharts.SVGAttributes,
-        pressedState?: Highcharts.SVGAttributes,
-        disabledState?: Highcharts.SVGAttributes,
-=======
-        normalState?: SVGAttributes,
+        theme?: SVGAttributes,
         hoverState?: SVGAttributes,
         pressedState?: SVGAttributes,
         disabledState?: SVGAttributes,
->>>>>>> c6710ef6
         shape?: Highcharts.SymbolKeyValue,
         useHTML?: boolean
     ): SVGElement {
@@ -1807,8 +1176,8 @@
     }
 
     public filterUserAttributes(
-        attributes?: Highcharts.SVGAttributes
-    ): Highcharts.SVGAttributes|undefined {
+        attributes?: SVGAttributes
+    ): SVGAttributes|undefined {
         const allowedUserSVGAttributes = [
             'class',
             'd',
