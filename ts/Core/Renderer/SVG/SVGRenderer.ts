--- conflicted
+++ resolved
@@ -430,7 +430,6 @@
             }
 
             if (hasInternalReferenceBug) {
-<<<<<<< HEAD
                 // Scan alert #[72]: Loop for nested patterns
                 return replaceNested(
                     win.location.href.split('#')[0], // remove hash
@@ -438,15 +437,6 @@
                     [/([\('\)])/g, '\\$1'], // escape parantheses and quotes
                     [/ /g, '%20'] // replace spaces (needed for Safari only)
                 );
-=======
-                return win.location.href
-                    .split('#')[0] // remove the hash
-                    .replace(/<[^>]*>/g, '') // wing cut HTML
-                    // escape parentheses and quotes
-                    .replace(/([\('\)])/g, '\\$1')
-                    // replace spaces (needed for Safari only)
-                    .replace(/ /g, '%20');
->>>>>>> c4edcdca
             }
         }
         return '';
