--- conflicted
+++ resolved
@@ -426,16 +426,11 @@
 
     /**
      * Get the rendered line height of a <text>, <tspan> or pure text node.
-<<<<<<< HEAD
+     * @internal
      * @param {DOMElementType|Text} node
      * The node to check for.
      * @return {number}
      * The rendered line height.
-=======
-     * @private
-     * @param {Highcharts.DOMElementType|Text} node The node to check for
-     * @return {number} The rendered line height
->>>>>>> 50bba947
      */
     private getLineHeight(node: DOMElementType|Text): number {
         // If the node is a text node, use its parent
