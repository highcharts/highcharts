--- conflicted
+++ resolved
@@ -259,11 +259,7 @@
  *                             is flipped (scaleY is -1)
  * @return {number}            The pixel position to use for a crisp display
  */
-<<<<<<< HEAD
-export function crisp(
-=======
 function crisp(
->>>>>>> f3ae58ec
     value: number,
     lineWidth: number = 0,
     inverted?: boolean
@@ -1229,11 +1225,7 @@
  * @return {number}
  *         The lowest number.
  */
-<<<<<<< HEAD
-export function arrayMin(data: Array<any>|TypedArray): number {
-=======
 function arrayMin(data: Array<any>|TypedArray): number {
->>>>>>> f3ae58ec
     let i = data.length,
         min = data[0];
 
@@ -1258,11 +1250,7 @@
  * @return {number}
  *         The highest number.
  */
-<<<<<<< HEAD
-export function arrayMax(data: Array<any>|TypedArray): number {
-=======
 function arrayMax(data: Array<any>|TypedArray): number {
->>>>>>> f3ae58ec
     let i = data.length,
         max = data[0];
 
@@ -1400,11 +1388,7 @@
  * @return {number | undefined}
  *          The closest distance between values
  */
-<<<<<<< HEAD
-export function getClosestDistance(
-=======
 function getClosestDistance(
->>>>>>> f3ae58ec
     arrays: (number[]|TypedArray)[],
     onError?: Function
 ): (number|undefined) {
@@ -2048,11 +2032,10 @@
     return typeof obj === 'function';
 }
 
-<<<<<<< HEAD
-export function ucfirst(s: unknown): string {
-=======
+/**
+ *
+ */
 function ucfirst(s: unknown): string {
->>>>>>> f3ae58ec
     return (
         (isString(s) ?
             s.substring(0, 1).toUpperCase() + s.substring(1) :
