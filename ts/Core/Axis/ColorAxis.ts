--- conflicted
+++ resolved
@@ -102,18 +102,6 @@
  */
 declare global {
     namespace Highcharts {
-<<<<<<< HEAD
-        interface Options {
-            colorAxis?: (
-                DeepPartial<ColorAxis.Options>|
-                Array<DeepPartial<ColorAxis.Options>>
-            );
-=======
-        interface Axis {
-            labelLeft?: number;
-            labelRight?: number;
->>>>>>> d778e973
-        }
         let ColorAxis: ColorAxisClass;
     }
 }
