/* *
 *
 *  (c) 2016 Highsoft AS
 *  Authors: Jon Arild Nygard
 *
 *  License: www.highcharts.com/license
 *
 *  !!!!!!! SOURCE GETS TRANSPILED BY TYPESCRIPT. EDIT TS FILE ONLY. !!!!!!!
 *
 * */

'use strict';

/* *
 *
 *  Imports
 *
 * */

import type Axis from '../Axis';
import type { AxisBreakOptions, AxisCollectionKey } from '../AxisOptions';
import type Chart from '../../Chart/Chart';
import type { ChartAddSeriesEventObject } from '../../Chart/ChartOptions';
import type GanttPoint from '../../../Series/Gantt/GanttPoint';
import type GanttPointOptions from '../../../Series/Gantt/GanttPointOptions';
import type GanttSeries from '../../../Series/Gantt/GanttSeries';
import type {
    PointOptions,
    PointShortOptions
} from '../../Series/PointOptions';
import type Series from '../../Series/Series';
import type Tick from '../Tick';
import type {
    TreeGridAxisLabelOptions,
    TreeGridAxisOptions
} from './TreeGridOptions';
import type {
    TreeGetOptionsObject,
    TreeNode,
    TreePointOptionsObject
} from '../../../Gantt/Tree';

import BrokenAxis from '../BrokenAxis.js';
import GridAxis from '../GridAxis.js';
import Tree from '../../../Gantt/Tree.js';
import TreeGridTick from './TreeGridTick.js';
import TU from '../../../Series/TreeUtilities.js';
const { getLevelOptions } = TU;
import U from '../../Utilities.js';
const {
    addEvent,
    isArray,
    splat,
    find,
    fireEvent,
    isObject,
    isString,
    merge,
    pick,
    removeEvent,
    wrap
} = U;

/* *
 *
 *  Declarations
 *
 * */

declare module '../AxisComposition' {
    interface AxisComposition {
        treeGrid?: TreeGridAxisComposition['treeGrid'];
    }
}

declare module '../AxisLike' {
    interface AxisLike {
        utils: TreeGridAxisUtilsObject;
    }
}

declare module '../AxisType' {
    interface AxisTypeRegistry {
        TreeGridAxis: TreeGridAxisComposition;
    }
}

declare module '../../Series/PointOptions' {
    interface PointOptions extends TreePointOptionsObject {
        collapsed?: boolean;
        seriesIndex?: number;
    }
}

interface AxisBreakObject extends AxisBreakOptions {
    showPoints: boolean;
}

interface GridNode {
    children: Array<GridNode>;
    collapsed?: boolean;
    collapseEnd?: number;
    collapseStart?: number;
    depth: number;
    descendants?: number;
    id?: string;
    height?: number;
    name: string;
    nodes: [TreeGridNode];
    pos: number;
    tickmarkOffset?: number;
}

export declare class TreeGridAxisComposition extends Axis {
    dataMax: number;
    dataMin: number;
    max: number;
    min: number;
    options: TreeGridAxisOptions;
    series: Array<GanttSeries>;
    treeGrid: TreeGridAxisAdditions;
}

interface TreeGridAxisUtilsObject {
    getNode: typeof Tree['getNode'];
}

interface TreeGridNode extends TreeNode {
    data: PointOptions;
    pos: number;
    seriesIndex: number;
}

interface TreeGridObject {
    categories: Array<string>;
    mapOfIdToNode: Record<string, TreeGridNode>;
    mapOfPosToGridNode: Record<string, GridNode>;
    collapsedNodes: Array<GridNode>;
    tree: TreeNode;
}

/* *
 *
 *  Variables
 *
 * */

let TickConstructor: (typeof Tick|undefined);

/* *
 *
 *  Functions
 *
 * */

/**
 * @private
 */
function getBreakFromNode(
    node: GridNode,
    max: number
): AxisBreakObject {
    const to = node.collapseEnd || 0;

    let from = node.collapseStart || 0;

    // In broken-axis, the axis.max is minimized until it is not within a
    // break. Therefore, if break.to is larger than axis.max, the axis.to
    // should not add the 0.5 axis.tickMarkOffset, to avoid adding a break
    // larger than axis.max.
    // TODO consider simplifying broken-axis and this might solve itself
    if (to >= max) {
        from -= 0.5;
    }

    return {
        from: from,
        to: to,
        showPoints: false
    };
}

/**
 * Creates a tree structure of the data, and the treegrid. Calculates
 * categories, and y-values of points based on the tree.
 *
 * @private
 * @function getTreeGridFromData
 *
 * @param {Array<Highcharts.GanttPointOptions>} data
 * All the data points to display in the axis.
 *
 * @param {boolean} uniqueNames
 * Whether or not the data node with the same name should share grid cell. If
 * true they do share cell. False by default.
 *
 * @param {number} numberOfSeries
 *
 * @return {Object}
 * Returns an object containing categories, mapOfIdToNode,
 * mapOfPosToGridNode, and tree.
 *
 * @todo There should be only one point per line.
 * @todo It should be optional to have one category per point, or merge
 *       cells
 * @todo Add unit-tests.
 */
function getTreeGridFromData(
    data: Array<GanttPointOptions>,
    uniqueNames: boolean,
    numberOfSeries: number
): TreeGridObject {
    const categories: Array<string> = [],
        collapsedNodes: Array<GridNode> = [],
        mapOfIdToNode: Record<string, TreeGridNode> = {},
        uniqueNamesEnabled = uniqueNames || false;

    let mapOfPosToGridNode: Record<string, GridNode> = {},
        posIterator = -1;

    // Build the tree from the series data.
    const treeParams: TreeGetOptionsObject = {
        // After the children has been created.
        after: function (node: TreeNode): void {
            const gridNode = mapOfPosToGridNode[(node as TreeGridNode).pos];

            let height = 0,
                descendants = 0;

            gridNode.children.forEach(function (child: GridNode): void {
                descendants += (child.descendants || 0) + 1;
                height = Math.max((child.height || 0) + 1, height);
            });
            gridNode.descendants = descendants;
            gridNode.height = height;
            if (gridNode.collapsed) {
                collapsedNodes.push(gridNode);
            }
        },
        // Before the children has been created.
        before: function (node: TreeNode): void {
            const data = isObject(node.data, true) ?
                    (node as TreeGridNode).data :
                    {},
                name = isString(data.name) ? data.name : '',
                parentNode = mapOfIdToNode[node.parent],
                parentGridNode = (
                    isObject(parentNode, true) ?
                        mapOfPosToGridNode[parentNode.pos] :
                        null
                ),
                hasSameName = function (x: GridNode): boolean {
                    return x.name === name;
                };

            let gridNode: (GridNode | undefined),
                pos;

            // If not unique names, look for sibling node with the same name
            if (
                uniqueNamesEnabled &&
                isObject(parentGridNode, true) &&
                !!(gridNode = find(parentGridNode.children, hasSameName))
            ) {
                // If there is a gridNode with the same name, reuse position
                pos = gridNode.pos;
                // Add data node to list of nodes in the grid node.
                gridNode.nodes.push(node as TreeGridNode);
            } else {
                // If it is a new grid node, increment position.
                pos = posIterator++;
            }

            // Add new grid node to map.
            if (!mapOfPosToGridNode[pos]) {
                mapOfPosToGridNode[pos] = gridNode = {
                    depth: parentGridNode ? parentGridNode.depth + 1 : 0,
                    name: name,
                    id: data.id,
                    nodes: [node as TreeGridNode],
                    children: [],
                    pos: pos
                };

                // If not root, then add name to categories.
                if (pos !== -1) {
                    categories.push(name);
                }

                // Add name to list of children.
                if (isObject(parentGridNode, true)) {
                    parentGridNode.children.push(gridNode);
                }
            }

            // Add data node to map
            if (isString(node.id)) {
                mapOfIdToNode[node.id] = node as TreeGridNode;
            }

            // If one of the points are collapsed, then start the grid node
            // in collapsed state.
            if (
                gridNode &&
                data.collapsed === true
            ) {
                gridNode.collapsed = true;
            }

            // Assign pos to data node
            (node as TreeGridNode).pos = pos;
        }
    };

    const updateYValuesAndTickPos = function (
        map: Record<string, GridNode>,
        numberOfSeries: number
    ): Record<string, GridNode> {
        const setValues = function (
            gridNode: GridNode,
            start: number,
            result: Record<string, GridNode>
        ): Record<string, GridNode> {
            const nodes = gridNode.nodes,
                padding = 0.5;

            let end = start + (start === -1 ? 0 : numberOfSeries - 1);

            const diff = (end - start) / 2,
                pos = start + diff;

            nodes.forEach(function (node: TreeGridNode): void {
                const data = node.data;

                if (isObject(data, true)) {
                    // Update point
                    data.y = start + (data.seriesIndex || 0);
                    // Remove the property once used
                    delete data.seriesIndex;
                }
                node.pos = pos;
            });

            result[pos] = gridNode;

            gridNode.pos = pos;
            gridNode.tickmarkOffset = diff + padding;
            gridNode.collapseStart = end + padding;

            gridNode.children.forEach(function (child: GridNode): void {
                setValues(child, end + 1, result);
                end = (child.collapseEnd || 0) - padding;
            });
            // Set collapseEnd to the end of the last child node.
            gridNode.collapseEnd = end + padding;

            return result;
        };

        return setValues(map['-1'], -1, {});
    };

    // Create tree from data
    const tree = Tree.getTree(data, treeParams);

    // Update y values of data, and set calculate tick positions.
    mapOfPosToGridNode = updateYValuesAndTickPos(
        mapOfPosToGridNode,
        numberOfSeries
    );

    // Return the resulting data.
    return {
        categories: categories,
        mapOfIdToNode: mapOfIdToNode,
        mapOfPosToGridNode: mapOfPosToGridNode,
        collapsedNodes: collapsedNodes,
        tree: tree
    };
}

/**
 * Builds the tree of categories and calculates its positions.
 * @private
 * @param {Object} e Event object
 * @param {Object} e.target The chart instance which the event was fired on.
 * @param {object[]} e.target.axes The axes of the chart.
 */
function onBeforeRender(
    e: {
        target: Chart;
        type: string;
    }
): void {
    const chart = e.target,
        axes = chart.axes;

    (axes.filter(
        (axis): boolean => axis.type === 'treegrid'
    ) as Array<TreeGridAxisComposition>).forEach(
        function (axis: TreeGridAxisComposition): void {
            const options = axis.options || {},
                labelOptions = options.labels,
                uniqueNames = axis.uniqueNames,
                max = chart.time.parse(options.max),
                // Check whether any of series is rendering for the first
                // time, visibility has changed, or its data is dirty, and
                // only then update. #10570, #10580. Also check if
                // mapOfPosToGridNode exists. #10887
                isDirty = (
                    !axis.treeGrid.mapOfPosToGridNode ||
                    axis.series.some(function (
                        series
                    ): (boolean|undefined) {
                        return !series.hasRendered ||
                            series.isDirtyData ||
                            series.isDirty;
                    })
                );

            let numberOfSeries = 0,
                data: Array<PointOptions>,
                treeGrid: TreeGridObject;

            if (isDirty) {

                const seriesHasPrimitivePoints: boolean[] = [];

                // Concatenate data from all series assigned to this axis.
                data = axis.series.reduce(function (arr, s): Array<PointOptions> {
                    const seriesData = (s.options.data || []),
                        firstPoint = seriesData[0],
                        // Check if the first point is a simple array of values.
                        // If so we assume that this is the case for all points.
                        foundPrimitivePoint = (
                            Array.isArray(firstPoint) &&
                                !(firstPoint as any).find(
                                    (value: any): boolean => (
                                        typeof value === 'object'
                                    )
                                )
                        );

                    seriesHasPrimitivePoints.push(foundPrimitivePoint);

                    if (s.visible) {
                        // Push all data to array
                        seriesData.forEach(function (
                            pointOptions
                        ): void {

                            // For using keys, or when using primitive points,
                            // rebuild the data structure
                            if (
                                foundPrimitivePoint ||
                                 (s.options.keys && s.options.keys.length)
                            ) {
                                pointOptions = s.pointClass.prototype
                                    .optionsToObject
<<<<<<< HEAD
                                    .call({ series: s }, data);
                                s.pointClass.setGanttPointAliases(data, chart);
=======
                                    .call({ series: s }, pointOptions);
                                s.pointClass.setGanttPointAliases(pointOptions);
>>>>>>> 52008a89
                            }

                            if (isObject(pointOptions, true)) {
                                // Set series index on data. Removed again
                                // after use.
                                (pointOptions as PointOptions).seriesIndex = (
                                    numberOfSeries
                                );
                                arr.push(pointOptions as PointOptions);
                            }
                        });
                        // Increment series index
                        if (uniqueNames === true) {
                            numberOfSeries++;
                        }
                    }
                    return arr;
                }, [] as Array<PointOptions>);
                // If max is higher than set data - add a
                // dummy data to render categories #10779
                if (max && data.length < max) {
                    for (let i = data.length; i <= max; i++) {
                        data.push({
                            // Use the zero-width character
                            // to avoid conflict with uniqueNames
                            name: i + '\u200B'
                        });
                    }
                }
                // `setScale` is fired after all the series is initialized,
                // which is an ideal time to update the axis.categories.
                treeGrid = getTreeGridFromData(
                    data,
                    uniqueNames || false,
                    (uniqueNames === true) ? numberOfSeries : 1
                );
                // Assign values to the axis.
                axis.categories = treeGrid.categories;
                axis.treeGrid.mapOfPosToGridNode = (
                    treeGrid.mapOfPosToGridNode
                );
                axis.hasNames = true;
                axis.treeGrid.tree = treeGrid.tree;

                // Update yData now that we have calculated the y values
                axis.series.forEach(function (series, index): void {
                    const axisData = (
                        series.options.data || []
                    ).map(function (
                        d: (PointOptions|PointShortOptions)
                    ): (PointOptions|PointShortOptions) {

                        if (
                            seriesHasPrimitivePoints[index] ||
                            (
                                isArray(d) &&
                                series.options.keys &&
                                series.options.keys.length
                            )
                        ) {
                            // Get the axisData from the data array used to
                            // build the treeGrid where has been modified
                            data.forEach(function (
                                point: GanttPointOptions
                            ): void {
                                const toArray = splat(d);
                                if (
                                    toArray.indexOf(point.x || 0) >= 0 &&
                                        toArray.indexOf(point.x2 || 0) >= 0
                                ) {
                                    d = point;
                                }
                            });
                        }
                        return isObject(d, true) ? merge(d) : d;
                    });
                        // Avoid destroying points when series is not visible
                    if (series.visible) {
                        series.setData(axisData, false);
                    }
                });
                // Calculate the label options for each level in the tree.
                axis.treeGrid.mapOptionsToLevel =
                        getLevelOptions({
                            defaults: labelOptions,
                            from: 1,
                            levels: labelOptions && labelOptions.levels,
                            to: axis.treeGrid.tree && axis.treeGrid.tree.height
                        });
                // Setting initial collapsed nodes
                if (e.type === 'beforeRender') {
                    axis.treeGrid.collapsedNodes = treeGrid.collapsedNodes;
                }
            }
        }
    );
}

/**
 * Generates a tick for initial positioning.
 *
 * @private
 * @function Highcharts.GridAxis#generateTick
 *
 * @param {Function} proceed
 * The original generateTick function.
 *
 * @param {number} pos
 * The tick position in axis values.
 */
function wrapGenerateTick(
    this: TreeGridAxisComposition,
    proceed: Function,
    pos: number
): void {
    const axis = this,
        mapOptionsToLevel = axis.treeGrid.mapOptionsToLevel || {},
        isTreeGrid = axis.type === 'treegrid',
        ticks = axis.ticks;
    let tick = ticks[pos],
        levelOptions,
        options: (DeepPartial<TreeGridAxisOptions> | undefined),
        gridNode;

    if (
        isTreeGrid &&
        axis.treeGrid.mapOfPosToGridNode
    ) {
        gridNode = axis.treeGrid.mapOfPosToGridNode[pos];
        levelOptions = mapOptionsToLevel[gridNode.depth];

        if (levelOptions) {
            options = {
                labels: levelOptions
            };
        }

        if (
            !tick &&
            TickConstructor
        ) {
            ticks[pos] = tick =
                new TickConstructor(axis, pos, void 0, void 0, {
                    category: gridNode.name,
                    tickmarkOffset: gridNode.tickmarkOffset,
                    options: options
                });
        } else {
            // Update labels depending on tick interval
            tick.parameters.category = gridNode.name;
            tick.options = options;
            tick.addLabel();
        }
    } else {
        proceed.apply(axis, Array.prototype.slice.call(arguments, 1));
    }
}

/**
 * @private
 */
function wrapInit(
    this: TreeGridAxisComposition,
    proceed: Function,
    chart: Chart,
    userOptions: TreeGridAxisOptions,
    coll: AxisCollectionKey
): void {
    const axis = this,
        isTreeGrid = userOptions.type === 'treegrid';

    if (!axis.treeGrid) {
        axis.treeGrid = new TreeGridAxisAdditions(axis);
    }

    // Set default and forced options for TreeGrid
    if (isTreeGrid) {

        // Add event for updating the categories of a treegrid.
        // NOTE Preferably these events should be set on the axis.
        addEvent(chart, 'beforeRender', onBeforeRender);
        addEvent(chart, 'beforeRedraw', onBeforeRender);

        // Add new collapsed nodes on addseries
        addEvent(chart, 'addSeries', function (
            e: ChartAddSeriesEventObject
        ): void {
            if (e.options.data) {
                const treeGrid = getTreeGridFromData(
                    (
                        e.options.data as any),
                    userOptions.uniqueNames || false,
                    1
                );

                axis.treeGrid.collapsedNodes = (
                    axis.treeGrid.collapsedNodes || []
                ).concat(treeGrid.collapsedNodes);
            }
        });

        // Collapse all nodes in axis.treegrid.collapsednodes
        // where collapsed equals true.
        addEvent(axis, 'foundExtremes', function (): void {
            if (axis.treeGrid.collapsedNodes) {
                axis.treeGrid.collapsedNodes.forEach(function (
                    node: GridNode
                ): void {
                    const breaks = axis.treeGrid.collapse(node);

                    if (axis.brokenAxis) {
                        axis.brokenAxis.setBreaks(breaks, false);

                        // Remove the node from the axis collapsedNodes
                        if (axis.treeGrid.collapsedNodes) {
                            axis.treeGrid.collapsedNodes = axis.treeGrid
                                .collapsedNodes
                                .filter((n): boolean => (
                                    (
                                        node.collapseStart !==
                                        n.collapseStart
                                    ) ||
                                    node.collapseEnd !== n.collapseEnd
                                ));
                        }
                    }
                });
            }
        });

        // If staticScale is not defined on the yAxis
        // and chart height is set, set axis.isDirty
        // to ensure collapsing works (#12012)
        addEvent(axis, 'afterBreaks', function (): void {
            if (
                axis.coll === 'yAxis' &&
                !axis.staticScale &&
                axis.chart.options.chart.height
            ) {
                axis.isDirty = true;
            }
        });

        userOptions = merge({
            // Default options
            grid: {
                enabled: true
            },
            // TODO: add support for align in treegrid.
            labels: {
                align: 'left',

                /**
                * Set options on specific levels in a tree grid axis. Takes
                * precedence over labels options.
                *
                * @sample {gantt} gantt/treegrid-axis/labels-levels
                *         Levels on TreeGrid Labels
                *
                * @type      {Array<*>}
                * @product   gantt
                * @apioption yAxis.labels.levels
                *
                * @private
                */
                levels: [{
                    /**
                    * Specify the level which the options within this object
                    * applies to.
                    *
                    * @type      {number}
                    * @product   gantt
                    * @apioption yAxis.labels.levels.level
                    *
                    * @private
                    */
                    level: void 0
                }, {
                    level: 1,
                    /**
                     * @type      {Highcharts.CSSObject}
                     * @product   gantt
                     * @apioption yAxis.labels.levels.style
                     *
                     * @private
                     */
                    style: {
                        /** @ignore-option */
                        fontWeight: 'bold'
                    }
                }],

                /**
                 * The symbol for the collapse and expand icon in a
                 * treegrid.
                 *
                 * @product      gantt
                 * @optionparent yAxis.labels.symbol
                 *
                 * @private
                 */
                symbol: {
                    /**
                     * The symbol type. Points to a definition function in
                     * the `Highcharts.Renderer.symbols` collection.
                     *
                     * @type {Highcharts.SymbolKeyValue}
                     *
                     * @private
                     */
                    type: 'triangle',
                    x: -5,
                    y: -5,
                    height: 10,
                    width: 10
                }
            },
            uniqueNames: false

        }, userOptions, { // User options
            // Forced options
            reversed: true
        });
    }

    // Now apply the original function with the original arguments, which are
    // sliced off this function's arguments
    proceed.apply(axis, [chart, userOptions, coll]);

    if (isTreeGrid) {
        axis.hasNames = true;
        axis.options.showLastLabel = true;
    }
}

/**
 * Set the tick positions, tickInterval, axis min and max.
 *
 * @private
 * @function Highcharts.GridAxis#setTickInterval
 *
 * @param {Function} proceed
 * The original setTickInterval function.
 */
function wrapSetTickInterval(
    this: TreeGridAxisComposition,
    proceed: Function
): void {
    const axis = this,
        options = axis.options,
        time = axis.chart.time,
        linkedParent = typeof options.linkedTo === 'number' ?
            this.chart[axis.coll]?.[options.linkedTo] :
            void 0,
        isTreeGrid = axis.type === 'treegrid';

    if (isTreeGrid) {
        axis.min = axis.userMin ?? time.parse(options.min) ?? axis.dataMin;
        axis.max = axis.userMax ?? time.parse(options.max) ?? axis.dataMax;

        fireEvent(axis, 'foundExtremes');

        // `setAxisTranslation` modifies the min and max according to axis
        // breaks.
        axis.setAxisTranslation();

        axis.tickInterval = 1;
        axis.tickmarkOffset = 0.5;
        axis.tickPositions = axis.treeGrid.mapOfPosToGridNode ?
            axis.treeGrid.getTickPositions() :
            [];

        if (linkedParent) {

            const linkedParentExtremes = linkedParent.getExtremes();
            axis.min = pick(
                linkedParentExtremes.min,
                linkedParentExtremes.dataMin
            );
            axis.max = pick(
                linkedParentExtremes.max,
                linkedParentExtremes.dataMax
            );
            axis.tickPositions = linkedParent.tickPositions;
        }
        axis.linkedParent = linkedParent;
    } else {
        proceed.apply(axis, Array.prototype.slice.call(arguments, 1));
    }
}

/**
 * Wrap axis redraw to remove TreeGrid events from ticks
 *
 * @private
 * @function Highcharts.GridAxis#redraw
 *
 * @param {Function} proceed
 * The original setTickInterval function.
 */
function wrapRedraw(
    this: TreeGridAxisComposition,
    proceed: Function
): void {
    const axis = this,
        isTreeGrid = this.type === 'treegrid';

    if (isTreeGrid && axis.visible) {
        axis.tickPositions.forEach(function (pos): void {
            const tick = axis.ticks[pos];
            if (tick.label && tick.label.attachedTreeGridEvents) {
                removeEvent(tick.label.element);
                tick.label.attachedTreeGridEvents = false;
            }
        });
    }
    proceed.apply(axis, Array.prototype.slice.call(arguments, 1));
}

/* *
 *
 *  Classes
 *
 * */

/**
 * @private
 * @class
 */
class TreeGridAxisAdditions {

    /* *
     *
     *  Static Functions
     *
     * */

    /**
     * @private
     */
    public static compose<T extends typeof Axis>(
        AxisClass: T,
        ChartClass: typeof Chart,
        SeriesClass: typeof Series,
        TickClass: typeof Tick
    ): (T&typeof TreeGridAxisComposition) {

        if (!AxisClass.keepProps.includes('treeGrid')) {
            const axisProps = AxisClass.prototype;

            AxisClass.keepProps.push('treeGrid');

            wrap(axisProps, 'generateTick', wrapGenerateTick);
            wrap(axisProps, 'init', wrapInit);
            wrap(axisProps, 'setTickInterval', wrapSetTickInterval);
            wrap(axisProps, 'redraw', wrapRedraw);

            // Make utility functions available for testing.
            axisProps.utils = {
                getNode: Tree.getNode
            };

            if (!TickConstructor) {
                TickConstructor = TickClass;
            }
        }

        GridAxis.compose(AxisClass, ChartClass, TickClass);
        BrokenAxis.compose(AxisClass, SeriesClass);
        TreeGridTick.compose(TickClass);

        return AxisClass as (T&typeof TreeGridAxisComposition);
    }

    /* *
     *
     *  Constructors
     *
     * */

    /**
     * @private
     */
    public constructor(axis: TreeGridAxisComposition) {
        this.axis = axis;
    }

    /* *
     *
     *  Properties
     *
     * */

    public axis: TreeGridAxisComposition;
    public mapOfPosToGridNode?: Record<string, GridNode>;
    public mapOptionsToLevel?: Record<string, TreeGridAxisLabelOptions>;
    public tree?: TreeNode;
    public collapsedNodes?: GridNode[];

    /* *
     *
     *  Functions
     *
     * */

    /**
     * Set the collapse status.
     *
     * @private
     *
     * @param {Highcharts.Axis} axis
     * The axis to check against.
     *
     * @param {Highcharts.GridNode} node
     * The node to collapse.
     */
    public setCollapsedStatus(node: GridNode): void {
        const axis = this.axis,
            chart = axis.chart;

        axis.series.forEach(function (series): void {
            const data = series.options.data;
            if (node.id && data) {
                const point = chart.get(node.id),
                    dataPoint = data[series.data.indexOf(
                        point as GanttPoint
                    )];

                if (point && dataPoint) {
                    (point as GanttPoint).collapsed = node.collapsed;
                    (dataPoint as GanttPoint).collapsed = node.collapsed;
                }
            }
        });
    }

    /**
     * Calculates the new axis breaks to collapse a node.
     *
     * @private
     *
     * @param {Highcharts.Axis} axis
     * The axis to check against.
     *
     * @param {Highcharts.GridNode} node
     * The node to collapse.
     *
     * @param {number} pos
     * The tick position to collapse.
     *
     * @return {Array<object>}
     * Returns an array of the new breaks for the axis.
     */
    public collapse(node: GridNode): Array<AxisBreakOptions> {
        const axis = this.axis,
            breaks = (axis.options.breaks || []),
            obj = getBreakFromNode(node, axis.max);

        breaks.push(obj);
        // Change the collapsed flag #13838
        node.collapsed = true;
        axis.treeGrid.setCollapsedStatus(node);

        return breaks;
    }

    /**
     * Calculates the new axis breaks to expand a node.
     *
     * @private
     *
     * @param {Highcharts.Axis} axis
     * The axis to check against.
     *
     * @param {Highcharts.GridNode} node
     * The node to expand.
     *
     * @param {number} pos
     * The tick position to expand.
     *
     * @return {Array<object>}
     * Returns an array of the new breaks for the axis.
     */
    public expand(node: GridNode): Array<AxisBreakOptions> {
        const axis = this.axis,
            breaks = (axis.options.breaks || []),
            obj = getBreakFromNode(node, axis.max);

        // Change the collapsed flag #13838
        node.collapsed = false;
        axis.treeGrid.setCollapsedStatus(node);

        // Remove the break from the axis breaks array.
        return breaks.reduce(
            function (arr, b): Array<AxisBreakOptions> {
                if (b.to !== obj.to || b.from !== obj.from) {
                    arr.push(b);
                }
                return arr;
            },
            [] as Array<AxisBreakOptions>
        );
    }

    /**
     * Creates a list of positions for the ticks on the axis. Filters out
     * positions that are outside min and max, or is inside an axis break.
     *
     * @private
     *
     * @return {Array<number>}
     * List of positions.
     */
    public getTickPositions(): Array<number> {
        const axis = this.axis,
            roundedMin = Math.floor(
                axis.min / axis.tickInterval
            ) * axis.tickInterval,
            roundedMax = Math.ceil(
                axis.max / axis.tickInterval
            ) * axis.tickInterval;

        return Object.keys(axis.treeGrid.mapOfPosToGridNode || {}).reduce(
            function (arr: Array<number>, key: string): Array<number> {
                const pos = +key;
                if (
                    pos >= roundedMin &&
                    pos <= roundedMax &&
                    !(axis.brokenAxis && axis.brokenAxis.isInAnyBreak(pos))
                ) {
                    arr.push(pos);
                }
                return arr;
            },
            [] as Array<number>
        );
    }

    /**
     * Check if a node is collapsed.
     *
     * @private
     *
     * @param {Highcharts.Axis} axis
     * The axis to check against.
     *
     * @param {Object} node
     * The node to check if is collapsed.
     *
     * @param {number} pos
     * The tick position to collapse.
     *
     * @return {boolean}
     * Returns true if collapsed, false if expanded.
     */
    public isCollapsed(node: GridNode): boolean {
        const axis = this.axis,
            breaks = (axis.options.breaks || []),
            obj = getBreakFromNode(node, axis.max);

        return breaks.some(function (b): boolean {
            return b.from === obj.from && b.to === obj.to;
        });
    }

    /**
     * Calculates the new axis breaks after toggling the collapse/expand
     * state of a node. If it is collapsed it will be expanded, and if it is
     * expanded it will be collapsed.
     *
     * @private
     *
     * @param {Highcharts.Axis} axis
     * The axis to check against.
     *
     * @param {Highcharts.GridNode} node
     * The node to toggle.
     *
     * @return {Array<object>}
     * Returns an array of the new breaks for the axis.
     */
    public toggleCollapse(node: GridNode): Array<AxisBreakOptions> {
        return (
            this.isCollapsed(node) ?
                this.expand(node) :
                this.collapse(node)
        );
    }

}

/* *
 *
 *  Default Export
 *
 * */

export default TreeGridAxisAdditions;<|MERGE_RESOLUTION|>--- conflicted
+++ resolved
@@ -457,13 +457,11 @@
                             ) {
                                 pointOptions = s.pointClass.prototype
                                     .optionsToObject
-<<<<<<< HEAD
-                                    .call({ series: s }, data);
-                                s.pointClass.setGanttPointAliases(data, chart);
-=======
                                     .call({ series: s }, pointOptions);
-                                s.pointClass.setGanttPointAliases(pointOptions);
->>>>>>> 52008a89
+                                s.pointClass.setGanttPointAliases(
+                                    pointOptions,
+                                    chart
+                                );
                             }
 
                             if (isObject(pointOptions, true)) {
