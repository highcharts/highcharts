--- conflicted
+++ resolved
@@ -445,14 +445,8 @@
 
                     if (s.visible) {
                         // Push all data to array
-<<<<<<< HEAD
-                        s.options.data?.forEach((pointOptions): void => {
-                            // For using keys - rebuild the data structure
-                            if (s.options.keys && s.options.keys.length) {
-                                pointOptions = s.pointClass.prototype
-=======
                         seriesData.forEach(function (
-                            data
+                            pointOptions
                         ): void {
 
                             // For using keys, or when using primitive points,
@@ -461,18 +455,13 @@
                                 foundPrimitivePoint ||
                                  (s.options.keys && s.options.keys.length)
                             ) {
-                                data = s.pointClass.prototype
->>>>>>> f8ca6ed0
+                                pointOptions = s.pointClass.prototype
                                     .optionsToObject
                                     .call({ series: s }, pointOptions);
                                 s.pointClass.setGanttPointAliases(pointOptions);
                             }
-<<<<<<< HEAD
+
                             if (isObject(pointOptions, true)) {
-=======
-
-                            if (isObject(data, true)) {
->>>>>>> f8ca6ed0
                                 // Set series index on data. Removed again
                                 // after use.
                                 (pointOptions as PointOptions).seriesIndex = (
