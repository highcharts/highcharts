/* *
 *
 *  (c) 2016 Highsoft AS
 *  Authors: Jon Arild Nygard
 *
 *  License: www.highcharts.com/license
 *
 *  !!!!!!! SOURCE GETS TRANSPILED BY TYPESCRIPT. EDIT TS FILE ONLY. !!!!!!!
 *
 * */

'use strict';

/* *
 *
 *  Imports
 *
 * */

import type Axis from '../Axis';
import type { AxisBreakOptions, AxisCollectionKey } from '../AxisOptions';
import type Chart from '../../Chart/Chart';
import type { ChartAddSeriesEventObject } from '../../Chart/ChartOptions';
import type GanttPoint from '../../../Series/Gantt/GanttPoint';
import type GanttPointOptions from '../../../Series/Gantt/GanttPointOptions';
import type GanttSeries from '../../../Series/Gantt/GanttSeries';
import type {
    PointOptions,
    PointShortOptions
} from '../../Series/PointOptions';
import type Series from '../../Series/Series';
import type Tick from '../Tick';
import type {
    TreeGridAxisLabelOptions,
    TreeGridAxisOptions
} from './TreeGridOptions';
import type {
    TreeGetOptionsObject,
    TreeNode,
    TreePointOptionsObject
} from '../../../Gantt/Tree';

import BrokenAxis from '../BrokenAxis.js';
import GridAxis from '../GridAxis.js';
import H from '../../Globals.js';
const { composed } = H;
import Tree from '../../../Gantt/Tree.js';
import TreeGridTick from './TreeGridTick.js';
import TU from '../../../Series/TreeUtilities.js';
const { getLevelOptions } = TU;
import U from '../../Utilities.js';
const {
    addEvent,
    find,
    fireEvent,
    isArray,
    isObject,
    isString,
    merge,
    pick,
    pushUnique,
    removeEvent,
    wrap
} = U;

/* *
 *
 *  Declarations
 *
 * */

declare module '../AxisComposition' {
    interface AxisComposition {
        treeGrid?: TreeGridAxisComposition['treeGrid'];
    }
}

declare module '../AxisLike' {
    interface AxisLike {
        utils: TreeGridAxisUtilsObject;
    }
}

declare module '../AxisType' {
    interface AxisTypeRegistry {
        TreeGridAxis: TreeGridAxisComposition;
    }
}

declare module '../../Series/PointOptions' {
    interface PointOptions extends TreePointOptionsObject {
        collapsed?: boolean;
        seriesIndex?: number;
    }
}

interface AxisBreakObject extends AxisBreakOptions {
    showPoints: boolean;
}

interface GridNode {
    children: Array<GridNode>;
    collapsed?: boolean;
    collapseEnd?: number;
    collapseStart?: number;
    depth: number;
    descendants?: number;
    id?: string;
    height?: number;
    name: string;
    nodes: [TreeGridNode];
    pos: number;
    tickmarkOffset?: number;
}

export declare class TreeGridAxisComposition extends Axis {
    dataMax: number;
    dataMin: number;
    max: number;
    min: number;
    options: TreeGridAxisOptions;
    series: Array<GanttSeries>;
    treeGrid: TreeGridAxisAdditions;
}

interface TreeGridAxisUtilsObject {
    getNode: typeof Tree['getNode'];
}

interface TreeGridNode extends TreeNode {
    data: PointOptions;
    pos: number;
    seriesIndex: number;
}

interface TreeGridObject {
    categories: Array<string>;
    mapOfIdToNode: Record<string, TreeGridNode>;
    mapOfPosToGridNode: Record<string, GridNode>;
    collapsedNodes: Array<GridNode>;
    tree: TreeNode;
}

/* *
 *
 *  Variables
 *
 * */

let TickConstructor: (typeof Tick|undefined);

/* *
 *
 *  Functions
 *
 * */

/**
 * @private
 */
function getBreakFromNode(
    node: GridNode,
    max: number
): AxisBreakObject {
    const to = node.collapseEnd || 0;

    let from = node.collapseStart || 0;

    // In broken-axis, the axis.max is minimized until it is not within a
    // break. Therefore, if break.to is larger than axis.max, the axis.to
    // should not add the 0.5 axis.tickMarkOffset, to avoid adding a break
    // larger than axis.max.
    // TODO consider simplifying broken-axis and this might solve itself
    if (to >= max) {
        from -= 0.5;
    }

    return {
        from: from,
        to: to,
        showPoints: false
    };
}

/**
 * Creates a tree structure of the data, and the treegrid. Calculates
 * categories, and y-values of points based on the tree.
 *
 * @private
 * @function getTreeGridFromData
 *
 * @param {Array<Highcharts.GanttPointOptions>} data
 * All the data points to display in the axis.
 *
 * @param {boolean} uniqueNames
 * Whether or not the data node with the same name should share grid cell. If
 * true they do share cell. False by default.
 *
 * @param {number} numberOfSeries
 *
 * @return {Object}
 * Returns an object containing categories, mapOfIdToNode,
 * mapOfPosToGridNode, and tree.
 *
 * @todo There should be only one point per line.
 * @todo It should be optional to have one category per point, or merge
 *       cells
 * @todo Add unit-tests.
 */
function getTreeGridFromData(
    data: Array<GanttPointOptions>,
    uniqueNames: boolean,
    numberOfSeries: number
): TreeGridObject {
    const categories: Array<string> = [],
        collapsedNodes: Array<GridNode> = [],
        mapOfIdToNode: Record<string, TreeGridNode> = {},
        uniqueNamesEnabled = typeof uniqueNames === 'boolean' ?
            uniqueNames : false;

    let mapOfPosToGridNode: Record<string, GridNode> = {},
        posIterator = -1;

    // Build the tree from the series data.
    const treeParams: TreeGetOptionsObject = {
        // After the children has been created.
        after: function (node: TreeNode): void {
            const gridNode = mapOfPosToGridNode[(node as TreeGridNode).pos];

            let height = 0,
                descendants = 0;

            gridNode.children.forEach(function (child: GridNode): void {
                descendants += (child.descendants || 0) + 1;
                height = Math.max((child.height || 0) + 1, height);
            });
            gridNode.descendants = descendants;
            gridNode.height = height;
            if (gridNode.collapsed) {
                collapsedNodes.push(gridNode);
            }
        },
        // Before the children has been created.
        before: function (node: TreeNode): void {
            const data = isObject(node.data, true) ?
                    (node as TreeGridNode).data :
                    {},
                name = isString(data.name) ? data.name : '',
                parentNode = mapOfIdToNode[node.parent],
                parentGridNode = (
                    isObject(parentNode, true) ?
                        mapOfPosToGridNode[parentNode.pos] :
                        null
                ),
                hasSameName = function (x: GridNode): boolean {
                    return x.name === name;
                };

            let gridNode: (GridNode | undefined),
                pos;

            // If not unique names, look for sibling node with the same name
            if (
                uniqueNamesEnabled &&
                isObject(parentGridNode, true) &&
                !!(gridNode = find(parentGridNode.children, hasSameName))
            ) {
                // If there is a gridNode with the same name, reuse position
                pos = gridNode.pos;
                // Add data node to list of nodes in the grid node.
                gridNode.nodes.push(node as TreeGridNode);
            } else {
                // If it is a new grid node, increment position.
                pos = posIterator++;
            }

            // Add new grid node to map.
            if (!mapOfPosToGridNode[pos]) {
                mapOfPosToGridNode[pos] = gridNode = {
                    depth: parentGridNode ? parentGridNode.depth + 1 : 0,
                    name: name,
                    id: data.id,
                    nodes: [node as TreeGridNode],
                    children: [],
                    pos: pos
                };

                // If not root, then add name to categories.
                if (pos !== -1) {
                    categories.push(name);
                }

                // Add name to list of children.
                if (isObject(parentGridNode, true)) {
                    parentGridNode.children.push(gridNode);
                }
            }

            // Add data node to map
            if (isString(node.id)) {
                mapOfIdToNode[node.id] = node as TreeGridNode;
            }

            // If one of the points are collapsed, then start the grid node
            // in collapsed state.
            if (
                gridNode &&
                data.collapsed === true
            ) {
                gridNode.collapsed = true;
            }

            // Assign pos to data node
            (node as TreeGridNode).pos = pos;
        }
    };

    const updateYValuesAndTickPos = function (
        map: Record<string, GridNode>,
        numberOfSeries: number
    ): Record<string, GridNode> {
        const setValues = function (
            gridNode: GridNode,
            start: number,
            result: Record<string, GridNode>
        ): Record<string, GridNode> {
            const nodes = gridNode.nodes,
                padding = 0.5;

            let end = start + (start === -1 ? 0 : numberOfSeries - 1);

            const diff = (end - start) / 2,
                pos = start + diff;

            nodes.forEach(function (node: TreeGridNode): void {
                const data = node.data;

                if (isObject(data, true)) {
                    // Update point
                    data.y = start + (data.seriesIndex || 0);
                    // Remove the property once used
                    delete data.seriesIndex;
                }
                node.pos = pos;
            });

            result[pos] = gridNode;

            gridNode.pos = pos;
            gridNode.tickmarkOffset = diff + padding;
            gridNode.collapseStart = end + padding;

            gridNode.children.forEach(function (child: GridNode): void {
                setValues(child, end + 1, result);
                end = (child.collapseEnd || 0) - padding;
            });
            // Set collapseEnd to the end of the last child node.
            gridNode.collapseEnd = end + padding;

            return result;
        };

        return setValues(map['-1'], -1, {});
    };

    // Create tree from data
    const tree = Tree.getTree(data, treeParams);

    // Update y values of data, and set calculate tick positions.
    mapOfPosToGridNode = updateYValuesAndTickPos(
        mapOfPosToGridNode,
        numberOfSeries
    );

    // Return the resulting data.
    return {
        categories: categories,
        mapOfIdToNode: mapOfIdToNode,
        mapOfPosToGridNode: mapOfPosToGridNode,
        collapsedNodes: collapsedNodes,
        tree: tree
    };
}

/**
 * Builds the tree of categories and calculates its positions.
 * @private
 * @param {Object} e Event object
 * @param {Object} e.target The chart instance which the event was fired on.
 * @param {object[]} e.target.axes The axes of the chart.
 */
function onBeforeRender(
    e: {
        target: Chart;
        type: string;
    }
): void {
    const chart = e.target,
        axes = chart.axes;

    (axes.filter(function (axis): boolean {
        return axis.options.type === 'treegrid';
    }) as Array<TreeGridAxisComposition>).forEach(
        function (axis: TreeGridAxisComposition): void {
            const options = axis.options || {},
                labelOptions = options.labels,
                uniqueNames = options.uniqueNames,
                max = options.max,
                // Check whether any of series is rendering for the first
                // time, visibility has changed, or its data is dirty, and
                // only then update. #10570, #10580. Also check if
                // mapOfPosToGridNode exists. #10887
                isDirty = (
                    !axis.treeGrid.mapOfPosToGridNode ||
                    axis.series.some(function (
                        series
                    ): (boolean|undefined) {
                        return !series.hasRendered ||
                            series.isDirtyData ||
                            series.isDirty;
                    })
                );

            let numberOfSeries = 0,
                data: Array<PointOptions>,
                treeGrid: TreeGridObject;

            if (isDirty) {
                // Concatenate data from all series assigned to this axis.
                data = axis.series.reduce(function (arr, s): Array<PointOptions> {
                    if (s.visible && isArray(s.options.data)) {
                        // Push all data to array
                        s.options.data.forEach((pointOptions): void => {
                            // For using keys - rebuild the data structure
                            if (s.options.keys && s.options.keys.length) {
<<<<<<< HEAD

                                pointOptions = s.pointClass.prototype
                                    .optionsToObject
                                    .call({ series: s }, pointOptions);
                                s.pointClass.setGanttPointAliases(pointOptions);

=======
                                data = s.pointClass.prototype
                                    .optionsToObject
                                    .call({ series: s }, data);
                                s.pointClass.setGanttPointAliases(data);
>>>>>>> 67ac3f4a
                            }
                            if (isObject(pointOptions, true)) {
                                // Set series index on data. Removed again
                                // after use.
                                (pointOptions as PointOptions).seriesIndex = (
                                    numberOfSeries
                                );
                                arr.push(pointOptions as PointOptions);
                            }
                        });

                        // Increment series index
                        if (uniqueNames === true) {
                            numberOfSeries++;
                        }
                    }
                    return arr;
                }, [] as Array<PointOptions>);

                // If max is higher than set data - add a
                // dummy data to render categories #10779
                if (max && data.length < max) {
                    for (let i = data.length; i <= max; i++) {
                        data.push({
                            // Use the zero-width character
                            // to avoid conflict with uniqueNames
                            name: i + '\u200B'
                        });
                    }
                }

                // setScale is fired after all the series is initialized,
                // which is an ideal time to update the axis.categories.
                treeGrid = getTreeGridFromData(
                    data,
                    uniqueNames || false,
                    (uniqueNames === true) ? numberOfSeries : 1
                );

                // Assign values to the axis.
                axis.categories = treeGrid.categories;
                axis.treeGrid.mapOfPosToGridNode = (
                    treeGrid.mapOfPosToGridNode
                );
                axis.hasNames = true;
                axis.treeGrid.tree = treeGrid.tree;

                // Update yData now that we have calculated the y values
                axis.series.forEach(function (series): void {
                    const axisData = (
                        isArray(series.options.data) ? series.options.data : []
                    ).map(function (
                        d: (PointOptions|PointShortOptions)
                    ): (PointOptions|PointShortOptions) {

                        if (
                            isArray(d) &&
                            series.options.keys &&
                            series.options.keys.length
                        ) {
                            // Get the axisData from the data array used to
                            // build the treeGrid where has been modified
                            data.forEach(function (
                                point: GanttPointOptions
                            ): void {
                                if (
                                    (d as any).indexOf(point.x) >= 0 &&
                                    (d as any).indexOf(point.x2) >= 0
                                ) {
                                    d = point;
                                }
                            });
                        }
                        return isObject(d, true) ? merge(d) : d;
                    });

                    // Avoid destroying points when series is not visible
                    if (series.visible) {
                        series.setData(axisData, false);
                    }
                });

                // Calculate the label options for each level in the tree.
                axis.treeGrid.mapOptionsToLevel =
                    getLevelOptions({
                        defaults: labelOptions,
                        from: 1,
                        levels: labelOptions && labelOptions.levels,
                        to: axis.treeGrid.tree && axis.treeGrid.tree.height
                    });

                // Setting initial collapsed nodes
                if (e.type === 'beforeRender') {
                    axis.treeGrid.collapsedNodes = treeGrid.collapsedNodes;
                }

            }
        }
    );
}

/**
 * Generates a tick for initial positioning.
 *
 * @private
 * @function Highcharts.GridAxis#generateTick
 *
 * @param {Function} proceed
 * The original generateTick function.
 *
 * @param {number} pos
 * The tick position in axis values.
 */
function wrapGenerateTick(
    this: TreeGridAxisComposition,
    proceed: Function,
    pos: number
): void {
    const axis = this,
        mapOptionsToLevel = axis.treeGrid.mapOptionsToLevel || {},
        isTreeGrid = axis.options.type === 'treegrid',
        ticks = axis.ticks;
    let tick = ticks[pos],
        levelOptions,
        options: (DeepPartial<TreeGridAxisOptions> | undefined),
        gridNode;

    if (
        isTreeGrid &&
        axis.treeGrid.mapOfPosToGridNode
    ) {
        gridNode = axis.treeGrid.mapOfPosToGridNode[pos];
        levelOptions = mapOptionsToLevel[gridNode.depth];

        if (levelOptions) {
            options = {
                labels: levelOptions
            };
        }

        if (
            !tick &&
            TickConstructor
        ) {
            ticks[pos] = tick =
                new TickConstructor(axis, pos, void 0, void 0, {
                    category: gridNode.name,
                    tickmarkOffset: gridNode.tickmarkOffset,
                    options: options
                });
        } else {
            // update labels depending on tick interval
            tick.parameters.category = gridNode.name;
            tick.options = options;
            tick.addLabel();
        }
    } else {
        proceed.apply(axis, Array.prototype.slice.call(arguments, 1));
    }
}

/**
 * @private
 */
function wrapInit(
    this: TreeGridAxisComposition,
    proceed: Function,
    chart: Chart,
    userOptions: TreeGridAxisOptions,
    coll: AxisCollectionKey
): void {
    const axis = this,
        isTreeGrid = userOptions.type === 'treegrid';

    if (!axis.treeGrid) {
        axis.treeGrid = new TreeGridAxisAdditions(axis);
    }

    // Set default and forced options for TreeGrid
    if (isTreeGrid) {

        // Add event for updating the categories of a treegrid.
        // NOTE Preferably these events should be set on the axis.
        addEvent(chart, 'beforeRender', onBeforeRender);
        addEvent(chart, 'beforeRedraw', onBeforeRender);

        // Add new collapsed nodes on addseries
        addEvent(chart, 'addSeries', function (
            e: ChartAddSeriesEventObject
        ): void {
            if (e.options.data) {
                const treeGrid = getTreeGridFromData(
                    (e.options.data as any),
                    userOptions.uniqueNames || false,
                    1
                );

                axis.treeGrid.collapsedNodes = (
                    axis.treeGrid.collapsedNodes || []
                ).concat(treeGrid.collapsedNodes);
            }
        });

        // Collapse all nodes in axis.treegrid.collapsednodes
        // where collapsed equals true.
        addEvent(axis, 'foundExtremes', function (): void {
            if (axis.treeGrid.collapsedNodes) {
                axis.treeGrid.collapsedNodes.forEach(function (
                    node: GridNode
                ): void {
                    const breaks = axis.treeGrid.collapse(node);

                    if (axis.brokenAxis) {
                        axis.brokenAxis.setBreaks(breaks, false);

                        // remove the node from the axis collapsedNodes
                        if (axis.treeGrid.collapsedNodes) {
                            axis.treeGrid.collapsedNodes = axis.treeGrid
                                .collapsedNodes
                                .filter((n): boolean => (
                                    (
                                        node.collapseStart !==
                                        n.collapseStart
                                    ) ||
                                    node.collapseEnd !== n.collapseEnd
                                ));
                        }
                    }
                });
            }
        });

        // If staticScale is not defined on the yAxis
        // and chart height is set, set axis.isDirty
        // to ensure collapsing works (#12012)
        addEvent(axis, 'afterBreaks', function (): void {
            if (
                axis.coll === 'yAxis' &&
                !axis.staticScale &&
                axis.chart.options.chart.height
            ) {
                axis.isDirty = true;
            }
        });

        userOptions = merge({
            // Default options
            grid: {
                enabled: true
            },
            // TODO: add support for align in treegrid.
            labels: {
                align: 'left',

                /**
                * Set options on specific levels in a tree grid axis. Takes
                * precedence over labels options.
                *
                * @sample {gantt} gantt/treegrid-axis/labels-levels
                *         Levels on TreeGrid Labels
                *
                * @type      {Array<*>}
                * @product   gantt
                * @apioption yAxis.labels.levels
                *
                * @private
                */
                levels: [{
                    /**
                    * Specify the level which the options within this object
                    * applies to.
                    *
                    * @type      {number}
                    * @product   gantt
                    * @apioption yAxis.labels.levels.level
                    *
                    * @private
                    */
                    level: void 0
                }, {
                    level: 1,
                    /**
                     * @type      {Highcharts.CSSObject}
                     * @product   gantt
                     * @apioption yAxis.labels.levels.style
                     *
                     * @private
                     */
                    style: {
                        /** @ignore-option */
                        fontWeight: 'bold'
                    }
                }],

                /**
                 * The symbol for the collapse and expand icon in a
                 * treegrid.
                 *
                 * @product      gantt
                 * @optionparent yAxis.labels.symbol
                 *
                 * @private
                 */
                symbol: {
                    /**
                     * The symbol type. Points to a definition function in
                     * the `Highcharts.Renderer.symbols` collection.
                     *
                     * @type {Highcharts.SymbolKeyValue}
                     *
                     * @private
                     */
                    type: 'triangle',
                    x: -5,
                    y: -5,
                    height: 10,
                    width: 10
                }
            },
            uniqueNames: false

        }, userOptions, { // User options
            // Forced options
            reversed: true
        });
    }

    // Now apply the original function with the original arguments, which are
    // sliced off this function's arguments
    proceed.apply(axis, [chart, userOptions, coll]);

    if (isTreeGrid) {
        axis.hasNames = true;
        axis.options.showLastLabel = true;
    }
}

/**
 * Set the tick positions, tickInterval, axis min and max.
 *
 * @private
 * @function Highcharts.GridAxis#setTickInterval
 *
 * @param {Function} proceed
 * The original setTickInterval function.
 */
function wrapSetTickInterval(
    this: TreeGridAxisComposition,
    proceed: Function
): void {
    const axis = this,
        options = axis.options,
        linkedParent = typeof options.linkedTo === 'number' ?
            this.chart[axis.coll]?.[options.linkedTo] :
            void 0,
        isTreeGrid = options.type === 'treegrid';

    if (isTreeGrid) {
        axis.min = pick(axis.userMin, options.min, axis.dataMin);
        axis.max = pick(axis.userMax, options.max, axis.dataMax);

        fireEvent(axis, 'foundExtremes');

        // `setAxisTranslation` modifies the min and max according to axis
        // breaks.
        axis.setAxisTranslation();

        axis.tickInterval = 1;
        axis.tickmarkOffset = 0.5;
        axis.tickPositions = axis.treeGrid.mapOfPosToGridNode ?
            axis.treeGrid.getTickPositions() :
            [];

        if (linkedParent) {

            const linkedParentExtremes = linkedParent.getExtremes();
            axis.min = pick(
                linkedParentExtremes.min,
                linkedParentExtremes.dataMin
            );
            axis.max = pick(
                linkedParentExtremes.max,
                linkedParentExtremes.dataMax
            );
            axis.tickPositions = linkedParent.tickPositions;
        }
        axis.linkedParent = linkedParent;
    } else {
        proceed.apply(axis, Array.prototype.slice.call(arguments, 1));
    }
}

/**
 * Wrap axis redraw to remove TreeGrid events from ticks
 *
 * @private
 * @function Highcharts.GridAxis#redraw
 *
 * @param {Function} proceed
 * The original setTickInterval function.
 */
function wrapRedraw(
    this: TreeGridAxisComposition,
    proceed: Function
): void {
    const axis = this,
        options = axis.options,
        isTreeGrid = options.type === 'treegrid';

    if (isTreeGrid && axis.visible) {
        axis.tickPositions.forEach(function (pos): void {
            const tick = axis.ticks[pos];
            if (tick.label && tick.label.attachedTreeGridEvents) {
                removeEvent(tick.label.element);
                tick.label.attachedTreeGridEvents = false;
            }
        });
    }
    proceed.apply(axis, Array.prototype.slice.call(arguments, 1));
}

/* *
 *
 *  Classes
 *
 * */

/**
 * @private
 * @class
 */
class TreeGridAxisAdditions {

    /* *
     *
     *  Static Functions
     *
     * */

    /**
     * @private
     */
    public static compose<T extends typeof Axis>(
        AxisClass: T,
        ChartClass: typeof Chart,
        SeriesClass: typeof Series,
        TickClass: typeof Tick
    ): (T&typeof TreeGridAxisComposition) {

        if (pushUnique(composed, this.compose)) {
            const axisProps = AxisClass.prototype;

            if (AxisClass.keepProps.indexOf('treeGrid') === -1) {
                AxisClass.keepProps.push('treeGrid');
            }

            wrap(axisProps, 'generateTick', wrapGenerateTick);
            wrap(axisProps, 'init', wrapInit);
            wrap(axisProps, 'setTickInterval', wrapSetTickInterval);
            wrap(axisProps, 'redraw', wrapRedraw);

            // Make utility functions available for testing.
            axisProps.utils = {
                getNode: Tree.getNode
            };

            if (!TickConstructor) {
                TickConstructor = TickClass;
            }
        }

        GridAxis.compose(AxisClass, ChartClass, TickClass);
        BrokenAxis.compose(AxisClass, SeriesClass);
        TreeGridTick.compose(TickClass);

        return AxisClass as (T&typeof TreeGridAxisComposition);
    }

    /* *
     *
     *  Constructors
     *
     * */

    /**
     * @private
     */
    public constructor(axis: TreeGridAxisComposition) {
        this.axis = axis;
    }

    /* *
     *
     *  Properties
     *
     * */

    public axis: TreeGridAxisComposition;
    public mapOfPosToGridNode?: Record<string, GridNode>;
    public mapOptionsToLevel?: Record<string, TreeGridAxisLabelOptions>;
    public tree?: TreeNode;
    public collapsedNodes?: GridNode[];

    /* *
     *
     *  Functions
     *
     * */

    /**
     * Set the collapse status.
     *
     * @private
     *
     * @param {Highcharts.Axis} axis
     * The axis to check against.
     *
     * @param {Highcharts.GridNode} node
     * The node to collapse.
     */
    public setCollapsedStatus(node: GridNode): void {
        const axis = this.axis,
            chart = axis.chart;

        axis.series.forEach(function (series): void {
            const data = series.options.data;
            if (node.id && isArray(data)) {
                const point = chart.get(node.id),
                    dataPoint = data[series.data.indexOf(
                        point as GanttPoint
                    )];

                if (point && dataPoint) {
                    (point as GanttPoint).collapsed = node.collapsed;
                    (dataPoint as GanttPoint).collapsed = node.collapsed;
                }
            }
        });
    }

    /**
     * Calculates the new axis breaks to collapse a node.
     *
     * @private
     *
     * @param {Highcharts.Axis} axis
     * The axis to check against.
     *
     * @param {Highcharts.GridNode} node
     * The node to collapse.
     *
     * @param {number} pos
     * The tick position to collapse.
     *
     * @return {Array<object>}
     * Returns an array of the new breaks for the axis.
     */
    public collapse(node: GridNode): Array<AxisBreakOptions> {
        const axis = this.axis,
            breaks = (axis.options.breaks || []),
            obj = getBreakFromNode(node, axis.max);

        breaks.push(obj);
        // Change the collapsed flag #13838
        node.collapsed = true;
        axis.treeGrid.setCollapsedStatus(node);

        return breaks;
    }

    /**
     * Calculates the new axis breaks to expand a node.
     *
     * @private
     *
     * @param {Highcharts.Axis} axis
     * The axis to check against.
     *
     * @param {Highcharts.GridNode} node
     * The node to expand.
     *
     * @param {number} pos
     * The tick position to expand.
     *
     * @return {Array<object>}
     * Returns an array of the new breaks for the axis.
     */
    public expand(node: GridNode): Array<AxisBreakOptions> {
        const axis = this.axis,
            breaks = (axis.options.breaks || []),
            obj = getBreakFromNode(node, axis.max);

        // Change the collapsed flag #13838
        node.collapsed = false;
        axis.treeGrid.setCollapsedStatus(node);

        // Remove the break from the axis breaks array.
        return breaks.reduce(
            function (arr, b): Array<AxisBreakOptions> {
                if (b.to !== obj.to || b.from !== obj.from) {
                    arr.push(b);
                }
                return arr;
            },
            [] as Array<AxisBreakOptions>
        );
    }

    /**
     * Creates a list of positions for the ticks on the axis. Filters out
     * positions that are outside min and max, or is inside an axis break.
     *
     * @private
     *
     * @return {Array<number>}
     * List of positions.
     */
    public getTickPositions(): Array<number> {
        const axis = this.axis,
            roundedMin = Math.floor(
                axis.min / axis.tickInterval
            ) * axis.tickInterval,
            roundedMax = Math.ceil(
                axis.max / axis.tickInterval
            ) * axis.tickInterval;

        return Object.keys(axis.treeGrid.mapOfPosToGridNode || {}).reduce(
            function (arr: Array<number>, key: string): Array<number> {
                const pos = +key;
                if (
                    pos >= roundedMin &&
                    pos <= roundedMax &&
                    !(axis.brokenAxis && axis.brokenAxis.isInAnyBreak(pos))
                ) {
                    arr.push(pos);
                }
                return arr;
            },
            [] as Array<number>
        );
    }

    /**
     * Check if a node is collapsed.
     *
     * @private
     *
     * @param {Highcharts.Axis} axis
     * The axis to check against.
     *
     * @param {Object} node
     * The node to check if is collapsed.
     *
     * @param {number} pos
     * The tick position to collapse.
     *
     * @return {boolean}
     * Returns true if collapsed, false if expanded.
     */
    public isCollapsed(node: GridNode): boolean {
        const axis = this.axis,
            breaks = (axis.options.breaks || []),
            obj = getBreakFromNode(node, axis.max);

        return breaks.some(function (b): boolean {
            return b.from === obj.from && b.to === obj.to;
        });
    }

    /**
     * Calculates the new axis breaks after toggling the collapse/expand
     * state of a node. If it is collapsed it will be expanded, and if it is
     * exapended it will be collapsed.
     *
     * @private
     *
     * @param {Highcharts.Axis} axis
     * The axis to check against.
     *
     * @param {Highcharts.GridNode} node
     * The node to toggle.
     *
     * @return {Array<object>}
     * Returns an array of the new breaks for the axis.
     */
    public toggleCollapse(node: GridNode): Array<AxisBreakOptions> {
        return (
            this.isCollapsed(node) ?
                this.expand(node) :
                this.collapse(node)
        );
    }

}

/* *
 *
 *  Default Export
 *
 * */

export default TreeGridAxisAdditions;<|MERGE_RESOLUTION|>--- conflicted
+++ resolved
@@ -433,19 +433,10 @@
                         s.options.data.forEach((pointOptions): void => {
                             // For using keys - rebuild the data structure
                             if (s.options.keys && s.options.keys.length) {
-<<<<<<< HEAD
-
                                 pointOptions = s.pointClass.prototype
                                     .optionsToObject
                                     .call({ series: s }, pointOptions);
                                 s.pointClass.setGanttPointAliases(pointOptions);
-
-=======
-                                data = s.pointClass.prototype
-                                    .optionsToObject
-                                    .call({ series: s }, data);
-                                s.pointClass.setGanttPointAliases(data);
->>>>>>> 67ac3f4a
                             }
                             if (isObject(pointOptions, true)) {
                                 // Set series index on data. Removed again
