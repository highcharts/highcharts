--- conflicted
+++ resolved
@@ -400,13 +400,8 @@
         function (axis: TreeGridAxisComposition): void {
             const options = axis.options || {},
                 labelOptions = options.labels,
-<<<<<<< HEAD
-                uniqueNames = options.uniqueNames,
+                uniqueNames = axis.uniqueNames,
                 max = chart.time.parse(options.max),
-=======
-                uniqueNames = axis.uniqueNames,
-                max = options.max,
->>>>>>> c7ce88d7
                 // Check whether any of series is rendering for the first
                 // time, visibility has changed, or its data is dirty, and
                 // only then update. #10570, #10580. Also check if
