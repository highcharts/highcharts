--- conflicted
+++ resolved
@@ -504,7 +504,8 @@
             },
             center = this.center,
             startAngleRad = this.startAngleRad,
-            borderRadius = options.borderRadius,
+            borderRadius = options.borderRadius ??
+                this.pane.options.borderRadius,
             fullRadius = center[2] / 2,
             offset = Math.min(this.offset, 0),
             left = this.left || 0,
@@ -525,10 +526,7 @@
                 fullRadius
             ),
             innerRadius = radiusToPixels(options.innerRadius),
-<<<<<<< HEAD
-            thickness = radiusToPixels(options.thickness);
-=======
-            thickness = pick(radiusToPixels(options.thickness), 10),
+            thickness = radiusToPixels(options.thickness),
             brStart = true,
             brEnd = true;
 
@@ -541,7 +539,6 @@
                 brEnd = false;
             }
         }
->>>>>>> d1c0f24d
 
         // Polygonal plot bands
         if (this.options.gridLineInterpolation === 'polygon') {
@@ -596,14 +593,9 @@
                         this.center[3] / 2
                     ),
                     open,
-<<<<<<< HEAD
-                    borderRadius: options.borderRadius ??
-                        this.pane.options.borderRadius
-=======
                     borderRadius,
                     brStart,
                     brEnd
->>>>>>> d1c0f24d
                 }
             );
 
