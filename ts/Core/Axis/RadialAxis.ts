/* *
 *
 *  (c) 2010-2024 Torstein Honsi
 *
 *  License: www.highcharts.com/license
 *
 *  !!!!!!! SOURCE GETS TRANSPILED BY TYPESCRIPT. EDIT TS FILE ONLY. !!!!!!!
 *
 * */

'use strict';

/* *
 *
 *  Imports
 *
 * */

import type Axis from './Axis.js';
import type Chart from '../Chart/Chart';
import type { DefaultOptions } from '../Options';
import type Pane from '../../Extensions/Pane/Pane';
import type {
    PaneBackgroundOptions,
    PaneBackgroundShapeValue
} from '../../Extensions/Pane/PaneOptions.js';
import type PlotBandOptions from './PlotLineOrBand/PlotBandOptions';
import type PlotLineOptions from './PlotLineOrBand/PlotLineOptions';
import type Point from '../Series/Point';
import type PositionObject from '../Renderer/PositionObject';
import type SVGElement from '../Renderer/SVG/SVGElement';
import type SVGPath from '../Renderer/SVG/SVGPath';
import type SVGRenderer from '../Renderer/SVG/SVGRenderer';
import type Tick from './Tick';
import type RadialAxisOptions from './RadialAxisOptions';
import RadialAxisDefaults from './RadialAxisDefaults.js';

import D from '../Defaults.js';
const { defaultOptions } = D;
import H from '../Globals.js';
const {
    composed,
    noop
} = H;
import U from '../Utilities.js';
const {
    addEvent,
    correctFloat,
    defined,
    extend,
    fireEvent,
    isObject,
    merge,
    pick,
    pushUnique,
    relativeLength,
    wrap
} = U;

/* *
 *
 *  Declarations
 *
 * */

declare module './AxisOptions' {
    interface AxisOptions {
        angle?: number;
        gridLineInterpolation?: ('circle'|'polygon');
    }
}

declare module './AxisType' {
    interface AxisTypeRegistry {
        RadialAxis: RadialAxis.AxisComposition;
    }
}
declare module '../Chart/ChartLike'{
    interface ChartLike {
        inverted?: boolean;
    }
}

declare module './PlotLineOrBand/PlotBandOptions' {
    interface PlotBandOptions {
        innerRadius?: (number|string);
        outerRadius?: (number|string);
        shape?: PaneBackgroundShapeValue;
        thickness?: (number|string);
    }
}

declare module './PlotLineOrBand/PlotLineOptions' {
    interface PlotLineOptions {
        chartX?: number;
        chartY?: number;
        isCrosshair?: boolean;
        point?: Point;
        reverse?: boolean;
    }
}

/* *
 *
 *  Composition
 *
 * */

namespace RadialAxis {

    /* *
     *
     *  Declarations
     *
     * */

    interface AfterGetPositionEvent extends Event {
        pos: PositionObject;
    }

    interface AutoAlignEvent extends Event {
        align?: string;
    }

    interface SetOptionsEvent extends Event {
        options: DeepPartial<DefaultOptions>
    }

    interface RadialDefaultOptions {
        circular: DeepPartial<RadialAxisOptions>,
        radial: DeepPartial<RadialAxisOptions>,
        radialGauge: DeepPartial<RadialAxisOptions>
    }

    export declare class AxisComposition extends Axis {
        angleRad: number;
        autoConnect?: boolean;
        center: Array<number>;
        endAngleRad: number;
        isCircular?: boolean;
        isHidden?: boolean;
        labelCollector?: Chart.LabelCollectorFunction;
        max: number;
        min: number;
        minPointOffset: number;
        normalizedEndAngleRad: number;
        normalizedStartAngleRad: number;
        offset: number;
        options: RadialAxisOptions;
        pane: Pane;
        isRadial: boolean;
        sector?: number;
        startAngleRad: number;
        createLabelCollector(): Chart.LabelCollectorFunction;
        beforeSetTickPositions(): void;
        getCrosshairPosition(
            options: PlotLineOptions,
            x1: number,
            y1: number
        ): [(number | undefined), number, number];
        getLinePath(
            lineWidth: number,
            radius?: number,
            innerRadius?: number
        ): SVGPath;
        getOffset(): void;
        getPlotBandPath(
            from: number,
            to: number,
            options: PlotBandOptions
        ): SVGPath;
        getPlotLinePath(options: PlotLineOptions): SVGPath;
        getPosition(
            value: number,
            length?: number
        ): PositionObject;
        getTitlePosition(): PositionObject;
        postTranslate(
            angle: number,
            radius: number
        ): PositionObject;
        setAxisSize(): void;
        setAxisTranslation(): void;
        setOptions(userOptions: DeepPartial<RadialAxisOptions>): void;
    }

    export declare class TickComposition extends Tick {
        axis: RadialAxis.AxisComposition;
    }

<<<<<<< HEAD
    /* *
     *
     *  Constants
     *
     * */

    /**
     * Circular axis around the perimeter of a polar chart.
     * @private
     */
    const defaultCircularOptions: DeepPartial<Options> = {
        gridLineWidth: 1, // Spokes
        labels: {
            align: void 0, // Auto
            x: 0,
            y: void 0, // Auto
            style: {
                textOverflow: 'none' // Wrap lines by default (#7248)
            }
        },
        maxPadding: 0,
        minPadding: 0,
        showLastLabel: false,
        tickLength: 0,
        title: {
            text: null
        }
    };

    /**
     * The default options extend defaultYAxisOptions.
     * @private
     */
    const defaultRadialGaugeOptions: DeepPartial<Options> = {
        endOnTick: false,
        gridLineWidth: 0,
        labels: {
            align: 'center',
            distance: -25,
            x: 0,
            y: void 0 // Auto
        },
        lineWidth: 1,
        minorGridLineWidth: 0,
        minorTickInterval: 'auto',
        minorTickLength: 10,
        minorTickPosition: 'inside',
        minorTickWidth: 1,
        startOnTick: false,
        tickLength: 10,
        tickPixelInterval: 100,
        tickPosition: 'inside',
        tickWidth: 2,
        title: {
            rotation: 0,
            text: ''
        },
        zIndex: 2 // Behind dials, points in the series group
    };

    /**
     * Radial axis, like a spoke in a polar chart.
     * @private
     */
    const defaultRadialOptions: DeepPartial<Options> = {

        /**
         * In a polar chart, this is the angle of the Y axis in degrees, where
         * 0 is up and 90 is right. The angle determines the position of the
         * axis line and the labels, though the coordinate system is unaffected.
         * Since v8.0.0 this option is also applicable for X axis (inverted
         * polar).
         *
         * @sample {highcharts} highcharts/xaxis/angle/
         *         Custom X axis' angle on inverted polar chart
         * @sample {highcharts} highcharts/yaxis/angle/
         *         Dual axis polar chart
         *
         * @type      {number}
         * @default   0
         * @since     4.2.7
         * @product   highcharts
         * @apioption xAxis.angle
         */

        /**
         * Polar charts only. Whether the grid lines should draw as a polygon
         * with straight lines between categories, or as circles. Can be either
         * `circle` or `polygon`. Since v8.0.0 this option is also applicable
         * for X axis (inverted polar).
         *
         * @sample {highcharts} highcharts/demo/polar-spider/
         *         Polygon grid lines
         * @sample {highcharts} highcharts/xaxis/gridlineinterpolation/
         *         Circle and polygon on inverted polar
         * @sample {highcharts} highcharts/yaxis/gridlineinterpolation/
         *         Circle and polygon
         *
         * @type       {string}
         * @product    highcharts
         * @validvalue ["circle", "polygon"]
         * @apioption  xAxis.gridLineInterpolation
         */
        gridLineInterpolation: 'circle',
        gridLineWidth: 1,
        labels: {
            align: 'right',
            x: -3,
            y: -2
        },
        showLastLabel: false,
        title: {
            x: 4,
            text: null,
            rotation: 90
        }
    };
=======
    export const radialDefaultOptions: RadialDefaultOptions =
        merge(RadialAxisDefaults);
>>>>>>> 3ac97d7b

    /* *
     *
     *  Functions
     *
     * */

    /* eslint-disable valid-jsdoc */

    /**
     * In case of auto connect, add one closestPointRange to the max value
     * right before tickPositions are computed, so that ticks will extend
     * passed the real max.
     * @private
     */
    function beforeSetTickPositions(
        this: AxisComposition
    ): void {
        // If autoConnect is true, polygonal grid lines are connected, and
        // one closestPointRange is added to the X axis to prevent the last
        // point from overlapping the first.
        this.autoConnect = (
            this.isCircular &&
            typeof pick(this.userMax, this.options.max) === 'undefined' &&
            correctFloat(this.endAngleRad - this.startAngleRad) ===
            correctFloat(2 * Math.PI)
        );

        // This will lead to add an extra tick to xAxis in order to display
        // a correct range on inverted polar
        if (!this.isCircular && this.chart.inverted) {
            this.max++;
        }

        if (this.autoConnect) {
            this.max += (
                (this.categories && 1) ||
                this.pointRange ||
                this.closestPointRange ||
                0
            ); // #1197, #2260
        }
    }

    /**
     * Augments methods for the value axis.
     *
     * @private
     *
     * @param {Highcharts.Axis} AxisClass
     * Axis class to extend.
     *
     * @param {Highcharts.Tick} TickClass
     * Tick class to use.
     *
     * @return {Highcharts.Axis}
     * Axis composition.
     */
    export function compose<T extends typeof Axis>(
        AxisClass: T,
        TickClass: typeof Tick
    ): (T&typeof AxisComposition) {

        if (pushUnique(composed, 'Axis.Radial')) {

            addEvent(
                AxisClass as (T&typeof AxisComposition),
                'afterInit',
                onAxisAfterInit
            );
            addEvent(
                AxisClass as (T&typeof AxisComposition),
                'autoLabelAlign',
                onAxisAutoLabelAlign
            );
            addEvent(
                AxisClass as (T&typeof AxisComposition),
                'destroy',
                onAxisDestroy
            );
            addEvent(
                AxisClass as (T&typeof AxisComposition),
                'init',
                onAxisInit
            );
            addEvent(
                AxisClass as (T&typeof AxisComposition),
                'initialAxisTranslation',
                onAxisInitialAxisTranslation
            );

            addEvent(
                TickClass as typeof TickComposition,
                'afterGetLabelPosition',
                onTickAfterGetLabelPosition
            );
            addEvent(
                TickClass as typeof TickComposition,
                'afterGetPosition',
                onTickAfterGetPosition
            );
            addEvent(
                H,
                'setOptions',
                onGlobalSetOptions
            );
            wrap(TickClass.prototype, 'getMarkPath', wrapTickGetMarkPath);
        }

        return AxisClass as (T&typeof AxisComposition);
    }

    /**
     * Attach and return collecting function for labels in radial axis for
     * anti-collision.
     *
     * @private
     */
    function createLabelCollector(
        this: AxisComposition
    ): Chart.LabelCollectorFunction {
        return (): (Array<(SVGElement|undefined)>|undefined) => {
            if (
                this.isRadial &&
                this.tickPositions &&
                // Undocumented option for now, but working
                this.options.labels &&
                this.options.labels.allowOverlap !== true
            ) {
                return this.tickPositions
                    .map((pos: number): (SVGElement|undefined) =>
                        this.ticks[pos] && this.ticks[pos].label
                    )
                    .filter((label: (SVGElement|undefined)): boolean =>
                        Boolean(label)
                    );
            }
        };
    }

    /**
     * Creates an empty collector function.
     * @private
     */
    function createLabelCollectorHidden(): Chart.LabelCollectorFunction {
        return noop as Chart.LabelCollectorFunction;
    }

    /**
     * Find the correct end values of crosshair in polar.
     * @private
     */
    function getCrosshairPosition(
        this: AxisComposition,
        options: Axis.PlotLinePathOptions,
        x1: number,
        y1: number
    ): [(number | undefined), number, number] {
        const center = this.pane.center;

        let value = options.value,
            shapeArgs,
            end,
            x2,
            y2;

        if (this.isCircular) {
            if (!defined(value)) {
                // When the snap is set to false
                x2 = options.chartX || 0;
                y2 = options.chartY || 0;

                value = this.translate(
                    Math.atan2(y2 - y1, x2 - x1) - this.startAngleRad,
                    true
                );
            } else if (options.point) {
                // When the snap is set to true
                shapeArgs = options.point.shapeArgs || {};
                if (shapeArgs.start) {
                    // Find a true value of the point based on the
                    // angle
                    value = this.chart.inverted ?
                        this.translate(options.point.rectPlotY as any, true) :
                        options.point.x as any;
                }
            }
            end = this.getPosition(value as any);
            x2 = end.x;
            y2 = end.y;
        } else {
            if (!defined(value)) {
                x2 = options.chartX;
                y2 = options.chartY;
            }

            if (defined(x2) && defined(y2)) {
                // Calculate radius of non-circular axis' crosshair
                y1 = center[1] + this.chart.plotTop;
                value = this.translate(Math.min(
                    Math.sqrt(
                        Math.pow(x2 - x1, 2) + Math.pow(y2 - y1, 2)
                    ), center[2] / 2) - center[3] / 2, true);
            }
        }

        return [value, x2 || 0, y2 || 0];
    }

    /**
     * Get the path for the axis line. This method is also referenced in the
     * getPlotLinePath method.
     *
     * @private
     * @param {number} _lineWidth
     * Line width is not used.
     * @param {number} [radius]
     * Radius of radial path.
     * @param {number} [innerRadius]
     * Inner radius of radial path.
     */
    function getLinePath(
        this: AxisComposition,
        _lineWidth: number,
        radius?: number,
        innerRadius?: number
    ): SVGPath {
        const center = this.pane.center,
            chart = this.chart,
            left = this.left || 0,
            top = this.top || 0;

        let end,
            r = pick(radius, center[2] / 2 - this.offset),
            path: SVGPath;

        if (typeof innerRadius === 'undefined') {
            innerRadius = this.horiz ? 0 : this.center && -this.center[3] / 2;
        }

        // In case when innerSize of pane is set, it must be included
        if (innerRadius) {
            r += innerRadius;
        }

        if (this.isCircular || typeof radius !== 'undefined') {
            path = this.chart.renderer.symbols.arc(
                left + center[0],
                top + center[1],
                r,
                r,
                {
                    start: this.startAngleRad,
                    end: this.endAngleRad,
                    open: true,
                    innerR: 0
                }
            );

            // Bounds used to position the plotLine label next to the line
            // (#7117)
            path.xBounds = [left + center[0]];
            path.yBounds = [top + center[1] - r];

        } else {
            end = this.postTranslate(this.angleRad, r);
            path = [
                [
                    'M',
                    this.center[0] + chart.plotLeft,
                    this.center[1] + chart.plotTop
                ],
                ['L', end.x, end.y]
            ];
        }
        return path;
    }

    /**
     * Wrap the getOffset method to return zero offset for title or labels
     * in a radial axis.
     */
    function getOffset(
        this: AxisComposition
    ): void {
        const axisProto = this.constructor.prototype as Axis;

        // Call the Axis prototype method (the method we're in now is on the
        // instance)
        axisProto.getOffset.call(this);

        // Title or label offsets are not counted
        this.chart.axisOffset[this.side] = 0;
    }

    /**
     * Find the path for plot bands along the radial axis.
     *
     * @private
     */
    function getPlotBandPath(
        this: AxisComposition,
        from: number,
        to: number,
        options: PlotBandOptions&PaneBackgroundOptions
    ): SVGPath {

        const chart = this.chart,
            radiusToPixels = (
                radius: number|string|undefined
            ): (number|undefined) => {
                if (typeof radius === 'string') {
                    let r = parseInt(radius, 10);
                    if (percentRegex.test(radius)) {
                        r = (r * fullRadius) / 100;
                    }
                    return r;
                }
                return radius;
            },
            center = this.center,
            startAngleRad = this.startAngleRad,
            fullRadius = center[2] / 2,
            offset = Math.min(this.offset, 0),
            left = this.left || 0,
            top = this.top || 0,
            percentRegex = /%$/,
            isCircular = this.isCircular; // X axis in a polar chart

        let start,
            end,
            angle,
            xOnPerimeter,
            open,
            path: SVGPath,
            outerRadius = pick(
                radiusToPixels(options.outerRadius),
                fullRadius
            ),
            innerRadius = radiusToPixels(options.innerRadius),
            thickness = pick(radiusToPixels(options.thickness), 10);

        // Polygonal plot bands
        if (this.options.gridLineInterpolation === 'polygon') {
            path = this.getPlotLinePath({ value: from }).concat(
                this.getPlotLinePath({ value: to, reverse: true })
            );

        // Circular grid bands
        } else {

            // Keep within bounds
            from = Math.max(from, this.min);
            to = Math.min(to, this.max);

            const transFrom = this.translate(from),
                transTo = this.translate(to);

            // Plot bands on Y axis (radial axis) - inner and outer
            // radius depend on to and from
            if (!isCircular) {
                outerRadius = transFrom || 0;
                innerRadius = transTo || 0;
            }

            // Handle full circle
            if (options.shape === 'circle' || !isCircular) {
                start = -Math.PI / 2;
                end = Math.PI * 1.5;
                open = true;
            } else {
                start = startAngleRad + (transFrom || 0);
                end = startAngleRad + (transTo || 0);
            }

            outerRadius -= offset; // #5283
            thickness -= offset; // #5283

            path = chart.renderer.symbols.arc(
                left + center[0],
                top + center[1],
                outerRadius,
                outerRadius,
                {
                    // Math is for reversed yAxis (#3606)
                    start: Math.min(start, end),
                    end: Math.max(start, end),
                    innerR: pick(
                        innerRadius,
                        outerRadius - thickness
                    ),
                    open,
                    borderRadius: options.borderRadius
                }
            );

            // Provide positioning boxes for the label (#6406)
            if (isCircular) {
                angle = (end + start) / 2;
                xOnPerimeter = (
                    left +
                    center[0] +
                    (center[2] / 2) * Math.cos(angle)
                );

                path.xBounds = angle > -Math.PI / 2 && angle < Math.PI / 2 ?
                    // Right hemisphere
                    [xOnPerimeter, chart.plotWidth] :
                    // Left hemisphere
                    [0, xOnPerimeter];


                path.yBounds = [
                    top + center[1] + (center[2] / 2) * Math.sin(angle)
                ];
                // Shift up or down to get the label clear of the perimeter
                path.yBounds[0] += (
                    (angle > -Math.PI && angle < 0) ||
                    (angle > Math.PI)
                ) ? -10 : 10;
            }
        }

        return path;
    }

    /**
     * Find the path for plot lines perpendicular to the radial axis.
     */
    function getPlotLinePath(
        this: AxisComposition,
        options: PlotLineOptions
    ): SVGPath {
        const center = this.pane.center,
            chart = this.chart,
            inverted = chart.inverted,
            reverse = options.reverse,

            background = this.pane.options.background ?
                (this.pane.options.background[0] ||
                    this.pane.options.background) :
                {},
            innerRadius = background.innerRadius || '0%',
            outerRadius = background.outerRadius || '100%',
            x1 = center[0] + chart.plotLeft,
            y1 = center[1] + chart.plotTop,
            height = this.height,
            isCrosshair = options.isCrosshair,
            paneInnerR = center[3] / 2;


        let value = options.value,
            innerRatio,
            distance,
            a,
            b,
            otherAxis: (RadialAxis.AxisComposition|undefined),
            xy: PositionObject,
            tickPositions: number[],
            crossPos,
            path: SVGPath;

        const end = this.getPosition(value as any);

        let x2 = end.x,
            y2 = end.y;

        // Crosshair logic
        if (isCrosshair) {
            // Find crosshair's position and perform destructuring
            // assignment
            crossPos = this.getCrosshairPosition(options, x1, y1);
            value = crossPos[0];
            x2 = crossPos[1];
            y2 = crossPos[2];
        }

        // Spokes
        if (this.isCircular) {
            distance = Math.sqrt(Math.pow(x2 - x1, 2) + Math.pow(y2 - y1, 2));

            a = (typeof innerRadius === 'string') ?
                relativeLength(innerRadius, 1) :
                (innerRadius / distance);
            b = (typeof outerRadius === 'string') ?
                relativeLength(outerRadius, 1) :
                (outerRadius / distance);

            // To ensure that gridlines won't be displayed in area
            // defined by innerSize in case of custom radiuses of pane's
            // background
            if (center && paneInnerR) {
                innerRatio = paneInnerR / distance;
                if (a < innerRatio) {
                    a = innerRatio;
                }
                if (b < innerRatio) {
                    b = innerRatio;
                }
            }

            path = [
                ['M', x1 + a * (x2 - x1), y1 - a * (y1 - y2)],
                ['L', x2 - (1 - b) * (x2 - x1), y2 + (1 - b) * (y1 - y2)]
            ];
            // Concentric circles
        } else {
            // Pick the right values depending if it is grid line or
            // crosshair
            value = this.translate(value as any);

            // This is required in case when xAxis is non-circular to
            // prevent grid lines (or crosshairs, if enabled) from
            // rendering above the center after they supposed to be
            // displayed below the center point
            if (value) {
                if (value < 0 || value > height) {
                    value = 0;
                }
            }

            if (this.options.gridLineInterpolation === 'circle') {
                // A value of 0 is in the center, so it won't be
                // visible, but draw it anyway for update and animation
                // (#2366)
                path = this.getLinePath(0, value, paneInnerR);
                // Concentric polygons
            } else {
                path = [];

                // Find the other axis (a circular one) in the same pane
                chart[inverted ? 'yAxis' : 'xAxis'].forEach((a): void => {
                    if (a.pane === this.pane) {
                        otherAxis = a as RadialAxis.AxisComposition;
                    }
                });

                if (otherAxis) {
                    tickPositions = otherAxis.tickPositions;

                    if (otherAxis.autoConnect) {
                        tickPositions =
                            tickPositions.concat([tickPositions[0]]);
                    }

                    // Reverse the positions for concatenation of polygonal
                    // plot bands
                    if (reverse) {
                        tickPositions = tickPositions.slice().reverse();
                    }

                    if (value) {
                        value += paneInnerR;
                    }

                    for (let i = 0; i < tickPositions.length; i++) {
                        xy = otherAxis.getPosition(tickPositions[i], value);
                        path.push(
                            i ? ['L', xy.x, xy.y] : ['M', xy.x, xy.y]
                        );
                    }
                }
            }
        }

        return path;
    }

    /**
     * Returns the x, y coordinate of a point given by a value and a pixel
     * distance from center.
     *
     * @private
     * @param {number} value
     * Point value.
     * @param {number} [length]
     * Distance from center.
     */
    function getPosition(
        this: AxisComposition,
        value: number,
        length?: number
    ): PositionObject {
        const translatedVal = this.translate(value);

        return this.postTranslate(
            this.isCircular ? translatedVal : this.angleRad, // #2848
            // In case when translatedVal is negative, the 0 value must be
            // used instead, in order to deal with lines and labels that
            // fall out of the visible range near the center of a pane
            pick(
                this.isCircular ?
                    length :
                    (translatedVal < 0 ? 0 : translatedVal), this.center[2] / 2
            ) - this.offset
        );
    }

    /**
     * Find the position for the axis title, by default inside the gauge.
     */
    function getTitlePosition(
        this: AxisComposition
    ): PositionObject {
        const center = this.center,
            chart = this.chart,
            titleOptions = this.options.title;

        return {
            x: chart.plotLeft + center[0] + ((titleOptions as any).x || 0),
            y: (
                chart.plotTop +
                center[1] -
                (
                    ({
                        high: 0.5,
                        middle: 0.25,
                        low: 0
                    } as Record<string, number>)[
                        (titleOptions as any).align
                    ] *
                    center[2]
                ) +
                ((titleOptions as any).y || 0)
            )
        };
    }

    /**
     * Modify radial axis.
     * @private
     *
     * @param {Highcharts.Axis} radialAxis
     * Radial axis to modify.
     */
    function modify(axis: RadialAxis.AxisComposition): void {
        axis.beforeSetTickPositions = beforeSetTickPositions;
        axis.createLabelCollector = createLabelCollector;
        axis.getCrosshairPosition = getCrosshairPosition;
        axis.getLinePath = getLinePath;
        axis.getOffset = getOffset;
        axis.getPlotBandPath = getPlotBandPath;
        axis.getPlotLinePath = getPlotLinePath;
        axis.getPosition = getPosition;
        axis.getTitlePosition = getTitlePosition;
        axis.postTranslate = postTranslate;
        axis.setAxisSize = setAxisSize;
        axis.setAxisTranslation = setAxisTranslation;
        axis.setOptions = setOptions;
    }

    /**
     * Modify radial axis as hidden.
     * @private
     *
     * @param {Highcharts.Axis} radialAxis
     * Radial axis to modify.
     */
    function modifyAsHidden(radialAxis: AxisComposition): void {
        radialAxis.isHidden = true;
        radialAxis.createLabelCollector = createLabelCollectorHidden;
        radialAxis.getOffset = noop;
        radialAxis.redraw = renderHidden;
        radialAxis.render = renderHidden;
        radialAxis.setScale = noop;
        radialAxis.setCategories = noop;
        radialAxis.setTitle = noop;
    }

    /**
     * Finalize modification of axis instance with radial logic.
     */
    function onAxisAfterInit(
        this: AxisComposition
    ): void {
        const chart = this.chart,
            options = this.options,
            isHidden = chart.angular && this.isXAxis,
            pane = this.pane,
            paneOptions = pane && pane.options;

        if (!isHidden && pane && (chart.angular || chart.polar)) {
            const fullCircle = Math.PI * 2,
                // Start and end angle options are given in degrees relative to
                // top, while internal computations are in radians relative to
                // right (like SVG).
                start = (pick(paneOptions.startAngle, 0) - 90) * Math.PI / 180,
                end = (pick(
                    paneOptions.endAngle,
                    pick(paneOptions.startAngle, 0) + 360
                ) - 90) * Math.PI / 180;

            // Y axis in polar charts
            this.angleRad = (options.angle || 0) * Math.PI / 180;
            // Gauges
            this.startAngleRad = start;
            this.endAngleRad = end;
            this.offset = options.offset || 0;

            // Normalize Start and End to <0, 2*PI> range
            // (in degrees: <0,360>)
            let normalizedStart = (start % fullCircle + fullCircle) %
                    fullCircle,
                normalizedEnd = (end % fullCircle + fullCircle) % fullCircle;

            // Move normalized angles to <-PI, PI> range (<-180, 180>)
            // to match values returned by Math.atan2()
            if (normalizedStart > Math.PI) {
                normalizedStart -= fullCircle;
            }

            if (normalizedEnd > Math.PI) {
                normalizedEnd -= fullCircle;
            }

            this.normalizedStartAngleRad = normalizedStart;
            this.normalizedEndAngleRad = normalizedEnd;
        }
    }

    /**
     * Wrap auto label align to avoid setting axis-wide rotation on radial axes.
     * (#4920)
     */
    function onAxisAutoLabelAlign(
        this: AxisComposition,
        e: AutoAlignEvent
    ): void {
        if (this.isRadial) {
            e.align = void 0;
            e.preventDefault();
        }
    }

    /**
     * Remove label collector function on axis remove/update.
     */
    function onAxisDestroy(
        this: AxisComposition
    ): void {
        if (
            this.chart &&
            this.chart.labelCollectors
        ) {
            const index = (
                this.labelCollector ?
                    this.chart.labelCollectors.indexOf(
                        this.labelCollector
                    ) :
                    -1
            );

            if (index >= 0) {
                this.chart.labelCollectors.splice(index, 1);
            }
        }
    }

    /**
     * Modify axis instance with radial logic before common axis init.
     */
    function onAxisInit(
        this: AxisComposition,
        e: { userOptions: RadialAxisOptions }
    ): void {
        const chart = this.chart,
            angular = chart.angular,
            polar = chart.polar,
            isX = this.isXAxis,
            coll = this.coll,
            isHidden = angular && isX,
            paneIndex = e.userOptions.pane || 0,
            pane = this.pane = chart.pane && chart.pane[paneIndex] as any;

        let isCircular: (boolean|undefined);

        // Prevent changes for colorAxis
        if (coll === 'colorAxis') {
            this.isRadial = false;
            return;
        }

        // Before prototype.init
        if (angular) {

            if (isHidden) {
                modifyAsHidden(this);
            } else {
                modify(this);
            }
            isCircular = !isX;

        } else if (polar) {
            modify(this);

            // Check which axis is circular
            isCircular = this.horiz;
        }

        // Disable certain features on angular and polar axes
        if (angular || polar) {
            this.isRadial = true;

            if (!this.labelCollector) {
                this.labelCollector = this.createLabelCollector();
            }
            if (this.labelCollector) {
                // Prevent overlapping axis labels (#9761)
                chart.labelCollectors.push(
                    this.labelCollector as Chart.LabelCollectorFunction
                );
            }
        } else {
            this.isRadial = false;
        }

        // A pointer back to this axis to borrow geometry
        if (pane && isCircular) {
            pane.axis = this;
        }

        this.isCircular = isCircular;

    }

    /**
     * Prepare axis translation.
     */
    function onAxisInitialAxisTranslation(
        this: AxisComposition
    ): void {
        if (this.isRadial) {
            this.beforeSetTickPositions();
        }
    }

    /**
     * Find the center position of the label based on the distance option.
     */
    function onTickAfterGetLabelPosition(
        this: TickComposition,
        e: AfterGetPositionEvent
    ): void {
        const label = this.label;

        if (!label) {
            return;
        }

        const axis = this.axis,
            labelBBox = label.getBBox(),
            labelOptions = axis.options.labels as any,
            angle = (
                (
                    axis.translate(this.pos) + axis.startAngleRad +
                    Math.PI / 2
                ) / Math.PI * 180
            ) % 360,
            correctAngle = Math.round(angle),
            labelYPosCorrection =
                !defined(labelOptions.y) ? -labelBBox.height * 0.3 : 0;

        let optionsY = labelOptions.y,
            ret,
            centerSlot = 20, // 20 degrees to each side at the top and bottom
            align = labelOptions.align,
            labelDir = 'end', // Direction of the label 'start' or 'end'
            reducedAngle1 = correctAngle < 0 ?
                correctAngle + 360 : correctAngle,
            reducedAngle2 = reducedAngle1,
            translateY = 0,
            translateX = 0;

        if (axis.isRadial) { // Both X and Y axes in a polar chart
            ret = axis.getPosition(
                this.pos,
                (axis.center[2] / 2) +
                    relativeLength(
                        pick(labelOptions.distance, -25),
                        axis.center[2] / 2,
                        -axis.center[2] / 2
                    )
            );

            // Automatically rotated
            if (labelOptions.rotation === 'auto') {
                label.attr({
                    rotation: angle
                });

            // Vertically centered
            } else if (!defined(optionsY)) {
                optionsY = (
                    axis.chart.renderer.fontMetrics(label).b -
                    labelBBox.height / 2
                );
            }

            // Automatic alignment
            if (!defined(align)) {
                if (axis.isCircular) { // Y axis
                    if (
                        labelBBox.width >
                        axis.len * axis.tickInterval / (axis.max - axis.min)
                    ) { // #3506
                        centerSlot = 0;
                    }
                    if (angle > centerSlot && angle < 180 - centerSlot) {
                        align = 'left'; // Right hemisphere
                    } else if (
                        angle > 180 + centerSlot &&
                        angle < 360 - centerSlot
                    ) {
                        align = 'right'; // Left hemisphere
                    } else {
                        align = 'center'; // Top or bottom
                    }
                } else {
                    align = 'center';
                }
                label.attr({
                    align: align
                });
            }

            // Auto alignment for solid-gauges with two labels (#10635)
            if (
                align as any === 'auto' &&
                axis.tickPositions.length === 2 &&
                axis.isCircular
            ) {
                // Angles reduced to 0 - 90 or 180 - 270
                if (reducedAngle1 > 90 && reducedAngle1 < 180) {
                    reducedAngle1 = 180 - reducedAngle1;
                } else if (reducedAngle1 > 270 && reducedAngle1 <= 360) {
                    reducedAngle1 = 540 - reducedAngle1;
                }

                // Angles reduced to 0 - 180
                if (reducedAngle2 > 180 && reducedAngle2 <= 360) {
                    reducedAngle2 = 360 - reducedAngle2;
                }

                if (
                    (axis.pane.options.startAngle === correctAngle) ||
                    (axis.pane.options.startAngle === correctAngle + 360) ||
                    (axis.pane.options.startAngle === correctAngle - 360)
                ) {
                    labelDir = 'start';
                }

                if (
                    (correctAngle >= -90 && correctAngle <= 90) ||
                    (correctAngle >= -360 && correctAngle <= -270) ||
                    (correctAngle >= 270 && correctAngle <= 360)
                ) {
                    align = (labelDir === 'start') ? 'right' : 'left';
                } else {
                    align = (labelDir === 'start') ? 'left' : 'right';
                }

                // For angles between (90 + n * 180) +- 20
                if (reducedAngle2 > 70 && reducedAngle2 < 110) {
                    align = 'center';
                }

                // Auto Y translation
                if (
                    reducedAngle1 < 15 ||
                    (reducedAngle1 >= 180 && reducedAngle1 < 195)
                ) {
                    translateY = labelBBox.height * 0.3;
                } else if (reducedAngle1 >= 15 && reducedAngle1 <= 35) {
                    translateY = labelDir === 'start' ?
                        0 : labelBBox.height * 0.75;
                } else if (reducedAngle1 >= 195 && reducedAngle1 <= 215) {
                    translateY = labelDir === 'start' ?
                        labelBBox.height * 0.75 : 0;
                } else if (reducedAngle1 > 35 && reducedAngle1 <= 90) {
                    translateY = labelDir === 'start' ?
                        -labelBBox.height * 0.25 : labelBBox.height;
                } else if (reducedAngle1 > 215 && reducedAngle1 <= 270) {
                    translateY = labelDir === 'start' ?
                        labelBBox.height : -labelBBox.height * 0.25;
                }

                // Auto X translation
                if (reducedAngle2 < 15) {
                    translateX = labelDir === 'start' ?
                        -labelBBox.height * 0.15 : labelBBox.height * 0.15;
                } else if (reducedAngle2 > 165 && reducedAngle2 <= 180) {
                    translateX = labelDir === 'start' ?
                        labelBBox.height * 0.15 : -labelBBox.height * 0.15;
                }

                label.attr({ align: align });
                label.translate(translateX, translateY + labelYPosCorrection);
            }

            e.pos.x = ret.x + (labelOptions.x || 0);
            e.pos.y = ret.y + (optionsY || 0);

        }
    }

    /**
     * Add special cases within the Tick class' methods for radial axes.
     */
    function onTickAfterGetPosition(
        this: TickComposition,
        e: AfterGetPositionEvent
    ): void {
        if (this.axis.getPosition) {
            extend(e.pos, this.axis.getPosition(this.pos));
        }
    }

    /**
     * Update default options for radial axes from setOptions method.
     */
    function onGlobalSetOptions(
        this: typeof H,
        { options }: SetOptionsEvent
    ): void {
        if (options.xAxis) {
            merge(
                true,
                RadialAxis.radialDefaultOptions.circular,
                options.xAxis
            );
        }

        if (options.yAxis) {
            merge(
                true,
                RadialAxis.radialDefaultOptions.radialGauge,
                options.yAxis
            );
        }
    }

    /**
     * Translate from intermediate plotX (angle), plotY (axis.len - radius)
     * to final chart coordinates.
     *
     * @private
     * @param {number} angle
     * Translation angle.
     * @param {number} radius
     * Translation radius.
     */
    function postTranslate(
        this: AxisComposition,
        angle: number,
        radius: number
    ): PositionObject {
        const chart = this.chart,
            center = this.center;

        angle = this.startAngleRad + angle;

        return {
            x: chart.plotLeft + center[0] + Math.cos(angle) * radius,
            y: chart.plotTop + center[1] + Math.sin(angle) * radius
        };
    }

    /**
     * Prevent setting Y axis dirty.
     */
    function renderHidden(
        this: AxisComposition
    ): void {
        this.isDirty = false;
    }

    /**
     * Override the setAxisSize method to use the arc's circumference as
     * length. This allows tickPixelInterval to apply to pixel lengths along
     * the perimeter.
     * @private
     */
    function setAxisSize(
        this: AxisComposition
    ): void {
        const axisProto = this.constructor.prototype as Axis;

        let center: number[],
            start;

        axisProto.setAxisSize.call(this);

        if (this.isRadial) {

            // Set the center array
            this.pane.updateCenter(this);

            // In case when the innerSize is set in a polar chart, the axis'
            // center cannot be a reference to pane's center
            center = this.center = this.pane.center.slice();

            // The sector is used in Axis.translate to compute the
            // translation of reversed axis points (#2570)
            if (this.isCircular) {
                this.sector = this.endAngleRad - this.startAngleRad;
            } else {
                // When the pane's startAngle or the axis' angle is set then
                // new x and y values for vertical axis' center must be
                // calculated
                start = this.postTranslate(this.angleRad, center[3] / 2);
                center[0] = start.x - this.chart.plotLeft;
                center[1] = start.y - this.chart.plotTop;
            }

            // Axis len is used to lay out the ticks
            this.len = this.width = this.height =
                (center[2] - center[3]) * pick(this.sector, 1) / 2;
        }
    }

    /**
     * Override setAxisTranslation by setting the translation to the
     * difference in rotation. This allows the translate method to return
     * angle for any given value.
     *
     * @private
     */
    function setAxisTranslation(
        this: AxisComposition
    ): void {
        const axisProto = this.constructor.prototype as Axis;

        // Call uber method
        axisProto.setAxisTranslation.call(this);

        // Set transA and minPixelPadding
        if (this.center) { // It's not defined the first time
            if (this.isCircular) {

                this.transA = (this.endAngleRad - this.startAngleRad) /
                    ((this.max - this.min) || 1);


            } else {
                // The transA here is the length of the axis, so in case
                // of inner radius, the length must be decreased by it
                this.transA = ((this.center[2] - this.center[3]) / 2) /
                ((this.max - this.min) || 1);
            }

            if (this.isXAxis) {
                this.minPixelPadding = this.transA * this.minPointOffset;
            } else {
                // This is a workaround for regression #2593, but categories
                // still don't position correctly.
                this.minPixelPadding = 0;
            }
        }
    }

    /**
     * Merge and set options.
     */
    function setOptions(
        this: AxisComposition,
        userOptions: DeepPartial<RadialAxisOptions>
    ): void {
        const { coll } = this;
        const { angular, inverted, polar } = this.chart;

        let defaultPolarOptions: DeepPartial<RadialAxisOptions> = {};

        if (angular) {
            if (!this.isXAxis) {
                defaultPolarOptions = merge(
                    defaultOptions.yAxis,
                    RadialAxis.radialDefaultOptions.radialGauge
                );
            }
        } else if (polar) {
            defaultPolarOptions = this.horiz ?
                merge(
                    defaultOptions.xAxis,
                    RadialAxis.radialDefaultOptions.circular
                ) :
                merge(
                    coll === 'xAxis' ?
                        defaultOptions.xAxis :
                        defaultOptions.yAxis,
                    RadialAxis.radialDefaultOptions.radial
                );
        }

        if (inverted && coll === 'yAxis') {
            defaultPolarOptions.stackLabels = isObject(
                defaultOptions.yAxis, true
            ) ? defaultOptions.yAxis.stackLabels : {};
            defaultPolarOptions.reversedStacks = true;
        }

        const options = this.options = merge<RadialAxisOptions>(
            defaultPolarOptions as RadialAxisOptions,
            userOptions
        );

        // Make sure the plotBands array is instantiated for each Axis
        // (#2649)
        if (!options.plotBands) {
            options.plotBands = [];
        }

        fireEvent(this, 'afterSetOptions');
    }

    /**
     * Wrap the getMarkPath function to return the path of the radial marker.
     */
    function wrapTickGetMarkPath(
        this: TickComposition,
        proceed: Function,
        x: number,
        y: number,
        tickLength: number,
        tickWidth: number,
        horiz: boolean,
        renderer: SVGRenderer
    ): SVGPath {
        const axis = this.axis;

        let endPoint,
            ret;

        if (axis.isRadial) {
            endPoint = axis.getPosition(
                this.pos,
                axis.center[2] / 2 + tickLength
            );
            ret = [
                'M',
                x,
                y,
                'L',
                endPoint.x,
                endPoint.y
            ];
        } else {
            ret = proceed.call(
                this,
                x,
                y,
                tickLength,
                tickWidth,
                horiz,
                renderer
            );
        }
        return ret;
    }

    /* eslint-enable valid-jsdoc */

}

/* *
 *
 *  Default Export
 *
 * */

export default RadialAxis;<|MERGE_RESOLUTION|>--- conflicted
+++ resolved
@@ -188,128 +188,8 @@
         axis: RadialAxis.AxisComposition;
     }
 
-<<<<<<< HEAD
-    /* *
-     *
-     *  Constants
-     *
-     * */
-
-    /**
-     * Circular axis around the perimeter of a polar chart.
-     * @private
-     */
-    const defaultCircularOptions: DeepPartial<Options> = {
-        gridLineWidth: 1, // Spokes
-        labels: {
-            align: void 0, // Auto
-            x: 0,
-            y: void 0, // Auto
-            style: {
-                textOverflow: 'none' // Wrap lines by default (#7248)
-            }
-        },
-        maxPadding: 0,
-        minPadding: 0,
-        showLastLabel: false,
-        tickLength: 0,
-        title: {
-            text: null
-        }
-    };
-
-    /**
-     * The default options extend defaultYAxisOptions.
-     * @private
-     */
-    const defaultRadialGaugeOptions: DeepPartial<Options> = {
-        endOnTick: false,
-        gridLineWidth: 0,
-        labels: {
-            align: 'center',
-            distance: -25,
-            x: 0,
-            y: void 0 // Auto
-        },
-        lineWidth: 1,
-        minorGridLineWidth: 0,
-        minorTickInterval: 'auto',
-        minorTickLength: 10,
-        minorTickPosition: 'inside',
-        minorTickWidth: 1,
-        startOnTick: false,
-        tickLength: 10,
-        tickPixelInterval: 100,
-        tickPosition: 'inside',
-        tickWidth: 2,
-        title: {
-            rotation: 0,
-            text: ''
-        },
-        zIndex: 2 // Behind dials, points in the series group
-    };
-
-    /**
-     * Radial axis, like a spoke in a polar chart.
-     * @private
-     */
-    const defaultRadialOptions: DeepPartial<Options> = {
-
-        /**
-         * In a polar chart, this is the angle of the Y axis in degrees, where
-         * 0 is up and 90 is right. The angle determines the position of the
-         * axis line and the labels, though the coordinate system is unaffected.
-         * Since v8.0.0 this option is also applicable for X axis (inverted
-         * polar).
-         *
-         * @sample {highcharts} highcharts/xaxis/angle/
-         *         Custom X axis' angle on inverted polar chart
-         * @sample {highcharts} highcharts/yaxis/angle/
-         *         Dual axis polar chart
-         *
-         * @type      {number}
-         * @default   0
-         * @since     4.2.7
-         * @product   highcharts
-         * @apioption xAxis.angle
-         */
-
-        /**
-         * Polar charts only. Whether the grid lines should draw as a polygon
-         * with straight lines between categories, or as circles. Can be either
-         * `circle` or `polygon`. Since v8.0.0 this option is also applicable
-         * for X axis (inverted polar).
-         *
-         * @sample {highcharts} highcharts/demo/polar-spider/
-         *         Polygon grid lines
-         * @sample {highcharts} highcharts/xaxis/gridlineinterpolation/
-         *         Circle and polygon on inverted polar
-         * @sample {highcharts} highcharts/yaxis/gridlineinterpolation/
-         *         Circle and polygon
-         *
-         * @type       {string}
-         * @product    highcharts
-         * @validvalue ["circle", "polygon"]
-         * @apioption  xAxis.gridLineInterpolation
-         */
-        gridLineInterpolation: 'circle',
-        gridLineWidth: 1,
-        labels: {
-            align: 'right',
-            x: -3,
-            y: -2
-        },
-        showLastLabel: false,
-        title: {
-            x: 4,
-            text: null,
-            rotation: 90
-        }
-    };
-=======
     export const radialDefaultOptions: RadialDefaultOptions =
         merge(RadialAxisDefaults);
->>>>>>> 3ac97d7b
 
     /* *
      *
