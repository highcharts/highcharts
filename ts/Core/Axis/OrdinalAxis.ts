--- conflicted
+++ resolved
@@ -1182,11 +1182,7 @@
          * it will be regenerated the next time a panning operation starts.
          * @private
          */
-<<<<<<< HEAD
-        public getExtendedPositions(): Array<number>|undefined {
-=======
-        public getExtendedPositions(withOverscroll: boolean = true): Array<number> {
->>>>>>> 0a248840
+        public getExtendedPositions(withOverscroll: boolean = true): Array<number>|undefined {
             const ordinal = this,
                 axis = ordinal.axis,
                 axisProto = axis.constructor.prototype,
@@ -1256,23 +1252,19 @@
                         visible: series.visible
                     } as any;
 
-<<<<<<< HEAD
                     const xData = [
                         ...series.getColumn('x'),
-                        ...ordinal.getOverscrollPositions()
+                        ...(
+                            withOverscroll ?
+                                ordinal.getOverscrollPositions() :
+                                []
+                        )
                     ];
                     fakeSeries.table = new DataTable({
                         columns: {
                             x: xData
                         }
                     });
-=======
-                    if (withOverscroll) {
-                        fakeSeries.xData = (fakeSeries.xData as any).concat(
-                            ordinal.getOverscrollPositions()
-                        );
-                    }
->>>>>>> 0a248840
 
                     fakeSeries.options = {
                         dataGrouping: grouping ? {
