--- conflicted
+++ resolved
@@ -16,19 +16,14 @@
  *
  * */
 
-<<<<<<< HEAD
-import type TickPositionsArray from './TickPositionsArray';
-=======
 import type DateTimeAxis from './DateTimeAxis';
 import type NavigatorAxis from './NavigatorAxis';
->>>>>>> 7a1a36f1
 import type ScatterSeries from '../../Series/Scatter/ScatterSeries';
 import type TickPositionsArray from './TickPositionsArray';
 
 import Axis from './Axis.js';
 import Chart from '../Chart/Chart.js';
 import H from '../Globals.js';
-import NavigatorAxis from './NavigatorAxis.js';
 import Point from '../Series/Point.js';
 import Series from '../Series/Series.js';
 import U from '../Utilities.js';
@@ -1318,24 +1313,8 @@
                     // range, else it happens on the current x axis which is
                     // smaller and faster.
                     chart.fixedRange = max - min;
-<<<<<<< HEAD
-                    trimmedRange = NavigatorAxis.Additions.prototype
-                        .toFixedRange.call(
-                            { axis: xAxis },
-                            null as any,
-                            null as any,
-                            lin2val.apply(searchAxisLeft, [
-                                val2lin.apply(searchAxisLeft, [min, true]) + movedUnits,
-                                true // translate from index
-                            ]),
-                            lin2val.apply(searchAxisRight, [
-                                val2lin.apply(searchAxisRight, [max, true]) + movedUnits,
-                                true // translate from index
-                            ])
-                        );
-=======
-
-                    trimmedRange = (xAxis as NavigatorAxis).navigatorAxis.toFixedRange(
+
+                    trimmedRange = (xAxis as NavigatorAxis.Composition).navigatorAxis.toFixedRange(
                         null as any,
                         null as any,
                         index2val.apply(searchAxisLeft, [
@@ -1345,7 +1324,6 @@
                             val2lin.apply(searchAxisRight, [max, true]) + movedUnits
                         ])
                     );
->>>>>>> 7a1a36f1
 
                     // Apply it if it is within the available data range
                     if (trimmedRange.min >= Math.min(extremes.dataMin, min) &&
