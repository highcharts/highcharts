--- conflicted
+++ resolved
@@ -16,22 +16,16 @@
  *
  * */
 
+import type Chart from '../Chart/Chart.js';
 import type { NavigatorAxisComposition } from './NavigatorAxisComposition';
 import type FlagSeries from '../../Series/Flags/FlagsSeries';
+import type Point from '../Series/Point.js';
 import type TickPositionsArray from './TickPositionsArray';
 import type Time from '../Time';
-<<<<<<< HEAD
 import type { TypedArray } from '../../Core/Series/SeriesOptions';
 
 import Axis from './Axis.js';
-import Chart from '../Chart/Chart.js';
 import DataTableCore from '../../Data/DataTableCore.js';
-=======
-import type Point from '../Series/Point.js';
-import type Chart from '../Chart/Chart.js';
-
-import Axis from './Axis.js';
->>>>>>> ba58e532
 import H from '../Globals.js';
 import Series from '../Series/Series.js';
 import U from '../Utilities.js';
@@ -1210,11 +1204,7 @@
          * it will be regenerated the next time a panning operation starts.
          * @private
          */
-<<<<<<< HEAD
-        public getExtendedPositions(withOverscroll: boolean = true): Array<number>|undefined {
-=======
         public getExtendedPositions(withOverscroll = true): Array<number> {
->>>>>>> ba58e532
             const ordinal = this,
                 axis = ordinal.axis,
                 axisProto = axis.constructor.prototype,
