/* *
 *
 *  (c) 2010-2021 Torstein Honsi
 *
 *  License: www.highcharts.com/license
 *
 *  !!!!!!! SOURCE GETS TRANSPILED BY TYPESCRIPT. EDIT TS FILE ONLY. !!!!!!!
 *
 * */

'use strict';

/* *
 *
 *  Imports
 *
 * */

import type AnimationOptions from '../Animation/AnimationOptions';
<<<<<<< HEAD
import type AxisComposition from './AxisComposition';
import type AxisLike from './AxisLike';
=======
import type AxisOptions from './AxisOptions';
import type { AxisComposition, AxisLike } from './Types';
>>>>>>> d778e973
import type TickPositionsArray from './TickPositionsArray';
import type { AlignValue } from '../Renderer/AlignObject';
import type Chart from '../Chart/Chart';
import type ColorType from '../Color/ColorType';
import type CSSObject from '../Renderer/CSSObject';
import type DashStyleValue from '../Renderer/DashStyleValue';
import type { EventCallback } from '../Callback';
import type FontMetricsObject from '../Renderer/FontMetricsObject';
import type { OptionsOverflowValue } from '../Options';
import type GradientColor from '../Color/GradientColor';
import type PlotLineOrBand from './PlotLineOrBand';
import type Point from '../Series/Point';
import type PointerEvent from '../PointerEvent';
import type PositionObject from '../Renderer/PositionObject';
import type Series from '../Series/Series';
import type SizeObject from '../Renderer/SizeObject';
import type SVGAttributes from '../Renderer/SVG/SVGAttributes';
import type SVGElement from '../Renderer/SVG/SVGElement';
import type SVGPath from '../Renderer/SVG/SVGPath';
import type SVGRenderer from '../Renderer/SVG/SVGRenderer';

import A from '../Animation/AnimationUtilities.js';
const { animObject } = A;
import Color from '../Color/Color.js';
import F from '../Foundation.js';
const {
    registerEventOptions
} = F;
import H from '../Globals.js';
import palette from '../Color/Palette.js';
import D from '../DefaultOptions.js';
const { defaultOptions } = D;
import Tick from './Tick.js';
import U from '../Utilities.js';
const {
    arrayMax,
    arrayMin,
    clamp,
    correctFloat,
    defined,
    destroyObjectProperties,
    erase,
    error,
    extend,
    fireEvent,
    getMagnitude,
    isArray,
    isNumber,
    isString,
    merge,
    normalizeTickInterval,
    objectEach,
    pick,
    relativeLength,
    removeEvent,
    splat,
    syncTimeout
} = U;

/* *
 *
 *  Declarations
 *
 * */

declare module '../../Core/Options'{
    interface Options {
        xAxis?: (DeepPartial<Highcharts.XAxisOptions>|Array<DeepPartial<Highcharts.XAxisOptions>>);
        yAxis?: (DeepPartial<Highcharts.YAxisOptions>|Array<DeepPartial<Highcharts.YAxisOptions>>);
    }
}

declare module '../Series/SeriesOptions' {
    interface SeriesOptions {
        softThreshold?: boolean;
        startFromThreshold?: boolean;
        threshold?: number|null;
    }
}

/**
 * Internal types
 * @private
 */
declare global {
    namespace Highcharts {
        type AxisCollValue = ('xAxis'|'yAxis');
        type AxisCrosshairOptions = XAxisCrosshairOptions;
        type AxisExtremesTriggerValue = (
            'navigator'|'pan'|'rangeSelectorButton'|'rangeSelectorInput'|
            'scrollbar'|'traverseUpButton'|'zoom'
        );
        type AxisTypeOptions = (XAxisOptions|YAxisOptions);
        type AxisTickmarkPlacementValue = ('between'|'on');
        type AxisTickPositionValue = ('inside'|'outside');
        type AxisTitleAlignValue = ('high'|'low'|'middle');
        type AxisTitleOptions = XAxisTitleOptions;
        type AxisTypeValue = (
            'linear'|'logarithmic'|'datetime'|'category'|'treegrid'
        );
        interface AxisEventCallbackFunction {
            (this: Axis): void;
        }
        interface AxisLabelsFormatterCallbackFunction {
            (
                this: AxisLabelsFormatterContextObject,
                ctx?: AxisLabelsFormatterContextObject
            ): string;
        }
        interface AxisLabelsFormatterContextObject {
            axis: Axis;
            chart: Chart;
            dateTimeLabelFormat: string;
            isFirst: boolean;
            isLast: boolean;
            pos: number;
            text?: string;
            tick: Tick;
            value: number|string;
        }
        interface AxisPlotLinePathOptionsObject {
            acrossPanes?: boolean;
            force?: (boolean|string);
            lineWidth?: number;
            old?: boolean;
            reverse?: boolean;
            translatedValue?: number;
            value?: number;
        }
        interface AxisPointBreakEventCallbackFunction {
            (this: Axis, evt: AxisPointBreakEventObject): void;
        }
        interface AxisPointBreakEventObject {
            brk: Record<string, number>;
            point: Point;
            preventDefault: Function;
            target: SVGElement;
            type: ('pointBreak'|'pointInBreak');
        }
        interface AxisSetExtremesEventCallbackFunction {
            (this: Axis, evt: AxisSetExtremesEventObject): void;
        }
        interface AxisSetExtremesEventObject extends ExtremesObject {
            preventDefault: Function;
            target: SVGElement;
            trigger: (AxisExtremesTriggerValue|string);
            type: 'setExtremes';
        }
        interface AxisTickPositionerCallbackFunction {
            (
                this: Axis,
                min: number,
                max: number
            ): (TickPositionsArray|undefined);
        }
        interface ExtremesObject {
            dataMax: number;
            dataMin: number;
            max: number;
            min: number;
            userMax: number;
            userMin: number;
        }
        interface XAxisAccessibilityOptions {
            description?: string;
            enabled?: boolean;
            rangeDescription?: string;
        }
        interface XAxisCrosshairLabelFormatterCallbackFunction {
            (this: Axis, value: number): string;
        }
        interface XAxisCrosshairLabelOptions {
            align?: AlignValue;
            backgroundColor?: ColorType;
            borderColor?: ColorType;
            borderRadius?: number;
            borderWidth?: number;
            enabled?: boolean;
            format?: string;
            formatter?: XAxisCrosshairLabelFormatterCallbackFunction;
            padding?: number;
            shape?: SVGRenderer.SymbolKeyValue;
            style?: CSSObject;
        }
        interface XAxisCrosshairOptions {
            className?: string;
            color?: ColorType;
            dashStyle?: DashStyleValue;
            label?: XAxisCrosshairLabelOptions;
            snap?: boolean;
            width?: number;
            zIndex?: number;
        }
        interface XAxisBreaksOptions {
            breakSize?: number;
            from: number;
            repeat?: number;
            to: number;
        }
        interface XAxisEventsOptions {
            afterBreaks?: AxisEventCallbackFunction;
            afterSetExtremes?: AxisSetExtremesEventCallbackFunction;
            pointBreak?: AxisPointBreakEventCallbackFunction;
            pointInBreak?: AxisPointBreakEventCallbackFunction;
            setExtremes?: AxisSetExtremesEventCallbackFunction;
        }
        interface XAxisLabelsOptions {
            align?: AlignValue;
            allowOverlap?: boolean;
            autoRotation?: Array<number>;
            autoRotationLimit: number;
            distance?: number;
            enabled: boolean;
            format?: string;
            formatter?: AxisLabelsFormatterCallbackFunction;
            indentation: number;
            overflow: OptionsOverflowValue;
            padding: number;
            reserveSpace?: boolean;
            rotation?: number|'auto';
            staggerLines: number;
            step: number;
            style: CSSObject;
            useHTML: boolean;
            x: number;
            y?: number;
            zIndex: number;
        }
        interface XAxisOptions extends AxisOptions {

        }
        interface XAxisTitleOptions {
            align: AxisTitleAlignValue;
            enabled?: boolean;
            margin?: number;
            offset?: number;
            reserveSpace?: boolean;
            rotation: number;
            style: CSSObject;
            text?: (string|null);
            textAlign?: AlignValue;
            useHTML: boolean;
            x: number;
            y: number;
        }
        interface YAxisOptions extends XAxisOptions {
            maxColor?: ColorType;
            minColor?: ColorType;
            staticScale?: number;
            stops?: GradientColor['stops'];
            tooltipValueFormat?: string;
        }
        interface AxisPanningState {
            startMin: (number);
            startMax: (number);
            isDirty?: boolean;
        }
        /*
        class Axis implements AxisLike {
            public static defaultBottomAxisOptions: AxisOptions;
            public static defaultLeftAxisOptions: AxisOptions;
            public static defaultOptions: XAxisOptions;
            public static defaultRightAxisOptions: AxisOptions;
            public static defaultTopAxisOptions: AxisOptions;
            public static defaultYAxisOptions: YAxisOptions;
            public static keepProps: Array<string>;
            public constructor(
                chart: Chart,
                userOptions: DeepPartial<AxisOptions>
            );
            public _addedPlotLB?: boolean;
            public allowZoomOutside?: boolean;
            public alternateBands: Record<string, PlotLineOrBand>;
            public autoRotation?: Array<number>;
            public axisGroup?: SVGElement;
            public axisLine?: SVGElement;
            public axisParent?: SVGElement;
            public axisPointRange?: number;
            public axisTitle?: SVGElement;
            public axisTitleMargin?: number;
            public bottom: number;
            public categories: Array<string>;
            public chart: Chart;
            public closestPointRange: number;
            public coll: string;
            public cross?: SVGElement;
            public crosshair?: AxisCrosshairOptions;
            public dataMax?: (null|number);
            public dataMin?: (null|number);
            public displayBtn?: boolean;
            public eventArgs?: any;
            public eventOptions: Record<string, EventCallback<Series, Event>>;
            public finalTickAmt?: number;
            public forceRedraw?: boolean;
            public gridGroup?: SVGElement;
            public hasNames: boolean;
            public hasVisibleSeries: boolean;
            public height: number;
            public horiz?: boolean;
            public isDirty?: boolean;
            public isHidden?: boolean;
            public isLinked: boolean;
            public isOrdinal?: boolean;
            public isRadial?: boolean;
            public isXAxis?: boolean;
            public isZAxis?: boolean;
            public keepProps?: Array<string>;
            public labelAlign?: AlignValue;
            public labelEdge: Array<null>;
            public labelGroup?: SVGElement;
            public labelOffset?: number;
            public labelRotation?: number;
            public left: number;
            public len: number;
            public linkedParent?: Axis;
            public max: (null|number);
            public maxLabelDimensions?: SizeObject;
            public maxLabelLength: number;
            public min: (null|number);
            public minorTickInterval: number;
            public minorTicks: Record<string, Tick>;
            public minPixelPadding: number;
            public minPointOffset?: number;
            public minRange?: (null|number);
            public names: Array<string>;
            public offset: number;
            public old?: {
                len: number;
                max: number|null;
                min: number|null;
                transA: number;
                userMax?: number;
                userMin?: number;
            }
            public opposite?: boolean;
            public options: AxisTypeOptions;
            public overlap: boolean;
            public paddedTicks: Array<number>;
            public panningState?: AxisPanningState;
            public plotLinesAndBands: Array<PlotLineOrBand>;
            public plotLinesAndBandsGroups: Record<string, SVGElement>;
            public pointRange: number;
            public pointRangePadding: number;
            public pos: number;
            public positiveValuesOnly: boolean;
            public postProcessTickInterval?: Function;
            public reserveSpaceDefault?: boolean;
            public reversed?: boolean;
            public right: number;
            public sector?: number;
            public series: Array<Series>;
            public showAxis?: boolean;
            public side: number;
            public single?: boolean;
            public softThreshold?: boolean;
            public staggerLines?: number;
            public staticScale?: number;
            public threshold?: number;
            public tickAmount: number;
            public tickInterval: number;
            public tickmarkOffset: number;
            public tickPositions: TickPositionsArray;
            public tickRotCorr: PositionObject;
            public ticks: Record<string, Tick>;
            public titleOffset?: number;
            public top: number;
            public transA: number;
            public transB: number;
            public translationSlope: number;
            public userMax?: number;
            public userMin?: number;
            public userMinRange?: number;
            public userOptions: DeepPartial<AxisTypeOptions>;
            public visible: boolean;
            public width: number;
            public zoomEnabled: boolean;
            public addTitle(display?: boolean): void;
            public adjustForMinRange(): void;
            public adjustTickAmount(): void;
            public alignToOthers(): (boolean|undefined);
            public autoLabelAlign(rotation: number): AlignValue;
            public defaultLabelFormatter: AxisLabelsFormatterCallbackFunction;
            public destroy(keepEvents?: boolean): void;
            public drawCrosshair(e?: PointerEvent, point?: Point): void;
            public generateTick(pos: number, i?: number): void;
            public getClosest(): number;
            public getExtremes(): ExtremesObject;
            public getKeepProps(): Array<string>;
            public getLinePath(lineWidth: number): SVGPath;
            public getLinearTickPositions(
                tickInterval: number,
                min: number,
                max: number
            ): Array<number>;
            public getMinorTickInterval(): ('auto'|null|number);
            public getMinorTickPositions(): Array<number>;
            public getOffset(): void;
            public getPlotLinePath(
                options: AxisPlotLinePathOptionsObject
            ): (SVGPath|null);
            public getSeriesExtremes(): void;
            public getSlotWidth(tick?: Tick): number;
            public getThreshold(threshold: number): (number|undefined);
            public getTickAmount(): void;
            public getTitlePosition(): PositionObject;
            public hasData(): boolean;
            public hasVerticalPanning(): boolean;
            public hideCrosshair(): void;
            public init(
                chart: Chart,
                userOptions: DeepPartial<AxisOptions>
            ): void;
            public labelMetrics(): FontMetricsObject;
            public minFromRange(): (number|undefined);
            public nameToX(point: Point): number;
            public redraw(): void;
            public remove(redraw?: boolean): void;
            public render(): void;
            public renderLine(): void;
            public renderMinorTick(pos: number): void;
            public renderTick(pos: number, i: number): void;
            public renderUnsquish(): void;
            public setAxisSize(): void;
            public setAxisTranslation(): void;
            public setCategories(
                categories: Array<string>,
                redraw?: boolean
            ): void;
            public setExtremes(
                newMin?: number,
                newMax?: number,
                redraw?: boolean,
                animation?: (boolean|Partial<AnimationOptions>),
                eventArguments?: any
            ): void;
            public setOptions(userOptions: DeepPartial<AxisOptions>): void;
            public setScale(): void;
            public setTickInterval(secondPass?: boolean): void;
            public setTickPositions(): void;
            public setTitle(
                titleOptions: AxisTitleOptions,
                redraw?: boolean
            ): void;
            public tickSize(prefix?: string): [number, number]|undefined;
            public toPixels(value: number, paneCoordinates?: boolean): number;
            public toValue(pixel: number, paneCoordinates?: boolean): number;
            public translate(
                val: number,
                backwards?: (boolean|null),
                cvsCoord?: (boolean|null),
                old?: (boolean|null),
                handleLog?: boolean,
                pointPlacement?: number
            ): (number|undefined);
            public trimTicks(
                tickPositions: TickPositionsArray,
                startOnTick?: boolean,
                endOnTick?: boolean
            ): void;
            public unsquish(): number;
<<<<<<< HEAD
            public update(
                options: DeepPartial<AxisOptions>,
                redraw?: boolean
            ): void;
=======
            public update(options: DeepPartial<Highcharts.AxisTypeOptions>, redraw?: boolean): void;
>>>>>>> d778e973
            public updateNames(): void;
            public validatePositiveValue(value: unknown): boolean;
            public zoom(newMin: number, newMax: number): boolean;
        }
        interface Axis extends AxisComposition {
        }
        */
    }
}

/**
 * Options for the path on the Axis to be calculated.
 * @interface Highcharts.AxisPlotLinePathOptionsObject
 *//**
 * Axis value.
 * @name Highcharts.AxisPlotLinePathOptionsObject#value
 * @type {number|undefined}
 *//**
 * Line width used for calculation crisp line coordinates. Defaults to 1.
 * @name Highcharts.AxisPlotLinePathOptionsObject#lineWidth
 * @type {number|undefined}
 *//**
 * If `false`, the function will return null when it falls outside the axis
 * bounds. If `true`, the function will return a path aligned to the plot area
 * sides if it falls outside. If `pass`, it will return a path outside.
 * @name Highcharts.AxisPlotLinePathOptionsObject#force
 * @type {string|boolean|undefined}
 *//**
 * Used in Highcharts Stock. When `true`, plot paths
 * (crosshair, plotLines, gridLines)
 * will be rendered on all axes when defined on the first axis.
 * @name Highcharts.AxisPlotLinePathOptionsObject#acrossPanes
 * @type {boolean|undefined}
 *//**
 * Use old coordinates (for resizing and rescaling).
 * If not set, defaults to `false`.
 * @name Highcharts.AxisPlotLinePathOptionsObject#old
 * @type {boolean|undefined}
 *//**
 * If given, return the plot line path of a pixel position on the axis.
 * @name Highcharts.AxisPlotLinePathOptionsObject#translatedValue
 * @type {number|undefined}
 *//**
 * Used in Polar axes. Reverse the positions for concatenation of polygonal
 * plot bands
 * @name Highcharts.AxisPlotLinePathOptionsObject#reverse
 * @type {boolean|undefined}
 */

/**
 * Options for crosshairs on axes.
 *
 * @product highstock
 *
 * @typedef {Highcharts.XAxisCrosshairOptions|Highcharts.YAxisCrosshairOptions} Highcharts.AxisCrosshairOptions
 */

/**
 * @typedef {"navigator"|"pan"|"rangeSelectorButton"|"rangeSelectorInput"|"scrollbar"|"traverseUpButton"|"zoom"} Highcharts.AxisExtremesTriggerValue
 */

/**
 * @callback Highcharts.AxisEventCallbackFunction
 *
 * @param {Highcharts.Axis} this
 */

/**
 * @callback Highcharts.AxisLabelsFormatterCallbackFunction
 *
 * @param {Highcharts.AxisLabelsFormatterContextObject} this
 *
 * @param {Highcharts.AxisLabelsFormatterContextObject} ctx
 *
 * @return {string}
 */

/**
 * @interface Highcharts.AxisLabelsFormatterContextObject
 *//**
 * The axis item of the label
 * @name Highcharts.AxisLabelsFormatterContextObject#axis
 * @type {Highcharts.Axis}
 *//**
 * The chart instance.
 * @name Highcharts.AxisLabelsFormatterContextObject#chart
 * @type {Highcharts.Chart}
 *//**
 * Whether the label belongs to the first tick on the axis.
 * @name Highcharts.AxisLabelsFormatterContextObject#isFirst
 * @type {boolean}
 *//**
 * Whether the label belongs to the last tick on the axis.
 * @name Highcharts.AxisLabelsFormatterContextObject#isLast
 * @type {boolean}
 *//**
 * The position on the axis in terms of axis values. For category axes, a
 * zero-based index. For datetime axes, the JavaScript time in milliseconds
 * since 1970.
 * @name Highcharts.AxisLabelsFormatterContextObject#pos
 * @type {number}
 *//**
 * The preformatted text as the result of the default formatting. For example
 * dates will be formatted as strings, and numbers with language-specific comma
 * separators, thousands separators and numeric symbols like `k` or `M`.
 * @name Highcharts.AxisLabelsFormatterContextObject#text
 * @type {string}
 *//**
 * The Tick instance.
 * @name Highcharts.AxisLabelsFormatterContextObject#tick
 * @type {Highcharts.Tick}
 *//**
 * This can be either a numeric value or a category string.
 * @name Highcharts.AxisLabelsFormatterContextObject#value
 * @type {number|string}
 */

/**
 * Options for axes.
 *
 * @typedef {Highcharts.XAxisOptions|Highcharts.YAxisOptions|Highcharts.ZAxisOptions} Highcharts.AxisOptions
 */

/**
 * @callback Highcharts.AxisPointBreakEventCallbackFunction
 *
 * @param {Highcharts.Axis} this
 *
 * @param {Highcharts.AxisPointBreakEventObject} evt
 */

/**
 * @interface Highcharts.AxisPointBreakEventObject
 *//**
 * @name Highcharts.AxisPointBreakEventObject#brk
 * @type {Highcharts.Dictionary<number>}
 *//**
 * @name Highcharts.AxisPointBreakEventObject#point
 * @type {Highcharts.Point}
 *//**
 * @name Highcharts.AxisPointBreakEventObject#preventDefault
 * @type {Function}
 *//**
 * @name Highcharts.AxisPointBreakEventObject#target
 * @type {Highcharts.SVGElement}
 *//**
 * @name Highcharts.AxisPointBreakEventObject#type
 * @type {"pointBreak"|"pointInBreak"}
 */

/**
 * @callback Highcharts.AxisSetExtremesEventCallbackFunction
 *
 * @param {Highcharts.Axis} this
 *
 * @param {Highcharts.AxisSetExtremesEventObject} evt
 */

/**
 * @interface Highcharts.AxisSetExtremesEventObject
 * @extends Highcharts.ExtremesObject
 *//**
 * @name Highcharts.AxisSetExtremesEventObject#preventDefault
 * @type {Function}
 *//**
 * @name Highcharts.AxisSetExtremesEventObject#target
 * @type {Highcharts.SVGElement}
 *//**
 * @name Highcharts.AxisSetExtremesEventObject#trigger
 * @type {Highcharts.AxisExtremesTriggerValue|string}
 *//**
 * @name Highcharts.AxisSetExtremesEventObject#type
 * @type {"setExtremes"}
 */

/**
 * @callback Highcharts.AxisTickPositionerCallbackFunction
 *
 * @param {Highcharts.Axis} this
 *
 * @return {Highcharts.AxisTickPositionsArray}
 */

/**
 * @interface Highcharts.AxisTickPositionsArray
 * @augments Array<number>
 */

/**
 * @typedef {"high"|"low"|"middle"} Highcharts.AxisTitleAlignValue
 */

/**
 * @typedef {Highcharts.XAxisTitleOptions|Highcharts.YAxisTitleOptions|Highcharts.ZAxisTitleOptions} Highcharts.AxisTitleOptions
 */

/**
 * @typedef {"linear"|"logarithmic"|"datetime"|"category"|"treegrid"} Highcharts.AxisTypeValue
 */

/**
 * The returned object literal from the {@link Highcharts.Axis#getExtremes}
 * function.
 *
 * @interface Highcharts.ExtremesObject
 *//**
 * The maximum value of the axis' associated series.
 * @name Highcharts.ExtremesObject#dataMax
 * @type {number}
 *//**
 * The minimum value of the axis' associated series.
 * @name Highcharts.ExtremesObject#dataMin
 * @type {number}
 *//**
 * The maximum axis value, either automatic or set manually. If the `max` option
 * is not set, `maxPadding` is 0 and `endOnTick` is false, this value will be
 * the same as `dataMax`.
 * @name Highcharts.ExtremesObject#max
 * @type {number}
 *//**
 * The minimum axis value, either automatic or set manually. If the `min` option
 * is not set, `minPadding` is 0 and `startOnTick` is false, this value will be
 * the same as `dataMin`.
 * @name Highcharts.ExtremesObject#min
 * @type {number}
 *//**
 * The user defined maximum, either from the `max` option or from a zoom or
 * `setExtremes` action.
 * @name Highcharts.ExtremesObject#userMax
 * @type {number}
 *//**
 * The user defined minimum, either from the `min` option or from a zoom or
 * `setExtremes` action.
 * @name Highcharts.ExtremesObject#userMin
 * @type {number}
 */

/**
 * Formatter function for the text of a crosshair label.
 *
 * @callback Highcharts.XAxisCrosshairLabelFormatterCallbackFunction
 *
 * @param {Highcharts.Axis} this
 *        Axis context
 *
 * @param {number} value
 *        Y value of the data point
 *
 * @return {string}
 */


''; // detach doclets above

const deg2rad = H.deg2rad;

/**
 * Create a new axis object. Called internally when instanciating a new chart or
 * adding axes by {@link Highcharts.Chart#addAxis}.
 *
 * A chart can have from 0 axes (pie chart) to multiples. In a normal, single
 * series cartesian chart, there is one X axis and one Y axis.
 *
 * The X axis or axes are referenced by {@link Highcharts.Chart.xAxis}, which is
 * an array of Axis objects. If there is only one axis, it can be referenced
 * through `chart.xAxis[0]`, and multiple axes have increasing indices. The same
 * pattern goes for Y axes.
 *
 * If you need to get the axes from a series object, use the `series.xAxis` and
 * `series.yAxis` properties. These are not arrays, as one series can only be
 * associated to one X and one Y axis.
 *
 * A third way to reference the axis programmatically is by `id`. Add an `id` in
 * the axis configuration options, and get the axis by
 * {@link Highcharts.Chart#get}.
 *
 * Configuration options for the axes are given in options.xAxis and
 * options.yAxis.
 *
 * @class
 * @name Highcharts.Axis
 *
 * @param {Highcharts.Chart} chart
 * The Chart instance to apply the axis on.
 *
 * @param {Highcharts.AxisOptions} userOptions
 * Axis options.
 */
class Axis {

    /* *
     *
     *  Static Properties
     *
     * */

    /**
     * The X axis or category axis. Normally this is the horizontal axis,
     * though if the chart is inverted this is the vertical axis. In case of
     * multiple axes, the xAxis node is an array of configuration objects.
     *
     * See the [Axis class](/class-reference/Highcharts.Axis) for programmatic
     * access to the axis.
     *
     * @productdesc {highmaps}
     * In Highmaps, the axis is hidden, but it is used behind the scenes to
     * control features like zooming and panning. Zooming is in effect the same
     * as setting the extremes of one of the exes.
     *
     * @type         {*|Array<*>}
     * @optionparent xAxis
     *
     * @private
     */
    public static defaultOptions: Highcharts.YAxisOptions = {

        /**
         * When using multiple axis, the ticks of two or more opposite axes
         * will automatically be aligned by adding ticks to the axis or axes
         * with the least ticks, as if `tickAmount` were specified.
         *
         * This can be prevented by setting `alignTicks` to false. If the grid
         * lines look messy, it's a good idea to hide them for the secondary
         * axis by setting `gridLineWidth` to 0.
         *
         * If `startOnTick` or `endOnTick` in an Axis options are set to false,
         * then the `alignTicks ` will be disabled for the Axis.
         *
         * Disabled for logarithmic axes.
         *
         * @product   highcharts highstock gantt
         */
        alignTicks: true,

        /**
         * Whether to allow decimals in this axis' ticks. When counting
         * integers, like persons or hits on a web page, decimals should
         * be avoided in the labels. By default, decimals are allowed on small
         * scale axes.
         *
         * @see [minTickInterval](#xAxis.minTickInterval)
         *
         * @sample {highcharts|highstock} highcharts/yaxis/allowdecimals-true/
         *         True by default
         * @sample {highcharts|highstock} highcharts/yaxis/allowdecimals-false/
         *         False
         *
         * @type      {boolean|undefined}
         * @default   undefined
         * @since     2.0
         */
        allowDecimals: void 0,

        /**
         * When using an alternate grid color, a band is painted across the
         * plot area between every other grid line.
         *
         * @sample {highcharts} highcharts/yaxis/alternategridcolor/
         *         Alternate grid color on the Y axis
         * @sample {highstock} stock/xaxis/alternategridcolor/
         *         Alternate grid color on the Y axis
         *
         * @type      {Highcharts.ColorType}
         * @apioption xAxis.alternateGridColor
         */

        /**
         * An array defining breaks in the axis, the sections defined will be
         * left out and all the points shifted closer to each other.
         *
         * @productdesc {highcharts}
         * Requires that the broken-axis.js module is loaded.
         *
         * @sample {highcharts} highcharts/axisbreak/break-simple/
         *         Simple break
         * @sample {highcharts|highstock} highcharts/axisbreak/break-visualized/
         *         Advanced with callback
         * @sample {highstock} stock/demo/intraday-breaks/
         *         Break on nights and weekends
         *
         * @type      {Array<*>}
         * @since     4.1.0
         * @product   highcharts highstock gantt
         * @apioption xAxis.breaks
         */

        /**
         * A number indicating how much space should be left between the start
         * and the end of the break. The break size is given in axis units,
         * so for instance on a `datetime` axis, a break size of 3600000 would
         * indicate the equivalent of an hour.
         *
         * @type      {number}
         * @default   0
         * @since     4.1.0
         * @product   highcharts highstock gantt
         * @apioption xAxis.breaks.breakSize
         */

        /**
         * The point where the break starts.
         *
         * @type      {number}
         * @since     4.1.0
         * @product   highcharts highstock gantt
         * @apioption xAxis.breaks.from
         */

        /**
         * Defines an interval after which the break appears again. By default
         * the breaks do not repeat.
         *
         * @type      {number}
         * @default   0
         * @since     4.1.0
         * @product   highcharts highstock gantt
         * @apioption xAxis.breaks.repeat
         */

        /**
         * The point where the break ends.
         *
         * @type      {number}
         * @since     4.1.0
         * @product   highcharts highstock gantt
         * @apioption xAxis.breaks.to
         */

        /**
         * If categories are present for the xAxis, names are used instead of
         * numbers for that axis.
         *
         * Since Highcharts 3.0, categories can also
         * be extracted by giving each point a [name](#series.data) and setting
         * axis [type](#xAxis.type) to `category`. However, if you have multiple
         * series, best practice remains defining the `categories` array.
         *
         * Example: `categories: ['Apples', 'Bananas', 'Oranges']`
         *
         * @sample {highcharts} highcharts/demo/line-labels/
         *         With
         * @sample {highcharts} highcharts/xaxis/categories/
         *         Without
         *
         * @type      {Array<string>}
         * @product   highcharts gantt
         * @apioption xAxis.categories
         */

        /**
         * The highest allowed value for automatically computed axis extremes.
         *
         * @see [floor](#xAxis.floor)
         *
         * @sample {highcharts|highstock} highcharts/yaxis/floor-ceiling/
         *         Floor and ceiling
         *
         * @type       {number}
         * @since      4.0
         * @product    highcharts highstock gantt
         * @apioption  xAxis.ceiling
         */

        /**
         * A class name that opens for styling the axis by CSS, especially in
         * Highcharts styled mode. The class name is applied to group elements
         * for the grid, axis elements and labels.
         *
         * @sample {highcharts|highstock|highmaps} highcharts/css/axis/
         *         Multiple axes with separate styling
         *
         * @type      {string}
         * @since     5.0.0
         * @apioption xAxis.className
         */

        /**
         * Configure a crosshair that follows either the mouse pointer or the
         * hovered point.
         *
         * In styled mode, the crosshairs are styled in the
         * `.highcharts-crosshair`, `.highcharts-crosshair-thin` or
         * `.highcharts-xaxis-category` classes.
         *
         * @productdesc {highstock}
         * In Highcharts stock, by default, the crosshair is enabled on the
         * X axis and disabled on the Y axis.
         *
         * @sample {highcharts} highcharts/xaxis/crosshair-both/
         *         Crosshair on both axes
         * @sample {highstock} stock/xaxis/crosshairs-xy/
         *         Crosshair on both axes
         * @sample {highmaps} highcharts/xaxis/crosshair-both/
         *         Crosshair on both axes
         *
         * @declare   Highcharts.AxisCrosshairOptions
         * @type      {boolean|*}
         * @default   false
         * @since     4.1
         * @apioption xAxis.crosshair
         */

        /**
         * A class name for the crosshair, especially as a hook for styling.
         *
         * @type      {string}
         * @since     5.0.0
         * @apioption xAxis.crosshair.className
         */

        /**
         * The color of the crosshair. Defaults to `#cccccc` for numeric and
         * datetime axes, and `rgba(204,214,235,0.25)` for category axes, where
         * the crosshair by default highlights the whole category.
         *
         * @sample {highcharts|highstock|highmaps} highcharts/xaxis/crosshair-customized/
         *         Customized crosshairs
         *
         * @type      {Highcharts.ColorType}
         * @default   #cccccc
         * @since     4.1
         * @apioption xAxis.crosshair.color
         */

        /**
         * The dash style for the crosshair. See
         * [plotOptions.series.dashStyle](#plotOptions.series.dashStyle)
         * for possible values.
         *
         * @sample {highcharts|highmaps} highcharts/xaxis/crosshair-dotted/
         *         Dotted crosshair
         * @sample {highstock} stock/xaxis/crosshair-dashed/
         *         Dashed X axis crosshair
         *
         * @type      {Highcharts.DashStyleValue}
         * @default   Solid
         * @since     4.1
         * @apioption xAxis.crosshair.dashStyle
         */

        /**
         * A label on the axis next to the crosshair.
         *
         * In styled mode, the label is styled with the
         * `.highcharts-crosshair-label` class.
         *
         * @sample {highstock} stock/xaxis/crosshair-label/
         *         Crosshair labels
         * @sample {highstock} highcharts/css/crosshair-label/
         *         Style mode
         *
         * @declare   Highcharts.AxisCrosshairLabelOptions
         * @since     2.1
         * @product   highstock
         * @apioption xAxis.crosshair.label
         */

        /**
         * Alignment of the label compared to the axis. Defaults to `"left"` for
         * right-side axes, `"right"` for left-side axes and `"center"` for
         * horizontal axes.
         *
         * @type      {Highcharts.AlignValue}
         * @since     2.1
         * @product   highstock
         * @apioption xAxis.crosshair.label.align
         */

        /**
         * The background color for the label. Defaults to the related series
         * color, or `#666666` if that is not available.
         *
         * @type      {Highcharts.ColorType}
         * @since     2.1
         * @product   highstock
         * @apioption xAxis.crosshair.label.backgroundColor
         */

        /**
         * The border color for the crosshair label
         *
         * @type      {Highcharts.ColorType}
         * @since     2.1
         * @product   highstock
         * @apioption xAxis.crosshair.label.borderColor
         */

        /**
         * The border corner radius of the crosshair label.
         *
         * @type      {number}
         * @default   3
         * @since     2.1.10
         * @product   highstock
         * @apioption xAxis.crosshair.label.borderRadius
         */

        /**
         * The border width for the crosshair label.
         *
         * @type      {number}
         * @default   0
         * @since     2.1
         * @product   highstock
         * @apioption xAxis.crosshair.label.borderWidth
         */

        /**
         * Flag to enable crosshair's label.
         *
         * @sample {highstock} stock/xaxis/crosshairs-xy/
         *         Enabled label for yAxis' crosshair
         *
         * @type      {boolean}
         * @default   false
         * @since     2.1
         * @product   highstock
         * @apioption xAxis.crosshair.label.enabled
         */

        /**
         * A format string for the crosshair label. Defaults to `{value}` for
         * numeric axes and `{value:%b %d, %Y}` for datetime axes.
         *
         * @type      {string}
         * @since     2.1
         * @product   highstock
         * @apioption xAxis.crosshair.label.format
         */

        /**
         * Formatter function for the label text.
         *
         * @type      {Highcharts.XAxisCrosshairLabelFormatterCallbackFunction}
         * @since     2.1
         * @product   highstock
         * @apioption xAxis.crosshair.label.formatter
         */

        /**
         * Padding inside the crosshair label.
         *
         * @type      {number}
         * @default   8
         * @since     2.1
         * @product   highstock
         * @apioption xAxis.crosshair.label.padding
         */

        /**
         * The shape to use for the label box.
         *
         * @type      {string}
         * @default   callout
         * @since     2.1
         * @product   highstock
         * @apioption xAxis.crosshair.label.shape
         */

        /**
         * Text styles for the crosshair label.
         *
         * @type      {Highcharts.CSSObject}
         * @default   {"color": "white", "fontWeight": "normal", "fontSize": "11px", "textAlign": "center"}
         * @since     2.1
         * @product   highstock
         * @apioption xAxis.crosshair.label.style
         */

        /**
         * Whether the crosshair should snap to the point or follow the pointer
         * independent of points.
         *
         * @sample {highcharts|highstock} highcharts/xaxis/crosshair-snap-false/
         *         True by default
         * @sample {highmaps} maps/demo/latlon-advanced/
         *         Snap is false
         *
         * @type      {boolean}
         * @default   true
         * @since     4.1
         * @apioption xAxis.crosshair.snap
         */

        /**
         * The pixel width of the crosshair. Defaults to 1 for numeric or
         * datetime axes, and for one category width for category axes.
         *
         * @sample {highcharts} highcharts/xaxis/crosshair-customized/
         *         Customized crosshairs
         * @sample {highstock} highcharts/xaxis/crosshair-customized/
         *         Customized crosshairs
         * @sample {highmaps} highcharts/xaxis/crosshair-customized/
         *         Customized crosshairs
         *
         * @type      {number}
         * @default   1
         * @since     4.1
         * @apioption xAxis.crosshair.width
         */

        /**
         * The Z index of the crosshair. Higher Z indices allow drawing the
         * crosshair on top of the series or behind the grid lines.
         *
         * @type      {number}
         * @default   2
         * @since     4.1
         * @apioption xAxis.crosshair.zIndex
         */

        /**
         * Whether to pan axis. If `chart.panning` is enabled, the option
         * allows to disable panning on an individual axis.
         */
        panningEnabled: true,

        /**
         * The Z index for the axis group.
         */
        zIndex: 2,

        /**
         * Whether to zoom axis. If `chart.zoomType` is set, the option allows
         * to disable zooming on an individual axis.
         *
         * @sample {highcharts} highcharts/xaxis/zoomenabled/
         *         Zoom enabled is false
         */
        zoomEnabled: true,

        /**
         * For a datetime axis, the scale will automatically adjust to the
         * appropriate unit. This member gives the default string
         * representations used for each unit. For intermediate values,
         * different units may be used, for example the `day` unit can be used
         * on midnight and `hour` unit be used for intermediate values on the
         * same axis.
         *
         * For an overview of the replacement codes, see
         * [dateFormat](/class-reference/Highcharts#.dateFormat).
         *
         * Defaults to:
         * ```js
         * {
         *     millisecond: '%H:%M:%S.%L',
         *     second: '%H:%M:%S',
         *     minute: '%H:%M',
         *     hour: '%H:%M',
         *     day: '%e. %b',
         *     week: '%e. %b',
         *     month: '%b \'%y',
         *     year: '%Y'
         * }
         * ```
         *
         * @sample {highcharts} highcharts/xaxis/datetimelabelformats/
         *         Different day format on X axis
         * @sample {highstock} stock/xaxis/datetimelabelformats/
         *         More information in x axis labels
         *
         * @declare Highcharts.AxisDateTimeLabelFormatsOptions
         * @product highcharts highstock gantt
         */
        dateTimeLabelFormats: {
            /**
             * @declare Highcharts.AxisDateTimeLabelFormatsOptionsObject
             * @type {string|*}
             */
            millisecond: {
                main: '%H:%M:%S.%L',
                range: false
            },
            /**
             * @declare Highcharts.AxisDateTimeLabelFormatsOptionsObject
             * @type {string|*}
             */
            second: {
                main: '%H:%M:%S',
                range: false
            },
            /**
             * @declare Highcharts.AxisDateTimeLabelFormatsOptionsObject
             * @type {string|*}
             */
            minute: {
                main: '%H:%M',
                range: false
            },
            /**
             * @declare Highcharts.AxisDateTimeLabelFormatsOptionsObject
             * @type {string|*}
             */
            hour: {
                main: '%H:%M',
                range: false
            },
            /**
             * @declare Highcharts.AxisDateTimeLabelFormatsOptionsObject
             * @type {string|*}
             */
            day: {
                main: '%e. %b'
            },
            /**
             * @declare Highcharts.AxisDateTimeLabelFormatsOptionsObject
             * @type {string|*}
             */
            week: {
                main: '%e. %b'
            },
            /**
             * @declare Highcharts.AxisDateTimeLabelFormatsOptionsObject
             * @type {string|*}
             */
            month: {
                main: '%b \'%y'
            },
            /**
             * @declare Highcharts.AxisDateTimeLabelFormatsOptionsObject
             * @type {string|*}
             */
            year: {
                main: '%Y'
            }
        },

        /**
         * Whether to force the axis to end on a tick. Use this option with
         * the `maxPadding` option to control the axis end.
         *
         * @productdesc {highstock}
         * In Highcharts Stock, `endOnTick` is always `false` when the navigator
         * is enabled, to prevent jumpy scrolling.
         *
         * @sample {highcharts} highcharts/chart/reflow-true/
         *         True by default
         * @sample {highcharts} highcharts/yaxis/endontick/
         *         False
         * @sample {highstock} stock/demo/basic-line/
         *         True by default
         * @sample {highstock} stock/xaxis/endontick/
         *         False
         *
         * @since 1.2.0
         */
        endOnTick: false,

        /**
         * Event handlers for the axis.
         *
         * @type      {*}
         * @apioption xAxis.events
         */

        /**
         * An event fired after the breaks have rendered.
         *
         * @see [breaks](#xAxis.breaks)
         *
         * @sample {highcharts} highcharts/axisbreak/break-event/
         *         AfterBreak Event
         *
         * @type      {Highcharts.AxisEventCallbackFunction}
         * @since     4.1.0
         * @product   highcharts gantt
         * @apioption xAxis.events.afterBreaks
         */

        /**
         * As opposed to the `setExtremes` event, this event fires after the
         * final min and max values are computed and corrected for `minRange`.
         *
         * Fires when the minimum and maximum is set for the axis, either by
         * calling the `.setExtremes()` method or by selecting an area in the
         * chart. One parameter, `event`, is passed to the function, containing
         * common event information.
         *
         * The new user set minimum and maximum values can be found by
         * `event.min` and `event.max`. These reflect the axis minimum and
         * maximum in axis values. The actual data extremes are found in
         * `event.dataMin` and `event.dataMax`.
         *
         * @type      {Highcharts.AxisSetExtremesEventCallbackFunction}
         * @since     2.3
         * @context   Highcharts.Axis
         * @apioption xAxis.events.afterSetExtremes
         */

        /**
         * An event fired when a break from this axis occurs on a point.
         *
         * @see [breaks](#xAxis.breaks)
         *
         * @sample {highcharts} highcharts/axisbreak/break-visualized/
         *         Visualization of a Break
         *
         * @type      {Highcharts.AxisPointBreakEventCallbackFunction}
         * @since     4.1.0
         * @product   highcharts gantt
         * @context   Highcharts.Axis
         * @apioption xAxis.events.pointBreak
         */

        /**
         * An event fired when a point falls inside a break from this axis.
         *
         * @type      {Highcharts.AxisPointBreakEventCallbackFunction}
         * @product   highcharts highstock gantt
         * @context   Highcharts.Axis
         * @apioption xAxis.events.pointInBreak
         */

        /**
         * Fires when the minimum and maximum is set for the axis, either by
         * calling the `.setExtremes()` method or by selecting an area in the
         * chart. One parameter, `event`, is passed to the function,
         * containing common event information.
         *
         * The new user set minimum and maximum values can be found by
         * `event.min` and `event.max`. These reflect the axis minimum and
         * maximum in data values. When an axis is zoomed all the way out from
         * the "Reset zoom" button, `event.min` and `event.max` are null, and
         * the new extremes are set based on `this.dataMin` and `this.dataMax`.
         *
         * @sample {highstock} stock/xaxis/events-setextremes/
         *         Log new extremes on x axis
         *
         * @type      {Highcharts.AxisSetExtremesEventCallbackFunction}
         * @since     1.2.0
         * @context   Highcharts.Axis
         * @apioption xAxis.events.setExtremes
         */

        /**
         * The lowest allowed value for automatically computed axis extremes.
         *
         * @see [ceiling](#yAxis.ceiling)
         *
         * @sample {highcharts} highcharts/yaxis/floor-ceiling/
         *         Floor and ceiling
         * @sample {highstock} stock/demo/lazy-loading/
         *         Prevent negative stock price on Y axis
         *
         * @type      {number}
         * @since     4.0
         * @product   highcharts highstock gantt
         * @apioption xAxis.floor
         */

        /**
         * The dash or dot style of the grid lines. For possible values, see
         * [this demonstration](https://jsfiddle.net/gh/get/library/pure/highcharts/highcharts/tree/master/samples/highcharts/plotoptions/series-dashstyle-all/).
         *
         * @sample {highcharts} highcharts/yaxis/gridlinedashstyle/
         *         Long dashes
         * @sample {highstock} stock/xaxis/gridlinedashstyle/
         *         Long dashes
         *
         * @type      {Highcharts.DashStyleValue}
         * @since     1.2
         */
        gridLineDashStyle: 'Solid',

        /**
         * The Z index of the grid lines.
         *
         * @sample {highcharts|highstock} highcharts/xaxis/gridzindex/
         *         A Z index of 4 renders the grid above the graph
         *
         * @product   highcharts highstock gantt
         */
        gridZIndex: 1,

        /**
         * An id for the axis. This can be used after render time to get
         * a pointer to the axis object through `chart.get()`.
         *
         * @sample {highcharts} highcharts/xaxis/id/
         *         Get the object
         * @sample {highstock} stock/xaxis/id/
         *         Get the object
         *
         * @type      {string}
         * @since     1.2.0
         * @apioption xAxis.id
         */

        /**
         * The axis labels show the number or category for each tick.
         *
         * Since v8.0.0: Labels are animated in categorized x-axis with
         * updating data if `tickInterval` and `step` is set to 1.
         *
         * @productdesc {highmaps}
         * X and Y axis labels are by default disabled in Highmaps, but the
         * functionality is inherited from Highcharts and used on `colorAxis`,
         * and can be enabled on X and Y axes too.
         */
        labels: {

            /**
             * What part of the string the given position is anchored to.
             * If `left`, the left side of the string is at the axis position.
             * Can be one of `"left"`, `"center"` or `"right"`. Defaults to
             * an intelligent guess based on which side of the chart the axis
             * is on and the rotation of the label.
             *
             * @see [reserveSpace](#xAxis.labels.reserveSpace)
             *
             * @sample {highcharts} highcharts/xaxis/labels-align-left/
             *         Left
             * @sample {highcharts} highcharts/xaxis/labels-align-right/
             *         Right
             * @sample {highcharts} highcharts/xaxis/labels-reservespace-true/
             *         Left-aligned labels on a vertical category axis
             *
             * @type       {Highcharts.AlignValue}
             * @apioption  xAxis.labels.align
             */

            /**
             * Whether to allow the axis labels to overlap.
             * When false, overlapping labels are hidden.
             *
             * @sample {highcharts} highcharts/xaxis/labels-allowoverlap-true/
             *         X axis labels overlap enabled
             *
             * @type {boolean}
             * @default false
             * @apioption xAxis.labels.allowOverlap
             *
             */

            /**
             * For horizontal axes, the allowed degrees of label rotation
             * to prevent overlapping labels. If there is enough space,
             * labels are not rotated. As the chart gets narrower, it
             * will start rotating the labels -45 degrees, then remove
             * every second label and try again with rotations 0 and -45 etc.
             * Set it to `undefined` to disable rotation, which will
             * cause the labels to word-wrap if possible. Defaults to `[-45]``
             * on bottom and top axes, `undefined` on left and right axes.
             *
             * @sample {highcharts|highstock} highcharts/xaxis/labels-autorotation-default/
             *         Default auto rotation of 0 or -45
             * @sample {highcharts|highstock} highcharts/xaxis/labels-autorotation-0-90/
             *         Custom graded auto rotation
             *
             * @type      {Array<number>}
             * @default   undefined
             * @since     4.1.0
             * @product   highcharts highstock gantt
             * @apioption xAxis.labels.autoRotation
             */
            autoRotation: void 0,

            /**
             * When each category width is more than this many pixels, we don't
             * apply auto rotation. Instead, we lay out the axis label with word
             * wrap. A lower limit makes sense when the label contains multiple
             * short words that don't extend the available horizontal space for
             * each label.
             *
             * @sample {highcharts} highcharts/xaxis/labels-autorotationlimit/
             *         Lower limit
             *
             * @since     4.1.5
             * @product   highcharts gantt
             */
            autoRotationLimit: 80,

            /**
             * Polar charts only. The label's pixel distance from the perimeter
             * of the plot area.
             *
             * @type      {number}
             * @default   undefined
             * @product   highcharts gantt
             */
            distance: void 0,

            /**
             * Enable or disable the axis labels.
             *
             * @sample {highcharts} highcharts/xaxis/labels-enabled/
             *         X axis labels disabled
             * @sample {highstock} stock/xaxis/labels-enabled/
             *         X axis labels disabled
             *
             * @default {highcharts|highstock|gantt} true
             * @default {highmaps} false
             */
            enabled: true,

            /**
             * A format string for the axis label. The context is available as
             * format string variables. For example, you can use `{text}` to
             * insert the default formatted text. The recommended way of adding
             * units for the label is using `text`, for example `{text} km`.
             *
             * To add custom numeric or datetime formatting, use `{value}` with
             * formatting, for example `{value:.1f}` or `{value:%Y-%m-%d}`.
             *
             * See
             * [format string](https://www.highcharts.com/docs/chart-concepts/labels-and-string-formatting)
             * for more examples of formatting.
             *
             * The default value is not specified due to the dynamic
             * nature of the default implementation.
             *
             * @sample {highcharts|highstock} highcharts/yaxis/labels-format/
             *         Add units to Y axis label
             * @sample {highcharts} highcharts/xaxis/labels-format-linked/
             *         Linked category names
             * @sample {highcharts} highcharts/xaxis/labels-format-custom/
             *         Custom number format
             *
             * @type      {string}
             * @since     3.0
             * @apioption xAxis.labels.format
             */

            /**
             * Callback JavaScript function to format the label. The value
             * is given by `this.value`. Additional properties for `this` are
             * `axis`, `chart`, `isFirst`, `isLast` and `text` which holds the
             * value of the default formatter.
             *
             * Defaults to a built in function returning a formatted string
             * depending on whether the axis is `category`, `datetime`,
             * `numeric` or other.
             *
             * @sample {highcharts} highcharts/xaxis/labels-formatter-linked/
             *         Linked category names
             * @sample {highcharts} highcharts/xaxis/labels-formatter-extended/
             *         Modified numeric labels
             * @sample {highstock} stock/xaxis/labels-formatter/
             *         Added units on Y axis
             *
             * @type      {Highcharts.AxisLabelsFormatterCallbackFunction}
             * @apioption xAxis.labels.formatter
             */

            /**
             * The number of pixels to indent the labels per level in a treegrid
             * axis.
             *
             * @sample gantt/treegrid-axis/demo
             *         Indentation 10px by default.
             * @sample gantt/treegrid-axis/indentation-0px
             *         Indentation set to 0px.
             *
             * @product gantt
             */
            indentation: 10,

            /**
             * Horizontal axis only. When `staggerLines` is not set,
             * `maxStaggerLines` defines how many lines the axis is allowed to
             * add to automatically avoid overlapping X labels. Set to `1` to
             * disable overlap detection.
             *
             * @deprecated
             * @type      {number}
             * @default   5
             * @since     1.3.3
             * @apioption xAxis.labels.maxStaggerLines
             */

            /**
             * How to handle overflowing labels on horizontal axis. If set to
             * `"allow"`, it will not be aligned at all. By default it
             * `"justify"` labels inside the chart area. If there is room to
             * move it, it will be aligned to the edge, else it will be removed.
             *
             * @since      2.2.5
             * @validvalue ["allow", "justify"]
             */
            overflow: 'justify',

            /**
             * The pixel padding for axis labels, to ensure white space between
             * them.
             *
             * @product   highcharts gantt
             */
            padding: 5,

            /**
             * Whether to reserve space for the labels. By default, space is
             * reserved for the labels in these cases:
             *
             * * On all horizontal axes.
             * * On vertical axes if `label.align` is `right` on a left-side
             * axis or `left` on a right-side axis.
             * * On vertical axes if `label.align` is `center`.
             *
             * This can be turned off when for example the labels are rendered
             * inside the plot area instead of outside.
             *
             * @see [labels.align](#xAxis.labels.align)
             *
             * @sample {highcharts} highcharts/xaxis/labels-reservespace/
             *         No reserved space, labels inside plot
             * @sample {highcharts} highcharts/xaxis/labels-reservespace-true/
             *         Left-aligned labels on a vertical category axis
             *
             * @type      {boolean}
             * @since     4.1.10
             * @product   highcharts gantt
             * @apioption xAxis.labels.reserveSpace
             */
            reserveSpace: void 0,

            /**
             * Rotation of the labels in degrees. When `undefined`, the
             * `autoRotation` option takes precedence.
             *
             * @sample {highcharts} highcharts/xaxis/labels-rotation/
             *         X axis labels rotated 90°
             *
             * @type      {number}
             * @default   0
             * @apioption xAxis.labels.rotation
             */
            rotation: void 0,

            /**
             * Horizontal axes only. The number of lines to spread the labels
             * over to make room or tighter labels. 0 disables staggering.
             *
             * @sample {highcharts} highcharts/xaxis/labels-staggerlines/
             *         Show labels over two lines
             * @sample {highstock} stock/xaxis/labels-staggerlines/
             *         Show labels over two lines
             *
             * @since     2.1
             * @apioption xAxis.labels.staggerLines
             */
            staggerLines: 0,

            /**
             * To show only every _n_'th label on the axis, set the step to _n_.
             * Setting the step to 2 shows every other label.
             *
             * By default, when 0, the step is calculated automatically to avoid
             * overlap. To prevent this, set it to 1\. This usually only
             * happens on a category axis, and is often a sign that you have
             * chosen the wrong axis type.
             *
             * Read more at
             * [Axis docs](https://www.highcharts.com/docs/chart-concepts/axes)
             * => What axis should I use?
             *
             * @sample {highcharts} highcharts/xaxis/labels-step/
             *         Showing only every other axis label on a categorized
             *         x-axis
             * @sample {highcharts} highcharts/xaxis/labels-step-auto/
             *         Auto steps on a category axis
             *
             * @since     2.1
             */
            step: 0,

            /**
             * Whether to [use HTML](https://www.highcharts.com/docs/chart-concepts/labels-and-string-formatting#html)
             * to render the labels.
             */
            useHTML: false,

            /**
             * The x position offset of all labels relative to the tick
             * positions on the axis.
             *
             * @sample {highcharts} highcharts/xaxis/labels-x/
             *         Y axis labels placed on grid lines
             */
            x: 0,

            /**
             * The y position offset of all labels relative to the tick
             * positions on the axis. The default makes it adapt to the font
             * size of the bottom axis.
             *
             * @sample {highcharts} highcharts/xaxis/labels-x/
             *         Y axis labels placed on grid lines
             *
             * @type      {number}
             * @apioption xAxis.labels.y
             */

            /**
             * The Z index for the axis labels.
             */
            zIndex: 7,

            /**
             * CSS styles for the label. Use `whiteSpace: 'nowrap'` to prevent
             * wrapping of category labels. Use `textOverflow: 'none'` to
             * prevent ellipsis (dots).
             *
             * In styled mode, the labels are styled with the
             * `.highcharts-axis-labels` class.
             *
             * @sample {highcharts} highcharts/xaxis/labels-style/
             *         Red X axis labels
             *
             * @type      {Highcharts.CSSObject}
             */
            style: {
                /** @internal */
                color: palette.neutralColor60,
                /** @internal */
                cursor: 'default',
                /** @internal */
                fontSize: '11px'
            }
        },

        /**
         * The left position as the horizontal axis. If it's a number, it is
         * interpreted as pixel position relative to the chart.
         *
         * Since Highcharts v5.0.13: If it's a percentage string, it is
         * interpreted as percentages of the plot width, offset from plot area
         * left.
         *
         * @type      {number|string}
         * @product   highcharts highstock
         * @apioption xAxis.left
         */

        /**
         * The top position as the vertical axis. If it's a number, it is
         * interpreted as pixel position relative to the chart.
         *
         * Since Highcharts 2: If it's a percentage string, it is interpreted
         * as percentages of the plot height, offset from plot area top.
         *
         * @type      {number|string}
         * @product   highcharts highstock
         * @apioption xAxis.top
         */

        /**
         * Index of another axis that this axis is linked to. When an axis is
         * linked to a master axis, it will take the same extremes as
         * the master, but as assigned by min or max or by setExtremes.
         * It can be used to show additional info, or to ease reading the
         * chart by duplicating the scales.
         *
         * @sample {highcharts} highcharts/xaxis/linkedto/
         *         Different string formats of the same date
         * @sample {highcharts} highcharts/yaxis/linkedto/
         *         Y values on both sides
         *
         * @type      {number}
         * @since     2.0.2
         * @product   highcharts highstock gantt
         * @apioption xAxis.linkedTo
         */

        /**
         * The maximum value of the axis. If `null`, the max value is
         * automatically calculated.
         *
         * If the [endOnTick](#yAxis.endOnTick) option is true, the `max` value
         * might be rounded up.
         *
         * If a [tickAmount](#yAxis.tickAmount) is set, the axis may be extended
         * beyond the set max in order to reach the given number of ticks. The
         * same may happen in a chart with multiple axes, determined by [chart.
         * alignTicks](#chart), where a `tickAmount` is applied internally.
         *
         * @sample {highcharts} highcharts/yaxis/max-200/
         *         Y axis max of 200
         * @sample {highcharts} highcharts/yaxis/max-logarithmic/
         *         Y axis max on logarithmic axis
         * @sample {highstock} stock/xaxis/min-max/
         *         Fixed min and max on X axis
         * @sample {highmaps} maps/axis/min-max/
         *         Pre-zoomed to a specific area
         *
         * @type      {number|null}
         * @apioption xAxis.max
         */

        /**
         * Padding of the max value relative to the length of the axis. A
         * padding of 0.05 will make a 100px axis 5px longer. This is useful
         * when you don't want the highest data value to appear on the edge
         * of the plot area. When the axis' `max` option is set or a max extreme
         * is set using `axis.setExtremes()`, the maxPadding will be ignored.
         *
         * @productdesc {highstock}
         * For an [ordinal](#xAxis.ordinal) axis, `minPadding` and `maxPadding`
         * are ignored. Use [overscroll](#xAxis.overscroll) instead.
         *
         * @sample {highcharts} highcharts/yaxis/maxpadding/
         *         Max padding of 0.25 on y axis
         * @sample {highstock} stock/xaxis/minpadding-maxpadding/
         *         Greater min- and maxPadding
         * @sample {highmaps} maps/chart/plotbackgroundcolor-gradient/
         *         Add some padding
         *
         * @default   {highcharts} 0.01
         * @default   {highstock|highmaps} 0
         * @since     1.2.0
         */
        maxPadding: 0.01,

        /**
         * Deprecated. Use `minRange` instead.
         *
         * @deprecated
         * @type      {number}
         * @product   highcharts highstock
         * @apioption xAxis.maxZoom
         */

        /**
         * The minimum value of the axis. If `null` the min value is
         * automatically calculated.
         *
         * If the [startOnTick](#yAxis.startOnTick) option is true (default),
         * the `min` value might be rounded down.
         *
         * The automatically calculated minimum value is also affected by
         * [floor](#yAxis.floor), [softMin](#yAxis.softMin),
         * [minPadding](#yAxis.minPadding), [minRange](#yAxis.minRange)
         * as well as [series.threshold](#plotOptions.series.threshold)
         * and [series.softThreshold](#plotOptions.series.softThreshold).
         *
         * @sample {highcharts} highcharts/yaxis/min-startontick-false/
         *         -50 with startOnTick to false
         * @sample {highcharts} highcharts/yaxis/min-startontick-true/
         *         -50 with startOnTick true by default
         * @sample {highstock} stock/xaxis/min-max/
         *         Set min and max on X axis
         * @sample {highmaps} maps/axis/min-max/
         *         Pre-zoomed to a specific area
         *
         * @type      {number|null}
         * @apioption xAxis.min
         */

        /**
         * The dash or dot style of the minor grid lines. For possible values,
         * see [this demonstration](https://jsfiddle.net/gh/get/library/pure/highcharts/highcharts/tree/master/samples/highcharts/plotoptions/series-dashstyle-all/).
         *
         * @sample {highcharts} highcharts/yaxis/minorgridlinedashstyle/
         *         Long dashes on minor grid lines
         * @sample {highstock} stock/xaxis/minorgridlinedashstyle/
         *         Long dashes on minor grid lines
         *
         * @type      {Highcharts.DashStyleValue}
         * @since     1.2
         */
        minorGridLineDashStyle: 'Solid',

        /**
         * Specific tick interval in axis units for the minor ticks. On a linear
         * axis, if `"auto"`, the minor tick interval is calculated as a fifth
         * of the tickInterval. If `null` or `undefined`, minor ticks are not
         * shown.
         *
         * On logarithmic axes, the unit is the power of the value. For example,
         * setting the minorTickInterval to 1 puts one tick on each of 0.1, 1,
         * 10, 100 etc. Setting the minorTickInterval to 0.1 produces 9 ticks
         * between 1 and 10, 10 and 100 etc.
         *
         * If user settings dictate minor ticks to become too dense, they don't
         * make sense, and will be ignored to prevent performance problems.
         *
         * @sample {highcharts} highcharts/yaxis/minortickinterval-null/
         *         Null by default
         * @sample {highcharts} highcharts/yaxis/minortickinterval-5/
         *         5 units
         * @sample {highcharts} highcharts/yaxis/minortickinterval-log-auto/
         *         "auto"
         * @sample {highcharts} highcharts/yaxis/minortickinterval-log/
         *         0.1
         * @sample {highstock} stock/demo/basic-line/
         *         Null by default
         * @sample {highstock} stock/xaxis/minortickinterval-auto/
         *         "auto"
         *
         * @type      {number|string|null}
         * @apioption xAxis.minorTickInterval
         */

        /**
         * The pixel length of the minor tick marks.
         *
         * @sample {highcharts} highcharts/yaxis/minorticklength/
         *         10px on Y axis
         * @sample {highstock} stock/xaxis/minorticks/
         *         10px on Y axis
         */
        minorTickLength: 2,

        /**
         * The position of the minor tick marks relative to the axis line.
         *  Can be one of `inside` and `outside`.
         *
         * @sample {highcharts} highcharts/yaxis/minortickposition-outside/
         *         Outside by default
         * @sample {highcharts} highcharts/yaxis/minortickposition-inside/
         *         Inside
         * @sample {highstock} stock/xaxis/minorticks/
         *         Inside
         *
         * @validvalue ["inside", "outside"]
         */
        minorTickPosition: 'outside',

        /**
         * Enable or disable minor ticks. Unless
         * [minorTickInterval](#xAxis.minorTickInterval) is set, the tick
         * interval is calculated as a fifth of the `tickInterval`.
         *
         * On a logarithmic axis, minor ticks are laid out based on a best
         * guess, attempting to enter approximately 5 minor ticks between
         * each major tick.
         *
         * Prior to v6.0.0, ticks were unabled in auto layout by setting
         * `minorTickInterval` to `"auto"`.
         *
         * @productdesc {highcharts}
         * On axes using [categories](#xAxis.categories), minor ticks are not
         * supported.
         *
         * @sample {highcharts} highcharts/yaxis/minorticks-true/
         *         Enabled on linear Y axis
         *
         * @type      {boolean}
         * @default   false
         * @since     6.0.0
         * @apioption xAxis.minorTicks
         */

        /**
         * The pixel width of the minor tick mark.
         *
         * @sample {highcharts} highcharts/yaxis/minortickwidth/
         *         3px width
         * @sample {highstock} stock/xaxis/minorticks/
         *         1px width
         *
         * @type      {number}
         * @default   0
         * @apioption xAxis.minorTickWidth
         */

        /**
         * Padding of the min value relative to the length of the axis. A
         * padding of 0.05 will make a 100px axis 5px longer. This is useful
         * when you don't want the lowest data value to appear on the edge
         * of the plot area. When the axis' `min` option is set or a min extreme
         * is set using `axis.setExtremes()`, the minPadding will be ignored.
         *
         * @productdesc {highstock}
         * For an [ordinal](#xAxis.ordinal) axis, `minPadding` and `maxPadding`
         * are ignored. Use [overscroll](#xAxis.overscroll) instead.
         *
         * @sample {highcharts} highcharts/yaxis/minpadding/
         *         Min padding of 0.2
         * @sample {highstock} stock/xaxis/minpadding-maxpadding/
         *         Greater min- and maxPadding
         * @sample {highmaps} maps/chart/plotbackgroundcolor-gradient/
         *         Add some padding
         *
         * @default    {highcharts} 0.01
         * @default    {highstock|highmaps} 0
         * @since      1.2.0
         * @product    highcharts highstock gantt
         */
        minPadding: 0.01,

        /**
         * The minimum range to display on this axis. The entire axis will not
         * be allowed to span over a smaller interval than this. For example,
         * for a datetime axis the main unit is milliseconds. If minRange is
         * set to 3600000, you can't zoom in more than to one hour.
         *
         * The default minRange for the x axis is five times the smallest
         * interval between any of the data points.
         *
         * On a logarithmic axis, the unit for the minimum range is the power.
         * So a minRange of 1 means that the axis can be zoomed to 10-100,
         * 100-1000, 1000-10000 etc.
         *
         * **Note**: The `minPadding`, `maxPadding`, `startOnTick` and
         * `endOnTick` settings also affect how the extremes of the axis
         * are computed.
         *
         * @sample {highcharts} highcharts/xaxis/minrange/
         *         Minimum range of 5
         * @sample {highstock} stock/xaxis/minrange/
         *         Max zoom of 6 months overrides user selections
         * @sample {highmaps} maps/axis/minrange/
         *         Minimum range of 1000
         *
         * @type      {number}
         * @apioption xAxis.minRange
         */

        /**
         * The minimum tick interval allowed in axis values. For example on
         * zooming in on an axis with daily data, this can be used to prevent
         * the axis from showing hours. Defaults to the closest distance between
         * two points on the axis.
         *
         * @type      {number}
         * @since     2.3.0
         * @apioption xAxis.minTickInterval
         */

        /**
         * The distance in pixels from the plot area to the axis line.
         * A positive offset moves the axis with it's line, labels and ticks
         * away from the plot area. This is typically used when two or more
         * axes are displayed on the same side of the plot. With multiple
         * axes the offset is dynamically adjusted to avoid collision, this
         * can be overridden by setting offset explicitly.
         *
         * @sample {highcharts} highcharts/yaxis/offset/
         *         Y axis offset of 70
         * @sample {highcharts} highcharts/yaxis/offset-centered/
         *         Axes positioned in the center of the plot
         * @sample {highstock} stock/xaxis/offset/
         *         Y axis offset by 70 px
         *
         */
        offset: void 0,

        /**
         * Whether to display the axis on the opposite side of the normal. The
         * normal is on the left side for vertical axes and bottom for
         * horizontal, so the opposite sides will be right and top respectively.
         * This is typically used with dual or multiple axes.
         *
         * @sample {highcharts} highcharts/yaxis/opposite/
         *         Secondary Y axis opposite
         * @sample {highstock} stock/xaxis/opposite/
         *         Y axis on left side
         *
         * @default   {highcharts|highstock|highmaps} false
         * @default   {gantt} true
         */
        opposite: false,

        /**
         * In an ordinal axis, the points are equally spaced in the chart
         * regardless of the actual time or x distance between them. This means
         * that missing data periods (e.g. nights or weekends for a stock chart)
         * will not take up space in the chart.
         * Having `ordinal: false` will show any gaps created by the `gapSize`
         * setting proportionate to their duration.
         *
         * In stock charts the X axis is ordinal by default, unless
         * the boost module is used and at least one of the series' data length
         * exceeds the [boostThreshold](#series.line.boostThreshold).
         *
         * For an ordinal axis, `minPadding` and `maxPadding` are ignored. Use
         * [overscroll](#xAxis.overscroll) instead.
         *
         * @sample {highstock} stock/xaxis/ordinal-true/
         *         True by default
         * @sample {highstock} stock/xaxis/ordinal-false/
         *         False
         *
         * @see [overscroll](#xAxis.overscroll)
         *
         * @type      {boolean}
         * @default   true
         * @since     1.1
         * @product   highstock
         * @apioption xAxis.ordinal
         */

        /**
         * Additional range on the right side of the xAxis. Works similar to
         * `xAxis.maxPadding`, but value is set in milliseconds. Can be set for
         * both main `xAxis` and the navigator's `xAxis`.
         *
         * @sample {highstock} stock/xaxis/overscroll/
         *         One minute overscroll with live data
         *
         * @type      {number}
         * @default   0
         * @since     6.0.0
         * @product   highstock
         * @apioption xAxis.overscroll
         */

        /**
         * Refers to the index in the [panes](#panes) array. Used for circular
         * gauges and polar charts. When the option is not set then first pane
         * will be used.
         *
         * @sample highcharts/demo/gauge-vu-meter
         *         Two gauges with different center
         *
         * @type      {number}
         * @product   highcharts
         * @apioption xAxis.pane
         */


        /**
         * The zoomed range to display when only defining one or none of `min`
         * or `max`. For example, to show the latest month, a range of one month
         * can be set.
         *
         * @sample {highstock} stock/xaxis/range/
         *         Setting a zoomed range when the rangeSelector is disabled
         *
         * @type      {number}
         * @product   highstock
         * @apioption xAxis.range
         */

        /**
         * Whether to reverse the axis so that the highest number is closest
         * to the origin. If the chart is inverted, the x axis is reversed by
         * default.
         *
         * @sample {highcharts} highcharts/yaxis/reversed/
         *         Reversed Y axis
         * @sample {highstock} stock/xaxis/reversed/
         *         Reversed Y axis
         *
         * @type      {boolean}
         * @default   undefined
         * @apioption xAxis.reversed
         */
        reversed: void 0,

        /**
         * This option determines how stacks should be ordered within a group.
         * For example reversed xAxis also reverses stacks, so first series
         * comes last in a group. To keep order like for non-reversed xAxis
         * enable this option.
         *
         * @sample {highcharts} highcharts/xaxis/reversedstacks/
         *         Reversed stacks comparison
         * @sample {highstock} highcharts/xaxis/reversedstacks/
         *         Reversed stacks comparison
         *
         * @since     6.1.1
         * @product   highcharts highstock
         */
        reversedStacks: false,

        /**
         * An optional scrollbar to display on the X axis in response to
         * limiting the minimum and maximum of the axis values.
         *
         * In styled mode, all the presentational options for the scrollbar are
         * replaced by the classes `.highcharts-scrollbar-thumb`,
         * `.highcharts-scrollbar-arrow`, `.highcharts-scrollbar-button`,
         * `.highcharts-scrollbar-rifles` and `.highcharts-scrollbar-track`.
         *
         * @sample {highstock} stock/yaxis/heatmap-scrollbars/
         *         Heatmap with both scrollbars
         *
         * @extends   scrollbar
         * @since     4.2.6
         * @product   highstock
         * @apioption xAxis.scrollbar
         */

        /**
         * Whether to show the axis line and title when the axis has no data.
         *
         * @sample {highcharts} highcharts/yaxis/showempty/
         *         When clicking the legend to hide series, one axis preserves
         *         line and title, the other doesn't
         * @sample {highstock} highcharts/yaxis/showempty/
         *         When clicking the legend to hide series, one axis preserves
         *         line and title, the other doesn't
         *
         * @since     1.1
         */
        showEmpty: true,

        /**
         * Whether to show the first tick label.
         *
         * @sample {highcharts} highcharts/xaxis/showfirstlabel-false/
         *         Set to false on X axis
         * @sample {highstock} stock/xaxis/showfirstlabel/
         *         Labels below plot lines on Y axis
         */
        showFirstLabel: true,

        /**
         * Whether to show the last tick label. Defaults to `true` on cartesian
         * charts, and `false` on polar charts.
         *
         * @sample {highcharts} highcharts/xaxis/showlastlabel-true/
         *         Set to true on X axis
         * @sample {highstock} stock/xaxis/showfirstlabel/
         *         Labels below plot lines on Y axis
         *
         * @product   highcharts highstock gantt
         */
        showLastLabel: true,

        /**
         * A soft maximum for the axis. If the series data maximum is less than
         * this, the axis will stay at this maximum, but if the series data
         * maximum is higher, the axis will flex to show all data.
         *
         * @sample highcharts/yaxis/softmin-softmax/
         *         Soft min and max
         *
         * @type      {number}
         * @since     5.0.1
         * @product   highcharts highstock gantt
         * @apioption xAxis.softMax
         */

        /**
         * A soft minimum for the axis. If the series data minimum is greater
         * than this, the axis will stay at this minimum, but if the series
         * data minimum is lower, the axis will flex to show all data.
         *
         * @sample highcharts/yaxis/softmin-softmax/
         *         Soft min and max
         *
         * @type      {number}
         * @since     5.0.1
         * @product   highcharts highstock gantt
         * @apioption xAxis.softMin
         */

        /**
         * For datetime axes, this decides where to put the tick between weeks.
         *  0 = Sunday, 1 = Monday.
         *
         * @sample {highcharts} highcharts/xaxis/startofweek-monday/
         *         Monday by default
         * @sample {highcharts} highcharts/xaxis/startofweek-sunday/
         *         Sunday
         * @sample {highstock} stock/xaxis/startofweek-1
         *         Monday by default
         * @sample {highstock} stock/xaxis/startofweek-0
         *         Sunday
         *
         * @product highcharts highstock gantt
         */
        startOfWeek: 1,

        /**
         * Whether to force the axis to start on a tick. Use this option with
         * the `minPadding` option to control the axis start.
         *
         * @productdesc {highstock}
         * In Highcharts Stock, `startOnTick` is always `false` when
         * the navigator is enabled, to prevent jumpy scrolling.
         *
         * @sample {highcharts} highcharts/xaxis/startontick-false/
         *         False by default
         * @sample {highcharts} highcharts/xaxis/startontick-true/
         *         True
         *
         * @since 1.2.0
         */
        startOnTick: false,


        /**
         * The amount of ticks to draw on the axis. This opens up for aligning
         * the ticks of multiple charts or panes within a chart. This option
         * overrides the `tickPixelInterval` option.
         *
         * This option only has an effect on linear axes. Datetime, logarithmic
         * or category axes are not affected.
         *
         * @sample {highcharts} highcharts/yaxis/tickamount/
         *         8 ticks on Y axis
         * @sample {highstock} highcharts/yaxis/tickamount/
         *         8 ticks on Y axis
         *
         * @type      {number}
         * @since     4.1.0
         * @product   highcharts highstock gantt
         * @apioption xAxis.tickAmount
         */

        /**
         * The interval of the tick marks in axis units. When `undefined`, the
         * tick interval is computed to approximately follow the
         * [tickPixelInterval](#xAxis.tickPixelInterval) on linear and datetime
         * axes. On categorized axes, a `undefined` tickInterval will default to
         * 1, one category. Note that datetime axes are based on milliseconds,
         * so for example an interval of one day is expressed as
         * `24 * 3600 * 1000`.
         *
         * On logarithmic axes, the tickInterval is based on powers, so a
         * tickInterval of 1 means one tick on each of 0.1, 1, 10, 100 etc. A
         * tickInterval of 2 means a tick of 0.1, 10, 1000 etc. A tickInterval
         * of 0.2 puts a tick on 0.1, 0.2, 0.4, 0.6, 0.8, 1, 2, 4, 6, 8, 10, 20,
         * 40 etc.
         *
         *
         * If the tickInterval is too dense for labels to be drawn, Highcharts
         * may remove ticks.
         *
         * If the chart has multiple axes, the [alignTicks](#chart.alignTicks)
         * option may interfere with the `tickInterval` setting.
         *
         * @see [tickPixelInterval](#xAxis.tickPixelInterval)
         * @see [tickPositions](#xAxis.tickPositions)
         * @see [tickPositioner](#xAxis.tickPositioner)
         *
         * @sample {highcharts} highcharts/xaxis/tickinterval-5/
         *         Tick interval of 5 on a linear axis
         * @sample {highstock} stock/xaxis/tickinterval/
         *         Tick interval of 0.01 on Y axis
         *
         * @type      {number}
         * @apioption xAxis.tickInterval
         */

        /**
         * The pixel length of the main tick marks.
         *
         * @sample {highcharts} highcharts/xaxis/ticklength/
         *         20 px tick length on the X axis
         * @sample {highstock} stock/xaxis/ticks/
         *         Formatted ticks on X axis
         */
        tickLength: 10,

        /**
         * If tickInterval is `null` this option sets the approximate pixel
         * interval of the tick marks. Not applicable to categorized axis.
         *
         * The tick interval is also influenced by the [minTickInterval](
         * #xAxis.minTickInterval) option, that, by default prevents ticks from
         * being denser than the data points.
         *
         * @see [tickInterval](#xAxis.tickInterval)
         * @see [tickPositioner](#xAxis.tickPositioner)
         * @see [tickPositions](#xAxis.tickPositions)
         *
         * @sample {highcharts} highcharts/xaxis/tickpixelinterval-50/
         *         50 px on X axis
         * @sample {highstock} stock/xaxis/tickpixelinterval/
         *         200 px on X axis
         */
        tickPixelInterval: 100,

        /**
         * For categorized axes only. If `on` the tick mark is placed in the
         * center of the category, if `between` the tick mark is placed between
         * categories. The default is `between` if the `tickInterval` is 1, else
         * `on`.
         *
         * @sample {highcharts} highcharts/xaxis/tickmarkplacement-between/
         *         "between" by default
         * @sample {highcharts} highcharts/xaxis/tickmarkplacement-on/
         *         "on"
         *
         * @product    highcharts gantt
         * @validvalue ["on", "between"]
         */
        tickmarkPlacement: 'between',

        /**
         * The position of the major tick marks relative to the axis line.
         * Can be one of `inside` and `outside`.
         *
         * @sample {highcharts} highcharts/xaxis/tickposition-outside/
         *         "outside" by default
         * @sample {highcharts} highcharts/xaxis/tickposition-inside/
         *         "inside"
         * @sample {highstock} stock/xaxis/ticks/
         *         Formatted ticks on X axis
         *
         * @validvalue ["inside", "outside"]
         */
        tickPosition: 'outside',

        /**
         * A callback function returning array defining where the ticks are
         * laid out on the axis. This overrides the default behaviour of
         * [tickPixelInterval](#xAxis.tickPixelInterval) and [tickInterval](
         * #xAxis.tickInterval). The automatic tick positions are accessible
         * through `this.tickPositions` and can be modified by the callback.
         *
         * @see [tickPositions](#xAxis.tickPositions)
         *
         * @sample {highcharts} highcharts/xaxis/tickpositions-tickpositioner/
         *         Demo of tickPositions and tickPositioner
         * @sample {highstock} highcharts/xaxis/tickpositions-tickpositioner/
         *         Demo of tickPositions and tickPositioner
         *
         * @type      {Highcharts.AxisTickPositionerCallbackFunction}
         * @apioption xAxis.tickPositioner
         */

        /**
         * An array defining where the ticks are laid out on the axis. This
         * overrides the default behaviour of [tickPixelInterval](
         * #xAxis.tickPixelInterval) and [tickInterval](#xAxis.tickInterval).
         *
         * @see [tickPositioner](#xAxis.tickPositioner)
         *
         * @sample {highcharts} highcharts/xaxis/tickpositions-tickpositioner/
         *         Demo of tickPositions and tickPositioner
         * @sample {highstock} highcharts/xaxis/tickpositions-tickpositioner/
         *         Demo of tickPositions and tickPositioner
         *
         * @type      {Array<number>}
         * @apioption xAxis.tickPositions
         */

        /**
         * The pixel width of the major tick marks. Defaults to 0 on category
         * axes, otherwise 1.
         *
         * In styled mode, the stroke width is given in the `.highcharts-tick`
         * class, but in order for the element to be generated on category axes,
         * the option must be explicitly set to 1.
         *
         * @sample {highcharts} highcharts/xaxis/tickwidth/
         *         10 px width
         * @sample {highcharts} highcharts/css/axis-grid/
         *         Styled mode
         * @sample {highstock} stock/xaxis/ticks/
         *         Formatted ticks on X axis
         * @sample {highstock} highcharts/css/axis-grid/
         *         Styled mode
         *
         * @type      {undefined|number}
         * @default   {highstock} 1
         * @default   {highmaps} 0
         * @apioption xAxis.tickWidth
         */

        /**
         * The axis title, showing next to the axis line.
         *
         * @productdesc {highmaps}
         * In Highmaps, the axis is hidden by default, but adding an axis title
         * is still possible. X axis and Y axis titles will appear at the bottom
         * and left by default.
         */
        title: {

            /**
             * Alignment of the title relative to the axis values. Possible
             * values are "low", "middle" or "high".
             *
             * @sample {highcharts} highcharts/xaxis/title-align-low/
             *         "low"
             * @sample {highcharts} highcharts/xaxis/title-align-center/
             *         "middle" by default
             * @sample {highcharts} highcharts/xaxis/title-align-high/
             *         "high"
             * @sample {highcharts} highcharts/yaxis/title-offset/
             *         Place the Y axis title on top of the axis
             * @sample {highstock} stock/xaxis/title-align/
             *         Aligned to "high" value
             *
             * @type {Highcharts.AxisTitleAlignValue}
             */
            align: 'middle',

            /**
             * Deprecated. Set the `text` to `undefined` to disable the title.
             *
             * @deprecated
             * @type      {boolean}
             * @product   highcharts
             * @apioption xAxis.title.enabled
             */

            /**
             * The pixel distance between the axis labels or line and the title.
             * Defaults to 0 for horizontal axes, 10 for vertical
             *
             * @sample {highcharts} highcharts/xaxis/title-margin/
             *         Y axis title margin of 60
             *
             * @type      {number}
             * @apioption xAxis.title.margin
             */

            /**
             * The distance of the axis title from the axis line. By default,
             * this distance is computed from the offset width of the labels,
             * the labels' distance from the axis and the title's margin.
             * However when the offset option is set, it overrides all this.
             *
             * @sample {highcharts} highcharts/yaxis/title-offset/
             *         Place the axis title on top of the axis
             * @sample {highstock} highcharts/yaxis/title-offset/
             *         Place the axis title on top of the Y axis
             *
             * @type      {number}
             * @since     2.2.0
             * @apioption xAxis.title.offset
             */

            /**
             * Whether to reserve space for the title when laying out the axis.
             *
             * @type      {boolean}
             * @default   true
             * @since     5.0.11
             * @product   highcharts highstock gantt
             * @apioption xAxis.title.reserveSpace
             */

            /**
             * The rotation of the text in degrees. 0 is horizontal, 270 is
             * vertical reading from bottom to top.
             *
             * @sample {highcharts} highcharts/yaxis/title-offset/
             *         Horizontal
             */
            rotation: 0,

            /**
             * The actual text of the axis title. It can contain basic HTML tags
             * like `b`, `i` and `span` with style.
             *
             * @sample {highcharts} highcharts/xaxis/title-text/
             *         Custom HTML
             * @sample {highstock} stock/xaxis/title-text/
             *         Titles for both axes
             *
             * @type      {string|null}
             * @apioption xAxis.title.text
             */

            /**
             * Alignment of the text, can be `"left"`, `"right"` or `"center"`.
             * Default alignment depends on the
             * [title.align](xAxis.title.align):
             *
             * Horizontal axes:
             * - for `align` = `"low"`, `textAlign` is set to `left`
             * - for `align` = `"middle"`, `textAlign` is set to `center`
             * - for `align` = `"high"`, `textAlign` is set to `right`
             *
             * Vertical axes:
             * - for `align` = `"low"` and `opposite` = `true`, `textAlign` is
             *   set to `right`
             * - for `align` = `"low"` and `opposite` = `false`, `textAlign` is
             *   set to `left`
             * - for `align` = `"middle"`, `textAlign` is set to `center`
             * - for `align` = `"high"` and `opposite` = `true` `textAlign` is
             *   set to `left`
             * - for `align` = `"high"` and `opposite` = `false` `textAlign` is
             *   set to `right`
             *
             * @type      {Highcharts.AlignValue}
             * @apioption xAxis.title.textAlign
             */

            /**
             * Whether to [use HTML](https://www.highcharts.com/docs/chart-concepts/labels-and-string-formatting#html)
             * to render the axis title.
             *
             * @product   highcharts highstock gantt
             */
            useHTML: false,

            /**
             * Horizontal pixel offset of the title position.
             *
             * @since     4.1.6
             * @product   highcharts highstock gantt
             */
            x: 0,

            /**
             * Vertical pixel offset of the title position.
             *
             * @product   highcharts highstock gantt
             */
            y: 0,

            /**
             * CSS styles for the title. If the title text is longer than the
             * axis length, it will wrap to multiple lines by default. This can
             * be customized by setting `textOverflow: 'ellipsis'`, by
             * setting a specific `width` or by setting `whiteSpace: 'nowrap'`.
             *
             * In styled mode, the stroke width is given in the
             * `.highcharts-axis-title` class.
             *
             * @sample {highcharts} highcharts/xaxis/title-style/
             *         Red
             * @sample {highcharts} highcharts/css/axis/
             *         Styled mode
             *
             * @type    {Highcharts.CSSObject}
             */
            style: {
                /** @internal */
                color: palette.neutralColor60
            }
        },

        /**
         * The type of axis. Can be one of `linear`, `logarithmic`, `datetime`
         * or `category`. In a datetime axis, the numbers are given in
         * milliseconds, and tick marks are placed on appropriate values like
         * full hours or days. In a category axis, the
         * [point names](#series.line.data.name) of the chart's series are used
         * for categories, if not a [categories](#xAxis.categories) array is
         * defined.
         *
         * @sample {highcharts} highcharts/xaxis/type-linear/
         *         Linear
         * @sample {highcharts} highcharts/yaxis/type-log/
         *         Logarithmic
         * @sample {highcharts} highcharts/yaxis/type-log-minorgrid/
         *         Logarithmic with minor grid lines
         * @sample {highcharts} highcharts/xaxis/type-log-both/
         *         Logarithmic on two axes
         * @sample {highcharts} highcharts/yaxis/type-log-negative/
         *         Logarithmic with extension to emulate negative values
         *
         * @type    {Highcharts.AxisTypeValue}
         * @product highcharts gantt
         */
        type: 'linear',

        /**
         * If there are multiple axes on the same side of the chart, the pixel
         * margin between the axes. Defaults to 0 on vertical axes, 15 on
         * horizontal axes.
         *
         * @type      {number}
         * @since     7.0.3
         * @apioption xAxis.margin
         */

        /**
         * Applies only when the axis `type` is `category`. When `uniqueNames`
         * is true, points are placed on the X axis according to their names.
         * If the same point name is repeated in the same or another series,
         * the point is placed on the same X position as other points of the
         * same name. When `uniqueNames` is false, the points are laid out in
         * increasing X positions regardless of their names, and the X axis
         * category will take the name of the last point in each position.
         *
         * @sample {highcharts} highcharts/xaxis/uniquenames-true/
         *         True by default
         * @sample {highcharts} highcharts/xaxis/uniquenames-false/
         *         False
         *
         * @since     4.2.7
         * @product   highcharts gantt
         */
        uniqueNames: true,

        /**
         * Datetime axis only. An array determining what time intervals the
         * ticks are allowed to fall on. Each array item is an array where the
         * first value is the time unit and the second value another array of
         * allowed multiples.
         *
         * Defaults to:
         * ```js
         * units: [[
         *     'millisecond', // unit name
         *     [1, 2, 5, 10, 20, 25, 50, 100, 200, 500] // allowed multiples
         * ], [
         *     'second',
         *     [1, 2, 5, 10, 15, 30]
         * ], [
         *     'minute',
         *     [1, 2, 5, 10, 15, 30]
         * ], [
         *     'hour',
         *     [1, 2, 3, 4, 6, 8, 12]
         * ], [
         *     'day',
         *     [1, 2]
         * ], [
         *     'week',
         *     [1, 2]
         * ], [
         *     'month',
         *     [1, 2, 3, 4, 6]
         * ], [
         *     'year',
         *     null
         * ]]
         * ```
         *
         * @type      {Array<Array<string,(Array<number>|null)>>}
         * @product   highcharts highstock gantt
         * @apioption xAxis.units
         */

        /**
         * Whether axis, including axis title, line, ticks and labels, should
         * be visible.
         *
         * @since     4.1.9
         * @product   highcharts highstock gantt
         */
        visible: true,

        /**
         * Color of the minor, secondary grid lines.
         *
         * In styled mode, the stroke width is given in the
         * `.highcharts-minor-grid-line` class.
         *
         * @sample {highcharts} highcharts/yaxis/minorgridlinecolor/
         *         Bright grey lines from Y axis
         * @sample {highcharts|highstock} highcharts/css/axis-grid/
         *         Styled mode
         * @sample {highstock} stock/xaxis/minorgridlinecolor/
         *         Bright grey lines from Y axis
         *
         * @type    {Highcharts.ColorType}
         * @default #f2f2f2
         */
        minorGridLineColor: palette.neutralColor5,

        /**
         * Width of the minor, secondary grid lines.
         *
         * In styled mode, the stroke width is given in the
         * `.highcharts-grid-line` class.
         *
         * @sample {highcharts} highcharts/yaxis/minorgridlinewidth/
         *         2px lines from Y axis
         * @sample {highcharts|highstock} highcharts/css/axis-grid/
         *         Styled mode
         * @sample {highstock} stock/xaxis/minorgridlinewidth/
         *         2px lines from Y axis
         */
        minorGridLineWidth: 1,

        /**
         * Color for the minor tick marks.
         *
         * @sample {highcharts} highcharts/yaxis/minortickcolor/
         *         Black tick marks on Y axis
         * @sample {highstock} stock/xaxis/minorticks/
         *         Black tick marks on Y axis
         *
         * @type    {Highcharts.ColorType}
         * @default #999999
         */
        minorTickColor: palette.neutralColor40,

        /**
         * The color of the line marking the axis itself.
         *
         * In styled mode, the line stroke is given in the
         * `.highcharts-axis-line` or `.highcharts-xaxis-line` class.
         *
         * @productdesc {highmaps}
         * In Highmaps, the axis line is hidden by default, because the axis is
         * not visible by default.
         *
         * @sample {highcharts} highcharts/yaxis/linecolor/
         *         A red line on Y axis
         * @sample {highcharts|highstock} highcharts/css/axis/
         *         Axes in styled mode
         * @sample {highstock} stock/xaxis/linecolor/
         *         A red line on X axis
         *
         * @type    {Highcharts.ColorType}
         * @default #ccd6eb
         */
        lineColor: palette.highlightColor20,

        /**
         * The width of the line marking the axis itself.
         *
         * In styled mode, the stroke width is given in the
         * `.highcharts-axis-line` or `.highcharts-xaxis-line` class.
         *
         * @sample {highcharts} highcharts/yaxis/linecolor/
         *         A 1px line on Y axis
         * @sample {highcharts|highstock} highcharts/css/axis/
         *         Axes in styled mode
         * @sample {highstock} stock/xaxis/linewidth/
         *         A 2px line on X axis
         *
         * @default {highcharts|highstock} 1
         * @default {highmaps} 0
         */
        lineWidth: 1,

        /**
         * Color of the grid lines extending the ticks across the plot area.
         *
         * In styled mode, the stroke is given in the `.highcharts-grid-line`
         * class.
         *
         * @productdesc {highmaps}
         * In Highmaps, the grid lines are hidden by default.
         *
         * @sample {highcharts} highcharts/yaxis/gridlinecolor/
         *         Green lines
         * @sample {highcharts|highstock} highcharts/css/axis-grid/
         *         Styled mode
         * @sample {highstock} stock/xaxis/gridlinecolor/
         *         Green lines
         *
         * @type    {Highcharts.ColorType}
         * @default #e6e6e6
         */
        gridLineColor: palette.neutralColor10,

        /**
         * The width of the grid lines extending the ticks across the plot area.
         * Defaults to 1 on the Y axis and 0 on the X axis, except for 3d
         * charts.
         *
         * In styled mode, the stroke width is given in the
         * `.highcharts-grid-line` class.
         *
         * @sample {highcharts} highcharts/yaxis/gridlinewidth/
         *         2px lines
         * @sample {highcharts|highstock} highcharts/css/axis-grid/
         *         Styled mode
         * @sample {highstock} stock/xaxis/gridlinewidth/
         *         2px lines
         *
         * @type      {number}
         * @apioption xAxis.gridLineWidth
         */
        gridLineWidth: void 0,

        /**
         * The height as the vertical axis. If it's a number, it is
         * interpreted as pixels.
         *
         * Since Highcharts 2: If it's a percentage string, it is interpreted
         * as percentages of the total plot height.
         *
         * @type      {number|string}
         * @product   highcharts highstock
         * @apioption xAxis.height
         */

        /**
         * The width as the horizontal axis. If it's a number, it is interpreted
         * as pixels.
         *
         * Since Highcharts v5.0.13: If it's a percentage string, it is
         * interpreted as percentages of the total plot width.
         *
         * @type      {number|string}
         * @product   highcharts highstock
         * @apioption xAxis.width
         */

        /**
         * Color for the main tick marks.
         *
         * In styled mode, the stroke is given in the `.highcharts-tick`
         * class.
         *
         * @sample {highcharts} highcharts/xaxis/tickcolor/
         *         Red ticks on X axis
         * @sample {highcharts|highstock} highcharts/css/axis-grid/
         *         Styled mode
         * @sample {highstock} stock/xaxis/ticks/
         *         Formatted ticks on X axis
         *
         * @type    {Highcharts.ColorType}
         * @default #ccd6eb
         */
        tickColor: palette.highlightColor20

        // tickWidth: 1
    };

    /**
     * The Y axis or value axis. Normally this is the vertical axis,
     * though if the chart is inverted this is the horizontal axis.
     * In case of multiple axes, the yAxis node is an array of
     * configuration objects.
     *
     * See [the Axis object](/class-reference/Highcharts.Axis) for programmatic
     * access to the axis.
     *
     * @type         {*|Array<*>}
     * @extends      xAxis
     * @excluding    currentDateIndicator,ordinal,overscroll
     * @optionparent yAxis
     *
     * @private
     */
    public static defaultYAxisOptions: DeepPartial<Highcharts.YAxisOptions> = {

        /**
         * The type of axis. Can be one of `linear`, `logarithmic`, `datetime`,
         * `category` or `treegrid`. Defaults to `treegrid` for Gantt charts,
         * `linear` for other chart types.
         *
         * In a datetime axis, the numbers are given in milliseconds, and tick
         * marks are placed on appropriate values, like full hours or days. In a
         * category or treegrid axis, the [point names](#series.line.data.name)
         * of the chart's series are used for categories, if a
         * [categories](#xAxis.categories) array is not defined.
         *
         * @sample {highcharts} highcharts/yaxis/type-log-minorgrid/
         *         Logarithmic with minor grid lines
         * @sample {highcharts} highcharts/yaxis/type-log-negative/
         *         Logarithmic with extension to emulate negative values
         * @sample {gantt} gantt/treegrid-axis/demo
         *         Treegrid axis
         *
         * @type      {Highcharts.AxisTypeValue}
         * @default   {highcharts} linear
         * @default   {gantt} treegrid
         * @product   highcharts gantt
         * @apioption yAxis.type
         */

        /**
         * The height of the Y axis. If it's a number, it is interpreted as
         * pixels.
         *
         * Since Highcharts 2: If it's a percentage string, it is interpreted as
         * percentages of the total plot height.
         *
         * @see [yAxis.top](#yAxis.top)
         *
         * @sample {highstock} stock/demo/candlestick-and-volume/
         *         Percentage height panes
         *
         * @type      {number|string}
         * @product   highcharts highstock
         * @apioption yAxis.height
         */

        /**
         * Solid gauge only. Unless [stops](#yAxis.stops) are set, the color
         * to represent the maximum value of the Y axis.
         *
         * @sample {highcharts} highcharts/yaxis/mincolor-maxcolor/
         *         Min and max colors
         *
         * @type      {Highcharts.ColorType}
         * @default   #003399
         * @since     4.0
         * @product   highcharts
         * @apioption yAxis.maxColor
         */

        /**
         * Solid gauge only. Unless [stops](#yAxis.stops) are set, the color
         * to represent the minimum value of the Y axis.
         *
         * @sample {highcharts} highcharts/yaxis/mincolor-maxcolor/
         *         Min and max color
         *
         * @type      {Highcharts.ColorType}
         * @default   #e6ebf5
         * @since     4.0
         * @product   highcharts
         * @apioption yAxis.minColor
         */

        /**
         * Whether to reverse the axis so that the highest number is closest
         * to the origin.
         *
         * @sample {highcharts} highcharts/yaxis/reversed/
         *         Reversed Y axis
         * @sample {highstock} stock/xaxis/reversed/
         *         Reversed Y axis
         *
         * @type      {boolean}
         * @default   {highcharts} false
         * @default   {highstock} false
         * @default   {highmaps} true
         * @default   {gantt} true
         * @apioption yAxis.reversed
         */

        /**
         * If `true`, the first series in a stack will be drawn on top in a
         * positive, non-reversed Y axis. If `false`, the first series is in
         * the base of the stack.
         *
         * @sample {highcharts} highcharts/yaxis/reversedstacks-false/
         *         Non-reversed stacks
         * @sample {highstock} highcharts/yaxis/reversedstacks-false/
         *         Non-reversed stacks
         *
         * @type      {boolean}
         * @default   true
         * @since     3.0.10
         * @product   highcharts highstock
         * @apioption yAxis.reversedStacks
         */
        reversedStacks: true,

        /**
         * Solid gauge series only. Color stops for the solid gauge. Use this
         * in cases where a linear gradient between a `minColor` and `maxColor`
         * is not sufficient. The stops is an array of tuples, where the first
         * item is a float between 0 and 1 assigning the relative position in
         * the gradient, and the second item is the color.
         *
         * For solid gauges, the Y axis also inherits the concept of
         * [data classes](https://api.highcharts.com/highmaps#colorAxis.dataClasses)
         * from the Highmaps color axis.
         *
         * @see [minColor](#yAxis.minColor)
         * @see [maxColor](#yAxis.maxColor)
         *
         * @sample {highcharts} highcharts/demo/gauge-solid/
         *         True by default
         *
         * @type      {Array<Array<number,Highcharts.ColorType>>}
         * @since     4.0
         * @product   highcharts
         * @apioption yAxis.stops
         */

        /**
         * The pixel width of the major tick marks.
         *
         * @sample {highcharts} highcharts/xaxis/tickwidth/ 10 px width
         * @sample {highstock} stock/xaxis/ticks/ Formatted ticks on X axis
         *
         * @type      {number}
         * @default   0
         * @product   highcharts highstock gantt
         * @apioption yAxis.tickWidth
         */

        /**
         * Whether to force the axis to end on a tick. Use this option with
         * the `maxPadding` option to control the axis end.
         *
         * This option is always disabled, when panning type is
         * either `y` or `xy`.
         *
         * @see [type](#chart.panning.type)
         *
         *
         * @sample {highcharts} highcharts/chart/reflow-true/
         *         True by default
         * @sample {highcharts} highcharts/yaxis/endontick/
         *         False
         * @sample {highstock} stock/demo/basic-line/
         *         True by default
         * @sample {highstock} stock/xaxis/endontick/
         *         False for Y axis
         *
         * @since 1.2.0
         */
        endOnTick: true,

        /**
         * Padding of the max value relative to the length of the axis. A
         * padding of 0.05 will make a 100px axis 5px longer. This is useful
         * when you don't want the highest data value to appear on the edge
         * of the plot area. When the axis' `max` option is set or a max extreme
         * is set using `axis.setExtremes()`, the maxPadding will be ignored.
         *
         * Also the `softThreshold` option takes precedence over `maxPadding`,
         * so if the data is tangent to the threshold, `maxPadding` may not
         * apply unless `softThreshold` is set to false.
         *
         * @sample {highcharts} highcharts/yaxis/maxpadding-02/
         *         Max padding of 0.2
         * @sample {highstock} stock/xaxis/minpadding-maxpadding/
         *         Greater min- and maxPadding
         *
         * @since   1.2.0
         * @product highcharts highstock gantt
         */
        maxPadding: 0.05,

        /**
         * Padding of the min value relative to the length of the axis. A
         * padding of 0.05 will make a 100px axis 5px longer. This is useful
         * when you don't want the lowest data value to appear on the edge
         * of the plot area. When the axis' `min` option is set or a max extreme
         * is set using `axis.setExtremes()`, the maxPadding will be ignored.
         *
         * Also the `softThreshold` option takes precedence over `minPadding`,
         * so if the data is tangent to the threshold, `minPadding` may not
         * apply unless `softThreshold` is set to false.
         *
         * @sample {highcharts} highcharts/yaxis/minpadding/
         *         Min padding of 0.2
         * @sample {highstock} stock/xaxis/minpadding-maxpadding/
         *         Greater min- and maxPadding
         *
         * @since   1.2.0
         * @product highcharts highstock gantt
         */
        minPadding: 0.05,

        /**
         * @productdesc {highstock}
         * In Highcharts Stock 1.x, the Y axis was placed
         * on the left side by default.
         *
         * @sample {highcharts} highcharts/yaxis/opposite/
         *         Secondary Y axis opposite
         * @sample {highstock} stock/xaxis/opposite/
         *         Y axis on left side
         *
         * @type      {boolean}
         * @default   {highstock} true
         * @default   {highcharts} false
         * @product   highstock highcharts gantt
         * @apioption yAxis.opposite
         */

        /**
         * @see [tickInterval](#xAxis.tickInterval)
         * @see [tickPositioner](#xAxis.tickPositioner)
         * @see [tickPositions](#xAxis.tickPositions)
         */
        tickPixelInterval: 72,

        showLastLabel: true,

        /**
         * @extends xAxis.labels
         */
        labels: {
            /**
             * Angular gauges and solid gauges only.
             * The label's pixel distance from the perimeter of the plot area.
             *
             * Since v7.1.2: If it's a percentage string, it is interpreted the
             * same as [series.radius](#plotOptions.gauge.radius), so label can be
             * aligned under the gauge's shape.
             *
             * @sample {highcharts} highcharts/yaxis/labels-distance/
             *         Labels centered under the arc
             *
             * @type      {number|string}
             * @default   -25
             * @product   highcharts
             * @apioption yAxis.labels.distance
             */

            /**
             * The y position offset of all labels relative to the tick
             * positions on the axis. For polar and radial axis consider the use
             * of the [distance](#yAxis.labels.distance) option.
             *
             * @sample {highcharts} highcharts/xaxis/labels-x/
             *         Y axis labels placed on grid lines
             *
             * @type      {number}
             * @default   {highcharts} 3
             * @default   {highstock} -2
             * @default   {highmaps} 3
             * @apioption yAxis.labels.y
             */

            /**
             * What part of the string the given position is anchored to. Can
             * be one of `"left"`, `"center"` or `"right"`. The exact position
             * also depends on the `labels.x` setting.
             *
             * Angular gauges and solid gauges defaults to `"center"`.
             * Solid gauges with two labels have additional option `"auto"`
             * for automatic horizontal and vertical alignment.
             *
             * @see [yAxis.labels.distance](#yAxis.labels.distance)
             *
             * @sample {highcharts} highcharts/yaxis/labels-align-left/
             *         Left
             * @sample {highcharts} highcharts/series-solidgauge/labels-auto-aligned/
             *         Solid gauge labels auto aligned
             *
             * @type       {Highcharts.AlignValue}
             * @default    {highcharts|highmaps} right
             * @default    {highstock} left
             * @apioption  yAxis.labels.align
             */

            /**
             * The x position offset of all labels relative to the tick
             * positions on the axis. Defaults to -15 for left axis, 15 for
             * right axis.
             *
             * @sample {highcharts} highcharts/xaxis/labels-x/
             *         Y axis labels placed on grid lines
             */
            x: -8
        },

        /**
         * @productdesc {highmaps}
         * In Highmaps, the axis line is hidden by default, because the axis is
         * not visible by default.
         *
         * @type      {Highcharts.ColorType}
         * @apioption yAxis.lineColor
         */

        /**
         * @sample {highcharts} highcharts/yaxis/max-200/
         *         Y axis max of 200
         * @sample {highcharts} highcharts/yaxis/max-logarithmic/
         *         Y axis max on logarithmic axis
         * @sample {highstock} stock/yaxis/min-max/
         *         Fixed min and max on Y axis
         * @sample {highmaps} maps/axis/min-max/
         *         Pre-zoomed to a specific area
         *
         * @apioption yAxis.max
         */

        /**
         * @sample {highcharts} highcharts/yaxis/min-startontick-false/
         *         -50 with startOnTick to false
         * @sample {highcharts} highcharts/yaxis/min-startontick-true/
         *         -50 with startOnTick true by default
         * @sample {highstock} stock/yaxis/min-max/
         *         Fixed min and max on Y axis
         * @sample {highmaps} maps/axis/min-max/
         *         Pre-zoomed to a specific area
         *
         * @apioption yAxis.min
         */

        /**
         * An optional scrollbar to display on the Y axis in response to
         * limiting the minimum an maximum of the axis values.
         *
         * In styled mode, all the presentational options for the scrollbar
         * are replaced by the classes `.highcharts-scrollbar-thumb`,
         * `.highcharts-scrollbar-arrow`, `.highcharts-scrollbar-button`,
         * `.highcharts-scrollbar-rifles` and `.highcharts-scrollbar-track`.
         *
         * @sample {highstock} stock/yaxis/scrollbar/
         *         Scrollbar on the Y axis
         *
         * @extends   scrollbar
         * @since     4.2.6
         * @product   highstock
         * @excluding height
         * @apioption yAxis.scrollbar
         */

        /**
         * Enable the scrollbar on the Y axis.
         *
         * @sample {highstock} stock/yaxis/scrollbar/
         *         Enabled on Y axis
         *
         * @type      {boolean}
         * @default   false
         * @since     4.2.6
         * @product   highstock
         * @apioption yAxis.scrollbar.enabled
         */

        /**
         * Pixel margin between the scrollbar and the axis elements.
         *
         * @type      {number}
         * @default   10
         * @since     4.2.6
         * @product   highstock
         * @apioption yAxis.scrollbar.margin
         */

        /**
         * Whether to show the scrollbar when it is fully zoomed out at max
         * range. Setting it to `false` on the Y axis makes the scrollbar stay
         * hidden until the user zooms in, like common in browsers.
         *
         * @type      {boolean}
         * @default   true
         * @since     4.2.6
         * @product   highstock
         * @apioption yAxis.scrollbar.showFull
         */

        /**
         * The width of a vertical scrollbar or height of a horizontal
         * scrollbar. Defaults to 20 on touch devices.
         *
         * @type      {number}
         * @default   14
         * @since     4.2.6
         * @product   highstock
         * @apioption yAxis.scrollbar.size
         */

        /**
         * Z index of the scrollbar elements.
         *
         * @type      {number}
         * @default   3
         * @since     4.2.6
         * @product   highstock
         * @apioption yAxis.scrollbar.zIndex
         */

        /**
         * A soft maximum for the axis. If the series data maximum is less
         * than this, the axis will stay at this maximum, but if the series
         * data maximum is higher, the axis will flex to show all data.
         *
         * **Note**: The [series.softThreshold](
         * #plotOptions.series.softThreshold) option takes precedence over this
         * option.
         *
         * @sample highcharts/yaxis/softmin-softmax/
         *         Soft min and max
         *
         * @type      {number}
         * @since     5.0.1
         * @product   highcharts highstock gantt
         * @apioption yAxis.softMax
         */

        /**
         * A soft minimum for the axis. If the series data minimum is greater
         * than this, the axis will stay at this minimum, but if the series
         * data minimum is lower, the axis will flex to show all data.
         *
         * **Note**: The [series.softThreshold](
         * #plotOptions.series.softThreshold) option takes precedence over this
         * option.
         *
         * @sample highcharts/yaxis/softmin-softmax/
         *         Soft min and max
         *
         * @type      {number}
         * @since     5.0.1
         * @product   highcharts highstock gantt
         * @apioption yAxis.softMin
         */

        /**
         * Defines the horizontal alignment of the stack total label. Can be one
         * of `"left"`, `"center"` or `"right"`. The default value is calculated
         * at runtime and depends on orientation and whether the stack is
         * positive or negative.
         *
         * @sample {highcharts} highcharts/yaxis/stacklabels-align-left/
         *         Aligned to the left
         * @sample {highcharts} highcharts/yaxis/stacklabels-align-center/
         *         Aligned in center
         * @sample {highcharts} highcharts/yaxis/stacklabels-align-right/
         *         Aligned to the right
         *
         * @type      {Highcharts.AlignValue}
         * @since     2.1.5
         * @product   highcharts
         * @apioption yAxis.stackLabels.align
         */

        /**
         * A format string for the data label. Available variables are the same
         * as for `formatter`.
         *
         * @type      {string}
         * @default   {total}
         * @since     3.0.2
         * @product   highcharts highstock
         * @apioption yAxis.stackLabels.format
         */

        /**
         * Rotation of the labels in degrees.
         *
         * @sample {highcharts} highcharts/yaxis/stacklabels-rotation/
         *         Labels rotated 45°
         *
         * @type      {number}
         * @default   0
         * @since     2.1.5
         * @product   highcharts
         * @apioption yAxis.stackLabels.rotation
         */

        /**
         * The text alignment for the label. While `align` determines where the
         * texts anchor point is placed with regards to the stack, `textAlign`
         * determines how the text is aligned against its anchor point. Possible
         * values are `"left"`, `"center"` and `"right"`. The default value is
         * calculated at runtime and depends on orientation and whether the
         * stack is positive or negative.
         *
         * @sample {highcharts} highcharts/yaxis/stacklabels-textalign-left/
         *         Label in center position but text-aligned left
         *
         * @type      {Highcharts.AlignValue}
         * @since     2.1.5
         * @product   highcharts
         * @apioption yAxis.stackLabels.textAlign
         */

        /**
         * Whether to [use HTML](https://www.highcharts.com/docs/chart-concepts/labels-and-string-formatting#html)
         * to render the labels.
         *
         * @type      {boolean}
         * @default   false
         * @since     3.0
         * @product   highcharts highstock
         * @apioption yAxis.stackLabels.useHTML
         */

        /**
         * Defines the vertical alignment of the stack total label. Can be one
         * of `"top"`, `"middle"` or `"bottom"`. The default value is calculated
         * at runtime and depends on orientation and whether the stack is
         * positive or negative.
         *
         * @sample {highcharts} highcharts/yaxis/stacklabels-verticalalign-top/
         *         Vertically aligned top
         * @sample {highcharts} highcharts/yaxis/stacklabels-verticalalign-middle/
         *         Vertically aligned middle
         * @sample {highcharts} highcharts/yaxis/stacklabels-verticalalign-bottom/
         *         Vertically aligned bottom
         *
         * @type      {Highcharts.VerticalAlignValue}
         * @since     2.1.5
         * @product   highcharts
         * @apioption yAxis.stackLabels.verticalAlign
         */

        /**
         * The x position offset of the label relative to the left of the
         * stacked bar. The default value is calculated at runtime and depends
         * on orientation and whether the stack is positive or negative.
         *
         * @sample {highcharts} highcharts/yaxis/stacklabels-x/
         *         Stack total labels with x offset
         *
         * @type      {number}
         * @since     2.1.5
         * @product   highcharts
         * @apioption yAxis.stackLabels.x
         */

        /**
         * The y position offset of the label relative to the tick position
         * on the axis. The default value is calculated at runtime and depends
         * on orientation and whether the stack is positive or negative.
         *
         * @sample {highcharts} highcharts/yaxis/stacklabels-y/
         *         Stack total labels with y offset
         *
         * @type      {number}
         * @since     2.1.5
         * @product   highcharts
         * @apioption yAxis.stackLabels.y
         */

        /**
         * Whether to force the axis to start on a tick. Use this option with
         * the `maxPadding` option to control the axis start.
         *
         * This option is always disabled, when panning type is
         * either `y` or `xy`.
         *
         * @see [type](#chart.panning.type)
         *
         * @sample {highcharts} highcharts/xaxis/startontick-false/
         *         False by default
         * @sample {highcharts} highcharts/xaxis/startontick-true/
         *         True
         * @sample {highstock} stock/xaxis/endontick/
         *         False for Y axis
         *
         * @since   1.2.0
         * @product highcharts highstock gantt
         */
        startOnTick: true,

        title: {

            /**
             * The pixel distance between the axis labels and the title.
             * Positive values are outside the axis line, negative are inside.
             *
             * @sample {highcharts} highcharts/xaxis/title-margin/
             *         Y axis title margin of 60
             *
             * @type      {number}
             * @default   40
             * @apioption yAxis.title.margin
             */

            /**
             * The rotation of the text in degrees. 0 is horizontal, 270 is
             * vertical reading from bottom to top.
             *
             * @sample {highcharts} highcharts/yaxis/title-offset/
             *         Horizontal
             */
            rotation: 270,

            /**
             * The actual text of the axis title. Horizontal texts can contain
             * HTML, but rotated texts are painted using vector techniques and
             * must be clean text. The Y axis title is disabled by setting the
             * `text` option to `undefined`.
             *
             * @sample {highcharts} highcharts/xaxis/title-text/
             *         Custom HTML
             *
             * @type    {string|null}
             * @default {highcharts} Values
             * @default {highstock} undefined
             * @product highcharts highstock gantt
             */
            text: 'Values'
        },

        /**
         * The top position of the Y axis. If it's a number, it is interpreted
         * as pixel position relative to the chart.
         *
         * Since Highcharts 2: If it's a percentage string, it is interpreted as
         * percentages of the plot height, offset from plot area top.
         *
         * @see [yAxis.height](#yAxis.height)
         *
         * @sample {highstock} stock/demo/candlestick-and-volume/
         *         Percentage height panes
         *
         * @type      {number|string}
         * @product   highcharts highstock
         * @apioption yAxis.top
         */

        /**
         * The stack labels show the total value for each bar in a stacked
         * column or bar chart. The label will be placed on top of positive
         * columns and below negative columns. In case of an inverted column
         * chart or a bar chart the label is placed to the right of positive
         * bars and to the left of negative bars.
         *
         * @product highcharts
         */
        stackLabels: {
            /**
             * Enable or disable the initial animation when a series is
             * displayed for the `stackLabels`. The animation can also be set as
             * a configuration object. Please note that this option only
             * applies to the initial animation.
             * For other animations, see [chart.animation](#chart.animation)
             * and the animation parameter under the API methods.
             * The following properties are supported:
             *
             * - `defer`: The animation delay time in milliseconds.
             *
             * @sample {highcharts} highcharts/plotoptions/animation-defer/
             *          Animation defer settings
             * @type {boolean|Partial<Highcharts.AnimationOptionsObject>}
             * @since 8.2.0
             * @apioption yAxis.stackLabels.animation
             */
            animation: {},

            /**
             * The animation delay time in milliseconds.
             * Set to `0` renders stackLabel immediately.
             * As `undefined` inherits defer time from the [series.animation.defer](#plotOptions.series.animation.defer).
             *
             * @type      {number}
             * @since 8.2.0
             * @apioption yAxis.stackLabels.animation.defer
             */

            /**
             * Allow the stack labels to overlap.
             *
             * @sample {highcharts} highcharts/yaxis/stacklabels-allowoverlap-false/
             *         Default false
             *
             * @since   5.0.13
             * @product highcharts
             */
            allowOverlap: false,

            /**
             * The background color or gradient for the stack label.
             *
             * @sample {highcharts} highcharts/yaxis/stacklabels-box/
             *          Stack labels box options
             * @type      {Highcharts.ColorType}
             * @since 8.1.0
             * @apioption yAxis.stackLabels.backgroundColor
             */

            /**
             * The border color for the stack label. Defaults to `undefined`.
             *
             * @sample {highcharts} highcharts/yaxis/stacklabels-box/
             *          Stack labels box options
             * @type      {Highcharts.ColorType}
             * @since 8.1.0
             * @apioption yAxis.stackLabels.borderColor
             */

            /**
             * The border radius in pixels for the stack label.
             *
             * @sample {highcharts} highcharts/yaxis/stacklabels-box/
             *          Stack labels box options
             * @type      {number}
             * @default   0
             * @since 8.1.0
             * @apioption yAxis.stackLabels.borderRadius
             */

            /**
             * The border width in pixels for the stack label.
             *
             * @sample {highcharts} highcharts/yaxis/stacklabels-box/
             *          Stack labels box options
             * @type      {number}
             * @default   0
             * @since 8.1.0
             * @apioption yAxis.stackLabels.borderWidth
             */

            /**
             * Enable or disable the stack total labels.
             *
             * @sample {highcharts} highcharts/yaxis/stacklabels-enabled/
             *         Enabled stack total labels
             * @sample {highcharts} highcharts/yaxis/stacklabels-enabled-waterfall/
             *         Enabled stack labels in waterfall chart
             *
             * @since   2.1.5
             * @product highcharts
             */
            enabled: false,

            /**
             * Whether to hide stack labels that are outside the plot area.
             * By default, the stack label is moved
             * inside the plot area according to the
             * [overflow](/highcharts/#yAxis/stackLabels/overflow)
             * option.
             *
             * @type  {boolean}
             * @since 7.1.3
             */
            crop: true,

            /**
             * How to handle stack total labels that flow outside the plot area.
             * The default is set to `"justify"`,
             * which aligns them inside the plot area.
             * For columns and bars, this means it will be moved inside the bar.
             * To display stack labels outside the plot area,
             * set `crop` to `false` and `overflow` to `"allow"`.
             *
             * @sample highcharts/yaxis/stacklabels-overflow/
             *         Stack labels flows outside the plot area.
             *
             * @type  {Highcharts.DataLabelsOverflowValue}
             * @since 7.1.3
             */
            overflow: 'justify',

            /* eslint-disable valid-jsdoc */
            /**
             * Callback JavaScript function to format the label. The value is
             * given by `this.total`.
             *
             * @sample {highcharts} highcharts/yaxis/stacklabels-formatter/
             *         Added units to stack total value
             *
             * @type    {Highcharts.FormatterCallbackFunction<Highcharts.StackItemObject>}
             * @since   2.1.5
             * @product highcharts
             */
            formatter: function (this: Highcharts.StackItemObject): string {
                const { numberFormatter } = this.axis.chart;
                /* eslint-enable valid-jsdoc */
                return numberFormatter(this.total, -1);
            },

            /**
             * CSS styles for the label.
             *
             * In styled mode, the styles are set in the
             * `.highcharts-stack-label` class.
             *
             * @sample {highcharts} highcharts/yaxis/stacklabels-style/
             *         Red stack total labels
             *
             * @type    {Highcharts.CSSObject}
             * @since   2.1.5
             * @product highcharts
             */
            style: {
                /** @internal */
                color: palette.neutralColor100,
                /** @internal */
                fontSize: '11px',
                /** @internal */
                fontWeight: 'bold',
                /** @internal */
                textOutline: '1px contrast'
            }
        },
        gridLineWidth: 1,

        lineWidth: 0

        // tickWidth: 0
    };

    /**
     * The Z axis or depth axis for 3D plots.
     *
     * See the [Axis class](/class-reference/Highcharts.Axis) for programmatic
     * access to the axis.
     *
     * @sample {highcharts} highcharts/3d/scatter-zaxis-categories/
     *         Z-Axis with Categories
     * @sample {highcharts} highcharts/3d/scatter-zaxis-grid/
     *         Z-Axis with styling
     *
     * @type      {*|Array<*>}
     * @extends   xAxis
     * @since     5.0.0
     * @product   highcharts
     * @excluding breaks, crosshair, height, left, lineColor, lineWidth,
     *            nameToX, showEmpty, top, width
     * @apioption zAxis
     *
     * @private
     */

    // This variable extends the defaultOptions for left axes.
    public static defaultLeftAxisOptions: DeepPartial<AxisOptions> = {
        labels: {
            x: -15
        },
        title: {
            rotation: 270
        }
    };

    // This variable extends the defaultOptions for right axes.
    public static defaultRightAxisOptions: DeepPartial<AxisOptions> = {
        labels: {
            x: 15
        },
        title: {
            rotation: 90
        }
    };

    // This variable extends the defaultOptions for bottom axes.
    public static defaultBottomAxisOptions: DeepPartial<AxisOptions> = {
        labels: {
            autoRotation: [-45],
            x: 0
            // overflow: undefined,
            // staggerLines: null
        },
        margin: 15,
        title: {
            rotation: 0
        }
    };

    // This variable extends the defaultOptions for top axes.
    public static defaultTopAxisOptions: DeepPartial<AxisOptions> = {
        labels: {
            autoRotation: [-45],
            x: 0
            // overflow: undefined
            // staggerLines: null
        },
        margin: 15,
        title: {
            rotation: 0
        }
    };

    // Properties to survive after destroy, needed for Axis.update (#4317,
    // #5773, #5881).
    public static keepProps = ['extKey', 'hcEvents', 'names', 'series', 'userMax', 'userMin'];

    /* *
     *
     *  Constructors
     *
     * */

    public constructor(
        chart: Chart,
        userOptions: DeepPartial<AxisOptions>
    ) {
        this.init(chart, userOptions);
    }

    /* *
     *
     *  Properties
     *
     * */

    public _addedPlotLB?: boolean;
    public allowZoomOutside?: boolean;
    public alternateBands: Record<string, PlotLineOrBand> = void 0 as any;
    public autoRotation?: Array<number>;
    public axisGroup?: SVGElement;
    public axisLine?: SVGElement;
    public axisParent?: SVGElement;
    public axisPointRange?: number;
    public axisTitle?: SVGElement;
    public axisTitleMargin?: number;
    public bottom: number = void 0 as any;
    public categories: Array<string> = void 0 as any;
    public chart: Chart = void 0 as any;
    public closestPointRange: number = void 0 as any;
    public coll: string = void 0 as any;
    public cross?: SVGElement;
    public crosshair?: Highcharts.AxisCrosshairOptions;
    public dataMax?: (null|number);
    public dataMin?: (null|number);
    public displayBtn?: boolean;
    public eventArgs?: any;
    public eventOptions: Record<string, EventCallback<Series, Event>> = void 0 as any;
    public finalTickAmt?: number;
    public forceRedraw?: boolean;
    public gridGroup?: SVGElement;
    public hasNames: boolean = void 0 as any;
    public hasVisibleSeries: boolean = void 0 as any;
    public height: number = void 0 as any;
    public horiz?: boolean;
    public isDirty?: boolean;
    public isLinked: boolean = void 0 as any;
    public isOrdinal?: boolean;
    public isRadial?: boolean;
    public isXAxis?: boolean;
    public isZAxis?: boolean;
    public keepProps?: Array<string>;
    public labelAlign?: AlignValue;
    public labelEdge: Array<null> = void 0 as any; // @todo
    public labelFormatter: Highcharts.AxisLabelsFormatterCallbackFunction = void 0 as any;
    public labelGroup?: SVGElement;
    public labelOffset?: number;
    public labelRotation?: number;
    public left: number = void 0 as any;
    public len: number = void 0 as any;
    public linkedParent?: Axis;
    public max: (null|number) = void 0 as any;
    public maxLabelDimensions?: SizeObject;
    public maxLabelLength: number = void 0 as any;
    public min: (null|number) = void 0 as any;
    public minorTickInterval: number = void 0 as any;
    public minorTicks: Record<string, Tick> = void 0 as any;
    public minPixelPadding: number = void 0 as any;
    public minPointOffset?: number;
    public minRange?: (null|number);
    public names: Array<string> = void 0 as any;
    public offset: number = void 0 as any;
    public old?: { // @todo create a type
        len: number;
        max: number|null;
        min: number|null;
        transA: number;
        userMax?: number;
        userMin?: number;
    };
    public opposite?: boolean;
    public options: Highcharts.AxisTypeOptions = void 0 as any;
    public ordinal?: AxisComposition['ordinal'];
    public overlap: boolean = void 0 as any;
    public paddedTicks: Array<number> = void 0 as any;
    public panningState?: Highcharts.AxisPanningState;
    public plotLinesAndBands: Array<PlotLineOrBand> = void 0 as any;
    public plotLinesAndBandsGroups: Record<string, SVGElement> = void 0 as any;
    public pointRange: number = void 0 as any;
    public pointRangePadding: number = void 0 as any;
    public pos: number = void 0 as any;
    public positiveValuesOnly: boolean = void 0 as any;
    public reserveSpaceDefault?: boolean;
    public reversed?: boolean;
    public right: number = void 0 as any;
    public sector?: number;
    public series: Array<Series> = void 0 as any;
    public showAxis?: boolean;
    public side: number = void 0 as any;
    public single?: boolean;
    public softThreshold?: boolean;
    public staggerLines?: number;
    public staticScale?: number;
    public threshold?: number;
    public tickAmount: number = void 0 as any;
    public tickInterval: number = void 0 as any;
    public tickmarkOffset: number = void 0 as any;
    public tickPositions: TickPositionsArray = void 0 as any;
    public tickRotCorr: PositionObject = void 0 as any;
    public ticks: Record<string, Tick> = void 0 as any;
    public titleOffset?: number;
    public top: number = void 0 as any;
    public transA: number = void 0 as any;
    public transB: number = void 0 as any;
    public translationSlope: number = void 0 as any;
    public userMax?: number;
    public userMin?: number;
    public userMinRange?: number;
    public userOptions: DeepPartial<AxisOptions> = void 0 as any;
    public visible: boolean = void 0 as any;
    public width: number = void 0 as any;
    public zoomEnabled: boolean = void 0 as any;

    /* *
     *
     *  Functions
     *
     * */

    /**
     * Overrideable function to initialize the axis.
     *
     * @see {@link Axis}
     *
     * @function Highcharts.Axis#init
     *
     * @param {Highcharts.Chart} chart
     * The Chart instance to apply the axis on.
     *
     * @param {AxisOptions} userOptions
     * Axis options.
     *
     * @fires Highcharts.Axis#event:afterInit
     * @fires Highcharts.Axis#event:init
     */
    public init(chart: Chart, userOptions: DeepPartial<AxisOptions>): void {

        const isXAxis = userOptions.isX,
            axis = this;

        /**
         * The Chart that the axis belongs to.
         *
         * @name Highcharts.Axis#chart
         * @type {Highcharts.Chart}
         */
        axis.chart = chart;

        /**
         * Whether the axis is horizontal.
         *
         * @name Highcharts.Axis#horiz
         * @type {boolean|undefined}
         */
        axis.horiz = chart.inverted && !axis.isZAxis ? !isXAxis : isXAxis;

        /**
         * Whether the axis is the x-axis.
         *
         * @name Highcharts.Axis#isXAxis
         * @type {boolean|undefined}
         */
        axis.isXAxis = isXAxis;

        /**
         * The collection where the axis belongs, for example `xAxis`, `yAxis`
         * or `colorAxis`. Corresponds to properties on Chart, for example
         * {@link Chart.xAxis}.
         *
         * @name Highcharts.Axis#coll
         * @type {string}
         */
        axis.coll = axis.coll || (isXAxis ? 'xAxis' : 'yAxis');

        fireEvent(this, 'init', { userOptions: userOptions });

        axis.opposite = pick(userOptions.opposite, axis.opposite); // needed in setOptions

        /**
         * The side on which the axis is rendered. 0 is top, 1 is right, 2
         * is bottom and 3 is left.
         *
         * @name Highcharts.Axis#side
         * @type {number}
         */
        axis.side = pick(
            userOptions.side,
            axis.side,
            (axis.horiz ?
                (axis.opposite ? 0 : 2) : // top : bottom
                (axis.opposite ? 1 : 3)) // right : left
        );

        /**
         * Current options for the axis after merge of defaults and user's
         * options.
         *
         * @name Highcharts.Axis#options
         * @type {Highcharts.AxisOptions}
         */
        axis.setOptions(userOptions);


        const options = this.options,
            labelsOptions = options.labels,
            type = options.type;

        /**
         * User's options for this axis without defaults.
         *
         * @name Highcharts.Axis#userOptions
         * @type {Highcharts.AxisOptions}
         */
        axis.userOptions = userOptions;

        axis.minPixelPadding = 0;


        /**
         * Whether the axis is reversed. Based on the `axis.reversed`,
         * option, but inverted charts have reversed xAxis by default.
         *
         * @name Highcharts.Axis#reversed
         * @type {boolean}
         */
        axis.reversed = pick(options.reversed, axis.reversed);
        axis.visible = options.visible;
        axis.zoomEnabled = options.zoomEnabled;

        // Initial categories
        axis.hasNames =
            type === 'category' || (options.categories as any) === true;

        /**
         * If categories are present for the axis, names are used instead of
         * numbers for that axis.
         *
         * Since Highcharts 3.0, categories can also be extracted by giving each
         * point a name and setting axis type to `category`. However, if you
         * have multiple series, best practice remains defining the `categories`
         * array.
         *
         * @see [xAxis.categories](/highcharts/xAxis.categories)
         *
         * @name Highcharts.Axis#categories
         * @type {Array<string>}
         * @readonly
         */
        axis.categories = (options.categories as any) || axis.hasNames;
        if (!axis.names) { // Preserve on update (#3830)
            axis.names = [];
            (axis.names as any).keys = {};
        }


        // Placeholder for plotlines and plotbands groups
        axis.plotLinesAndBandsGroups = {};

        // Shorthand types
        axis.positiveValuesOnly = !!axis.logarithmic;

        // Flag, if axis is linked to another axis
        axis.isLinked = defined(options.linkedTo);

        /**
         * List of major ticks mapped by postition on axis.
         *
         * @see {@link Highcharts.Tick}
         *
         * @name Highcharts.Axis#ticks
         * @type {Highcharts.Dictionary<Highcharts.Tick>}
         */
        axis.ticks = {};
        axis.labelEdge = [];
        /**
         * List of minor ticks mapped by position on the axis.
         *
         * @see {@link Highcharts.Tick}
         *
         * @name Highcharts.Axis#minorTicks
         * @type {Highcharts.Dictionary<Highcharts.Tick>}
         */
        axis.minorTicks = {};

        // List of plotLines/Bands
        axis.plotLinesAndBands = [];

        // Alternate bands
        axis.alternateBands = {};

        // Axis metrics
        axis.len = 0;
        axis.minRange = axis.userMinRange = options.minRange || options.maxZoom;
        axis.range = options.range;
        axis.offset = options.offset || 0;


        /**
         * The maximum value of the axis. In a logarithmic axis, this is the
         * logarithm of the real value, and the real value can be obtained from
         * {@link Axis#getExtremes}.
         *
         * @name Highcharts.Axis#max
         * @type {number|null}
         */
        axis.max = null;

        /**
         * The minimum value of the axis. In a logarithmic axis, this is the
         * logarithm of the real value, and the real value can be obtained from
         * {@link Axis#getExtremes}.
         *
         * @name Highcharts.Axis#min
         * @type {number|null}
         */
        axis.min = null;

        /**
         * The processed crosshair options.
         *
         * @name Highcharts.Axis#crosshair
         * @type {boolean|Highcharts.AxisCrosshairOptions}
         */
        const crosshair = pick(
            options.crosshair,
            splat((chart.options.tooltip as any).crosshairs)[isXAxis ? 0 : 1]
        );
        axis.crosshair = crosshair === true ? {} : crosshair;

        // Register. Don't add it again on Axis.update().
        if (chart.axes.indexOf(axis) === -1) { //
            if (isXAxis) { // #2713
                chart.axes.splice(chart.xAxis.length, 0, axis);
            } else {
                chart.axes.push(axis);
            }

            (chart as any)[axis.coll].push(axis);
        }

        /**
         * All series associated to the axis.
         *
         * @name Highcharts.Axis#series
         * @type {Array<Highcharts.Series>}
         */
        axis.series = axis.series || []; // populated by Series

        // Reversed axis
        if (
            chart.inverted &&
            !axis.isZAxis &&
            isXAxis &&
            typeof axis.reversed === 'undefined'
        ) {
            axis.reversed = true;
        }

        axis.labelRotation = isNumber(labelsOptions.rotation) ?
            labelsOptions.rotation :
            void 0;

        // Register event listeners
        registerEventOptions(axis);

        fireEvent(this, 'afterInit');
    }

    /**
     * Merge and set options.
     *
     * @private
     * @function Highcharts.Axis#setOptions
     *
     * @param {Highcharts.AxisOptions} userOptions
     * Axis options.
     *
     * @fires Highcharts.Axis#event:afterSetOptions
     */
    public setOptions(userOptions: DeepPartial<AxisOptions>): void {
        this.options = merge(
            Axis.defaultOptions,
            (this.coll === 'yAxis') && Axis.defaultYAxisOptions,
            [
                Axis.defaultTopAxisOptions,
                Axis.defaultRightAxisOptions,
                Axis.defaultBottomAxisOptions,
                Axis.defaultLeftAxisOptions
            ][this.side],
            merge(
                // if set in setOptions (#1053):
                (defaultOptions as any)[this.coll],
                userOptions
            )
        );

        fireEvent(this, 'afterSetOptions', { userOptions: userOptions });
    }

    /**
     * The default label formatter. The context is a special config object for
     * the label. In apps, use the
     * [labels.formatter](https://api.highcharts.com/highcharts/xAxis.labels.formatter)
     * instead, except when a modification is needed.
     *
     * @function Highcharts.Axis#defaultLabelFormatter
     *
     * @param {Highcharts.AxisLabelsFormatterContextObject} this
     * Formatter context of axis label.
     *
     * @param {Highcharts.AxisLabelsFormatterContextObject} [ctx]
     * Formatter context of axis label.
     *
     * @return {string}
     * The formatted label content.
     */
    public defaultLabelFormatter(
        this: Highcharts.AxisLabelsFormatterContextObject,
        ctx?: Highcharts.AxisLabelsFormatterContextObject
    ): string {
        let axis = this.axis,
            value = isNumber(this.value) ? this.value : NaN,
            time = axis.chart.time,
            categories = axis.categories,
            dateTimeLabelFormat = this.dateTimeLabelFormat,
            lang = defaultOptions.lang,
            numericSymbols = (lang as any).numericSymbols,
            numSymMagnitude = (lang as any).numericSymbolMagnitude || 1000,
            i = numericSymbols && numericSymbols.length,
            multi,
            ret: (string|undefined),

            // make sure the same symbol is added for all labels on a linear
            // axis
            numericSymbolDetector = axis.logarithmic ?
                Math.abs(value) :
                axis.tickInterval;
        const chart = this.chart;
        const { numberFormatter } = chart;

        if (categories) {
            ret = `${this.value}`;

        } else if (dateTimeLabelFormat) { // datetime axis
            ret = time.dateFormat(dateTimeLabelFormat, value);

        } else if (i && numericSymbolDetector >= 1000) {
            // Decide whether we should add a numeric symbol like k (thousands)
            // or M (millions). If we are to enable this in tooltip or other
            // places as well, we can move this logic to the numberFormatter and
            // enable it by a parameter.
            while (i-- && typeof ret === 'undefined') {
                multi = Math.pow(numSymMagnitude, i + 1);
                if (
                    // Only accept a numeric symbol when the distance is more
                    // than a full unit. So for example if the symbol is k, we
                    // don't accept numbers like 0.5k.
                    numericSymbolDetector >= multi &&
                    // Accept one decimal before the symbol. Accepts 0.5k but
                    // not 0.25k. How does this work with the previous?
                    (value * 10) % multi === 0 &&
                    numericSymbols[i] !== null &&
                    value !== 0
                ) { // #5480
                    ret = numberFormatter(value / multi, -1) + numericSymbols[i];
                }
            }
        }

        if (typeof ret === 'undefined') {
            if (Math.abs(value) >= 10000) { // add thousands separators
                ret = numberFormatter(value, -1);
            } else { // small numbers
                ret = numberFormatter(value, -1, void 0, ''); // #2466
            }
        }

        return ret;
    }

    /**
     * Get the minimum and maximum for the series of each axis. The function
     * analyzes the axis series and updates `this.dataMin` and `this.dataMax`.
     *
     * @private
     * @function Highcharts.Axis#getSeriesExtremes
     *
     * @fires Highcharts.Axis#event:afterGetSeriesExtremes
     * @fires Highcharts.Axis#event:getSeriesExtremes
     */
    public getSeriesExtremes(): void {
        let axis = this,
            chart = axis.chart,
            xExtremes;

        fireEvent(this, 'getSeriesExtremes', null as any, function (): void {

            axis.hasVisibleSeries = false;

            // Reset properties in case we're redrawing (#3353)
            axis.dataMin = axis.dataMax = axis.threshold = null as any;
            axis.softThreshold = !axis.isXAxis;

            if (axis.stacking) {
                axis.stacking.buildStacks();
            }

            // loop through this axis' series
            axis.series.forEach(function (series): void {

                if (
                    series.visible ||
                    !chart.options.chart.ignoreHiddenSeries
                ) {

                    let seriesOptions = series.options,
                        xData,
                        threshold = seriesOptions.threshold,
                        seriesDataMin: number,
                        seriesDataMax: number;

                    axis.hasVisibleSeries = true;

                    // Validate threshold in logarithmic axes
                    if (axis.positiveValuesOnly && (threshold as any) <= 0) {
                        threshold = null as any;
                    }

                    // Get dataMin and dataMax for X axes
                    if (axis.isXAxis) {
                        xData = series.xData as any;
                        if (xData.length) {
                            const isPositive = (number: number): boolean => number > 0;

                            xData = axis.logarithmic ?
                                xData.filter(axis.validatePositiveValue) :
                                xData;

                            xExtremes = series.getXExtremes(xData);
                            // If xData contains values which is not numbers,
                            // then filter them out. To prevent performance hit,
                            // we only do this after we have already found
                            // seriesDataMin because in most cases all data is
                            // valid. #5234.
                            seriesDataMin = xExtremes.min;
                            seriesDataMax = xExtremes.max;

                            if (
                                !isNumber(seriesDataMin) &&
                                // #5010:
                                !((seriesDataMin as any) instanceof Date)
                            ) {
                                xData = xData.filter(isNumber);
                                xExtremes = series.getXExtremes(xData);
                                // Do it again with valid data
                                seriesDataMin = xExtremes.min;
                                seriesDataMax = xExtremes.max;
                            }

                            if (xData.length) {
                                axis.dataMin = Math.min(
                                    pick(axis.dataMin, seriesDataMin),
                                    seriesDataMin
                                );
                                axis.dataMax = Math.max(
                                    pick(axis.dataMax, seriesDataMax),
                                    seriesDataMax
                                );
                            }
                        }

                    // Get dataMin and dataMax for Y axes, as well as handle
                    // stacking and processed data
                    } else {

                        // Get this particular series extremes
                        const dataExtremes = series.applyExtremes();

                        // Get the dataMin and dataMax so far. If percentage is
                        // used, the min and max are always 0 and 100. If
                        // seriesDataMin and seriesDataMax is null, then series
                        // doesn't have active y data, we continue with nulls
                        if (isNumber(dataExtremes.dataMin)) {
                            seriesDataMin = dataExtremes.dataMin;
                            axis.dataMin = Math.min(
                                pick(axis.dataMin, seriesDataMin),
                                seriesDataMin
                            );
                        }
                        if (isNumber(dataExtremes.dataMax)) {
                            seriesDataMax = dataExtremes.dataMax;
                            axis.dataMax = Math.max(
                                pick(axis.dataMax, seriesDataMax),
                                seriesDataMax
                            );
                        }

                        // Adjust to threshold
                        if (defined(threshold)) {
                            axis.threshold = threshold;
                        }
                        // If any series has a hard threshold, it takes
                        // precedence
                        if (
                            !seriesOptions.softThreshold ||
                            axis.positiveValuesOnly
                        ) {
                            axis.softThreshold = false;
                        }
                    }
                }
            });
        });

        fireEvent(this, 'afterGetSeriesExtremes');
    }

    /**
     * Translate from axis value to pixel position on the chart, or back. Use
     * the `toPixels` and `toValue` functions in applications.
     *
     * @private
     * @function Highcharts.Axis#translate
     *
     * @param {number} val
     * TO-DO: parameter description
     *
     * @param {boolean|null} [backwards]
     * TO-DO: parameter description
     *
     * @param {boolean|null} [cvsCoord]
     * TO-DO: parameter description
     *
     * @param {boolean|null} [old]
     * TO-DO: parameter description
     *
     * @param {boolean} [handleLog]
     * TO-DO: parameter description
     *
     * @param {number} [pointPlacement]
     * TO-DO: parameter description
     *
     * @return {number|undefined}
     */
    public translate(
        val: number,
        backwards?: (boolean|null),
        cvsCoord?: (boolean|null),
        old?: (boolean|null),
        handleLog?: boolean,
        pointPlacement?: number
    ): (number|undefined) {
        let axis = (this.linkedParent || this), // #1417
            sign = 1,
            cvsOffset = 0,
            localA = old && axis.old ? axis.old.transA : axis.transA,
            localMin = old && axis.old ? axis.old.min : axis.min,
            returnValue = 0,
            minPixelPadding = axis.minPixelPadding,
            doPostTranslate = (
                axis.isOrdinal ||
                axis.brokenAxis && axis.brokenAxis.hasBreaks ||
                (axis.logarithmic && handleLog)
            ) && axis.lin2val;

        if (!localA) {
            localA = axis.transA;
        }

        // In vertical axes, the canvas coordinates start from 0 at the top like
        // in SVG.
        if (cvsCoord) {
            sign *= -1; // canvas coordinates inverts the value
            cvsOffset = axis.len;
        }

        // Handle reversed axis
        if (axis.reversed) {
            sign *= -1;
            cvsOffset -= sign * (axis.sector || axis.len);
        }

        // From pixels to value
        if (backwards) { // reverse translation

            val = val * sign + cvsOffset;
            val -= minPixelPadding;
            // from chart pixel to value:
            returnValue = val / localA + (localMin as any);
            if (doPostTranslate) { // log and ordinal axes
                returnValue = axis.lin2val(returnValue);
            }

        // From value to pixels
        } else {
            if (doPostTranslate) { // log and ordinal axes
                val = (axis.val2lin as any)(val);
            }
            returnValue = isNumber(localMin) ?
                (
                    sign * (val - (localMin as any)) * localA +
                    cvsOffset +
                    (sign * minPixelPadding) +
                    (isNumber(pointPlacement) ?
                        localA * (pointPlacement as any) :
                        0
                    )
                ) :
                void 0 as any;
        }

        return returnValue;
    }

    /**
     * Translate a value in terms of axis units into pixels within the chart.
     *
     * @function Highcharts.Axis#toPixels
     *
     * @param {number} value
     * A value in terms of axis units.
     *
     * @param {boolean} paneCoordinates
     * Whether to return the pixel coordinate relative to the chart or just the
     * axis/pane itself.
     *
     * @return {number}
     * Pixel position of the value on the chart or axis.
     */
    public toPixels(
        value: number,
        paneCoordinates?: boolean
    ): number {
        return this.translate(value, false, !this.horiz, null, true) as any +
            (paneCoordinates ? 0 : this.pos);
    }

    /**
     * Translate a pixel position along the axis to a value in terms of axis
     * units.
     *
     * @function Highcharts.Axis#toValue
     *
     * @param {number} pixel
     * The pixel value coordinate.
     *
     * @param {boolean} [paneCoordinates=false]
     * Whether the input pixel is relative to the chart or just the axis/pane
     * itself.
     *
     * @return {number}
     * The axis value.
     */
    public toValue(
        pixel: number,
        paneCoordinates?: boolean
    ): number {
        return this.translate(
            pixel - (paneCoordinates ? 0 : this.pos as any),
            true,
            !this.horiz,
            null,
            true
        ) as any;
    }

    /**
     * Create the path for a plot line that goes from the given value on
     * this axis, across the plot to the opposite side. Also used internally for
     * grid lines and crosshairs.
     *
     * @function Highcharts.Axis#getPlotLinePath
     *
     * @param {Highcharts.AxisPlotLinePathOptionsObject} options
     * Options for the path.
     *
     * @return {Highcharts.SVGPathArray|null}
     * The SVG path definition for the plot line.
     */
    public getPlotLinePath(options: Highcharts.AxisPlotLinePathOptionsObject): (SVGPath|null) {
        let axis = this,
            chart = axis.chart,
            axisLeft = axis.left,
            axisTop = axis.top,
            old = options.old,
            value = options.value,
            translatedValue = options.translatedValue,
            lineWidth = options.lineWidth,
            force = options.force,
            x1: number,
            y1: number,
            x2: number,
            y2: number,
            cHeight = (old && chart.oldChartHeight) || chart.chartHeight,
            cWidth = (old && chart.oldChartWidth) || chart.chartWidth,
            skip: boolean,
            transB = axis.transB,
            evt: Event;

        // eslint-disable-next-line valid-jsdoc
        /**
         * Check if x is between a and b. If not, either move to a/b
         * or skip, depending on the force parameter.
         * @private
         */
        function between(x: number, a: number, b: number): number {
            if (force !== 'pass' && x < a || x > b) {
                if (force) {
                    x = clamp(x, a, b);
                } else {
                    skip = true;
                }
            }
            return x;
        }

        evt = {
            value: value,
            lineWidth: lineWidth,
            old: old,
            force: force,
            acrossPanes: options.acrossPanes,
            translatedValue: translatedValue
        } as any;
        fireEvent(this, 'getPlotLinePath', evt, function (e: Event): void {

            translatedValue = pick(
                translatedValue,
                axis.translate(value as any, null, null, old)
            );
            // Keep the translated value within sane bounds, and avoid Infinity
            // to fail the isNumber test (#7709).
            translatedValue = clamp(translatedValue as any, -1e5, 1e5);


            x1 = x2 = Math.round(translatedValue + transB);
            y1 = y2 = Math.round((cHeight as any) - translatedValue - transB);
            if (!isNumber(translatedValue)) { // no min or max
                skip = true;
                force = false; // #7175, don't force it when path is invalid
            } else if (axis.horiz) {
                y1 = axisTop as any;
                y2 = (cHeight as any) - (axis.bottom as any);
                x1 = x2 = between(
                    x1, axisLeft as any, (axisLeft as any) + axis.width
                );
            } else {
                x1 = axisLeft as any;
                x2 = (cWidth as any) - (axis.right as any);
                y1 = y2 = between(
                    y1, axisTop as any, (axisTop as any) + axis.height
                );
            }
            (e as any).path = skip && !force ?
                null :
                chart.renderer.crispLine(
                    [['M', x1, y1], ['L', x2, y2]],
                    lineWidth || 1
                );
        });

        return (evt as any).path;
    }

    /**
     * Internal function to get the tick positions of a linear axis to round
     * values like whole tens or every five.
     *
     * @function Highcharts.Axis#getLinearTickPositions
     *
     * @param {number} tickInterval
     * The normalized tick interval.
     *
     * @param {number} min
     * Axis minimum.
     *
     * @param {number} max
     * Axis maximum.
     *
     * @return {Array<number>}
     * An array of axis values where ticks should be placed.
     */
    public getLinearTickPositions(
        tickInterval: number,
        min: number,
        max: number
    ): Array<number> {
        let pos,
            lastPos,
            roundedMin =
                correctFloat(Math.floor(min / tickInterval) * tickInterval),
            roundedMax =
                correctFloat(Math.ceil(max / tickInterval) * tickInterval),
            tickPositions = [],
            precision;

        // When the precision is higher than what we filter out in
        // correctFloat, skip it (#6183).
        if (correctFloat(roundedMin + tickInterval) === roundedMin) {
            precision = 20;
        }

        // For single points, add a tick regardless of the relative position
        // (#2662, #6274)
        if (this.single) {
            return [min];
        }

        // Populate the intermediate values
        pos = roundedMin;
        while (pos <= roundedMax) {

            // Place the tick on the rounded value
            tickPositions.push(pos);

            // Always add the raw tickInterval, not the corrected one.
            pos = correctFloat(
                pos + tickInterval,
                precision
            );

            // If the interval is not big enough in the current min - max range
            // to actually increase the loop variable, we need to break out to
            // prevent endless loop. Issue #619
            if (pos === lastPos) {
                break;
            }

            // Record the last value
            lastPos = pos;
        }
        return tickPositions;
    }

    /**
     * Resolve the new minorTicks/minorTickInterval options into the legacy
     * loosely typed minorTickInterval option.
     *
     * @function Highcharts.Axis#getMinorTickInterval
     *
     * @return {number|"auto"|null}
     */
    public getMinorTickInterval(): ('auto'|null|number) {
        const options = this.options;

        if (options.minorTicks === true) {
            return pick(options.minorTickInterval, 'auto');
        }
        if (options.minorTicks === false) {
            return null;
        }
        return options.minorTickInterval as any;
    }

    /**
     * Internal function to return the minor tick positions. For logarithmic
     * axes, the same logic as for major ticks is reused.
     *
     * @function Highcharts.Axis#getMinorTickPositions
     *
     * @return {Array<number>}
     * An array of axis values where ticks should be placed.
     */
    public getMinorTickPositions(): Array<number> {
        let axis = this,
            options = axis.options,
            tickPositions = axis.tickPositions,
            minorTickInterval = axis.minorTickInterval,
            minorTickPositions = [] as Array<number>,
            pos,
            pointRangePadding = axis.pointRangePadding || 0,
            min = (axis.min as any) - pointRangePadding, // #1498
            max = (axis.max as any) + pointRangePadding, // #1498
            range = max - min;

        // If minor ticks get too dense, they are hard to read, and may cause
        // long running script. So we don't draw them.
        if (range && range / minorTickInterval < axis.len / 3) { // #3875

            const logarithmic = axis.logarithmic;
            if (logarithmic) {
                // For each interval in the major ticks, compute the minor ticks
                // separately.
                this.paddedTicks.forEach(function (
                    _pos: number,
                    i: number,
                    paddedTicks: Array<number>
                ): void {
                    if (i) {
                        minorTickPositions.push.apply(
                            minorTickPositions,
                            logarithmic.getLogTickPositions(
                                minorTickInterval,
                                paddedTicks[i - 1],
                                paddedTicks[i],
                                true
                            )
                        );
                    }
                });

            } else if (
                axis.dateTime &&
                this.getMinorTickInterval() === 'auto'
            ) { // #1314
                minorTickPositions = minorTickPositions.concat(
                    axis.getTimeTicks(
                        axis.dateTime.normalizeTimeTickInterval(minorTickInterval),
                        min,
                        max,
                        options.startOfWeek
                    )
                );
            } else {
                for (
                    pos = min + (tickPositions[0] - min) % minorTickInterval;
                    pos <= max;
                    pos += minorTickInterval
                ) {
                    // Very, very, tight grid lines (#5771)
                    if (pos === minorTickPositions[0]) {
                        break;
                    }
                    minorTickPositions.push(pos);
                }
            }
        }

        if (minorTickPositions.length !== 0) {
            axis.trimTicks(minorTickPositions); // #3652 #3743 #1498 #6330
        }
        return minorTickPositions;
    }

    /**
     * Adjust the min and max for the minimum range. Keep in mind that the
     * series data is not yet processed, so we don't have information on data
     * cropping and grouping, or updated `axis.pointRange` or
     * `series.pointRange`. The data can't be processed until we have finally
     * established min and max.
     *
     * @private
     * @function Highcharts.Axis#adjustForMinRange
     */
    public adjustForMinRange(): void {
        let axis = this,
            options = axis.options,
            min = axis.min,
            max = axis.max,
            log = axis.logarithmic,
            zoomOffset,
            spaceAvailable: boolean,
            closestDataRange = 0,
            i,
            distance,
            xData,
            loopLength,
            minArgs: Array<(number|null|undefined)>,
            maxArgs: Array<(number|null|undefined)>,
            minRange;

        // Set the automatic minimum range based on the closest point distance
        if (
            axis.isXAxis &&
            typeof axis.minRange === 'undefined' &&
            !log
        ) {

            if (defined(options.min) || defined(options.max)) {
                axis.minRange = null; // don't do this again

            } else {

                // Find the closest distance between raw data points, as opposed
                // to closestPointRange that applies to processed points
                // (cropped and grouped)
                axis.series.forEach(function (series): void {
                    xData = series.xData as any;
                    loopLength = series.xIncrement ? 1 : xData.length - 1;

                    if (xData.length > 1) {
                        for (i = loopLength; i > 0; i--) {
                            distance = xData[i] - xData[i - 1];
                            if (!closestDataRange || distance < closestDataRange) {
                                closestDataRange = distance;
                            }
                        }
                    }
                });
                axis.minRange = Math.min(
                    closestDataRange * 5,
                    (axis.dataMax as any) - (axis.dataMin as any)
                );
            }
        }

        // if minRange is exceeded, adjust
        if ((max as any) - (min as any) < (axis.minRange as any)) {

            spaceAvailable =
                (axis.dataMax as any) - (axis.dataMin as any) >=
                (axis.minRange as any);
            minRange = axis.minRange;
            zoomOffset = ((minRange as any) - (max as any) + (min as any)) / 2;

            // if min and max options have been set, don't go beyond it
            minArgs = [
                (min as any) - zoomOffset,
                pick(options.min, (min as any) - zoomOffset)
            ];
            // If space is available, stay within the data range
            if (spaceAvailable) {
                minArgs[2] = axis.logarithmic ?
                    axis.logarithmic.log2lin(axis.dataMin as any) :
                    axis.dataMin;
            }
            min = arrayMax(minArgs);

            maxArgs = [
                min + (minRange as any),
                pick(options.max, min + (minRange as any))
            ];
            // If space is availabe, stay within the data range
            if (spaceAvailable) {
                maxArgs[2] = log ?
                    log.log2lin(axis.dataMax as any) :
                    axis.dataMax;
            }

            max = arrayMin(maxArgs);

            // now if the max is adjusted, adjust the min back
            if (max - min < (minRange as any)) {
                minArgs[0] = max - (minRange as any);
                minArgs[1] = pick(options.min, max - (minRange as any));
                min = arrayMax(minArgs);
            }
        }

        // Record modified extremes
        axis.min = min;
        axis.max = max;
    }

    // eslint-disable-next-line valid-jsdoc
    /**
     * Find the closestPointRange across all series.
     *
     * @private
     * @function Highcharts.Axis#getClosest
     */
    public getClosest(): number {
        let ret: any;

        if (this.categories) {
            ret = 1;
        } else {
            this.series.forEach(function (series): void {
                const seriesClosest = series.closestPointRange,
                    visible = series.visible ||
                        !series.chart.options.chart.ignoreHiddenSeries;

                if (
                    !series.noSharedTooltip &&
                    defined(seriesClosest) &&
                    visible
                ) {
                    ret = defined(ret) ?
                        Math.min(ret, seriesClosest as any) :
                        seriesClosest;
                }
            });
        }
        return ret;
    }

    /**
     * When a point name is given and no x, search for the name in the existing
     * categories, or if categories aren't provided, search names or create a
     * new category (#2522).
     * @private
     * @function Highcharts.Axis#nameToX
     *
     * @param {Highcharts.Point} point
     * The point to inspect.
     *
     * @return {number}
     * The X value that the point is given.
     */
    public nameToX(point: Point): number {
        let explicitCategories = isArray(this.categories),
            names = explicitCategories ? this.categories : this.names,
            nameX = point.options.x,
            x: (number|undefined);

        point.series.requireSorting = false;

        if (!defined(nameX)) {
            nameX = this.options.uniqueNames ?
                (
                    explicitCategories ?
                        names.indexOf(point.name) :
                        pick((names as any).keys[point.name], -1)

                ) :
                point.series.autoIncrement();
        }
        if (nameX === -1) { // Not found in currenct categories
            if (!explicitCategories) {
                x = (names as any).length;
            }
        } else {
            x = nameX;
        }

        // Write the last point's name to the names array
        if (typeof x !== 'undefined') {
            this.names[x] = point.name as any;
            // Backwards mapping is much faster than array searching (#7725)
            (this.names as any).keys[point.name as any] = x;
        }

        return x as any;
    }

    /**
     * When changes have been done to series data, update the axis.names.
     *
     * @private
     * @function Highcharts.Axis#updateNames
     */
    public updateNames(): void {
        const axis = this,
            names = this.names,
            i = names.length;

        if (i > 0) {
            Object.keys((names as any).keys).forEach(function (
                key: string
            ): void {
                delete ((names as any).keys)[key];
            });
            names.length = 0;

            this.minRange = this.userMinRange; // Reset
            (this.series || []).forEach(function (series): void {

                // Reset incrementer (#5928)
                series.xIncrement = null;

                // When adding a series, points are not yet generated
                if (!series.points || series.isDirtyData) {
                    // When we're updating the series with data that is longer
                    // than it was, and cropThreshold is passed, we need to make
                    // sure that the axis.max is increased _before_ running the
                    // premature processData. Otherwise this early iteration of
                    // processData will crop the points to axis.max, and the
                    // names array will be too short (#5857).
                    axis.max = Math.max(
                        (axis.max as any), (series.xData as any).length - 1
                    );

                    series.processData();
                    series.generatePoints();
                }

                series.data.forEach(function (
                    point: Point,
                    i: number
                ): void { // #9487
                    let x;

                    if (
                        point &&
                        point.options &&
                        typeof point.name !== 'undefined' // #9562
                    ) {
                        x = axis.nameToX(point);
                        if (typeof x !== 'undefined' && x !== point.x) {
                            point.x = x;
                            (series.xData as any)[i] = x;
                        }
                    }
                });
            });
        }
    }

    /**
     * Update translation information.
     *
     * @private
     * @function Highcharts.Axis#setAxisTranslation
     *
     * @fires Highcharts.Axis#event:afterSetAxisTranslation
     */
    public setAxisTranslation(): void {
        let axis = this,
            range = (axis.max as any) - (axis.min as any),
            pointRange = axis.axisPointRange || 0,
            closestPointRange: number,
            minPointOffset = 0,
            pointRangePadding = 0,
            linkedParent = axis.linkedParent,
            ordinalCorrection,
            hasCategories = !!axis.categories,
            transA = axis.transA,
            isXAxis = axis.isXAxis;

        // Adjust translation for padding. Y axis with categories need to go
        // through the same (#1784).
        if (isXAxis || hasCategories || pointRange) {

            // Get the closest points
            closestPointRange = axis.getClosest();

            if (linkedParent) {
                minPointOffset = linkedParent.minPointOffset as any;
                pointRangePadding = linkedParent.pointRangePadding;
            } else {
                axis.series.forEach(function (series): void {
                    const seriesPointRange = hasCategories ?
                            1 :
                            (
                                isXAxis ?
                                    pick(
                                        series.options.pointRange,
                                        closestPointRange,
                                        0
                                    ) :
                                    (axis.axisPointRange || 0)
                            ), // #2806
                        pointPlacement = series.options.pointPlacement;

                    pointRange = Math.max(pointRange, seriesPointRange);

                    if (!axis.single || hasCategories) {
                        // TODO: series should internally set x- and y-
                        // pointPlacement to simplify this logic.
                        const isPointPlacementAxis = series.is('xrange') ? !isXAxis : isXAxis;

                        // minPointOffset is the value padding to the left of
                        // the axis in order to make room for points with a
                        // pointRange, typically columns. When the
                        // pointPlacement option is 'between' or 'on', this
                        // padding does not apply.
                        minPointOffset = Math.max(
                            minPointOffset,
                            isPointPlacementAxis && isString(pointPlacement) ?
                                0 :
                                seriesPointRange / 2
                        );

                        // Determine the total padding needed to the length of
                        // the axis to make room for the pointRange. If the
                        // series' pointPlacement is 'on', no padding is added.
                        pointRangePadding = Math.max(
                            pointRangePadding,
                            isPointPlacementAxis && pointPlacement === 'on' ?
                                0 :
                                seriesPointRange
                        );
                    }
                });
            }

            // Record minPointOffset and pointRangePadding
            ordinalCorrection = axis.ordinal && axis.ordinal.slope && closestPointRange ?
                axis.ordinal.slope / closestPointRange :
                1; // #988, #1853
            axis.minPointOffset = minPointOffset =
                minPointOffset * ordinalCorrection;
            axis.pointRangePadding =
                pointRangePadding = pointRangePadding * ordinalCorrection;

            // pointRange means the width reserved for each point, like in a
            // column chart
            axis.pointRange = Math.min(
                pointRange,
                axis.single && hasCategories ? 1 : range
            );

            // closestPointRange means the closest distance between points. In
            // columns it is mostly equal to pointRange, but in lines pointRange
            // is 0 while closestPointRange is some other value
            if (isXAxis) {
                axis.closestPointRange = closestPointRange;
            }
        }

        // Secondary values
        axis.translationSlope = axis.transA = transA =
            axis.staticScale ||
            axis.len / ((range + pointRangePadding) || 1);

        // Translation addend
        axis.transB = axis.horiz ? axis.left : axis.bottom;
        axis.minPixelPadding = transA * minPointOffset;

        fireEvent(this, 'afterSetAxisTranslation');
    }

    /**
     * @private
     * @function Highcharts.Axis#minFromRange
     *
     * @return {number|undefined}
     */
    public minFromRange(): (number|undefined) {
        const axis = this;
        return (axis.max as any) - (axis.range as any);
    }

    /**
     * Set the tick positions to round values and optionally extend the extremes
     * to the nearest tick.
     *
     * @private
     * @function Highcharts.Axis#setTickInterval
     *
     * @param {boolean} secondPass
     * TO-DO: parameter description
     *
     * @fires Highcharts.Axis#event:foundExtremes
     */
    public setTickInterval(secondPass?: boolean): void {
        let axis = this,
            chart = axis.chart,
            log = axis.logarithmic,
            options = axis.options,
            isXAxis = axis.isXAxis,
            isLinked = axis.isLinked,
            maxPadding = options.maxPadding,
            minPadding = options.minPadding,
            length,
            linkedParentExtremes,
            tickIntervalOption = options.tickInterval,
            minTickInterval,
            tickPixelIntervalOption = options.tickPixelInterval,
            categories = axis.categories,
            threshold = isNumber(axis.threshold) ? axis.threshold : null,
            softThreshold = axis.softThreshold,
            thresholdMin,
            thresholdMax,
            hardMin,
            hardMax;

        if (!axis.dateTime && !categories && !isLinked) {
            this.getTickAmount();
        }

        // Min or max set either by zooming/setExtremes or initial options
        hardMin = pick(axis.userMin, options.min);
        hardMax = pick(axis.userMax, options.max);

        // Linked axis gets the extremes from the parent axis
        if (isLinked) {
            axis.linkedParent = (chart as any)[axis.coll][
                options.linkedTo as any
            ];
            linkedParentExtremes = (axis.linkedParent as any).getExtremes();
            axis.min = pick(
                linkedParentExtremes.min,
                linkedParentExtremes.dataMin
            );
            axis.max = pick(
                linkedParentExtremes.max,
                linkedParentExtremes.dataMax
            );
            if (options.type !== (axis.linkedParent as any).options.type) {
                // Can't link axes of different type
                error(11, 1 as any, chart);
            }

        // Initial min and max from the extreme data values
        } else {

            // Adjust to hard threshold
            if (softThreshold && defined(threshold)) {
                if ((axis.dataMin as any) >= (threshold as any)) {
                    thresholdMin = threshold;
                    minPadding = 0;
                } else if ((axis.dataMax as any) <= (threshold as any)) {
                    thresholdMax = threshold;
                    maxPadding = 0;
                }
            }

            axis.min = pick(hardMin, thresholdMin, axis.dataMin as any);
            axis.max = pick(hardMax, thresholdMax, axis.dataMax as any);

        }

        if (log) {
            if (
                axis.positiveValuesOnly &&
                !secondPass &&
                Math.min(
                    axis.min as any, pick(axis.dataMin, axis.min as any)
                ) <= 0
            ) { // #978
                // Can't plot negative values on log axis
                error(10, 1 as any, chart);
            }
            // The correctFloat cures #934, float errors on full tens. But it
            // was too aggressive for #4360 because of conversion back to lin,
            // therefore use precision 15.
            axis.min = correctFloat(log.log2lin(axis.min as any), 16);
            axis.max = correctFloat(log.log2lin(axis.max as any), 16);
        }

        // handle zoomed range
        if (axis.range && defined(axis.max)) {
            // #618, #6773:
            axis.userMin = axis.min = hardMin =
                Math.max(axis.dataMin as any, axis.minFromRange() as any);
            axis.userMax = hardMax = axis.max as any;

            axis.range = null; // don't use it when running setExtremes
        }

        // Hook for Highcharts Stock Scroller.
        // Consider combining with beforePadding.
        fireEvent(axis, 'foundExtremes');

        // Hook for adjusting this.min and this.max. Used by bubble series.
        if (axis.beforePadding) {
            axis.beforePadding();
        }

        // adjust min and max for the minimum range
        axis.adjustForMinRange();

        // Pad the values to get clear of the chart's edges. To avoid
        // tickInterval taking the padding into account, we do this after
        // computing tick interval (#1337).
        if (
            !categories &&
            !axis.axisPointRange &&
            !(axis.stacking && axis.stacking.usePercentage) &&
            !isLinked &&
            defined(axis.min) &&
            defined(axis.max)
        ) {
            length = axis.max - axis.min;
            if (length) {
                if (!defined(hardMin) && minPadding) {
                    axis.min -= length * minPadding;
                }
                if (!defined(hardMax) && maxPadding) {
                    axis.max += length * maxPadding;
                }
            }
        }

        // Handle options for floor, ceiling, softMin and softMax (#6359)
        if (!isNumber(axis.userMin)) {
            if (
                isNumber(options.softMin) && options.softMin < (axis.min as any)
            ) {
                axis.min = hardMin = options.softMin; // #6894
            }
            if (isNumber(options.floor)) {
                axis.min = Math.max(axis.min as any, options.floor);
            }
        }
        if (!isNumber(axis.userMax)) {
            if (
                isNumber(options.softMax) && options.softMax > (axis.max as any)
            ) {
                axis.max = hardMax = options.softMax; // #6894
            }
            if (isNumber(options.ceiling)) {
                axis.max = Math.min(axis.max as any, options.ceiling);
            }
        }

        // When the threshold is soft, adjust the extreme value only if the data
        // extreme and the padded extreme land on either side of the threshold.
        // For example, a series of [0, 1, 2, 3] would make the yAxis add a tick
        // for -1 because of the default minPadding and startOnTick options.
        // This is prevented by the softThreshold option.
        if (softThreshold && defined(axis.dataMin)) {
            threshold = threshold || (0 as any);
            if (
                !defined(hardMin) &&
                (axis.min as any) < (threshold as any) &&
                (axis.dataMin as any) >= (threshold as any)
            ) {
                axis.min = axis.options.minRange ?
                    Math.min(threshold as any, (axis.max as any) -
                    (axis.minRange as any)) :
                    (threshold as any);

            } else if (
                !defined(hardMax) &&
                (axis.max as any) > (threshold as any) &&
                (axis.dataMax as any) <= (threshold as any)
            ) {
                axis.max = axis.options.minRange ?
                    Math.max(threshold as any, (axis.min as any) +
                    (axis.minRange as any)) :
                    (threshold as any);
            }
        }

        // If min is bigger than highest, or if max less than lowest value, the
        // chart should not render points. (#14417)
        if (
            isNumber(axis.min) &&
            isNumber(axis.max) &&
            !this.chart.polar &&
            (axis.min > axis.max)
        ) {
            if (defined(axis.options.min)) {
                axis.max = axis.min;
            } else if (defined(axis.options.max)) {
                axis.min = axis.max;
            }
        }

        // get tickInterval
        if (
            axis.min === axis.max ||
            typeof axis.min === 'undefined' ||
            typeof axis.max === 'undefined'
        ) {
            axis.tickInterval = 1;

        } else if (
            isLinked &&
            axis.linkedParent &&
            !tickIntervalOption &&
            tickPixelIntervalOption ===
                axis.linkedParent.options.tickPixelInterval
        ) {
            axis.tickInterval = tickIntervalOption =
                axis.linkedParent.tickInterval;

        } else {
            axis.tickInterval = pick(
                tickIntervalOption,
                this.tickAmount ?
                    (((axis.max as any) - (axis.min as any)) /
                    Math.max(this.tickAmount - 1, 1)) :
                    void 0,
                // For categoried axis, 1 is default, for linear axis use
                // tickPix
                categories ?
                    1 :
                    // don't let it be more than the data range
                    ((axis.max as any) - (axis.min as any)) *
                    tickPixelIntervalOption /
                    Math.max(axis.len, tickPixelIntervalOption)
            );
        }

        // Now we're finished detecting min and max, crop and group series data.
        // This is in turn needed in order to find tick positions in ordinal
        // axes.
        if (isXAxis && !secondPass) {
            axis.series.forEach(function (series): void {
                series.processData(
                    axis.min !== (axis.old && axis.old.min) ||
                    axis.max !== (axis.old && axis.old.max)
                );
            });
        }

        // set the translation factor used in translate function
        axis.setAxisTranslation();

        // hook for ordinal axes and radial axes
        fireEvent(this, 'initialAxisTranslation');

        // In column-like charts, don't cramp in more ticks than there are
        // points (#1943, #4184)
        if (axis.pointRange && !tickIntervalOption) {
            axis.tickInterval = Math.max(axis.pointRange, axis.tickInterval);
        }

        // Before normalizing the tick interval, handle minimum tick interval.
        // This applies only if tickInterval is not defined.
        minTickInterval = pick(
            options.minTickInterval,
            // In datetime axes, don't go below the data interval, except when
            // there are scatter-like series involved (#13369).
            axis.dateTime &&
            !axis.series.some((s): boolean|undefined => s.noSharedTooltip) ?
                axis.closestPointRange : 0
        );
        if (!tickIntervalOption && axis.tickInterval < minTickInterval) {
            axis.tickInterval = minTickInterval;
        }

        // for linear axes, get magnitude and normalize the interval
        if (!axis.dateTime && !axis.logarithmic && !tickIntervalOption) {
            axis.tickInterval = normalizeTickInterval(
                axis.tickInterval,
                void 0,
                getMagnitude(axis.tickInterval),
                pick(
                    options.allowDecimals,
                    // If the tick interval is greather than 0.5, avoid
                    // decimals, as linear axes are often used to render
                    // discrete values. #3363. If a tick amount is set, allow
                    // decimals by default, as it increases the chances for a
                    // good fit.
                    axis.tickInterval < 0.5 || this.tickAmount !== void 0
                ),
                !!this.tickAmount
            );
        }

        // Prevent ticks from getting so close that we can't draw the labels
        if (!this.tickAmount) {
            axis.tickInterval = axis.unsquish();
        }

        this.setTickPositions();
    }

    /**
     * Now we have computed the normalized tickInterval, get the tick positions.
     *
     * @private
     * @function Highcharts.Axis#setTickPositions
     *
     * @fires Highcharts.Axis#event:afterSetTickPositions
     */
    public setTickPositions(): void {

        let axis = this,
            options = this.options,
            tickPositions,
            tickPositionsOption = options.tickPositions,
            minorTickIntervalOption = this.getMinorTickInterval(),
            tickPositioner = options.tickPositioner,
            hasVerticalPanning = this.hasVerticalPanning(),
            isColorAxis = this.coll === 'colorAxis',
            startOnTick = (isColorAxis || !hasVerticalPanning) && options.startOnTick,
            endOnTick = (isColorAxis || !hasVerticalPanning) && options.endOnTick;

        // Set the tickmarkOffset
        this.tickmarkOffset = (
            this.categories &&
            options.tickmarkPlacement === 'between' &&
            this.tickInterval === 1
        ) ? 0.5 : 0; // #3202


        // get minorTickInterval
        this.minorTickInterval =
            minorTickIntervalOption === 'auto' &&
            this.tickInterval ?
                this.tickInterval / 5 :
                (minorTickIntervalOption as any);

        // When there is only one point, or all points have the same value on
        // this axis, then min and max are equal and tickPositions.length is 0
        // or 1. In this case, add some padding in order to center the point,
        // but leave it with one tick. #1337.
        this.single =
            this.min === this.max &&
            defined(this.min) &&
            !this.tickAmount &&
            (
                // Data is on integer (#6563)
                parseInt(this.min as any, 10) === this.min ||

                // Between integers and decimals are not allowed (#6274)
                options.allowDecimals !== false
            );

        /**
         * Contains the current positions that are laid out on the axis. The
         * positions are numbers in terms of axis values. In a category axis
         * they are integers, in a datetime axis they are also integers, but
         * designating milliseconds.
         *
         * This property is read only - for modifying the tick positions, use
         * the `tickPositioner` callback or [axis.tickPositions(
         * https://api.highcharts.com/highcharts/xAxis.tickPositions) option
         * instead.
         *
         * @name Highcharts.Axis#tickPositions
         * @type {Highcharts.AxisTickPositionsArray|undefined}
         */
        this.tickPositions =
            // Find the tick positions. Work on a copy (#1565)
            tickPositions =
            (tickPositionsOption && tickPositionsOption.slice()) as any;
        if (!tickPositions) {

            // Too many ticks (#6405). Create a friendly warning and provide two
            // ticks so at least we can show the data series.
            if (
                (!axis.ordinal || !axis.ordinal.positions) &&
                (
                    ((this.max as any) - (this.min as any)) /
                    this.tickInterval >
                    Math.max(2 * this.len, 200)
                )
            ) {
                tickPositions = [this.min, this.max];
                error(19, false, this.chart);

            } else if (axis.dateTime) {
                tickPositions = (axis.getTimeTicks as any)(
                    axis.dateTime.normalizeTimeTickInterval(
                        this.tickInterval,
                        options.units
                    ),
                    this.min,
                    this.max,
                    options.startOfWeek,
                    axis.ordinal && axis.ordinal.positions,
                    this.closestPointRange,
                    true
                );
            } else if (axis.logarithmic) {
                tickPositions = axis.logarithmic.getLogTickPositions(
                    this.tickInterval,
                    this.min as any,
                    this.max as any
                );
            } else {
                tickPositions = this.getLinearTickPositions(
                    this.tickInterval,
                    this.min as any,
                    this.max as any
                );
            }

            // Too dense ticks, keep only the first and last (#4477)
            if (tickPositions.length > this.len) {
                tickPositions = [tickPositions[0], tickPositions.pop()];
                // Reduce doubled value (#7339)
                if (tickPositions[0] === tickPositions[1]) {
                    tickPositions.length = 1;
                }
            }

            this.tickPositions = tickPositions;

            // Run the tick positioner callback, that allows modifying auto tick
            // positions.
            if (tickPositioner) {
                tickPositioner = tickPositioner.apply(
                    axis,
                    [this.min, this.max] as any
                ) as any;
                if (tickPositioner) {
                    this.tickPositions = tickPositions = tickPositioner as any;
                }
            }

        }

        // Reset min/max or remove extremes based on start/end on tick
        this.paddedTicks = tickPositions.slice(0); // Used for logarithmic minor
        this.trimTicks(tickPositions, startOnTick, endOnTick);
        if (!this.isLinked) {

            // Substract half a unit (#2619, #2846, #2515, #3390),
            // but not in case of multiple ticks (#6897)
            if (
                this.single &&
                tickPositions.length < 2 &&
                !this.categories &&
                !this.series.some((s): boolean =>
                    (s.is('heatmap') && s.options.pointPlacement === 'between')
                )
            ) {
                (this.min as any) -= 0.5;
                (this.max as any) += 0.5;
            }
            if (!tickPositionsOption && !tickPositioner) {
                this.adjustTickAmount();
            }
        }

        fireEvent(this, 'afterSetTickPositions');
    }

    /**
     * Handle startOnTick and endOnTick by either adapting to padding min/max or
     * rounded min/max. Also handle single data points.
     *
     * @private
     * @function Highcharts.Axis#trimTicks
     *
     * @param {Array<number>} tickPositions
     * TO-DO: parameter description
     *
     * @param {boolean} [startOnTick]
     * TO-DO: parameter description
     *
     * @param {boolean} [endOnTick]
     * TO-DO: parameter description
     */
    public trimTicks(
        tickPositions: Array<number>,
        startOnTick?: boolean,
        endOnTick?: boolean
    ): void {
        const roundedMin = tickPositions[0],
            roundedMax = tickPositions[tickPositions.length - 1],
            minPointOffset =
                (!this.isOrdinal && this.minPointOffset) || 0; // (#12716)

        fireEvent(this, 'trimTicks');

        if (!this.isLinked) {
            if (startOnTick && roundedMin !== -Infinity) { // #6502
                this.min = roundedMin;
            } else {
                while ((this.min as any) - minPointOffset > tickPositions[0]) {
                    tickPositions.shift();
                }
            }

            if (endOnTick) {
                this.max = roundedMax;
            } else {
                while ((this.max as any) + minPointOffset <
                        tickPositions[tickPositions.length - 1]) {
                    tickPositions.pop();
                }
            }

            // If no tick are left, set one tick in the middle (#3195)
            if (
                tickPositions.length === 0 &&
                defined(roundedMin) &&
                !this.options.tickPositions
            ) {
                tickPositions.push((roundedMax + roundedMin) / 2);
            }
        }
    }

    /**
     * Check if there are multiple axes in the same pane.
     *
     * @private
     * @function Highcharts.Axis#alignToOthers
     *
     * @return {boolean|undefined}
     * True if there are other axes.
     */
    public alignToOthers(): (boolean|undefined) {
        let axis = this,
            others = // Whether there is another axis to pair with this one
                {} as AxisOptions,
            hasOther,
            options = axis.options;

        if (
            // Only if alignTicks is true
            this.chart.options.chart.alignTicks !== false &&
            options.alignTicks &&

            // Disabled when startOnTick or endOnTick are false (#7604)
            options.startOnTick !== false &&
            options.endOnTick !== false &&

            // Don't try to align ticks on a log axis, they are not evenly
            // spaced (#6021)
            !axis.logarithmic
        ) {
            (this.chart as any)[this.coll].forEach(function (axis: Axis): void {
                const otherOptions = axis.options,
                    horiz = axis.horiz,
                    key = [
                        horiz ? otherOptions.left : otherOptions.top,
                        otherOptions.width,
                        otherOptions.height,
                        otherOptions.pane
                    ].join(',');


                if (axis.series.length) { // #4442
                    if ((others as any)[key]) {
                        hasOther = true; // #4201
                    } else {
                        (others as any)[key] = 1;
                    }
                }
            });
        }
        return hasOther;
    }

    /**
     * Find the max ticks of either the x and y axis collection, and record it
     * in `this.tickAmount`.
     *
     * @private
     * @function Highcharts.Axis#getTickAmount
     */
    public getTickAmount(): void {
        let axis = this,
            options = this.options,
            tickAmount = options.tickAmount,
            tickPixelInterval = options.tickPixelInterval as any;

        if (
            !defined(options.tickInterval) &&
            !tickAmount &&
            this.len < tickPixelInterval &&
            !this.isRadial &&
            !axis.logarithmic &&
            options.startOnTick &&
            options.endOnTick
        ) {
            tickAmount = 2;
        }

        if (!tickAmount && this.alignToOthers()) {
            // Add 1 because 4 tick intervals require 5 ticks (including first
            // and last)
            tickAmount = Math.ceil(this.len / (tickPixelInterval as any)) + 1;
        }

        // For tick amounts of 2 and 3, compute five ticks and remove the
        // intermediate ones. This prevents the axis from adding ticks that are
        // too far away from the data extremes.
        if ((tickAmount as any) < 4) {
            this.finalTickAmt = tickAmount;
            tickAmount = 5;
        }

        this.tickAmount = (tickAmount as any);
    }

    /**
     * When using multiple axes, adjust the number of ticks to match the highest
     * number of ticks in that group.
     *
     * @private
     * @function Highcharts.Axis#adjustTickAmount
     */
    public adjustTickAmount(): void {
        let axis = this,
            axisOptions = axis.options,
            tickInterval = axis.tickInterval,
            tickPositions = axis.tickPositions,
            tickAmount = axis.tickAmount,
            finalTickAmt = axis.finalTickAmt,
            currentTickAmount = tickPositions && tickPositions.length,
            threshold = pick(axis.threshold, axis.softThreshold ? 0 : null),
            len,
            i;

        if (axis.hasData() && isNumber(axis.min) && isNumber(axis.max)) { // #14769
            if (currentTickAmount < tickAmount) {
                while (tickPositions.length < tickAmount) {

                    // Extend evenly for both sides unless we're on the
                    // threshold (#3965)
                    if (
                        tickPositions.length % 2 ||
                        axis.min === threshold
                    ) {
                        // to the end
                        tickPositions.push(correctFloat(
                            tickPositions[tickPositions.length - 1] +
                            tickInterval
                        ));
                    } else {
                        // to the start
                        tickPositions.unshift(correctFloat(
                            tickPositions[0] - tickInterval
                        ));
                    }
                }
                axis.transA *= (currentTickAmount - 1) / (tickAmount - 1);

                // Do not crop when ticks are not extremes (#9841)
                axis.min = axisOptions.startOnTick ?
                    tickPositions[0] :
                    Math.min(axis.min, tickPositions[0]);
                axis.max = axisOptions.endOnTick ?
                    tickPositions[tickPositions.length - 1] :
                    Math.max(
                        axis.max,
                        tickPositions[tickPositions.length - 1]
                    );

            // We have too many ticks, run second pass to try to reduce ticks
            } else if (currentTickAmount > tickAmount) {
                axis.tickInterval *= 2;
                axis.setTickPositions();
            }

            // The finalTickAmt property is set in getTickAmount
            if (defined(finalTickAmt)) {
                i = len = tickPositions.length;
                while (i--) {
                    if (
                        // Remove every other tick
                        (finalTickAmt === 3 && i % 2 === 1) ||
                        // Remove all but first and last
                        ((finalTickAmt as any) <= 2 && i > 0 && i < len - 1)
                    ) {
                        tickPositions.splice(i, 1);
                    }
                }
                axis.finalTickAmt = void 0;
            }
        }
    }

    /**
     * Set the scale based on data min and max, user set min and max or options.
     *
     * @private
     * @function Highcharts.Axis#setScale
     *
     * @fires Highcharts.Axis#event:afterSetScale
     */
    public setScale(): void {
        let axis = this,
            isDirtyAxisLength,
            isDirtyData: (boolean|undefined) = false,
            isXAxisDirty = false;

        axis.series.forEach(function (series): void {
            isDirtyData = isDirtyData || series.isDirtyData || series.isDirty;

            // When x axis is dirty, we need new data extremes for y as
            // well:
            isXAxisDirty = (
                isXAxisDirty ||
                (series.xAxis && series.xAxis.isDirty) ||
                false
            );
        });

        // set the new axisLength
        axis.setAxisSize();
        isDirtyAxisLength = axis.len !== (axis.old && axis.old.len);

        // do we really need to go through all this?
        if (
            isDirtyAxisLength ||
            isDirtyData ||
            isXAxisDirty ||
            axis.isLinked ||
            axis.forceRedraw ||
            axis.userMin !== (axis.old && axis.old.userMin) ||
            axis.userMax !== (axis.old && axis.old.userMax) ||
            axis.alignToOthers()
        ) {

            if (axis.stacking) {
                axis.stacking.resetStacks();
            }

            axis.forceRedraw = false;

            // get data extremes if needed
            axis.getSeriesExtremes();

            // get fixed positions based on tickInterval
            axis.setTickInterval();

            // Mark as dirty if it is not already set to dirty and extremes have
            // changed. #595.
            if (!axis.isDirty) {
                axis.isDirty =
                    isDirtyAxisLength ||
                    axis.min !== (axis.old && axis.old.min) ||
                    axis.max !== (axis.old && axis.old.max);
            }
        } else if (axis.stacking) {
            axis.stacking.cleanStacks();
        }

        // Recalculate panning state object, when the data
        // has changed. It is required when vertical panning is enabled.
        if (isDirtyData && axis.panningState) {
            axis.panningState.isDirty = true;
        }

        fireEvent(this, 'afterSetScale');
    }

    /**
     * Set the minimum and maximum of the axes after render time. If the
     * `startOnTick` and `endOnTick` options are true, the minimum and maximum
     * values are rounded off to the nearest tick. To prevent this, these
     * options can be set to false before calling setExtremes. Also, setExtremes
     * will not allow a range lower than the `minRange` option, which by default
     * is the range of five points.
     *
     * @sample highcharts/members/axis-setextremes/
     *         Set extremes from a button
     * @sample highcharts/members/axis-setextremes-datetime/
     *         Set extremes on a datetime axis
     * @sample highcharts/members/axis-setextremes-off-ticks/
     *         Set extremes off ticks
     * @sample stock/members/axis-setextremes/
     *         Set extremes in Highcharts Stock
     * @sample maps/members/axis-setextremes/
     *         Set extremes in Highmaps
     *
     * @function Highcharts.Axis#setExtremes
     *
     * @param {number} [newMin]
     *        The new minimum value.
     *
     * @param {number} [newMax]
     *        The new maximum value.
     *
     * @param {boolean} [redraw=true]
     *        Whether to redraw the chart or wait for an explicit call to
     *        {@link Highcharts.Chart#redraw}
     *
     * @param {boolean|Partial<Highcharts.AnimationOptionsObject>} [animation=true]
     *        Enable or modify animations.
     *
     * @param {*} [eventArguments]
     *        Arguments to be accessed in event handler.
     *
     * @fires Highcharts.Axis#event:setExtremes
     */
    public setExtremes(
        newMin?: number,
        newMax?: number,
        redraw?: boolean,
        animation?: (boolean|Partial<AnimationOptions>),
        eventArguments?: any
    ): void {
        const axis = this,
            chart = axis.chart;

        redraw = pick(redraw, true); // defaults to true

        axis.series.forEach(function (serie): void {
            delete serie.kdTree;
        });

        // Extend the arguments with min and max
        eventArguments = extend(eventArguments, {
            min: newMin,
            max: newMax
        });

        // Fire the event
        fireEvent(axis, 'setExtremes', eventArguments, function (): void {

            axis.userMin = newMin;
            axis.userMax = newMax;
            axis.eventArgs = eventArguments;

            if (redraw) {
                chart.redraw(animation);
            }
        });
    }

    /**
     * Overridable method for zooming chart. Pulled out in a separate method to
     * allow overriding in stock charts.
     * @private
     * @function Highcharts.Axis#zoom
     *
     * @param {number} newMin
     * TO-DO: parameter description
     *
     * @param {number} newMax
     * TO-DO: parameter description
     *
     * @return {boolean}
     */
    public zoom(newMin: number, newMax: number): void {
        const axis = this,
            dataMin = this.dataMin,
            dataMax = this.dataMax,
            options = this.options,
            min = Math.min(dataMin as any, pick(options.min, dataMin as any)),
            max = Math.max(dataMax as any, pick(options.max, dataMax as any)),
            evt = {
                newMin: newMin,
                newMax: newMax
            } as AnyRecord;

        fireEvent(this, 'zoom', evt, function (e: AnyRecord): void {

            // Use e.newMin and e.newMax - event handlers may have altered them
            let newMin = e.newMin,
                newMax = e.newMax;

            if (newMin !== axis.min || newMax !== axis.max) { // #5790

                // Prevent pinch zooming out of range. Check for defined is for
                // #1946. #1734.
                if (!axis.allowZoomOutside) {
                    // #6014, sometimes newMax will be smaller than min (or
                    // newMin will be larger than max).
                    if (defined(dataMin)) {
                        if (newMin < min) {
                            newMin = min;
                        }
                        if (newMin > max) {
                            newMin = max;
                        }
                    }
                    if (defined(dataMax)) {
                        if (newMax < min) {
                            newMax = min;
                        }
                        if (newMax > max) {
                            newMax = max;
                        }
                    }
                }

                // In full view, displaying the reset zoom button is not
                // required
                axis.displayBtn = (
                    typeof newMin !== 'undefined' ||
                    typeof newMax !== 'undefined'
                );

                // Do it
                axis.setExtremes(
                    newMin,
                    newMax,
                    false,
                    void 0,
                    { trigger: 'zoom' }
                );
            }
            e.zoomed = true;
        });

        return evt.zoomed;
    }

    /**
     * Update the axis metrics.
     *
     * @private
     * @function Highcharts.Axis#setAxisSize
     */
    public setAxisSize(): void {
        const chart = this.chart,
            options = this.options,
            // [top, right, bottom, left]
            offsets = options.offsets || [0, 0, 0, 0],
            horiz = this.horiz,

            // Check for percentage based input values. Rounding fixes problems
            // with column overflow and plot line filtering (#4898, #4899)
            width = this.width = Math.round(relativeLength(
                pick(
                    options.width,
                    chart.plotWidth - offsets[3] + offsets[1]
                ),
                chart.plotWidth
            )),
            height = this.height = Math.round(relativeLength(
                pick(
                    options.height,
                    chart.plotHeight - offsets[0] + offsets[2]
                ),
                chart.plotHeight
            )),
            top = this.top = Math.round(relativeLength(
                pick(options.top, chart.plotTop + offsets[0]),
                chart.plotHeight,
                chart.plotTop
            )),
            left = this.left = Math.round(relativeLength(
                pick(options.left, chart.plotLeft + offsets[3]),
                chart.plotWidth,
                chart.plotLeft
            ));

        // Expose basic values to use in Series object and navigator
        this.bottom = (chart.chartHeight as any) - height - top;
        this.right = (chart.chartWidth as any) - width - left;

        // Direction agnostic properties
        this.len = Math.max(horiz ? width : height, 0); // Math.max fixes #905
        this.pos = horiz ? left : top; // distance from SVG origin
    }

    /**
     * Get the current extremes for the axis.
     *
     * @sample highcharts/members/axis-getextremes/
     *         Report extremes by click on a button
     * @sample maps/members/axis-getextremes/
     *         Get extremes in Highmaps
     *
     * @function Highcharts.Axis#getExtremes
     *
     * @return {Highcharts.ExtremesObject}
     * An object containing extremes information.
     */
    public getExtremes(): Highcharts.ExtremesObject {
        const axis = this,
            log = axis.logarithmic;

        return {
            min: log ?
                correctFloat(log.lin2log(axis.min as any)) :
                axis.min as any,
            max: log ?
                correctFloat(log.lin2log(axis.max as any)) :
                axis.max as any,
            dataMin: axis.dataMin as any,
            dataMax: axis.dataMax as any,
            userMin: axis.userMin as any,
            userMax: axis.userMax as any
        };
    }

    /**
     * Get the zero plane either based on zero or on the min or max value.
     * Used in bar and area plots.
     *
     * @function Highcharts.Axis#getThreshold
     *
     * @param {number} threshold
     * The threshold in axis values.
     *
     * @return {number|undefined}
     * The translated threshold position in terms of pixels, and corrected to
     * stay within the axis bounds.
     */
    public getThreshold(threshold: number): (number|undefined) {
        const axis = this,
            log = axis.logarithmic,
            realMin = log ? log.lin2log(axis.min as any) : axis.min as any,
            realMax = log ? log.lin2log(axis.max as any) : axis.max as any;

        if (threshold === null || threshold === -Infinity) {
            threshold = realMin;
        } else if (threshold === Infinity) {
            threshold = realMax;
        } else if (realMin > threshold) {
            threshold = realMin;
        } else if (realMax < threshold) {
            threshold = realMax;
        }

        return axis.translate(
            threshold, 0 as any, 1 as any, 0 as any, 1 as any
        );
    }

    /**
     * Compute auto alignment for the axis label based on which side the axis is
     * on and the given rotation for the label.
     *
     * @private
     * @function Highcharts.Axis#autoLabelAlign
     *
     * @param {number} rotation
     * The rotation in degrees as set by either the `rotation` or `autoRotation`
     * options.
     *
     * @return {Highcharts.AlignValue}
     * Can be `"center"`, `"left"` or `"right"`.
     */
    public autoLabelAlign(rotation: number): AlignValue {
        const angle = (pick(rotation, 0) - (this.side * 90) + 720) % 360,
            evt = { align: 'center' as AlignValue };

        fireEvent(this, 'autoLabelAlign', evt, function (
            e: AnyRecord
        ): void {

            if (angle > 15 && angle < 165) {
                e.align = 'right';
            } else if (angle > 195 && angle < 345) {
                e.align = 'left';
            }
        });

        return evt.align;
    }

    /**
     * Get the tick length and width for the axis based on axis options.
     * @private
     * @function Highcharts.Axis#tickSize
     *
     * @param {string} [prefix]
     * 'tick' or 'minorTick'
     *
     * @return {Array<number,number>|undefined}
     * An array of tickLength and tickWidth
     */
    public tickSize(prefix?: string): [number, number]|undefined {
        let options = this.options,
            tickLength = options[
                prefix === 'tick' ? 'tickLength' : 'minorTickLength'
            ],
            tickWidth = pick(
                options[prefix === 'tick' ? 'tickWidth' : 'minorTickWidth'],
                // Default to 1 on linear and datetime X axes
                prefix === 'tick' && this.isXAxis && !this.categories ? 1 : 0
            ),
            e,
            tickSize: ([number, number]|undefined);

        if (tickWidth && tickLength) {
            // Negate the length
            if ((options as any)[prefix + 'Position'] === 'inside') {
                tickLength = -tickLength;
            }
            tickSize = [tickLength, tickWidth];
        }

        e = { tickSize };
        fireEvent(this, 'afterTickSize', e);

        return e.tickSize;

    }

    /**
     * Return the size of the labels.
     *
     * @private
     * @function Highcharts.Axis#labelMetrics
     *
     * @return {Highcharts.FontMetricsObject}
     */
    public labelMetrics(): FontMetricsObject {
        const index = this.tickPositions && this.tickPositions[0] || 0;

        return this.chart.renderer.fontMetrics(
            this.options.labels.style.fontSize,
            this.ticks[index] && this.ticks[index].label
        );
    }

    /**
     * Prevent the ticks from getting so close we can't draw the labels. On a
     * horizontal axis, this is handled by rotating the labels, removing ticks
     * and adding ellipsis. On a vertical axis remove ticks and add ellipsis.
     *
     * @private
     * @function Highcharts.Axis#unsquish
     *
     * @return {number}
     */
    public unsquish(): number {
        let labelOptions = this.options.labels,
            horiz = this.horiz,
            tickInterval = this.tickInterval,
            newTickInterval = tickInterval,
            slotSize = this.len / (
                (
                    (this.categories ? 1 : 0) +
                    (this.max as any) -
                    (this.min as any)
                ) /
                tickInterval
            ),
            rotation: number|undefined,
            rotationOption = labelOptions.rotation,
            labelMetrics = this.labelMetrics(),
            step,
            bestScore = Number.MAX_VALUE,
            autoRotation: Array<number>|undefined,
            range = Math.max((this.max as any) - (this.min as any), 0),
            // Return the multiple of tickInterval that is needed to avoid
            // collision
            getStep = function (spaceNeeded: number): number {
                let step = spaceNeeded / (slotSize || 1);

                step = step > 1 ? Math.ceil(step) : 1;

                // Guard for very small or negative angles (#9835)
                if (
                    step * tickInterval > range &&
                    spaceNeeded !== Infinity &&
                    slotSize !== Infinity &&
                    range
                ) {
                    step = Math.ceil(range / tickInterval);
                }

                return correctFloat(step * tickInterval);
            };

        if (horiz) {
            if (!labelOptions.staggerLines && !labelOptions.step) {
                if (isNumber(rotationOption)) {
                    autoRotation = [rotationOption];
                } else if (slotSize < labelOptions.autoRotationLimit) {
                    autoRotation = labelOptions.autoRotation;
                }
            }

            if (autoRotation) {

                // Loop over the given autoRotation options, and determine
                // which gives the best score. The best score is that with
                // the lowest number of steps and a rotation closest
                // to horizontal.
                autoRotation.forEach(function (rot: number): void {
                    let score;

                    if (
                        rot === rotationOption ||
                        (rot && rot >= -90 && rot <= 90)
                    ) { // #3891

                        step = getStep(
                            Math.abs(labelMetrics.h / Math.sin(deg2rad * rot))
                        );

                        score = step + Math.abs(rot / 360);

                        if (score < bestScore) {
                            bestScore = score;
                            rotation = rot;
                            newTickInterval = step;
                        }
                    }
                });
            }

        } else if (!labelOptions.step) { // #4411
            newTickInterval = getStep(labelMetrics.h);
        }

        this.autoRotation = autoRotation;
        this.labelRotation = pick(
            rotation,
            isNumber(rotationOption) ? rotationOption : 0
        );

        return newTickInterval;
    }

    /**
     * Get the general slot width for labels/categories on this axis. This may
     * change between the pre-render (from Axis.getOffset) and the final tick
     * rendering and placement.
     *
     * @private
     * @function Highcharts.Axis#getSlotWidth
     *
     * @param {Highcharts.Tick} [tick] Optionally, calculate the slot width
     * basing on tick label. It is used in highcharts-3d module, where the slots
     * has different widths depending on perspective angles.
     *
     * @return {number}
     * The pixel width allocated to each axis label.
     */
    public getSlotWidth(tick?: Tick): number {
        // #5086, #1580, #1931
        const chart = this.chart,
            horiz = this.horiz,
            labelOptions = this.options.labels,
            slotCount = Math.max(
                this.tickPositions.length - (this.categories ? 0 : 1),
                1
            ),
            marginLeft = chart.margin[3];

        // Used by grid axis
        if (tick && isNumber(tick.slotWidth)) { // #13221, can be 0
            return tick.slotWidth;
        }

        if (horiz && labelOptions.step < 2) {
            if (labelOptions.rotation) { // #4415
                return 0;
            }
            return ((this.staggerLines || 1) * this.len) / slotCount;
        }

        if (!horiz) {
            // #7028
            const cssWidth = labelOptions.style.width;
            if (cssWidth !== void 0) {
                return parseInt(String(cssWidth), 10);
            }

            if (marginLeft) {
                return marginLeft - chart.spacing[3];
            }
        }

        // Last resort, a fraction of the available size
        return chart.chartWidth * 0.33;

    }

    /**
     * Render the axis labels and determine whether ellipsis or rotation need to
     * be applied.
     *
     * @private
     * @function Highcharts.Axis#renderUnsquish
     */
    public renderUnsquish(): void {
        let chart = this.chart,
            renderer = chart.renderer,
            tickPositions = this.tickPositions,
            ticks = this.ticks,
            labelOptions = this.options.labels,
            labelStyleOptions = labelOptions.style,
            horiz = this.horiz,
            slotWidth = this.getSlotWidth(),
            innerWidth = Math.max(
                1,
                Math.round(slotWidth - 2 * labelOptions.padding)
            ),
            attr: SVGAttributes = {},
            labelMetrics = this.labelMetrics(),
            textOverflowOption = labelStyleOptions.textOverflow,
            commonWidth: number,
            commonTextOverflow: string,
            maxLabelLength = 0,
            label,
            i,
            pos;

        // Set rotation option unless it is "auto", like in gauges
        if (!isString(labelOptions.rotation)) {
            // #4443
            attr.rotation = labelOptions.rotation || 0;
        }

        // Get the longest label length
        tickPositions.forEach(function (tickPosition): void {
            const tick = ticks[tickPosition];

            // Replace label - sorting animation
            if (tick.movedLabel) {
                tick.replaceMovedLabel();
            }

            if (
                tick &&
                tick.label &&
                tick.label.textPxLength > maxLabelLength
            ) {
                maxLabelLength = tick.label.textPxLength;
            }
        });
        this.maxLabelLength = maxLabelLength;


        // Handle auto rotation on horizontal axis
        if (this.autoRotation) {

            // Apply rotation only if the label is too wide for the slot, and
            // the label is wider than its height.
            if (
                maxLabelLength > innerWidth &&
                maxLabelLength > labelMetrics.h
            ) {
                attr.rotation = this.labelRotation;
            } else {
                this.labelRotation = 0;
            }

        // Handle word-wrap or ellipsis on vertical axis
        } else if (slotWidth) {
            // For word-wrap or ellipsis
            commonWidth = innerWidth;

            if (!textOverflowOption) {
                commonTextOverflow = 'clip';

                // On vertical axis, only allow word wrap if there is room
                // for more lines.
                i = tickPositions.length;
                while (!horiz && i--) {
                    pos = tickPositions[i];
                    label = ticks[pos].label;
                    if (label) {
                        // Reset ellipsis in order to get the correct
                        // bounding box (#4070)
                        if (
                            label.styles &&
                            label.styles.textOverflow === 'ellipsis'
                        ) {
                            label.css({ textOverflow: 'clip' });

                        // Set the correct width in order to read
                        // the bounding box height (#4678, #5034)
                        } else if (label.textPxLength > slotWidth) {
                            label.css({ width: slotWidth + 'px' });
                        }

                        if (
                            label.getBBox().height > (
                                this.len / tickPositions.length -
                                (labelMetrics.h - labelMetrics.f)
                            )
                        ) {
                            label.specificTextOverflow = 'ellipsis';
                        }
                    }
                }
            }
        }


        // Add ellipsis if the label length is significantly longer than ideal
        if (attr.rotation) {
            commonWidth = (
                maxLabelLength > (chart.chartHeight as any) * 0.5 ?
                    (chart.chartHeight as any) * 0.33 :
                    maxLabelLength
            );
            if (!textOverflowOption) {
                commonTextOverflow = 'ellipsis';
            }
        }

        // Set the explicit or automatic label alignment
        this.labelAlign = labelOptions.align ||
            this.autoLabelAlign(this.labelRotation as any);
        if (this.labelAlign) {
            attr.align = this.labelAlign;
        }

        // Apply general and specific CSS
        tickPositions.forEach(function (pos: number): void {
            const tick = ticks[pos],
                label = tick && tick.label,
                widthOption = labelStyleOptions.width,
                css: CSSObject = {};

            if (label) {
                // This needs to go before the CSS in old IE (#4502)
                label.attr(attr);

                if (tick.shortenLabel) {
                    tick.shortenLabel();
                } else if (
                    commonWidth &&
                    !widthOption &&
                    // Setting width in this case messes with the bounding box
                    // (#7975)
                    labelStyleOptions.whiteSpace !== 'nowrap' &&
                    (
                        // Speed optimizing, #7656
                        commonWidth < label.textPxLength ||
                        // Resetting CSS, #4928
                        label.element.tagName === 'SPAN'
                    )
                ) {
                    css.width = commonWidth + 'px';
                    if (!textOverflowOption) {
                        css.textOverflow = (
                            label.specificTextOverflow ||
                            commonTextOverflow
                        );
                    }
                    label.css(css);

                // Reset previously shortened label (#8210)
                } else if (
                    label.styles &&
                    label.styles.width &&
                    !css.width &&
                    !widthOption
                ) {
                    label.css({ width: null as any });
                }

                delete label.specificTextOverflow;
                tick.rotation = attr.rotation;
            }
        }, this);

        // Note: Why is this not part of getLabelPosition?
        this.tickRotCorr = renderer.rotCorr(
            labelMetrics.b,
            this.labelRotation || 0,
            this.side !== 0
        );
    }

    /**
     * Return true if the axis has associated data.
     *
     * @function Highcharts.Axis#hasData
     *
     * @return {boolean}
     * True if the axis has associated visible series and those series have
     * either valid data points or explicit `min` and `max` settings.
     */
    public hasData(): boolean {
        return this.series.some(function (s): boolean {
            return s.hasData();
        }) ||
        (
            this.options.showEmpty &&
            defined(this.min) &&
            defined(this.max)
        );
    }

    /**
     * Adds the title defined in axis.options.title.
     *
     * @function Highcharts.Axis#addTitle
     *
     * @param {boolean} [display]
     * Whether or not to display the title.
     */
    public addTitle(display?: boolean): void {
        let axis = this,
            renderer = axis.chart.renderer,
            horiz = axis.horiz,
            opposite = axis.opposite,
            options = axis.options,
            axisTitleOptions = options.title,
            textAlign: AlignValue|undefined,
            styledMode = axis.chart.styledMode;

        if (!axis.axisTitle) {
            textAlign = axisTitleOptions.textAlign;
            if (!textAlign) {
                textAlign = ((horiz ? {
                    low: 'left',
                    middle: 'center',
                    high: 'right'
                } : {
                    low: opposite ? 'right' : 'left',
                    middle: 'center',
                    high: opposite ? 'left' : 'right'
                }) as Record<string, AlignValue>)[
                    axisTitleOptions.align as any
                ];
            }
            axis.axisTitle = renderer
                .text(
                    axisTitleOptions.text || '',
                    0,
                    0,
                    axisTitleOptions.useHTML
                )
                .attr({
                    zIndex: 7,
                    rotation: axisTitleOptions.rotation,
                    align: textAlign
                })
                .addClass('highcharts-axis-title');

            // #7814, don't mutate style option
            if (!styledMode) {
                axis.axisTitle.css(merge(axisTitleOptions.style));
            }

            axis.axisTitle.add(axis.axisGroup);
            axis.axisTitle.isNew = true;
        }

        // Max width defaults to the length of the axis
        if (!styledMode &&
            !axisTitleOptions.style.width &&
            !axis.isRadial
        ) {
            axis.axisTitle.css({
                width: axis.len + 'px'
            });
        }

        // hide or show the title depending on whether showEmpty is set
        axis.axisTitle[display ? 'show' : 'hide'](display);
    }

    /**
     * Generates a tick for initial positioning.
     *
     * @private
     * @function Highcharts.Axis#generateTick
     *
     * @param {number} pos
     * The tick position in axis values.
     *
     * @param {number} [i]
     * The index of the tick in {@link Axis.tickPositions}.
     */
    public generateTick(pos: number): void {
        const axis = this,
            ticks = axis.ticks;

        if (!ticks[pos]) {
            ticks[pos] = new Tick(axis, pos);
        } else {
            ticks[pos].addLabel(); // update labels depending on tick interval
        }
    }

    /**
     * Render the tick labels to a preliminary position to get their sizes
     *
     * @private
     * @function Highcharts.Axis#getOffset
     *
     * @fires Highcharts.Axis#event:afterGetOffset
     */
    public getOffset(): void {
        let axis = this,
            chart = axis.chart,
            renderer = chart.renderer,
            options = axis.options,
            tickPositions = axis.tickPositions,
            ticks = axis.ticks,
            horiz = axis.horiz,
            side = axis.side,
            invertedSide = chart.inverted &&
                !axis.isZAxis ? [1, 0, 3, 2][side] : side,
            hasData,
            showAxis,
            titleOffset = 0,
            titleOffsetOption,
            titleMargin = 0,
            axisTitleOptions = options.title,
            labelOptions = options.labels,
            labelOffset = 0, // reset
            labelOffsetPadded,
            axisOffset = chart.axisOffset,
            clipOffset = chart.clipOffset,
            clip,
            directionFactor = [-1, 1, 1, -1][side],
            className = options.className,
            axisParent = axis.axisParent, // Used in color axis
            lineHeightCorrection;

        // For reuse in Axis.render
        hasData = axis.hasData();
        axis.showAxis = showAxis = hasData || options.showEmpty;

        // Set/reset staggerLines
        axis.staggerLines = (axis.horiz && labelOptions.staggerLines) || void 0;

        // Create the axisGroup and gridGroup elements on first iteration
        if (!axis.axisGroup) {
            const createGroup = (
                name: string,
                suffix: string,
                zIndex: number
            ): SVGElement => renderer.g(name)
                .attr({ zIndex })
                .addClass(
                    `highcharts-${this.coll.toLowerCase()}${suffix} ` +
                    (this.isRadial ? `highcharts-radial-axis${suffix} ` : '') +
                    (className || '')
                )
                .add(axisParent);

            axis.gridGroup = createGroup(
                'grid',
                '-grid',
                options.gridZIndex
            );
            axis.axisGroup = createGroup(
                'axis',
                '',
                options.zIndex
            );
            axis.labelGroup = createGroup(
                'axis-labels',
                '-labels',
                labelOptions.zIndex
            );
        }

        if (hasData || axis.isLinked) {

            // Generate ticks
            tickPositions.forEach(function (pos: number): void {
                // i is not used here, but may be used in overrides
                axis.generateTick(pos);
            });

            axis.renderUnsquish();


            // Left side must be align: right and right side must
            // have align: left for labels
            axis.reserveSpaceDefault = (
                side === 0 ||
                side === 2 ||
                ({ 1: 'left', 3: 'right' } as any)[side] === axis.labelAlign
            );
            if (pick(
                labelOptions.reserveSpace,
                axis.labelAlign === 'center' ? true : null,
                axis.reserveSpaceDefault
            )) {
                tickPositions.forEach(function (pos: number): void {
                    // get the highest offset
                    labelOffset = Math.max(
                        ticks[pos].getLabelSize(),
                        labelOffset
                    );
                });
            }

            if (axis.staggerLines) {
                labelOffset *= axis.staggerLines;
            }
            axis.labelOffset = labelOffset * (axis.opposite ? -1 : 1);

        } else { // doesn't have data
            objectEach(ticks, function (tick, n): void {
                tick.destroy();
                delete ticks[n];
            });
        }

        if (
            axisTitleOptions &&
            axisTitleOptions.text &&
            axisTitleOptions.enabled !== false
        ) {
            axis.addTitle(showAxis);

            if (showAxis && axisTitleOptions.reserveSpace !== false) {
                axis.titleOffset = titleOffset =
                    (axis.axisTitle as any).getBBox()[
                        horiz ? 'height' : 'width'
                    ];
                titleOffsetOption = axisTitleOptions.offset;
                titleMargin = defined(titleOffsetOption) ?
                    0 :
                    pick(axisTitleOptions.margin, horiz ? 5 : 10);
            }
        }

        // Render the axis line
        axis.renderLine();

        // handle automatic or user set offset
        axis.offset = directionFactor * pick(
            options.offset,
            axisOffset[side] ? axisOffset[side] + (options.margin || 0) : 0
        );

        axis.tickRotCorr = axis.tickRotCorr || { x: 0, y: 0 }; // polar
        if (side === 0) {
            lineHeightCorrection = -axis.labelMetrics().h;
        } else if (side === 2) {
            lineHeightCorrection = axis.tickRotCorr.y;
        } else {
            lineHeightCorrection = 0;
        }

        // Find the padded label offset
        labelOffsetPadded = Math.abs(labelOffset) + titleMargin;
        if (labelOffset) {
            labelOffsetPadded -= lineHeightCorrection;
            labelOffsetPadded += directionFactor * (
                horiz ?
                    pick(
                        labelOptions.y,
                        axis.tickRotCorr.y + directionFactor * 8
                    ) :
                    labelOptions.x
            );
        }

        axis.axisTitleMargin = pick(titleOffsetOption, labelOffsetPadded);

        if (axis.getMaxLabelDimensions) {
            axis.maxLabelDimensions = axis.getMaxLabelDimensions(
                ticks,
                tickPositions
            );
        }

        // Due to GridAxis.tickSize, tickSize should be calculated after ticks
        // has rendered.
        const tickSize = this.tickSize('tick');

        axisOffset[side] = Math.max(
            axisOffset[side],
            (axis.axisTitleMargin || 0) + titleOffset +
            directionFactor * axis.offset,
            labelOffsetPadded, // #3027
            tickPositions && tickPositions.length && tickSize ?
                tickSize[0] + directionFactor * axis.offset :
                0 // #4866
        );

        // Decide the clipping needed to keep the graph inside
        // the plot area and axis lines
        clip = options.offset ?
            0 :
            // #4308, #4371:
            Math.floor((axis.axisLine as any).strokeWidth() / 2) * 2;
        (clipOffset as any)[invertedSide] =
            Math.max((clipOffset as any)[invertedSide], clip);

        fireEvent(this, 'afterGetOffset');
    }

    /**
     * Internal function to get the path for the axis line. Extended for polar
     * charts.
     *
     * @function Highcharts.Axis#getLinePath
     *
     * @param {number} lineWidth
     * The line width in pixels.
     *
     * @return {Highcharts.SVGPathArray}
     * The SVG path definition in array form.
     */
    public getLinePath(lineWidth: number): SVGPath {
        const chart = this.chart,
            opposite = this.opposite,
            offset = this.offset,
            horiz = this.horiz,
            lineLeft = this.left + (opposite ? this.width : 0) + offset,
            lineTop = (chart.chartHeight as any) - this.bottom -
                (opposite ? this.height : 0) + offset;

        if (opposite) {
            lineWidth *= -1; // crispify the other way - #1480, #1687
        }

        return chart.renderer
            .crispLine([
                [
                    'M',
                    horiz ?
                        this.left :
                        lineLeft,
                    horiz ?
                        lineTop :
                        this.top
                ],
                [
                    'L',
                    horiz ?
                        (chart.chartWidth as any) - this.right :
                        lineLeft,
                    horiz ?
                        lineTop :
                        (chart.chartHeight as any) - this.bottom
                ]
            ], lineWidth);
    }

    /**
     * Render the axis line. Called internally when rendering and redrawing the
     * axis.
     *
     * @function Highcharts.Axis#renderLine
     */
    public renderLine(): void {
        if (!this.axisLine) {
            this.axisLine = this.chart.renderer.path()
                .addClass('highcharts-axis-line')
                .add(this.axisGroup);

            if (!this.chart.styledMode) {
                this.axisLine.attr({
                    stroke: this.options.lineColor,
                    'stroke-width': this.options.lineWidth,
                    zIndex: 7
                });
            }
        }
    }

    /**
     * Position the axis title.
     *
     * @private
     * @function Highcharts.Axis#getTitlePosition
     *
     * @return {Highcharts.PositionObject}
     * X and Y positions for the title.
     */
    public getTitlePosition(): PositionObject {
        // compute anchor points for each of the title align options
        const horiz = this.horiz,
            axisLeft = this.left,
            axisTop = this.top,
            axisLength = this.len,
            axisTitleOptions = this.options.title,
            margin = horiz ? axisLeft : axisTop,
            opposite = this.opposite,
            offset = this.offset,
            xOption = axisTitleOptions.x,
            yOption = axisTitleOptions.y,
            axisTitle = this.axisTitle,
            fontMetrics = this.chart.renderer.fontMetrics(
                axisTitleOptions.style.fontSize,
                axisTitle
            ),
            // The part of a multiline text that is below the baseline of the
            // first line. Subtract 1 to preserve pixel-perfectness from the
            // old behaviour (v5.0.12), where only one line was allowed.
            textHeightOvershoot = Math.max(
                (axisTitle as any).getBBox(null, 0).height - fontMetrics.h - 1,
                0
            ),

            // the position in the length direction of the axis
            alongAxis = ({
                low: margin + (horiz ? 0 : axisLength),
                middle: margin + axisLength / 2,
                high: margin + (horiz ? axisLength : 0)
            } as any)[axisTitleOptions.align as any],

            // the position in the perpendicular direction of the axis
            offAxis = (horiz ? axisTop + this.height : axisLeft) +
                (horiz ? 1 : -1) * // horizontal axis reverses the margin
                (opposite ? -1 : 1) * // so does opposite axes
                (this.axisTitleMargin as any) +
                [
                    -textHeightOvershoot, // top
                    textHeightOvershoot, // right
                    fontMetrics.f, // bottom
                    -textHeightOvershoot // left
                ][this.side],
            titlePosition: PositionObject = {
                x: horiz ?
                    alongAxis + xOption :
                    offAxis + (opposite ? this.width : 0) + offset + xOption,
                y: horiz ?
                    offAxis + yOption - (opposite ? this.height : 0) + offset :
                    alongAxis + yOption
            };

        fireEvent(
            this,
            'afterGetTitlePosition',
            { titlePosition: titlePosition }
        );

        return titlePosition;
    }

    /**
     * Render a minor tick into the given position. If a minor tick already
     * exists in this position, move it.
     *
     * @function Highcharts.Axis#renderMinorTick
     *
     * @param {number} pos
     * The position in axis values.
     */
    public renderMinorTick(pos: number): void {
        const axis = this;
        const slideInTicks = axis.chart.hasRendered && axis.old;
        const minorTicks = axis.minorTicks;

        if (!minorTicks[pos]) {
            minorTicks[pos] = new Tick(axis, pos, 'minor');
        }

        // Render new ticks in old position
        if (slideInTicks && minorTicks[pos].isNew) {
            minorTicks[pos].render(null as any, true);
        }

        minorTicks[pos].render(null as any, false, 1);
    }

    /**
     * Render a major tick into the given position. If a tick already exists
     * in this position, move it.
     *
     * @function Highcharts.Axis#renderTick
     *
     * @param {number} pos
     * The position in axis values.
     *
     * @param {number} i
     * The tick index.
     */
    public renderTick(pos: number, i: number): void {
        const axis = this,
            isLinked = axis.isLinked,
            ticks = axis.ticks,
            slideInTicks = axis.chart.hasRendered && axis.old;

        // Linked axes need an extra check to find out if
        if (
            !isLinked ||
            (pos >= (axis.min as any) && pos <= (axis.max as any)) ||
            (axis.grid && axis.grid.isColumn)
        ) {

            if (!ticks[pos]) {
                ticks[pos] = new Tick(axis, pos);
            }
            // NOTE this seems like overkill. Could be handled in tick.render by
            // setting old position in attr, then set new position in animate.
            // render new ticks in old position
            if (slideInTicks && ticks[pos].isNew) {
                // Start with negative opacity so that it is visible from
                // halfway into the animation
                ticks[pos].render(i, true, -1);
            }

            ticks[pos].render(i);
        }
    }

    /**
     * Render the axis.
     *
     * @private
     * @function Highcharts.Axis#render
     *
     * @fires Highcharts.Axis#event:afterRender
     */
    public render(): void {
        let axis = this,
            chart = axis.chart,
            log = axis.logarithmic,
            renderer = chart.renderer,
            options = axis.options,
            isLinked = axis.isLinked,
            tickPositions = axis.tickPositions,
            axisTitle = axis.axisTitle,
            ticks = axis.ticks,
            minorTicks = axis.minorTicks,
            alternateBands = axis.alternateBands,
            stackLabelOptions =
                (options as Highcharts.YAxisOptions).stackLabels,
            alternateGridColor = options.alternateGridColor,
            tickmarkOffset = axis.tickmarkOffset,
            axisLine = axis.axisLine,
            showAxis = axis.showAxis,
            animation = animObject(renderer.globalAnimation),
            from,
            to;

        // Reset
        axis.labelEdge.length = 0;
        axis.overlap = false;

        // Mark all elements inActive before we go over and mark the active ones
        [ticks, minorTicks, alternateBands].forEach(function (
            coll: (Record<string, PlotLineOrBand>|Record<string, Tick>)
        ): void {
            objectEach(coll, function (tick): void {
                tick.isActive = false;
            });
        });

        // If the series has data draw the ticks. Else only the line and title
        if (axis.hasData() || isLinked) {

            // minor ticks
            if (axis.minorTickInterval && !axis.categories) {
                axis.getMinorTickPositions().forEach(function (
                    pos: number
                ): void {
                    axis.renderMinorTick(pos);
                });
            }

            // Major ticks. Pull out the first item and render it last so that
            // we can get the position of the neighbour label. #808.
            if (tickPositions.length) { // #1300
                tickPositions.forEach(function (pos: number, i: number): void {
                    axis.renderTick(pos, i);
                });
                // In a categorized axis, the tick marks are displayed
                // between labels. So we need to add a tick mark and
                // grid line at the left edge of the X axis.
                if (tickmarkOffset && (axis.min === 0 || axis.single)) {
                    if (!ticks[-1]) {
                        ticks[-1] = new Tick(axis, -1, null as any, true);
                    }
                    ticks[-1].render(-1);
                }

            }

            // alternate grid color
            if (alternateGridColor) {
                tickPositions.forEach(function (pos: number, i: number): void {
                    to = typeof tickPositions[i + 1] !== 'undefined' ?
                        tickPositions[i + 1] + tickmarkOffset :
                        (axis.max as any) - tickmarkOffset;

                    if (
                        i % 2 === 0 &&
                        pos < (axis.max as any) &&
                        to <= (axis.max as any) + (
                            chart.polar ?
                                -tickmarkOffset :
                                tickmarkOffset
                        )
                    ) { // #2248, #4660
                        if (!alternateBands[pos]) {
                            // Should be imported from PlotLineOrBand.js, but
                            // the dependency cycle with axis is a problem
                            alternateBands[pos] = new (H as any).PlotLineOrBand(axis);
                        }
                        from = pos + tickmarkOffset; // #949
                        alternateBands[pos].options = {
                            from: log ? log.lin2log(from) : from,
                            to: log ? log.lin2log(to) : to,
                            color: alternateGridColor,
                            className: 'highcharts-alternate-grid'
                        };
                        alternateBands[pos].render();
                        alternateBands[pos].isActive = true;
                    }
                });
            }

            // custom plot lines and bands
            if (!axis._addedPlotLB) { // only first time
                axis._addedPlotLB = true;
                (options.plotLines || [])
                    .concat((options.plotBands as any) || [])
                    .forEach(
                        function (plotLineOptions: any): void {
                            axis.addPlotBandOrLine(plotLineOptions);
                        }
                    );
            }

        } // end if hasData

        // Remove inactive ticks
        [ticks, minorTicks, alternateBands].forEach(function (
            coll: (Record<string, PlotLineOrBand>|Record<string, Tick>)
        ): void {
            let i,
                forDestruction: Array<number> = [],
                delay = animation.duration,
                destroyInactiveItems = function (): void {
                    i = forDestruction.length;
                    while (i--) {
                        // When resizing rapidly, the same items
                        // may be destroyed in different timeouts,
                        // or the may be reactivated
                        if (
                            coll[forDestruction[i]] &&
                            !coll[forDestruction[i]].isActive
                        ) {
                            coll[forDestruction[i]].destroy();
                            delete coll[forDestruction[i]];
                        }
                    }

                };

            objectEach(coll, function (tick, pos): void {
                if (!tick.isActive) {
                    // Render to zero opacity
                    tick.render(pos as any, false, 0);
                    tick.isActive = false;
                    forDestruction.push(pos as any);
                }
            });

            // When the objects are finished fading out, destroy them
            syncTimeout(
                destroyInactiveItems,
                coll === alternateBands ||
                    !chart.hasRendered ||
                    !delay ?
                    0 :
                    delay
            );
        });

        // Set the axis line path
        if (axisLine) {
            axisLine[axisLine.isPlaced ? 'animate' : 'attr']({
                d: this.getLinePath(axisLine.strokeWidth())
            });
            axisLine.isPlaced = true;

            // Show or hide the line depending on options.showEmpty
            axisLine[showAxis ? 'show' : 'hide'](showAxis);
        }

        if (axisTitle && showAxis) {
            const titleXy = axis.getTitlePosition();

            if (isNumber(titleXy.y)) {
                axisTitle[axisTitle.isNew ? 'attr' : 'animate'](titleXy);
                axisTitle.isNew = false;
            } else {
                axisTitle.attr('y', -9999 as any);
                axisTitle.isNew = true;
            }
        }

        // Stacked totals:
        if (stackLabelOptions && stackLabelOptions.enabled && axis.stacking) {
            axis.stacking.renderStackTotals();
        }
        // End stacked totals

        // Record old scaling for updating/animation
        axis.old = {
            len: axis.len,
            max: axis.max,
            min: axis.min,
            transA: axis.transA,
            userMax: axis.userMax,
            userMin: axis.userMin
        };
        axis.isDirty = false;

        fireEvent(this, 'afterRender');
    }

    /**
     * Redraw the axis to reflect changes in the data or axis extremes. Called
     * internally from Highcharts.Chart#redraw.
     *
     * @private
     * @function Highcharts.Axis#redraw
     */
    public redraw(): void {

        if (this.visible) {
            // render the axis
            this.render();

            // move plot lines and bands
            this.plotLinesAndBands.forEach(function (plotLine): void {
                plotLine.render();
            });
        }

        // mark associated series as dirty and ready for redraw
        this.series.forEach(function (series): void {
            series.isDirty = true;
        });

    }

    /**
     * Returns an array of axis properties, that should be untouched during
     * reinitialization.
     *
     * @private
     * @function Highcharts.Axis#getKeepProps
     *
     * @return {Array<string>}
     */
    public getKeepProps(): Array<string> {
        return (this.keepProps || Axis.keepProps);
    }

    /**
     * Destroys an Axis instance. See {@link Axis#remove} for the API endpoint
     * to fully remove the axis.
     *
     * @private
     * @function Highcharts.Axis#destroy
     *
     * @param {boolean} [keepEvents]
     * Whether to preserve events, used internally in Axis.update.
     */
    public destroy(keepEvents?: boolean): void {
        const axis = this,
            plotLinesAndBands = axis.plotLinesAndBands,
            eventOptions = this.eventOptions;

        fireEvent(this, 'destroy', { keepEvents: keepEvents });

        // Remove the events
        if (!keepEvents) {
            removeEvent(axis);
        }

        // Destroy collections
        [axis.ticks, axis.minorTicks, axis.alternateBands].forEach(
            function (
                coll: (
                    Record<string, PlotLineOrBand>|
                    Record<string, Tick>
                )
            ): void {
                destroyObjectProperties(coll);
            }
        );
        if (plotLinesAndBands) {
            let i = plotLinesAndBands.length;
            while (i--) { // #1975
                plotLinesAndBands[i].destroy();
            }
        }

        // Destroy elements
        ['axisLine', 'axisTitle', 'axisGroup',
            'gridGroup', 'labelGroup', 'cross', 'scrollbar'].forEach(
            function (prop: string): void {
                if ((axis as any)[prop]) {
                    (axis as any)[prop] = (axis as any)[prop].destroy();
                }
            }
        );

        // Destroy each generated group for plotlines and plotbands
        for (const plotGroup in axis.plotLinesAndBandsGroups) { // eslint-disable-line guard-for-in
            axis.plotLinesAndBandsGroups[plotGroup] =
                axis.plotLinesAndBandsGroups[plotGroup].destroy() as any;
        }

        // Delete all properties and fall back to the prototype.
        objectEach(axis, function (val: any, key: string): void {
            if (axis.getKeepProps().indexOf(key) === -1) {
                delete (axis as any)[key];
            }
        });
        this.eventOptions = eventOptions;
    }

    /**
     * Internal function to draw a crosshair.
     *
     * @function Highcharts.Axis#drawCrosshair
     *
     * @param {Highcharts.PointerEventObject} [e]
     * The event arguments from the modified pointer event, extended with
     * `chartX` and `chartY`
     *
     * @param {Highcharts.Point} [point]
     * The Point object if the crosshair snaps to points.
     *
     * @fires Highcharts.Axis#event:afterDrawCrosshair
     * @fires Highcharts.Axis#event:drawCrosshair
     */
    public drawCrosshair(e?: PointerEvent, point?: Point): void {

        const options = this.crosshair,
            snap = pick(options && options.snap, true),
            chart = this.chart;

        let path,
            pos,
            categorized,
            graphic = this.cross,
            crossOptions: Highcharts.AxisPlotLinesOptions;

        fireEvent(this, 'drawCrosshair', { e: e, point: point });

        // Use last available event when updating non-snapped crosshairs without
        // mouse interaction (#5287)
        if (!e) {
            e = this.cross && this.cross.e;
        }

        if (
            // Disabled in options
            !options ||
            // Snap
            ((defined(point) || !snap) === false)
        ) {
            this.hideCrosshair();
        } else {

            // Get the path
            if (!snap) {
                pos = e &&
                    (
                        this.horiz ?
                            e.chartX - (this.pos as any) :
                            this.len - e.chartY + (this.pos as any)
                    );
            } else if (defined(point)) {
                // #3834
                pos = pick(
                    this.coll !== 'colorAxis' ?
                        (point as any).crosshairPos : // 3D axis extension
                        null,
                    this.isXAxis ?
                        (point as any).plotX :
                        this.len - (point as any).plotY
                );
            }

            if (defined(pos)) {
                crossOptions = {
                    // value, only used on radial
                    value: point && (this.isXAxis ?
                        point.x :
                        pick(point.stackY, point.y)) as any,
                    translatedValue: pos
                };

                if (chart.polar) {
                    // Additional information required for crosshairs in
                    // polar chart
                    extend(crossOptions, {
                        isCrosshair: true,
                        chartX: e && e.chartX,
                        chartY: e && e.chartY,
                        point: point
                    });
                }

                path = this.getPlotLinePath(crossOptions) ||
                    null; // #3189
            }

            if (!defined(path)) {
                this.hideCrosshair();
                return;
            }

            categorized = this.categories && !this.isRadial;

            // Draw the cross
            if (!graphic) {
                this.cross = graphic = chart.renderer
                    .path()
                    .addClass(
                        'highcharts-crosshair highcharts-crosshair-' +
                        (categorized ? 'category ' : 'thin ') +
                        (options.className || '')
                    )
                    .attr({
                        zIndex: pick(options.zIndex, 2)
                    })
                    .add();

                // Presentational attributes
                if (!chart.styledMode) {
                    graphic.attr({
                        stroke: options.color ||
                            (
                                categorized ?
                                    Color
                                        .parse(palette.highlightColor20)
                                        .setOpacity(0.25)
                                        .get() :
                                    palette.neutralColor20
                            ),
                        'stroke-width': pick(options.width, 1)
                    }).css({
                        'pointer-events': 'none'
                    });
                    if (options.dashStyle) {
                        graphic.attr({
                            dashstyle: options.dashStyle
                        });
                    }
                }
            }

            graphic.show().attr({
                d: path
            });

            if (categorized && !(options as any).width) {
                graphic.attr({
                    'stroke-width': this.transA
                });
            }
            (this.cross as any).e = e;
        }

        fireEvent(this, 'afterDrawCrosshair', { e: e, point: point });
    }

    /**
     * Hide the crosshair if visible.
     *
     * @function Highcharts.Axis#hideCrosshair
     */
    public hideCrosshair(): void {
        if (this.cross) {
            this.cross.hide();
        }
        fireEvent(this, 'afterHideCrosshair');
    }

    /**
    * Check whether the chart has vertical panning ('y' or 'xy' type).
    *
    * @private
    * @function Highcharts.Axis#hasVerticalPanning
    * @return {boolean}
    *
    */
    public hasVerticalPanning(): boolean {
        const panningOptions = this.chart.options.chart.panning;
        return Boolean(
            panningOptions &&
            panningOptions.enabled && // #14624
            /y/.test(panningOptions.type)
        );
    }

    /**
    * Check whether the given value is a positive valid axis value.
    *
    * @private
    * @function Highcharts.Axis#validatePositiveValue
    *
    * @param {unknown} value
    * The axis value
    *
    * @return {boolean}
    */
    public validatePositiveValue(value: unknown): boolean {
        return isNumber(value) && value > 0;
    }

    /**
     * Update an axis object with a new set of options. The options are merged
     * with the existing options, so only new or altered options need to be
     * specified.
     *
     * @sample highcharts/members/axis-update/
     *         Axis update demo
     *
     * @function Highcharts.Axis#update
     *
     * @param {Highcharts.AxisOptions} options
     *        The new options that will be merged in with existing options on
     *        the axis.
     *
     * @param {boolean} [redraw=true]
     *        Whether to redraw the chart after the axis is altered. If doing
     *        more operations on the chart, it is a good idea to set redraw to
     *        false and call {@link Chart#redraw} after.
     */
    public update(
        options: DeepPartial<AxisOptions>,
        redraw?: boolean
    ): void {
        const chart = this.chart;

        options = merge(this.userOptions, options);

        this.destroy(true);
        this.init(chart, options);

        chart.isDirtyBox = true;
        if (pick(redraw, true)) {
            chart.redraw();
        }
    }

    /**
     * Remove the axis from the chart.
     *
     * @sample highcharts/members/chart-addaxis/
     *         Add and remove axes
     *
     * @function Highcharts.Axis#remove
     *
     * @param {boolean} [redraw=true]
     *        Whether to redraw the chart following the remove.
     */
    public remove(redraw?: boolean): void {
        let chart = this.chart,
            key = this.coll, // xAxis or yAxis
            axisSeries = this.series,
            i = axisSeries.length;

        // Remove associated series (#2687)
        while (i--) {
            if (axisSeries[i]) {
                axisSeries[i].remove(false);
            }
        }

        // Remove the axis
        erase(chart.axes, this);
        erase((chart as any)[key], this);

        (chart as any)[key].forEach(function (
            axis: Axis,
            i: number
        ): void {
            // Re-index, #1706, #8075
            axis.options.index = axis.userOptions.index = i;
        });
        this.destroy();
        chart.isDirtyBox = true;

        if (pick(redraw, true)) {
            chart.redraw();
        }
    }

    /**
     * Update the axis title by options after render time.
     *
     * @sample highcharts/members/axis-settitle/
     *         Set a new Y axis title
     *
     * @function Highcharts.Axis#setTitle
     *
     * @param {Highcharts.AxisTitleOptions} titleOptions
     *        The additional title options.
     *
     * @param {boolean} [redraw=true]
     *        Whether to redraw the chart after setting the title.
     *
     * @return {void}
     */
    public setTitle(
        titleOptions: Highcharts.AxisTitleOptions,
        redraw?: boolean
    ): void {
        this.update({ title: titleOptions }, redraw);
    }

    /**
     * Set new axis categories and optionally redraw.
     *
     * @sample highcharts/members/axis-setcategories/
     *         Set categories by click on a button
     *
     * @function Highcharts.Axis#setCategories
     *
     * @param {Array<string>} categories
     *        The new categories.
     *
     * @param {boolean} [redraw=true]
     *        Whether to redraw the chart.
     */
    public setCategories(
        categories: Array<string>,
        redraw?: boolean
    ): void {
        this.update({ categories: categories }, redraw);
    }

}

interface Axis extends AxisComposition, AxisLike {
    // nothing here yet
}

export default Axis;<|MERGE_RESOLUTION|>--- conflicted
+++ resolved
@@ -17,13 +17,9 @@
  * */
 
 import type AnimationOptions from '../Animation/AnimationOptions';
-<<<<<<< HEAD
 import type AxisComposition from './AxisComposition';
 import type AxisLike from './AxisLike';
-=======
 import type AxisOptions from './AxisOptions';
-import type { AxisComposition, AxisLike } from './Types';
->>>>>>> d778e973
 import type TickPositionsArray from './TickPositionsArray';
 import type { AlignValue } from '../Renderer/AlignObject';
 import type Chart from '../Chart/Chart';
@@ -484,14 +480,10 @@
                 endOnTick?: boolean
             ): void;
             public unsquish(): number;
-<<<<<<< HEAD
             public update(
                 options: DeepPartial<AxisOptions>,
                 redraw?: boolean
             ): void;
-=======
-            public update(options: DeepPartial<Highcharts.AxisTypeOptions>, redraw?: boolean): void;
->>>>>>> d778e973
             public updateNames(): void;
             public validatePositiveValue(value: unknown): boolean;
             public zoom(newMin: number, newMax: number): boolean;
@@ -7847,7 +7839,7 @@
      *        false and call {@link Chart#redraw} after.
      */
     public update(
-        options: DeepPartial<AxisOptions>,
+        options: DeepPartial<Highcharts.AxisTypeOptions>,
         redraw?: boolean
     ): void {
         const chart = this.chart;
