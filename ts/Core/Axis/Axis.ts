/* *
 *
 *  (c) 2010-2021 Torstein Honsi
 *
 *  License: www.highcharts.com/license
 *
 *  !!!!!!! SOURCE GETS TRANSPILED BY TYPESCRIPT. EDIT TS FILE ONLY. !!!!!!!
 *
 * */

'use strict';

/* *
 *
 *  Imports
 *
 * */

import type AnimationOptions from '../Animation/AnimationOptions';
import type AxisComposition from './AxisComposition';
import type AxisLike from './AxisLike';
import type {
    AxisCrosshairOptions,
    AxisLabelFormatterCallback,
    AxisLabelFormatterContextObject,
    AxisOptions,
    AxisTitleOptions,
    XAxisOptions,
    YAxisOptions
} from './AxisOptions';
import type { AxisTypeOptions } from './AxisType';
import type TickPositionsArray from './TickPositionsArray';
import type { AlignValue } from '../Renderer/AlignObject';
import type Chart from '../Chart/Chart';
import type CSSObject from '../Renderer/CSSObject';
import type { EventCallback } from '../Callback';
import type FontMetricsObject from '../Renderer/FontMetricsObject';
import type PlotLineOrBand from './PlotLineOrBand';
import type Point from '../Series/Point';
import type PointerEvent from '../PointerEvent';
import type PositionObject from '../Renderer/PositionObject';
import type Series from '../Series/Series';
import type SizeObject from '../Renderer/SizeObject';
import type SVGAttributes from '../Renderer/SVG/SVGAttributes';
import type SVGElement from '../Renderer/SVG/SVGElement';
import type SVGPath from '../Renderer/SVG/SVGPath';

import A from '../Animation/AnimationUtilities.js';
const { animObject } = A;
import AxisDefaults from './AxisDefaults.js';
import Color from '../Color/Color.js';
import F from '../Foundation.js';
const {
    registerEventOptions
} = F;
import H from '../Globals.js';
const { deg2rad } = H;
import Palette from '../Color/Palette.js';
import D from '../DefaultOptions.js';
const { defaultOptions } = D;
import Tick from './Tick.js';
import U from '../Utilities.js';
const {
    arrayMax,
    arrayMin,
    clamp,
    correctFloat,
    defined,
    destroyObjectProperties,
    erase,
    error,
    extend,
    fireEvent,
    getMagnitude,
    isArray,
    isNumber,
    isString,
    merge,
    normalizeTickInterval,
    objectEach,
    pick,
    relativeLength,
    removeEvent,
    splat,
    syncTimeout
} = U;

/* *
 *
 *  Declarations
 *
 * */

declare module '../Series/SeriesOptions' {
    interface SeriesOptions {
        softThreshold?: boolean;
        startFromThreshold?: boolean;
        threshold?: number|null;
    }
}

/* *
 *
 *  Class
 *
 * */

/**
 * Create a new axis object. Called internally when instanciating a new chart or
 * adding axes by {@link Highcharts.Chart#addAxis}.
 *
 * A chart can have from 0 axes (pie chart) to multiples. In a normal, single
 * series cartesian chart, there is one X axis and one Y axis.
 *
 * The X axis or axes are referenced by {@link Highcharts.Chart.xAxis}, which is
 * an array of Axis objects. If there is only one axis, it can be referenced
 * through `chart.xAxis[0]`, and multiple axes have increasing indices. The same
 * pattern goes for Y axes.
 *
 * If you need to get the axes from a series object, use the `series.xAxis` and
 * `series.yAxis` properties. These are not arrays, as one series can only be
 * associated to one X and one Y axis.
 *
 * A third way to reference the axis programmatically is by `id`. Add an `id` in
 * the axis configuration options, and get the axis by
 * {@link Highcharts.Chart#get}.
 *
 * Configuration options for the axes are given in options.xAxis and
 * options.yAxis.
 *
 * @class
 * @name Highcharts.Axis
 *
 * @param {Highcharts.Chart} chart
 * The Chart instance to apply the axis on.
 *
 * @param {Highcharts.AxisOptions} userOptions
 * Axis options.
 */
class Axis {

    /* *
     *
     *  Static Properties
     *
     * */

    public static readonly defaultOptions = AxisDefaults.defaultXAxisOptions;

    // Properties to survive after destroy, needed for Axis.update (#4317,
    // #5773, #5881).
    public static keepProps = ['extKey', 'hcEvents', 'names', 'series', 'userMax', 'userMin'];

    /* *
     *
     *  Constructors
     *
     * */

    public constructor(
        chart: Chart,
        userOptions: DeepPartial<AxisOptions>
    ) {
        this.init(chart, userOptions);
    }

    /* *
     *
     *  Properties
     *
     * */

    public _addedPlotLB?: boolean;
    public allowZoomOutside?: boolean;
    public alternateBands: Record<string, PlotLineOrBand> = void 0 as any;
    public autoRotation?: Array<number>;
    public axisGroup?: SVGElement;
    public axisLine?: SVGElement;
    public axisParent?: SVGElement;
    public axisPointRange?: number;
    public axisTitle?: SVGElement;
    public axisTitleMargin?: number;
    public bottom: number = void 0 as any;
    public categories: Array<string> = void 0 as any;
    public chart: Chart = void 0 as any;
    public closestPointRange: number = void 0 as any;
    public coll: string = void 0 as any;
    public cross?: SVGElement;
    public crosshair?: AxisCrosshairOptions;
    public dataMax?: (null|number);
    public dataMin?: (null|number);
    public displayBtn?: boolean;
    public eventArgs?: any;
    public eventOptions: Record<string, EventCallback<Series, Event>> = void 0 as any;
    public finalTickAmt?: number;
    public forceRedraw?: boolean;
    public gridGroup?: SVGElement;
    public hasNames: boolean = void 0 as any;
    public hasVisibleSeries: boolean = void 0 as any;
    public height: number = void 0 as any;
    public horiz?: boolean;
    public isDirty?: boolean;
    public isLinked: boolean = void 0 as any;
    public isOrdinal?: boolean;
    public isRadial?: boolean;
    public isXAxis?: boolean;
    public isZAxis?: boolean;
    public keepProps?: Array<string>;
    public labelAlign?: AlignValue;
    public labelEdge: Array<null> = void 0 as any; // @todo
    public labelFormatter: AxisLabelFormatterCallback = void 0 as any;
    public labelGroup?: SVGElement;
    public labelOffset?: number;
    public labelRotation?: number;
    public left: number = void 0 as any;
    public len: number = void 0 as any;
    public linkedParent?: Axis;
    public max: (null|number) = void 0 as any;
    public maxLabelDimensions?: SizeObject;
    public maxLabelLength: number = void 0 as any;
    public min: (null|number) = void 0 as any;
    public minorTickInterval: number = void 0 as any;
    public minorTicks: Record<string, Tick> = void 0 as any;
    public minPixelPadding: number = void 0 as any;
    public minPointOffset?: number;
    public minRange?: (null|number);
    public names: Array<string> = void 0 as any;
    public offset: number = void 0 as any;
    public old?: { // @todo create a type
        len: number;
        max: number|null;
        min: number|null;
        transA: number;
        userMax?: number;
        userMin?: number;
    };
    public opposite?: boolean;
    public options: (AxisOptions|XAxisOptions|YAxisOptions) = void 0 as any;
    public ordinal?: AxisComposition['ordinal'];
    public overlap: boolean = void 0 as any;
    public paddedTicks: Array<number> = void 0 as any;
    public panningState?: Axis.PanningState;
    public plotLinesAndBands: Array<PlotLineOrBand> = void 0 as any;
    public plotLinesAndBandsGroups: Record<string, SVGElement> = void 0 as any;
    public pointRange: number = void 0 as any;
    public pointRangePadding: number = void 0 as any;
    public pos: number = void 0 as any;
    public positiveValuesOnly: boolean = void 0 as any;
    public reserveSpaceDefault?: boolean;
    public reversed?: boolean;
    public right: number = void 0 as any;
    public sector?: number;
    public series: Array<Series> = void 0 as any;
    public showAxis?: boolean;
    public side: number = void 0 as any;
    public single?: boolean;
    public softThreshold?: boolean;
    public staggerLines?: number;
    public staticScale?: number;
    public threshold?: number;
    public tickAmount: number = void 0 as any;
    public tickInterval: number = void 0 as any;
    public tickmarkOffset: number = void 0 as any;
    public tickPositions: TickPositionsArray = void 0 as any;
    public tickRotCorr: PositionObject = void 0 as any;
    public ticks: Record<string, Tick> = void 0 as any;
    public titleOffset?: number;
    public top: number = void 0 as any;
    public transA: number = void 0 as any;
    public transB: number = void 0 as any;
    public translationSlope: number = void 0 as any;
    public userMax?: number;
    public userMin?: number;
    public userMinRange?: number;
    public userOptions: DeepPartial<AxisOptions> = void 0 as any;
    public visible: boolean = void 0 as any;
    public width: number = void 0 as any;
    public zoomEnabled: boolean = void 0 as any;

    /* *
     *
     *  Functions
     *
     * */

    /**
     * Overrideable function to initialize the axis.
     *
     * @see {@link Axis}
     *
     * @function Highcharts.Axis#init
     *
     * @param {Highcharts.Chart} chart
     * The Chart instance to apply the axis on.
     *
     * @param {AxisOptions} userOptions
     * Axis options.
     *
     * @fires Highcharts.Axis#event:afterInit
     * @fires Highcharts.Axis#event:init
     */
    public init(chart: Chart, userOptions: DeepPartial<AxisOptions>): void {

        const isXAxis = userOptions.isX,
            axis = this;

        /**
         * The Chart that the axis belongs to.
         *
         * @name Highcharts.Axis#chart
         * @type {Highcharts.Chart}
         */
        axis.chart = chart;

        /**
         * Whether the axis is horizontal.
         *
         * @name Highcharts.Axis#horiz
         * @type {boolean|undefined}
         */
        axis.horiz = chart.inverted && !axis.isZAxis ? !isXAxis : isXAxis;

        /**
         * Whether the axis is the x-axis.
         *
         * @name Highcharts.Axis#isXAxis
         * @type {boolean|undefined}
         */
        axis.isXAxis = isXAxis;

        /**
         * The collection where the axis belongs, for example `xAxis`, `yAxis`
         * or `colorAxis`. Corresponds to properties on Chart, for example
         * {@link Chart.xAxis}.
         *
         * @name Highcharts.Axis#coll
         * @type {string}
         */
        axis.coll = axis.coll || (isXAxis ? 'xAxis' : 'yAxis');

        fireEvent(this, 'init', { userOptions: userOptions });

        axis.opposite = pick(userOptions.opposite, axis.opposite); // needed in setOptions

        /**
         * The side on which the axis is rendered. 0 is top, 1 is right, 2
         * is bottom and 3 is left.
         *
         * @name Highcharts.Axis#side
         * @type {number}
         */
        axis.side = pick(
            userOptions.side,
            axis.side,
            (axis.horiz ?
                (axis.opposite ? 0 : 2) : // top : bottom
                (axis.opposite ? 1 : 3)) // right : left
        );

        /**
         * Current options for the axis after merge of defaults and user's
         * options.
         *
         * @name Highcharts.Axis#options
         * @type {Highcharts.AxisOptions}
         */
        axis.setOptions(userOptions);


        const options = this.options,
            labelsOptions = options.labels,
            type = options.type;

        /**
         * User's options for this axis without defaults.
         *
         * @name Highcharts.Axis#userOptions
         * @type {Highcharts.AxisOptions}
         */
        axis.userOptions = userOptions;

        axis.minPixelPadding = 0;


        /**
         * Whether the axis is reversed. Based on the `axis.reversed`,
         * option, but inverted charts have reversed xAxis by default.
         *
         * @name Highcharts.Axis#reversed
         * @type {boolean}
         */
        axis.reversed = pick(options.reversed, axis.reversed);
        axis.visible = options.visible;
        axis.zoomEnabled = options.zoomEnabled;

        // Initial categories
        axis.hasNames =
            type === 'category' || (options.categories as any) === true;

        /**
         * If categories are present for the axis, names are used instead of
         * numbers for that axis.
         *
         * Since Highcharts 3.0, categories can also be extracted by giving each
         * point a name and setting axis type to `category`. However, if you
         * have multiple series, best practice remains defining the `categories`
         * array.
         *
         * @see [xAxis.categories](/highcharts/xAxis.categories)
         *
         * @name Highcharts.Axis#categories
         * @type {Array<string>}
         * @readonly
         */
        axis.categories = (options.categories as any) || axis.hasNames;
        if (!axis.names) { // Preserve on update (#3830)
            axis.names = [];
            (axis.names as any).keys = {};
        }


        // Placeholder for plotlines and plotbands groups
        axis.plotLinesAndBandsGroups = {};

        // Shorthand types
        axis.positiveValuesOnly = !!axis.logarithmic;

        // Flag, if axis is linked to another axis
        axis.isLinked = defined(options.linkedTo);

        /**
         * List of major ticks mapped by postition on axis.
         *
         * @see {@link Highcharts.Tick}
         *
         * @name Highcharts.Axis#ticks
         * @type {Highcharts.Dictionary<Highcharts.Tick>}
         */
        axis.ticks = {};
        axis.labelEdge = [];
        /**
         * List of minor ticks mapped by position on the axis.
         *
         * @see {@link Highcharts.Tick}
         *
         * @name Highcharts.Axis#minorTicks
         * @type {Highcharts.Dictionary<Highcharts.Tick>}
         */
        axis.minorTicks = {};

        // List of plotLines/Bands
        axis.plotLinesAndBands = [];

        // Alternate bands
        axis.alternateBands = {};

        // Axis metrics
        axis.len = 0;
        axis.minRange = axis.userMinRange = options.minRange || options.maxZoom;
        axis.range = options.range;
        axis.offset = options.offset || 0;


        /**
         * The maximum value of the axis. In a logarithmic axis, this is the
         * logarithm of the real value, and the real value can be obtained from
         * {@link Axis#getExtremes}.
         *
         * @name Highcharts.Axis#max
         * @type {number|null}
         */
        axis.max = null;

        /**
         * The minimum value of the axis. In a logarithmic axis, this is the
         * logarithm of the real value, and the real value can be obtained from
         * {@link Axis#getExtremes}.
         *
         * @name Highcharts.Axis#min
         * @type {number|null}
         */
        axis.min = null;

        /**
         * The processed crosshair options.
         *
         * @name Highcharts.Axis#crosshair
         * @type {boolean|Highcharts.AxisCrosshairOptions}
         */
        const crosshair = pick(
            options.crosshair,
            splat((chart.options.tooltip as any).crosshairs)[isXAxis ? 0 : 1]
        );
        axis.crosshair = crosshair === true ? {} : crosshair;

        // Register. Don't add it again on Axis.update().
        if (chart.axes.indexOf(axis) === -1) { //
            if (isXAxis) { // #2713
                chart.axes.splice(chart.xAxis.length, 0, axis);
            } else {
                chart.axes.push(axis);
            }

            (chart as any)[axis.coll].push(axis);
        }

        /**
         * All series associated to the axis.
         *
         * @name Highcharts.Axis#series
         * @type {Array<Highcharts.Series>}
         */
        axis.series = axis.series || []; // populated by Series

        // Reversed axis
        if (
            chart.inverted &&
            !axis.isZAxis &&
            isXAxis &&
            typeof axis.reversed === 'undefined'
        ) {
            axis.reversed = true;
        }

        axis.labelRotation = isNumber(labelsOptions.rotation) ?
            labelsOptions.rotation :
            void 0;

        // Register event listeners
        registerEventOptions(axis);

        fireEvent(this, 'afterInit');
    }

    /**
     * Merge and set options.
     *
     * @private
     * @function Highcharts.Axis#setOptions
     *
     * @param {Highcharts.AxisOptions} userOptions
     * Axis options.
     *
     * @fires Highcharts.Axis#event:afterSetOptions
     */
    public setOptions(userOptions: DeepPartial<AxisOptions>): void {
        this.options = merge(
            AxisDefaults.defaultXAxisOptions,
            (this.coll === 'yAxis') && AxisDefaults.defaultYAxisOptions,
            [
                AxisDefaults.defaultTopAxisOptions,
                AxisDefaults.defaultRightAxisOptions,
                AxisDefaults.defaultBottomAxisOptions,
                AxisDefaults.defaultLeftAxisOptions
            ][this.side],
            merge(
                // if set in setOptions (#1053):
                (defaultOptions as any)[this.coll],
                userOptions
            )
        );

        fireEvent(this, 'afterSetOptions', { userOptions: userOptions });
    }

    /**
     * The default label formatter. The context is a special config object for
     * the label. In apps, use the
     * [labels.formatter](https://api.highcharts.com/highcharts/xAxis.labels.formatter)
     * instead, except when a modification is needed.
     *
     * @function Highcharts.Axis#defaultLabelFormatter
     *
     * @param {Highcharts.AxisLabelsFormatterContextObject} this
     * Formatter context of axis label.
     *
     * @param {Highcharts.AxisLabelsFormatterContextObject} [ctx]
     * Formatter context of axis label.
     *
     * @return {string}
     * The formatted label content.
     */
    public defaultLabelFormatter(
        this: AxisLabelFormatterContextObject,
        ctx?: AxisLabelFormatterContextObject
    ): string {
        const axis = this.axis,
            chart = this.chart,
            { numberFormatter } = chart,
            value = isNumber(this.value) ? this.value : NaN,
            time = axis.chart.time,
            categories = axis.categories,
            dateTimeLabelFormat = this.dateTimeLabelFormat,
            lang = defaultOptions.lang,
            numericSymbols = (lang as any).numericSymbols,
            numSymMagnitude = (lang as any).numericSymbolMagnitude || 1000,
            // make sure the same symbol is added for all labels on a linear
            // axis
            numericSymbolDetector = axis.logarithmic ?
                Math.abs(value) :
                axis.tickInterval;

        let i = numericSymbols && numericSymbols.length,
            multi,
            ret: (string|undefined);

        if (categories) {
            ret = `${this.value}`;

        } else if (dateTimeLabelFormat) { // datetime axis
            ret = time.dateFormat(dateTimeLabelFormat, value);

        } else if (i && numericSymbolDetector >= 1000) {
            // Decide whether we should add a numeric symbol like k (thousands)
            // or M (millions). If we are to enable this in tooltip or other
            // places as well, we can move this logic to the numberFormatter and
            // enable it by a parameter.
            while (i-- && typeof ret === 'undefined') {
                multi = Math.pow(numSymMagnitude, i + 1);
                if (
                    // Only accept a numeric symbol when the distance is more
                    // than a full unit. So for example if the symbol is k, we
                    // don't accept numbers like 0.5k.
                    numericSymbolDetector >= multi &&
                    // Accept one decimal before the symbol. Accepts 0.5k but
                    // not 0.25k. How does this work with the previous?
                    (value * 10) % multi === 0 &&
                    numericSymbols[i] !== null &&
                    value !== 0
                ) { // #5480
                    ret = numberFormatter(value / multi, -1) + numericSymbols[i];
                }
            }
        }

        if (typeof ret === 'undefined') {
            if (Math.abs(value) >= 10000) { // add thousands separators
                ret = numberFormatter(value, -1);
            } else { // small numbers
                ret = numberFormatter(value, -1, void 0, ''); // #2466
            }
        }

        return ret;
    }

    /**
     * Get the minimum and maximum for the series of each axis. The function
     * analyzes the axis series and updates `this.dataMin` and `this.dataMax`.
     *
     * @private
     * @function Highcharts.Axis#getSeriesExtremes
     *
     * @fires Highcharts.Axis#event:afterGetSeriesExtremes
     * @fires Highcharts.Axis#event:getSeriesExtremes
     */
    public getSeriesExtremes(): void {
        const axis = this,
            chart = axis.chart;

        let xExtremes;

        fireEvent(this, 'getSeriesExtremes', null as any, function (): void {

            axis.hasVisibleSeries = false;

            // Reset properties in case we're redrawing (#3353)
            axis.dataMin = axis.dataMax = axis.threshold = null as any;
            axis.softThreshold = !axis.isXAxis;

            if (axis.stacking) {
                axis.stacking.buildStacks();
            }

            // loop through this axis' series
            axis.series.forEach(function (series): void {

                if (
                    series.visible ||
                    !chart.options.chart.ignoreHiddenSeries
                ) {

                    const seriesOptions = series.options;

                    let xData,
                        threshold = seriesOptions.threshold,
                        seriesDataMin: number,
                        seriesDataMax: number;

                    axis.hasVisibleSeries = true;

                    // Validate threshold in logarithmic axes
                    if (axis.positiveValuesOnly && (threshold as any) <= 0) {
                        threshold = null as any;
                    }

                    // Get dataMin and dataMax for X axes
                    if (axis.isXAxis) {
                        xData = series.xData as any;
                        if (xData.length) {
                            const isPositive = (number: number): boolean => number > 0;

                            xData = axis.logarithmic ?
                                xData.filter(axis.validatePositiveValue) :
                                xData;

                            xExtremes = series.getXExtremes(xData);
                            // If xData contains values which is not numbers,
                            // then filter them out. To prevent performance hit,
                            // we only do this after we have already found
                            // seriesDataMin because in most cases all data is
                            // valid. #5234.
                            seriesDataMin = xExtremes.min;
                            seriesDataMax = xExtremes.max;

                            if (
                                !isNumber(seriesDataMin) &&
                                // #5010:
                                !((seriesDataMin as any) instanceof Date)
                            ) {
                                xData = xData.filter(isNumber);
                                xExtremes = series.getXExtremes(xData);
                                // Do it again with valid data
                                seriesDataMin = xExtremes.min;
                                seriesDataMax = xExtremes.max;
                            }

                            if (xData.length) {
                                axis.dataMin = Math.min(
                                    pick(axis.dataMin, seriesDataMin),
                                    seriesDataMin
                                );
                                axis.dataMax = Math.max(
                                    pick(axis.dataMax, seriesDataMax),
                                    seriesDataMax
                                );
                            }
                        }

                    // Get dataMin and dataMax for Y axes, as well as handle
                    // stacking and processed data
                    } else {

                        // Get this particular series extremes
                        const dataExtremes = series.applyExtremes();

                        // Get the dataMin and dataMax so far. If percentage is
                        // used, the min and max are always 0 and 100. If
                        // seriesDataMin and seriesDataMax is null, then series
                        // doesn't have active y data, we continue with nulls
                        if (isNumber(dataExtremes.dataMin)) {
                            seriesDataMin = dataExtremes.dataMin;
                            axis.dataMin = Math.min(
                                pick(axis.dataMin, seriesDataMin),
                                seriesDataMin
                            );
                        }
                        if (isNumber(dataExtremes.dataMax)) {
                            seriesDataMax = dataExtremes.dataMax;
                            axis.dataMax = Math.max(
                                pick(axis.dataMax, seriesDataMax),
                                seriesDataMax
                            );
                        }

                        // Adjust to threshold
                        if (defined(threshold)) {
                            axis.threshold = threshold;
                        }
                        // If any series has a hard threshold, it takes
                        // precedence
                        if (
                            !seriesOptions.softThreshold ||
                            axis.positiveValuesOnly
                        ) {
                            axis.softThreshold = false;
                        }
                    }
                }
            });
        });

        fireEvent(this, 'afterGetSeriesExtremes');
    }

    /**
     * Translate from axis value to pixel position on the chart, or back. Use
     * the `toPixels` and `toValue` functions in applications.
     *
     * @private
     * @function Highcharts.Axis#translate
     *
     * @param {number} val
     * TO-DO: parameter description
     *
     * @param {boolean|null} [backwards]
     * TO-DO: parameter description
     *
     * @param {boolean|null} [cvsCoord]
     * TO-DO: parameter description
     *
     * @param {boolean|null} [old]
     * TO-DO: parameter description
     *
     * @param {boolean} [handleLog]
     * TO-DO: parameter description
     *
     * @param {number} [pointPlacement]
     * TO-DO: parameter description
     *
     * @return {number|undefined}
     */
    public translate(
        val: number,
        backwards?: (boolean|null),
        cvsCoord?: (boolean|null),
        old?: (boolean|null),
        handleLog?: boolean,
        pointPlacement?: number
    ): (number|undefined) {
        const axis = (this.linkedParent || this), // #1417
            localMin = old && axis.old ? axis.old.min : axis.min,
            minPixelPadding = axis.minPixelPadding,
            doPostTranslate = (
                axis.isOrdinal ||
                axis.brokenAxis && axis.brokenAxis.hasBreaks ||
                (axis.logarithmic && handleLog)
            ) && axis.lin2val;

        let sign = 1,
            cvsOffset = 0,
            localA = old && axis.old ? axis.old.transA : axis.transA,
            returnValue = 0;

        if (!localA) {
            localA = axis.transA;
        }

        // In vertical axes, the canvas coordinates start from 0 at the top like
        // in SVG.
        if (cvsCoord) {
            sign *= -1; // canvas coordinates inverts the value
            cvsOffset = axis.len;
        }

        // Handle reversed axis
        if (axis.reversed) {
            sign *= -1;
            cvsOffset -= sign * (axis.sector || axis.len);
        }

        // From pixels to value
        if (backwards) { // reverse translation

            val = val * sign + cvsOffset;
            val -= minPixelPadding;
            // from chart pixel to value:
            returnValue = val / localA + (localMin as any);
            if (doPostTranslate) { // log and ordinal axes
                returnValue = axis.lin2val(returnValue);
            }

        // From value to pixels
        } else {
            if (doPostTranslate) { // log and ordinal axes
                val = (axis.val2lin as any)(val);
            }
            returnValue = isNumber(localMin) ?
                (
                    sign * (val - (localMin as any)) * localA +
                    cvsOffset +
                    (sign * minPixelPadding) +
                    (isNumber(pointPlacement) ?
                        localA * (pointPlacement as any) :
                        0
                    )
                ) :
                void 0 as any;
        }

        return returnValue;
    }

    /**
     * Translate a value in terms of axis units into pixels within the chart.
     *
     * @function Highcharts.Axis#toPixels
     *
     * @param {number} value
     * A value in terms of axis units.
     *
     * @param {boolean} paneCoordinates
     * Whether to return the pixel coordinate relative to the chart or just the
     * axis/pane itself.
     *
     * @return {number}
     * Pixel position of the value on the chart or axis.
     */
    public toPixels(
        value: number,
        paneCoordinates?: boolean
    ): number {
        return this.translate(value, false, !this.horiz, null, true) as any +
            (paneCoordinates ? 0 : this.pos);
    }

    /**
     * Translate a pixel position along the axis to a value in terms of axis
     * units.
     *
     * @function Highcharts.Axis#toValue
     *
     * @param {number} pixel
     * The pixel value coordinate.
     *
     * @param {boolean} [paneCoordinates=false]
     * Whether the input pixel is relative to the chart or just the axis/pane
     * itself.
     *
     * @return {number}
     * The axis value.
     */
    public toValue(
        pixel: number,
        paneCoordinates?: boolean
    ): number {
        return this.translate(
            pixel - (paneCoordinates ? 0 : this.pos as any),
            true,
            !this.horiz,
            null,
            true
        ) as any;
    }

    /**
     * Create the path for a plot line that goes from the given value on
     * this axis, across the plot to the opposite side. Also used internally for
     * grid lines and crosshairs.
     *
     * @function Highcharts.Axis#getPlotLinePath
     *
     * @param {Highcharts.AxisPlotLinePathOptionsObject} options
     * Options for the path.
     *
     * @return {Highcharts.SVGPathArray|null}
     * The SVG path definition for the plot line.
     */
    public getPlotLinePath(options: Axis.PlotLinePathOptions): (SVGPath|null) {
        const axis = this,
            chart = axis.chart,
            axisLeft = axis.left,
            axisTop = axis.top,
            old = options.old,
            value = options.value,
            lineWidth = options.lineWidth,
            cHeight = (old && chart.oldChartHeight) || chart.chartHeight,
            cWidth = (old && chart.oldChartWidth) || chart.chartWidth,
            transB = axis.transB;

        let translatedValue = options.translatedValue,
            force = options.force,
            x1: number,
            y1: number,
            x2: number,
            y2: number,
            skip: boolean;

        // eslint-disable-next-line valid-jsdoc
        /**
         * Check if x is between a and b. If not, either move to a/b
         * or skip, depending on the force parameter.
         * @private
         */
        function between(x: number, a: number, b: number): number {
            if (force !== 'pass' && x < a || x > b) {
                if (force) {
                    x = clamp(x, a, b);
                } else {
                    skip = true;
                }
            }
            return x;
        }

        const evt: Event = {
            value: value,
            lineWidth: lineWidth,
            old: old,
            force: force,
            acrossPanes: options.acrossPanes,
            translatedValue: translatedValue
        } as any;
        fireEvent(this, 'getPlotLinePath', evt, function (e: Event): void {

            translatedValue = pick(
                translatedValue,
                axis.translate(value as any, null, null, old)
            );
            // Keep the translated value within sane bounds, and avoid Infinity
            // to fail the isNumber test (#7709).
            translatedValue = clamp(translatedValue as any, -1e5, 1e5);


            x1 = x2 = Math.round(translatedValue + transB);
            y1 = y2 = Math.round((cHeight as any) - translatedValue - transB);
            if (!isNumber(translatedValue)) { // no min or max
                skip = true;
                force = false; // #7175, don't force it when path is invalid
            } else if (axis.horiz) {
                y1 = axisTop as any;
                y2 = (cHeight as any) - (axis.bottom as any);
                x1 = x2 = between(
                    x1, axisLeft as any, (axisLeft as any) + axis.width
                );
            } else {
                x1 = axisLeft as any;
                x2 = (cWidth as any) - (axis.right as any);
                y1 = y2 = between(
                    y1, axisTop as any, (axisTop as any) + axis.height
                );
            }
            (e as any).path = skip && !force ?
                null :
                chart.renderer.crispLine(
                    [['M', x1, y1], ['L', x2, y2]],
                    lineWidth || 1
                );
        });

        return (evt as any).path;
    }

    /**
     * Internal function to get the tick positions of a linear axis to round
     * values like whole tens or every five.
     *
     * @function Highcharts.Axis#getLinearTickPositions
     *
     * @param {number} tickInterval
     * The normalized tick interval.
     *
     * @param {number} min
     * Axis minimum.
     *
     * @param {number} max
     * Axis maximum.
     *
     * @return {Array<number>}
     * An array of axis values where ticks should be placed.
     */
    public getLinearTickPositions(
        tickInterval: number,
        min: number,
        max: number
    ): Array<number> {
        const roundedMin = correctFloat(Math.floor(min / tickInterval) * tickInterval),
            roundedMax = correctFloat(Math.ceil(max / tickInterval) * tickInterval),
            tickPositions = [];

        let pos,
            lastPos,
            precision;

        // When the precision is higher than what we filter out in
        // correctFloat, skip it (#6183).
        if (correctFloat(roundedMin + tickInterval) === roundedMin) {
            precision = 20;
        }

        // For single points, add a tick regardless of the relative position
        // (#2662, #6274)
        if (this.single) {
            return [min];
        }

        // Populate the intermediate values
        pos = roundedMin;
        while (pos <= roundedMax) {

            // Place the tick on the rounded value
            tickPositions.push(pos);

            // Always add the raw tickInterval, not the corrected one.
            pos = correctFloat(
                pos + tickInterval,
                precision
            );

            // If the interval is not big enough in the current min - max range
            // to actually increase the loop variable, we need to break out to
            // prevent endless loop. Issue #619
            if (pos === lastPos) {
                break;
            }

            // Record the last value
            lastPos = pos;
        }
        return tickPositions;
    }

    /**
     * Resolve the new minorTicks/minorTickInterval options into the legacy
     * loosely typed minorTickInterval option.
     *
     * @function Highcharts.Axis#getMinorTickInterval
     *
     * @return {number|"auto"|null}
     */
    public getMinorTickInterval(): ('auto'|null|number) {
        const options = this.options;

        if (options.minorTicks === true) {
            return pick(options.minorTickInterval, 'auto');
        }
        if (options.minorTicks === false) {
            return null;
        }
        return options.minorTickInterval as any;
    }

    /**
     * Internal function to return the minor tick positions. For logarithmic
     * axes, the same logic as for major ticks is reused.
     *
     * @function Highcharts.Axis#getMinorTickPositions
     *
     * @return {Array<number>}
     * An array of axis values where ticks should be placed.
     */
    public getMinorTickPositions(): Array<number> {
        const axis = this,
            options = axis.options,
            tickPositions = axis.tickPositions,
            minorTickInterval = axis.minorTickInterval,
            pointRangePadding = axis.pointRangePadding || 0,
            min = (axis.min as any) - pointRangePadding, // #1498
            max = (axis.max as any) + pointRangePadding, // #1498
            range = max - min;

        let minorTickPositions = [] as Array<number>,
            pos: number;

        // If minor ticks get too dense, they are hard to read, and may cause
        // long running script. So we don't draw them.
        if (range && range / minorTickInterval < axis.len / 3) { // #3875

            const logarithmic = axis.logarithmic;
            if (logarithmic) {
                // For each interval in the major ticks, compute the minor ticks
                // separately.
                this.paddedTicks.forEach(function (
                    _pos: number,
                    i: number,
                    paddedTicks: Array<number>
                ): void {
                    if (i) {
                        minorTickPositions.push.apply(
                            minorTickPositions,
                            logarithmic.getLogTickPositions(
                                minorTickInterval,
                                paddedTicks[i - 1],
                                paddedTicks[i],
                                true
                            )
                        );
                    }
                });

            } else if (
                axis.dateTime &&
                this.getMinorTickInterval() === 'auto'
            ) { // #1314
                minorTickPositions = minorTickPositions.concat(
                    axis.getTimeTicks(
                        axis.dateTime.normalizeTimeTickInterval(minorTickInterval),
                        min,
                        max,
                        options.startOfWeek
                    )
                );
            } else {
                for (
                    pos = min + (tickPositions[0] - min) % minorTickInterval;
                    pos <= max;
                    pos += minorTickInterval
                ) {
                    // Very, very, tight grid lines (#5771)
                    if (pos === minorTickPositions[0]) {
                        break;
                    }
                    minorTickPositions.push(pos);
                }
            }
        }

        if (minorTickPositions.length !== 0) {
            axis.trimTicks(minorTickPositions); // #3652 #3743 #1498 #6330
        }
        return minorTickPositions;
    }

    /**
     * Adjust the min and max for the minimum range. Keep in mind that the
     * series data is not yet processed, so we don't have information on data
     * cropping and grouping, or updated `axis.pointRange` or
     * `series.pointRange`. The data can't be processed until we have finally
     * established min and max.
     *
     * @private
     * @function Highcharts.Axis#adjustForMinRange
     */
    public adjustForMinRange(): void {
        const axis = this,
            options = axis.options,
            log = axis.logarithmic;

        let min = axis.min,
            max = axis.max,
            zoomOffset,
            spaceAvailable: boolean,
            closestDataRange = 0,
            i,
            distance,
            xData,
            loopLength,
            minArgs: Array<(number|null|undefined)>,
            maxArgs: Array<(number|null|undefined)>,
            minRange;

        // Set the automatic minimum range based on the closest point distance
        if (
            axis.isXAxis &&
            typeof axis.minRange === 'undefined' &&
            !log
        ) {

            if (defined(options.min) || defined(options.max)) {
                axis.minRange = null; // don't do this again

            } else {

                // Find the closest distance between raw data points, as opposed
                // to closestPointRange that applies to processed points
                // (cropped and grouped)
                axis.series.forEach(function (series): void {
                    xData = series.xData as any;
                    loopLength = series.xIncrement ? 1 : xData.length - 1;

                    if (xData.length > 1) {
                        for (i = loopLength; i > 0; i--) {
                            distance = xData[i] - xData[i - 1];
                            if (!closestDataRange || distance < closestDataRange) {
                                closestDataRange = distance;
                            }
                        }
                    }
                });
                axis.minRange = Math.min(
                    closestDataRange * 5,
                    (axis.dataMax as any) - (axis.dataMin as any)
                );
            }
        }

        // if minRange is exceeded, adjust
        if ((max as any) - (min as any) < (axis.minRange as any)) {

            spaceAvailable =
                (axis.dataMax as any) - (axis.dataMin as any) >=
                (axis.minRange as any);
            minRange = axis.minRange;
            zoomOffset = ((minRange as any) - (max as any) + (min as any)) / 2;

            // if min and max options have been set, don't go beyond it
            minArgs = [
                (min as any) - zoomOffset,
                pick(options.min, (min as any) - zoomOffset)
            ];
            // If space is available, stay within the data range
            if (spaceAvailable) {
                minArgs[2] = axis.logarithmic ?
                    axis.logarithmic.log2lin(axis.dataMin as any) :
                    axis.dataMin;
            }
            min = arrayMax(minArgs);

            maxArgs = [
                min + (minRange as any),
                pick(options.max, min + (minRange as any))
            ];
            // If space is availabe, stay within the data range
            if (spaceAvailable) {
                maxArgs[2] = log ?
                    log.log2lin(axis.dataMax as any) :
                    axis.dataMax;
            }

            max = arrayMin(maxArgs);

            // now if the max is adjusted, adjust the min back
            if (max - min < (minRange as any)) {
                minArgs[0] = max - (minRange as any);
                minArgs[1] = pick(options.min, max - (minRange as any));
                min = arrayMax(minArgs);
            }
        }

        // Record modified extremes
        axis.min = min;
        axis.max = max;
    }

    /**
     * Find the closestPointRange across all series.
     *
     * @private
     * @function Highcharts.Axis#getClosest
     *
     * @return {number}
     */
    public getClosest(): number {
        let ret: any;

        if (this.categories) {
            ret = 1;
        } else {
            this.series.forEach(function (series): void {
                const seriesClosest = series.closestPointRange,
                    visible = series.visible ||
                        !series.chart.options.chart.ignoreHiddenSeries;

                if (
                    !series.noSharedTooltip &&
                    defined(seriesClosest) &&
                    visible
                ) {
                    ret = defined(ret) ?
                        Math.min(ret, seriesClosest as any) :
                        seriesClosest;
                }
            });
        }
        return ret;
    }

    /**
     * When a point name is given and no x, search for the name in the existing
     * categories, or if categories aren't provided, search names or create a
     * new category (#2522).
     *
     * @private
     * @function Highcharts.Axis#nameToX
     *
     * @param {Highcharts.Point} point
     * The point to inspect.
     *
     * @return {number}
     * The X value that the point is given.
     */
    public nameToX(point: Point): number {
        const explicitCategories = isArray(this.categories),
            names = explicitCategories ? this.categories : this.names;

        let nameX = point.options.x,
            x: (number|undefined);

        point.series.requireSorting = false;

        if (!defined(nameX)) {
            nameX = this.options.uniqueNames ?
                (
                    explicitCategories ?
                        names.indexOf(point.name) :
                        pick((names as any).keys[point.name], -1)

                ) :
                point.series.autoIncrement();
        }
        if (nameX === -1) { // Not found in currenct categories
            if (!explicitCategories) {
                x = (names as any).length;
            }
        } else {
            x = nameX;
        }

        // Write the last point's name to the names array
        if (typeof x !== 'undefined') {
            this.names[x] = point.name as any;
            // Backwards mapping is much faster than array searching (#7725)
            (this.names as any).keys[point.name as any] = x;
        }

        return x as any;
    }

    /**
     * When changes have been done to series data, update the axis.names.
     *
     * @private
     * @function Highcharts.Axis#updateNames
     */
    public updateNames(): void {
        const axis = this,
            names = this.names,
            i = names.length;

        if (i > 0) {
            Object.keys((names as any).keys).forEach(function (
                key: string
            ): void {
                delete ((names as any).keys)[key];
            });
            names.length = 0;

            this.minRange = this.userMinRange; // Reset
            (this.series || []).forEach(function (series): void {

                // Reset incrementer (#5928)
                series.xIncrement = null;

                // When adding a series, points are not yet generated
                if (!series.points || series.isDirtyData) {
                    // When we're updating the series with data that is longer
                    // than it was, and cropThreshold is passed, we need to make
                    // sure that the axis.max is increased _before_ running the
                    // premature processData. Otherwise this early iteration of
                    // processData will crop the points to axis.max, and the
                    // names array will be too short (#5857).
                    axis.max = Math.max(
                        (axis.max as any), (series.xData as any).length - 1
                    );

                    series.processData();
                    series.generatePoints();
                }

                series.data.forEach(function (
                    point: Point,
                    i: number
                ): void { // #9487
                    let x;

                    if (
                        point &&
                        point.options &&
                        typeof point.name !== 'undefined' // #9562
                    ) {
                        x = axis.nameToX(point);
                        if (typeof x !== 'undefined' && x !== point.x) {
                            point.x = x;
                            (series.xData as any)[i] = x;
                        }
                    }
                });
            });
        }
    }

    /**
     * Update translation information.
     *
     * @private
     * @function Highcharts.Axis#setAxisTranslation
     *
     * @fires Highcharts.Axis#event:afterSetAxisTranslation
     */
    public setAxisTranslation(): void {
        const axis = this,
            range = (axis.max as any) - (axis.min as any),
            linkedParent = axis.linkedParent,
            hasCategories = !!axis.categories,
            isXAxis = axis.isXAxis;

        let pointRange = axis.axisPointRange || 0,
            closestPointRange: number,
            minPointOffset = 0,
            pointRangePadding = 0,
            ordinalCorrection,
            transA = axis.transA;

        // Adjust translation for padding. Y axis with categories need to go
        // through the same (#1784).
        if (isXAxis || hasCategories || pointRange) {

            // Get the closest points
            closestPointRange = axis.getClosest();

            if (linkedParent) {
                minPointOffset = linkedParent.minPointOffset as any;
                pointRangePadding = linkedParent.pointRangePadding;
            } else {
                axis.series.forEach(function (series): void {
                    const seriesPointRange = hasCategories ?
                            1 :
                            (
                                isXAxis ?
                                    pick(
                                        series.options.pointRange,
                                        closestPointRange,
                                        0
                                    ) :
                                    (axis.axisPointRange || 0)
                            ), // #2806
                        pointPlacement = series.options.pointPlacement;

                    pointRange = Math.max(pointRange, seriesPointRange);

                    if (!axis.single || hasCategories) {
                        // TODO: series should internally set x- and y-
                        // pointPlacement to simplify this logic.
                        const isPointPlacementAxis = series.is('xrange') ? !isXAxis : isXAxis;

                        // minPointOffset is the value padding to the left of
                        // the axis in order to make room for points with a
                        // pointRange, typically columns. When the
                        // pointPlacement option is 'between' or 'on', this
                        // padding does not apply.
                        minPointOffset = Math.max(
                            minPointOffset,
                            isPointPlacementAxis && isString(pointPlacement) ?
                                0 :
                                seriesPointRange / 2
                        );

                        // Determine the total padding needed to the length of
                        // the axis to make room for the pointRange. If the
                        // series' pointPlacement is 'on', no padding is added.
                        pointRangePadding = Math.max(
                            pointRangePadding,
                            isPointPlacementAxis && pointPlacement === 'on' ?
                                0 :
                                seriesPointRange
                        );
                    }
                });
            }

            // Record minPointOffset and pointRangePadding
            ordinalCorrection = axis.ordinal && axis.ordinal.slope && closestPointRange ?
                axis.ordinal.slope / closestPointRange :
                1; // #988, #1853
            axis.minPointOffset = minPointOffset =
                minPointOffset * ordinalCorrection;
            axis.pointRangePadding =
                pointRangePadding = pointRangePadding * ordinalCorrection;

            // pointRange means the width reserved for each point, like in a
            // column chart
            axis.pointRange = Math.min(
                pointRange,
                axis.single && hasCategories ? 1 : range
            );

            // closestPointRange means the closest distance between points. In
            // columns it is mostly equal to pointRange, but in lines pointRange
            // is 0 while closestPointRange is some other value
            if (isXAxis) {
                axis.closestPointRange = closestPointRange;
            }
        }

        // Secondary values
        axis.translationSlope = axis.transA = transA =
            axis.staticScale ||
            axis.len / ((range + pointRangePadding) || 1);

        // Translation addend
        axis.transB = axis.horiz ? axis.left : axis.bottom;
        axis.minPixelPadding = transA * minPointOffset;

        fireEvent(this, 'afterSetAxisTranslation');
    }

    /**
     * @private
     * @function Highcharts.Axis#minFromRange
     *
     * @return {number|undefined}
     */
    public minFromRange(): (number|undefined) {
        const axis = this;
        return (axis.max as any) - (axis.range as any);
    }

    /**
     * Set the tick positions to round values and optionally extend the extremes
     * to the nearest tick.
     *
     * @private
     * @function Highcharts.Axis#setTickInterval
     *
     * @param {boolean} secondPass
     * TO-DO: parameter description
     *
     * @fires Highcharts.Axis#event:foundExtremes
     */
    public setTickInterval(secondPass?: boolean): void {
        const axis = this,
            chart = axis.chart,
            log = axis.logarithmic,
            options = axis.options,
            isXAxis = axis.isXAxis,
            isLinked = axis.isLinked,
            tickPixelIntervalOption = options.tickPixelInterval,
            categories = axis.categories,
            softThreshold = axis.softThreshold;

        let maxPadding = options.maxPadding,
            minPadding = options.minPadding,
            length,
            linkedParentExtremes,
            tickIntervalOption = options.tickInterval,
            threshold = isNumber(axis.threshold) ? axis.threshold : null,
            thresholdMin,
            thresholdMax,
            hardMin,
            hardMax;

        if (!axis.dateTime && !categories && !isLinked) {
            this.getTickAmount();
        }

        // Min or max set either by zooming/setExtremes or initial options
        hardMin = pick(axis.userMin, options.min);
        hardMax = pick(axis.userMax, options.max);

        // Linked axis gets the extremes from the parent axis
        if (isLinked) {
            axis.linkedParent = (chart as any)[axis.coll][
                options.linkedTo as any
            ];
            linkedParentExtremes = (axis.linkedParent as any).getExtremes();
            axis.min = pick(
                linkedParentExtremes.min,
                linkedParentExtremes.dataMin
            );
            axis.max = pick(
                linkedParentExtremes.max,
                linkedParentExtremes.dataMax
            );
            if (options.type !== (axis.linkedParent as any).options.type) {
                // Can't link axes of different type
                error(11, 1 as any, chart);
            }

        // Initial min and max from the extreme data values
        } else {

            // Adjust to hard threshold
            if (softThreshold && defined(threshold)) {
                if ((axis.dataMin as any) >= (threshold as any)) {
                    thresholdMin = threshold;
                    minPadding = 0;
                } else if ((axis.dataMax as any) <= (threshold as any)) {
                    thresholdMax = threshold;
                    maxPadding = 0;
                }
            }

            axis.min = pick(hardMin, thresholdMin, axis.dataMin as any);
            axis.max = pick(hardMax, thresholdMax, axis.dataMax as any);

        }

        if (log) {
            if (
                axis.positiveValuesOnly &&
                !secondPass &&
                Math.min(
                    axis.min as any, pick(axis.dataMin, axis.min as any)
                ) <= 0
            ) { // #978
                // Can't plot negative values on log axis
                error(10, 1 as any, chart);
            }
            // The correctFloat cures #934, float errors on full tens. But it
            // was too aggressive for #4360 because of conversion back to lin,
            // therefore use precision 15.
            axis.min = correctFloat(log.log2lin(axis.min as any), 16);
            axis.max = correctFloat(log.log2lin(axis.max as any), 16);
        }

        // handle zoomed range
        if (axis.range && defined(axis.max)) {
            // #618, #6773:
            axis.userMin = axis.min = hardMin =
                Math.max(axis.dataMin as any, axis.minFromRange() as any);
            axis.userMax = hardMax = axis.max as any;

            axis.range = null; // don't use it when running setExtremes
        }

        // Hook for Highcharts Stock Scroller.
        // Consider combining with beforePadding.
        fireEvent(axis, 'foundExtremes');

        // Hook for adjusting this.min and this.max. Used by bubble series.
        if (axis.beforePadding) {
            axis.beforePadding();
        }

        // adjust min and max for the minimum range
        axis.adjustForMinRange();

        // Pad the values to get clear of the chart's edges. To avoid
        // tickInterval taking the padding into account, we do this after
        // computing tick interval (#1337).
        if (
            !categories &&
            !axis.axisPointRange &&
            !(axis.stacking && axis.stacking.usePercentage) &&
            !isLinked &&
            defined(axis.min) &&
            defined(axis.max)
        ) {
            length = axis.max - axis.min;
            if (length) {
                if (!defined(hardMin) && minPadding) {
                    axis.min -= length * minPadding;
                }
                if (!defined(hardMax) && maxPadding) {
                    axis.max += length * maxPadding;
                }
            }
        }

        // Handle options for floor, ceiling, softMin and softMax (#6359)
        if (!isNumber(axis.userMin)) {
            if (
                isNumber(options.softMin) && options.softMin < (axis.min as any)
            ) {
                axis.min = hardMin = options.softMin; // #6894
            }
            if (isNumber(options.floor)) {
                axis.min = Math.max(axis.min as any, options.floor);
            }
        }
        if (!isNumber(axis.userMax)) {
            if (
                isNumber(options.softMax) && options.softMax > (axis.max as any)
            ) {
                axis.max = hardMax = options.softMax; // #6894
            }
            if (isNumber(options.ceiling)) {
                axis.max = Math.min(axis.max as any, options.ceiling);
            }
        }

        // When the threshold is soft, adjust the extreme value only if the data
        // extreme and the padded extreme land on either side of the threshold.
        // For example, a series of [0, 1, 2, 3] would make the yAxis add a tick
        // for -1 because of the default minPadding and startOnTick options.
        // This is prevented by the softThreshold option.
        if (softThreshold && defined(axis.dataMin)) {
            threshold = threshold || (0 as any);
            if (
                !defined(hardMin) &&
                (axis.min as any) < (threshold as any) &&
                (axis.dataMin as any) >= (threshold as any)
            ) {
                axis.min = axis.options.minRange ?
                    Math.min(threshold as any, (axis.max as any) -
                    (axis.minRange as any)) :
                    (threshold as any);

            } else if (
                !defined(hardMax) &&
                (axis.max as any) > (threshold as any) &&
                (axis.dataMax as any) <= (threshold as any)
            ) {
                axis.max = axis.options.minRange ?
                    Math.max(threshold as any, (axis.min as any) +
                    (axis.minRange as any)) :
                    (threshold as any);
            }
        }

        // If min is bigger than highest, or if max less than lowest value, the
        // chart should not render points. (#14417)
        if (
            isNumber(axis.min) &&
            isNumber(axis.max) &&
            !this.chart.polar &&
            (axis.min > axis.max)
        ) {
            if (defined(axis.options.min)) {
                axis.max = axis.min;
            } else if (defined(axis.options.max)) {
                axis.min = axis.max;
            }
        }

        // get tickInterval
        if (
            axis.min === axis.max ||
            typeof axis.min === 'undefined' ||
            typeof axis.max === 'undefined'
        ) {
            axis.tickInterval = 1;

        } else if (
            isLinked &&
            axis.linkedParent &&
            !tickIntervalOption &&
            tickPixelIntervalOption ===
                axis.linkedParent.options.tickPixelInterval
        ) {
            axis.tickInterval = tickIntervalOption =
                axis.linkedParent.tickInterval;

        } else {
            axis.tickInterval = pick(
                tickIntervalOption,
                this.tickAmount ?
                    (((axis.max as any) - (axis.min as any)) /
                    Math.max(this.tickAmount - 1, 1)) :
                    void 0,
                // For categoried axis, 1 is default, for linear axis use
                // tickPix
                categories ?
                    1 :
                    // don't let it be more than the data range
                    ((axis.max as any) - (axis.min as any)) *
                    tickPixelIntervalOption /
                    Math.max(axis.len, tickPixelIntervalOption)
            );
        }

        // Now we're finished detecting min and max, crop and group series data.
        // This is in turn needed in order to find tick positions in ordinal
        // axes.
        if (isXAxis && !secondPass) {
            axis.series.forEach(function (series): void {
                series.processData(
                    axis.min !== (axis.old && axis.old.min) ||
                    axis.max !== (axis.old && axis.old.max)
                );
            });
        }

        // set the translation factor used in translate function
        axis.setAxisTranslation();

        // hook for ordinal axes and radial axes
        fireEvent(this, 'initialAxisTranslation');

        // In column-like charts, don't cramp in more ticks than there are
        // points (#1943, #4184)
        if (axis.pointRange && !tickIntervalOption) {
            axis.tickInterval = Math.max(axis.pointRange, axis.tickInterval);
        }

        // Before normalizing the tick interval, handle minimum tick interval.
        // This applies only if tickInterval is not defined.
        const minTickInterval = pick(
            options.minTickInterval,
            // In datetime axes, don't go below the data interval, except when
            // there are scatter-like series involved (#13369).
            axis.dateTime &&
            !axis.series.some((s): boolean|undefined => s.noSharedTooltip) ?
                axis.closestPointRange : 0
        );
        if (!tickIntervalOption && axis.tickInterval < minTickInterval) {
            axis.tickInterval = minTickInterval;
        }

        // for linear axes, get magnitude and normalize the interval
        if (!axis.dateTime && !axis.logarithmic && !tickIntervalOption) {
            axis.tickInterval = normalizeTickInterval(
                axis.tickInterval,
                void 0,
                getMagnitude(axis.tickInterval),
                pick(
                    options.allowDecimals,
                    // If the tick interval is greather than 0.5, avoid
                    // decimals, as linear axes are often used to render
                    // discrete values. #3363. If a tick amount is set, allow
                    // decimals by default, as it increases the chances for a
                    // good fit.
                    axis.tickInterval < 0.5 || this.tickAmount !== void 0
                ),
                !!this.tickAmount
            );
        }

        // Prevent ticks from getting so close that we can't draw the labels
        if (!this.tickAmount) {
            axis.tickInterval = axis.unsquish();
        }

        this.setTickPositions();
    }

    /**
     * Now we have computed the normalized tickInterval, get the tick positions.
     *
     * @private
     * @function Highcharts.Axis#setTickPositions
     *
     * @fires Highcharts.Axis#event:afterSetTickPositions
     */
    public setTickPositions(): void {
        const axis = this,
            options = this.options,
            tickPositionsOption = options.tickPositions,
            minorTickIntervalOption = this.getMinorTickInterval(),
            hasVerticalPanning = this.hasVerticalPanning(),
            isColorAxis = this.coll === 'colorAxis',
            startOnTick = (isColorAxis || !hasVerticalPanning) && options.startOnTick,
            endOnTick = (isColorAxis || !hasVerticalPanning) && options.endOnTick;

        let tickPositions,
            tickPositioner = options.tickPositioner;

        // Set the tickmarkOffset
        this.tickmarkOffset = (
            this.categories &&
            options.tickmarkPlacement === 'between' &&
            this.tickInterval === 1
        ) ? 0.5 : 0; // #3202


        // get minorTickInterval
        this.minorTickInterval =
            minorTickIntervalOption === 'auto' &&
            this.tickInterval ?
                this.tickInterval / 5 :
                (minorTickIntervalOption as any);

        // When there is only one point, or all points have the same value on
        // this axis, then min and max are equal and tickPositions.length is 0
        // or 1. In this case, add some padding in order to center the point,
        // but leave it with one tick. #1337.
        this.single =
            this.min === this.max &&
            defined(this.min) &&
            !this.tickAmount &&
            (
                // Data is on integer (#6563)
                parseInt(this.min as any, 10) === this.min ||

                // Between integers and decimals are not allowed (#6274)
                options.allowDecimals !== false
            );

        /**
         * Contains the current positions that are laid out on the axis. The
         * positions are numbers in terms of axis values. In a category axis
         * they are integers, in a datetime axis they are also integers, but
         * designating milliseconds.
         *
         * This property is read only - for modifying the tick positions, use
         * the `tickPositioner` callback or [axis.tickPositions(
         * https://api.highcharts.com/highcharts/xAxis.tickPositions) option
         * instead.
         *
         * @name Highcharts.Axis#tickPositions
         * @type {Highcharts.AxisTickPositionsArray|undefined}
         */
        this.tickPositions =
            // Find the tick positions. Work on a copy (#1565)
            tickPositions =
            (tickPositionsOption && tickPositionsOption.slice()) as any;
        if (!tickPositions) {

            // Too many ticks (#6405). Create a friendly warning and provide two
            // ticks so at least we can show the data series.
            if (
                (!axis.ordinal || !axis.ordinal.positions) &&
                (
                    ((this.max as any) - (this.min as any)) /
                    this.tickInterval >
                    Math.max(2 * this.len, 200)
                )
            ) {
                tickPositions = [this.min, this.max];
                error(19, false, this.chart);

            } else if (axis.dateTime) {
                tickPositions = (axis.getTimeTicks as any)(
                    axis.dateTime.normalizeTimeTickInterval(
                        this.tickInterval,
                        options.units
                    ),
                    this.min,
                    this.max,
                    options.startOfWeek,
                    axis.ordinal && axis.ordinal.positions,
                    this.closestPointRange,
                    true
                );
            } else if (axis.logarithmic) {
                tickPositions = axis.logarithmic.getLogTickPositions(
                    this.tickInterval,
                    this.min as any,
                    this.max as any
                );
            } else {
                tickPositions = this.getLinearTickPositions(
                    this.tickInterval,
                    this.min as any,
                    this.max as any
                );
            }

            // Too dense ticks, keep only the first and last (#4477)
            if (tickPositions.length > this.len) {
                tickPositions = [tickPositions[0], tickPositions.pop()];
                // Reduce doubled value (#7339)
                if (tickPositions[0] === tickPositions[1]) {
                    tickPositions.length = 1;
                }
            }

            this.tickPositions = tickPositions;

            // Run the tick positioner callback, that allows modifying auto tick
            // positions.
            if (tickPositioner) {
                tickPositioner = tickPositioner.apply(
                    axis,
                    [this.min, this.max] as any
                ) as any;
                if (tickPositioner) {
                    this.tickPositions = tickPositions = tickPositioner as any;
                }
            }

        }

        // Reset min/max or remove extremes based on start/end on tick
        this.paddedTicks = tickPositions.slice(0); // Used for logarithmic minor
        this.trimTicks(tickPositions, startOnTick, endOnTick);
        if (!this.isLinked) {

            // Substract half a unit (#2619, #2846, #2515, #3390),
            // but not in case of multiple ticks (#6897)
            if (
                this.single &&
                tickPositions.length < 2 &&
                !this.categories &&
                !this.series.some((s): boolean =>
                    (s.is('heatmap') && s.options.pointPlacement === 'between')
                )
            ) {
                (this.min as any) -= 0.5;
                (this.max as any) += 0.5;
            }
            if (!tickPositionsOption && !tickPositioner) {
                this.adjustTickAmount();
            }
        }

        fireEvent(this, 'afterSetTickPositions');
    }

    /**
     * Handle startOnTick and endOnTick by either adapting to padding min/max or
     * rounded min/max. Also handle single data points.
     *
     * @private
     * @function Highcharts.Axis#trimTicks
     *
     * @param {Array<number>} tickPositions
     * TO-DO: parameter description
     *
     * @param {boolean} [startOnTick]
     * TO-DO: parameter description
     *
     * @param {boolean} [endOnTick]
     * TO-DO: parameter description
     */
    public trimTicks(
        tickPositions: Array<number>,
        startOnTick?: boolean,
        endOnTick?: boolean
    ): void {
        const roundedMin = tickPositions[0],
            roundedMax = tickPositions[tickPositions.length - 1],
            minPointOffset =
                (!this.isOrdinal && this.minPointOffset) || 0; // (#12716)

        fireEvent(this, 'trimTicks');

        if (!this.isLinked) {
            if (startOnTick && roundedMin !== -Infinity) { // #6502
                this.min = roundedMin;
            } else {
                while ((this.min as any) - minPointOffset > tickPositions[0]) {
                    tickPositions.shift();
                }
            }

            if (endOnTick) {
                this.max = roundedMax;
            } else {
                while ((this.max as any) + minPointOffset <
                        tickPositions[tickPositions.length - 1]) {
                    tickPositions.pop();
                }
            }

            // If no tick are left, set one tick in the middle (#3195)
            if (
                tickPositions.length === 0 &&
                defined(roundedMin) &&
                !this.options.tickPositions
            ) {
                tickPositions.push((roundedMax + roundedMin) / 2);
            }
        }
    }

    /**
     * Check if there are multiple axes in the same pane.
     *
     * @private
     * @function Highcharts.Axis#alignToOthers
     *
     * @return {boolean|undefined}
     * True if there are other axes.
     */
    public alignToOthers(): (boolean|undefined) {
        const axis = this,
            others = // Whether there is another axis to pair with this one
                {} as AxisOptions,
            options = axis.options;

        let hasOther: (boolean|undefined);

        if (
            // Only if alignTicks is true
            this.chart.options.chart.alignTicks !== false &&
            options.alignTicks &&

            // Disabled when startOnTick or endOnTick are false (#7604)
            options.startOnTick !== false &&
            options.endOnTick !== false &&

            // Don't try to align ticks on a log axis, they are not evenly
            // spaced (#6021)
            !axis.logarithmic
        ) {
            (this.chart as any)[this.coll].forEach(function (axis: Axis): void {
                const otherOptions = axis.options,
                    horiz = axis.horiz,
                    key = [
                        horiz ? otherOptions.left : otherOptions.top,
                        otherOptions.width,
                        otherOptions.height,
                        otherOptions.pane
                    ].join(',');


                if (axis.series.length) { // #4442
                    if ((others as any)[key]) {
                        hasOther = true; // #4201
                    } else {
                        (others as any)[key] = 1;
                    }
                }
            });
        }
        return hasOther;
    }

    /**
     * Find the max ticks of either the x and y axis collection, and record it
     * in `this.tickAmount`.
     *
     * @private
     * @function Highcharts.Axis#getTickAmount
     */
    public getTickAmount(): void {
        const axis = this,
            options = this.options,
            tickPixelInterval = options.tickPixelInterval as any;

        let tickAmount = options.tickAmount;

        if (
            !defined(options.tickInterval) &&
            !tickAmount &&
            this.len < tickPixelInterval &&
            !this.isRadial &&
            !axis.logarithmic &&
            options.startOnTick &&
            options.endOnTick
        ) {
            tickAmount = 2;
        }

        if (!tickAmount && this.alignToOthers()) {
            // Add 1 because 4 tick intervals require 5 ticks (including first
            // and last)
            tickAmount = Math.ceil(this.len / (tickPixelInterval as any)) + 1;
        }

        // For tick amounts of 2 and 3, compute five ticks and remove the
        // intermediate ones. This prevents the axis from adding ticks that are
        // too far away from the data extremes.
        if ((tickAmount as any) < 4) {
            this.finalTickAmt = tickAmount;
            tickAmount = 5;
        }

        this.tickAmount = (tickAmount as any);
    }

    /**
     * When using multiple axes, adjust the number of ticks to match the highest
     * number of ticks in that group.
     *
     * @private
     * @function Highcharts.Axis#adjustTickAmount
     */
    public adjustTickAmount(): void {
        const axis = this,
            axisOptions = axis.options,
            tickInterval = axis.tickInterval,
            tickPositions = axis.tickPositions,
            tickAmount = axis.tickAmount,
            finalTickAmt = axis.finalTickAmt,
            currentTickAmount = tickPositions && tickPositions.length,
            threshold = pick(axis.threshold, axis.softThreshold ? 0 : null);

        let len,
            i;

        if (axis.hasData() && isNumber(axis.min) && isNumber(axis.max)) { // #14769
            if (currentTickAmount < tickAmount) {
                while (tickPositions.length < tickAmount) {

                    // Extend evenly for both sides unless we're on the
                    // threshold (#3965)
                    if (
                        tickPositions.length % 2 ||
                        axis.min === threshold
                    ) {
                        // to the end
                        tickPositions.push(correctFloat(
                            tickPositions[tickPositions.length - 1] +
                            tickInterval
                        ));
                    } else {
                        // to the start
                        tickPositions.unshift(correctFloat(
                            tickPositions[0] - tickInterval
                        ));
                    }
                }
                axis.transA *= (currentTickAmount - 1) / (tickAmount - 1);

                // Do not crop when ticks are not extremes (#9841)
                axis.min = axisOptions.startOnTick ?
                    tickPositions[0] :
                    Math.min(axis.min, tickPositions[0]);
                axis.max = axisOptions.endOnTick ?
                    tickPositions[tickPositions.length - 1] :
                    Math.max(
                        axis.max,
                        tickPositions[tickPositions.length - 1]
                    );

            // We have too many ticks, run second pass to try to reduce ticks
            } else if (currentTickAmount > tickAmount) {
                axis.tickInterval *= 2;
                axis.setTickPositions();
            }

            // The finalTickAmt property is set in getTickAmount
            if (defined(finalTickAmt)) {
                i = len = tickPositions.length;
                while (i--) {
                    if (
                        // Remove every other tick
                        (finalTickAmt === 3 && i % 2 === 1) ||
                        // Remove all but first and last
                        ((finalTickAmt as any) <= 2 && i > 0 && i < len - 1)
                    ) {
                        tickPositions.splice(i, 1);
                    }
                }
                axis.finalTickAmt = void 0;
            }
        }
    }

    /**
     * Set the scale based on data min and max, user set min and max or options.
     *
     * @private
     * @function Highcharts.Axis#setScale
     *
     * @fires Highcharts.Axis#event:afterSetScale
     */
    public setScale(): void {
        const axis = this;

        let isDirtyData: (boolean|undefined) = false,
            isXAxisDirty = false;

        axis.series.forEach(function (series): void {
            isDirtyData = isDirtyData || series.isDirtyData || series.isDirty;

            // When x axis is dirty, we need new data extremes for y as
            // well:
            isXAxisDirty = (
                isXAxisDirty ||
                (series.xAxis && series.xAxis.isDirty) ||
                false
            );
        });

        // set the new axisLength
        axis.setAxisSize();
        const isDirtyAxisLength = axis.len !== (axis.old && axis.old.len);

        // do we really need to go through all this?
        if (
            isDirtyAxisLength ||
            isDirtyData ||
            isXAxisDirty ||
            axis.isLinked ||
            axis.forceRedraw ||
            axis.userMin !== (axis.old && axis.old.userMin) ||
            axis.userMax !== (axis.old && axis.old.userMax) ||
            axis.alignToOthers()
        ) {

            if (axis.stacking) {
                axis.stacking.resetStacks();
            }

            axis.forceRedraw = false;

            // get data extremes if needed
            axis.getSeriesExtremes();

            // get fixed positions based on tickInterval
            axis.setTickInterval();

            // Mark as dirty if it is not already set to dirty and extremes have
            // changed. #595.
            if (!axis.isDirty) {
                axis.isDirty =
                    isDirtyAxisLength ||
                    axis.min !== (axis.old && axis.old.min) ||
                    axis.max !== (axis.old && axis.old.max);
            }
        } else if (axis.stacking) {
            axis.stacking.cleanStacks();
        }

        // Recalculate panning state object, when the data
        // has changed. It is required when vertical panning is enabled.
        if (isDirtyData && axis.panningState) {
            axis.panningState.isDirty = true;
        }

        fireEvent(this, 'afterSetScale');
    }

    /**
     * Set the minimum and maximum of the axes after render time. If the
     * `startOnTick` and `endOnTick` options are true, the minimum and maximum
     * values are rounded off to the nearest tick. To prevent this, these
     * options can be set to false before calling setExtremes. Also, setExtremes
     * will not allow a range lower than the `minRange` option, which by default
     * is the range of five points.
     *
     * @sample highcharts/members/axis-setextremes/
     *         Set extremes from a button
     * @sample highcharts/members/axis-setextremes-datetime/
     *         Set extremes on a datetime axis
     * @sample highcharts/members/axis-setextremes-off-ticks/
     *         Set extremes off ticks
     * @sample stock/members/axis-setextremes/
     *         Set extremes in Highcharts Stock
     * @sample maps/members/axis-setextremes/
     *         Set extremes in Highmaps
     *
     * @function Highcharts.Axis#setExtremes
     *
     * @param {number} [newMin]
     * The new minimum value.
     *
     * @param {number} [newMax]
     * The new maximum value.
     *
     * @param {boolean} [redraw=true]
     * Whether to redraw the chart or wait for an explicit call to
     * {@link Highcharts.Chart#redraw}
     *
     * @param {boolean|Partial<Highcharts.AnimationOptionsObject>} [animation=true]
     * Enable or modify animations.
     *
     * @param {*} [eventArguments]
     * Arguments to be accessed in event handler.
     *
     * @fires Highcharts.Axis#event:setExtremes
     */
    public setExtremes(
        newMin?: number,
        newMax?: number,
        redraw?: boolean,
        animation?: (boolean|Partial<AnimationOptions>),
        eventArguments?: any
    ): void {
        const axis = this,
            chart = axis.chart;

        redraw = pick(redraw, true); // defaults to true

        axis.series.forEach(function (serie): void {
            delete serie.kdTree;
        });

        // Extend the arguments with min and max
        eventArguments = extend(eventArguments, {
            min: newMin,
            max: newMax
        });

        // Fire the event
        fireEvent(axis, 'setExtremes', eventArguments, function (): void {

            axis.userMin = newMin;
            axis.userMax = newMax;
            axis.eventArgs = eventArguments;

            if (redraw) {
                chart.redraw(animation);
            }
        });
    }

    /**
     * Overridable method for zooming chart. Pulled out in a separate method to
     * allow overriding in stock charts.
     *
     * @private
     * @function Highcharts.Axis#zoom
     *
     * @param {number} newMin
     * TO-DO: parameter description
     *
     * @param {number} newMax
     * TO-DO: parameter description
     *
     * @return {boolean}
     */
    public zoom(newMin: number, newMax: number): void {
        const axis = this,
            dataMin = this.dataMin,
            dataMax = this.dataMax,
            options = this.options,
            min = Math.min(dataMin as any, pick(options.min, dataMin as any)),
            max = Math.max(dataMax as any, pick(options.max, dataMax as any)),
            evt = {
                newMin: newMin,
                newMax: newMax
            } as AnyRecord;

        fireEvent(this, 'zoom', evt, function (e: AnyRecord): void {

            // Use e.newMin and e.newMax - event handlers may have altered them
            let newMin = e.newMin,
                newMax = e.newMax;

            if (newMin !== axis.min || newMax !== axis.max) { // #5790

                // Prevent pinch zooming out of range. Check for defined is for
                // #1946. #1734.
                if (!axis.allowZoomOutside) {
                    // #6014, sometimes newMax will be smaller than min (or
                    // newMin will be larger than max).
                    if (defined(dataMin)) {
                        if (newMin < min) {
                            newMin = min;
                        }
                        if (newMin > max) {
                            newMin = max;
                        }
                    }
                    if (defined(dataMax)) {
                        if (newMax < min) {
                            newMax = min;
                        }
                        if (newMax > max) {
                            newMax = max;
                        }
                    }
                }

                // In full view, displaying the reset zoom button is not
                // required
                axis.displayBtn = (
                    typeof newMin !== 'undefined' ||
                    typeof newMax !== 'undefined'
                );

                // Do it
                axis.setExtremes(
                    newMin,
                    newMax,
                    false,
                    void 0,
                    { trigger: 'zoom' }
                );
            }
            e.zoomed = true;
        });

        return evt.zoomed;
    }

    /**
     * Update the axis metrics.
     *
     * @private
     * @function Highcharts.Axis#setAxisSize
     */
    public setAxisSize(): void {
        const chart = this.chart,
            options = this.options,
            // [top, right, bottom, left]
            offsets = options.offsets || [0, 0, 0, 0],
            horiz = this.horiz,

            // Check for percentage based input values. Rounding fixes problems
            // with column overflow and plot line filtering (#4898, #4899)
            width = this.width = Math.round(relativeLength(
                pick(
                    options.width,
                    chart.plotWidth - offsets[3] + offsets[1]
                ),
                chart.plotWidth
            )),
            height = this.height = Math.round(relativeLength(
                pick(
                    options.height,
                    chart.plotHeight - offsets[0] + offsets[2]
                ),
                chart.plotHeight
            )),
            top = this.top = Math.round(relativeLength(
                pick(options.top, chart.plotTop + offsets[0]),
                chart.plotHeight,
                chart.plotTop
            )),
            left = this.left = Math.round(relativeLength(
                pick(options.left, chart.plotLeft + offsets[3]),
                chart.plotWidth,
                chart.plotLeft
            ));

        // Expose basic values to use in Series object and navigator
        this.bottom = (chart.chartHeight as any) - height - top;
        this.right = (chart.chartWidth as any) - width - left;

        // Direction agnostic properties
        this.len = Math.max(horiz ? width : height, 0); // Math.max fixes #905
        this.pos = horiz ? left : top; // distance from SVG origin
    }

    /**
     * Get the current extremes for the axis.
     *
     * @sample highcharts/members/axis-getextremes/
     *         Report extremes by click on a button
     * @sample maps/members/axis-getextremes/
     *         Get extremes in Highmaps
     *
     * @function Highcharts.Axis#getExtremes
     *
     * @return {Highcharts.ExtremesObject}
     * An object containing extremes information.
     */
    public getExtremes(): Axis.ExtremesObject {
        const axis = this,
            log = axis.logarithmic;

        return {
            min: log ?
                correctFloat(log.lin2log(axis.min as any)) :
                axis.min as any,
            max: log ?
                correctFloat(log.lin2log(axis.max as any)) :
                axis.max as any,
            dataMin: axis.dataMin as any,
            dataMax: axis.dataMax as any,
            userMin: axis.userMin as any,
            userMax: axis.userMax as any
        };
    }

    /**
     * Get the zero plane either based on zero or on the min or max value.
     * Used in bar and area plots.
     *
     * @function Highcharts.Axis#getThreshold
     *
     * @param {number} threshold
     * The threshold in axis values.
     *
     * @return {number|undefined}
     * The translated threshold position in terms of pixels, and corrected to
     * stay within the axis bounds.
     */
    public getThreshold(threshold: number): (number|undefined) {
        const axis = this,
            log = axis.logarithmic,
            realMin = log ? log.lin2log(axis.min as any) : axis.min as any,
            realMax = log ? log.lin2log(axis.max as any) : axis.max as any;

        if (threshold === null || threshold === -Infinity) {
            threshold = realMin;
        } else if (threshold === Infinity) {
            threshold = realMax;
        } else if (realMin > threshold) {
            threshold = realMin;
        } else if (realMax < threshold) {
            threshold = realMax;
        }

        return axis.translate(
            threshold, 0 as any, 1 as any, 0 as any, 1 as any
        );
    }

    /**
     * Compute auto alignment for the axis label based on which side the axis is
     * on and the given rotation for the label.
     *
     * @private
     * @function Highcharts.Axis#autoLabelAlign
     *
     * @param {number} rotation
     * The rotation in degrees as set by either the `rotation` or `autoRotation`
     * options.
     *
     * @return {Highcharts.AlignValue}
     * Can be `"center"`, `"left"` or `"right"`.
     */
    public autoLabelAlign(rotation: number): AlignValue {
        const angle = (pick(rotation, 0) - (this.side * 90) + 720) % 360,
            evt = { align: 'center' as AlignValue };

        fireEvent(this, 'autoLabelAlign', evt, function (
            e: AnyRecord
        ): void {

            if (angle > 15 && angle < 165) {
                e.align = 'right';
            } else if (angle > 195 && angle < 345) {
                e.align = 'left';
            }
        });

        return evt.align;
    }

    /**
     * Get the tick length and width for the axis based on axis options.
     *
     * @private
     * @function Highcharts.Axis#tickSize
     *
     * @param {string} [prefix]
     * 'tick' or 'minorTick'
     *
     * @return {Array<number,number>|undefined}
     * An array of tickLength and tickWidth
     */
    public tickSize(prefix?: string): [number, number]|undefined {
        const options = this.options,
            tickWidth = pick(
                options[prefix === 'tick' ? 'tickWidth' : 'minorTickWidth'],
                // Default to 1 on linear and datetime X axes
                prefix === 'tick' && this.isXAxis && !this.categories ? 1 : 0
            );

        let tickLength = options[
                prefix === 'tick' ? 'tickLength' : 'minorTickLength'
            ],
            tickSize: ([number, number]|undefined);

        if (tickWidth && tickLength) {
            // Negate the length
            if ((options as any)[prefix + 'Position'] === 'inside') {
                tickLength = -tickLength;
            }
            tickSize = [tickLength, tickWidth];
        }

        const e = { tickSize };
        fireEvent(this, 'afterTickSize', e);

        return e.tickSize;

    }

    /**
     * Return the size of the labels.
     *
     * @private
     * @function Highcharts.Axis#labelMetrics
     *
     * @return {Highcharts.FontMetricsObject}
     */
    public labelMetrics(): FontMetricsObject {
        const index = this.tickPositions && this.tickPositions[0] || 0;

        return this.chart.renderer.fontMetrics(
            this.options.labels.style.fontSize,
            this.ticks[index] && this.ticks[index].label
        );
    }

    /**
     * Prevent the ticks from getting so close we can't draw the labels. On a
     * horizontal axis, this is handled by rotating the labels, removing ticks
     * and adding ellipsis. On a vertical axis remove ticks and add ellipsis.
     *
     * @private
     * @function Highcharts.Axis#unsquish
     *
     * @return {number}
     */
    public unsquish(): number {
        const labelOptions = this.options.labels,
            horiz = this.horiz,
            tickInterval = this.tickInterval,
            slotSize = this.len / (
                (
                    (this.categories ? 1 : 0) +
                    (this.max as any) -
                    (this.min as any)
                ) /
                tickInterval
            ),
            rotationOption = labelOptions.rotation,
            labelMetrics = this.labelMetrics(),
            range = Math.max((this.max as any) - (this.min as any), 0),
            // Return the multiple of tickInterval that is needed to avoid
            // collision
            getStep = function (spaceNeeded: number): number {
                let step = spaceNeeded / (slotSize || 1);

                step = step > 1 ? Math.ceil(step) : 1;

                // Guard for very small or negative angles (#9835)
                if (
                    step * tickInterval > range &&
                    spaceNeeded !== Infinity &&
                    slotSize !== Infinity &&
                    range
                ) {
                    step = Math.ceil(range / tickInterval);
                }

                return correctFloat(step * tickInterval);
            };

        let newTickInterval = tickInterval,
            rotation: (number|undefined),
            step: number,
            bestScore = Number.MAX_VALUE,
            autoRotation: (Array<number>|undefined);

        if (horiz) {
            if (!labelOptions.staggerLines && !labelOptions.step) {
                if (isNumber(rotationOption)) {
                    autoRotation = [rotationOption];
                } else if (slotSize < labelOptions.autoRotationLimit) {
                    autoRotation = labelOptions.autoRotation;
                }
            }

            if (autoRotation) {

                // Loop over the given autoRotation options, and determine
                // which gives the best score. The best score is that with
                // the lowest number of steps and a rotation closest
                // to horizontal.
                autoRotation.forEach(function (rot: number): void {
                    let score;

                    if (
                        rot === rotationOption ||
                        (rot && rot >= -90 && rot <= 90)
                    ) { // #3891

                        step = getStep(
                            Math.abs(labelMetrics.h / Math.sin(deg2rad * rot))
                        );

                        score = step + Math.abs(rot / 360);

                        if (score < bestScore) {
                            bestScore = score;
                            rotation = rot;
                            newTickInterval = step;
                        }
                    }
                });
            }

        } else if (!labelOptions.step) { // #4411
            newTickInterval = getStep(labelMetrics.h);
        }

        this.autoRotation = autoRotation;
        this.labelRotation = pick(
            rotation,
            isNumber(rotationOption) ? rotationOption : 0
        );

        return newTickInterval;
    }

    /**
     * Get the general slot width for labels/categories on this axis. This may
     * change between the pre-render (from Axis.getOffset) and the final tick
     * rendering and placement.
     *
     * @private
     * @function Highcharts.Axis#getSlotWidth
     *
     * @param {Highcharts.Tick} [tick] Optionally, calculate the slot width
     * basing on tick label. It is used in highcharts-3d module, where the slots
     * has different widths depending on perspective angles.
     *
     * @return {number}
     * The pixel width allocated to each axis label.
     */
    public getSlotWidth(tick?: Tick): number {
        // #5086, #1580, #1931
        const chart = this.chart,
            horiz = this.horiz,
            labelOptions = this.options.labels,
            slotCount = Math.max(
                this.tickPositions.length - (this.categories ? 0 : 1),
                1
            ),
            marginLeft = chart.margin[3];

        // Used by grid axis
        if (tick && isNumber(tick.slotWidth)) { // #13221, can be 0
            return tick.slotWidth;
        }

        if (horiz && labelOptions.step < 2) {
            if (labelOptions.rotation) { // #4415
                return 0;
            }
            return ((this.staggerLines || 1) * this.len) / slotCount;
        }

        if (!horiz) {
            // #7028
            const cssWidth = labelOptions.style.width;
            if (cssWidth !== void 0) {
                return parseInt(String(cssWidth), 10);
            }

            if (marginLeft) {
                return marginLeft - chart.spacing[3];
            }
        }

        // Last resort, a fraction of the available size
        return chart.chartWidth * 0.33;

    }

    /**
     * Render the axis labels and determine whether ellipsis or rotation need to
     * be applied.
     *
     * @private
     * @function Highcharts.Axis#renderUnsquish
     */
    public renderUnsquish(): void {
        const chart = this.chart,
            renderer = chart.renderer,
            tickPositions = this.tickPositions,
            ticks = this.ticks,
            labelOptions = this.options.labels,
            labelStyleOptions = labelOptions.style,
            horiz = this.horiz,
            slotWidth = this.getSlotWidth(),
            innerWidth = Math.max(
                1,
                Math.round(slotWidth - 2 * labelOptions.padding)
            ),
            attr: SVGAttributes = {},
            labelMetrics = this.labelMetrics(),
            textOverflowOption = labelStyleOptions.textOverflow;

        let commonWidth: number,
            commonTextOverflow: string,
            maxLabelLength = 0,
            label,
            i,
            pos;

        // Set rotation option unless it is "auto", like in gauges
        if (!isString(labelOptions.rotation)) {
            // #4443
            attr.rotation = labelOptions.rotation || 0;
        }

        // Get the longest label length
        tickPositions.forEach(function (tickPosition): void {
            const tick = ticks[tickPosition];

            // Replace label - sorting animation
            if (tick.movedLabel) {
                tick.replaceMovedLabel();
            }

            if (
                tick &&
                tick.label &&
                tick.label.textPxLength > maxLabelLength
            ) {
                maxLabelLength = tick.label.textPxLength;
            }
        });
        this.maxLabelLength = maxLabelLength;


        // Handle auto rotation on horizontal axis
        if (this.autoRotation) {

            // Apply rotation only if the label is too wide for the slot, and
            // the label is wider than its height.
            if (
                maxLabelLength > innerWidth &&
                maxLabelLength > labelMetrics.h
            ) {
                attr.rotation = this.labelRotation;
            } else {
                this.labelRotation = 0;
            }

        // Handle word-wrap or ellipsis on vertical axis
        } else if (slotWidth) {
            // For word-wrap or ellipsis
            commonWidth = innerWidth;

            if (!textOverflowOption) {
                commonTextOverflow = 'clip';

                // On vertical axis, only allow word wrap if there is room
                // for more lines.
                i = tickPositions.length;
                while (!horiz && i--) {
                    pos = tickPositions[i];
                    label = ticks[pos].label;
                    if (label) {
                        // Reset ellipsis in order to get the correct
                        // bounding box (#4070)
                        if (
                            label.styles &&
                            label.styles.textOverflow === 'ellipsis'
                        ) {
                            label.css({ textOverflow: 'clip' });

                        // Set the correct width in order to read
                        // the bounding box height (#4678, #5034)
                        } else if (label.textPxLength > slotWidth) {
                            label.css({ width: slotWidth + 'px' });
                        }

                        if (
                            label.getBBox().height > (
                                this.len / tickPositions.length -
                                (labelMetrics.h - labelMetrics.f)
                            )
                        ) {
                            label.specificTextOverflow = 'ellipsis';
                        }
                    }
                }
            }
        }


        // Add ellipsis if the label length is significantly longer than ideal
        if (attr.rotation) {
            commonWidth = (
                maxLabelLength > (chart.chartHeight as any) * 0.5 ?
                    (chart.chartHeight as any) * 0.33 :
                    maxLabelLength
            );
            if (!textOverflowOption) {
                commonTextOverflow = 'ellipsis';
            }
        }

        // Set the explicit or automatic label alignment
        this.labelAlign = labelOptions.align ||
            this.autoLabelAlign(this.labelRotation as any);
        if (this.labelAlign) {
            attr.align = this.labelAlign;
        }

        // Apply general and specific CSS
        tickPositions.forEach(function (pos: number): void {
            const tick = ticks[pos],
                label = tick && tick.label,
                widthOption = labelStyleOptions.width,
                css: CSSObject = {};

            if (label) {
                // This needs to go before the CSS in old IE (#4502)
                label.attr(attr);

                if (tick.shortenLabel) {
                    tick.shortenLabel();
                } else if (
                    commonWidth &&
                    !widthOption &&
                    // Setting width in this case messes with the bounding box
                    // (#7975)
                    labelStyleOptions.whiteSpace !== 'nowrap' &&
                    (
                        // Speed optimizing, #7656
                        commonWidth < label.textPxLength ||
                        // Resetting CSS, #4928
                        label.element.tagName === 'SPAN'
                    )
                ) {
                    css.width = commonWidth + 'px';
                    if (!textOverflowOption) {
                        css.textOverflow = (
                            label.specificTextOverflow ||
                            commonTextOverflow
                        );
                    }
                    label.css(css);

                // Reset previously shortened label (#8210)
                } else if (
                    label.styles &&
                    label.styles.width &&
                    !css.width &&
                    !widthOption
                ) {
                    label.css({ width: null as any });
                }

                delete label.specificTextOverflow;
                tick.rotation = attr.rotation;
            }
        }, this);

        // Note: Why is this not part of getLabelPosition?
        this.tickRotCorr = renderer.rotCorr(
            labelMetrics.b,
            this.labelRotation || 0,
            this.side !== 0
        );
    }

    /**
     * Return true if the axis has associated data.
     *
     * @function Highcharts.Axis#hasData
     *
     * @return {boolean}
     * True if the axis has associated visible series and those series have
     * either valid data points or explicit `min` and `max` settings.
     */
<<<<<<< HEAD
    public alignToOthers(): (boolean|undefined) {
        let axis: Highcharts.Axis = this as any,
            others = // Whether there is another axis to pair with this one
                {} as Highcharts.AxisOptions,
            hasOther,
            options = axis.options;

        if (
            // Only if alignTicks is true
            axis.chart.options.chart.alignTicks !== false &&
            options.alignTicks &&

            // Disabled when startOnTick or endOnTick are false (#7604)
            options.startOnTick !== false &&
            options.endOnTick !== false &&

            // Don't try to align ticks on a log axis, they are not evenly
            // spaced (#6021)
            !axis.logarithmic
        ) {
            (this.chart as any)[this.coll].forEach(function (
                axis: Highcharts.Axis
            ): void {
                const otherOptions = axis.options,
                    horiz = axis.horiz,
                    key = [
                        horiz ? otherOptions.left : otherOptions.top,
                        otherOptions.width,
                        otherOptions.height,
                        otherOptions.pane
                    ].join(',');


                if (axis.series.length) { // #4442
                    if ((others as any)[key]) {
                        hasOther = true; // #4201
                    } else {
                        (others as any)[key] = 1;
                    }
                }
            });
        }
        return hasOther;
=======
    public hasData(): boolean {
        return this.series.some(function (s): boolean {
            return s.hasData();
        }) ||
        (
            this.options.showEmpty &&
            defined(this.min) &&
            defined(this.max)
        );
>>>>>>> 8c6812d8
    }

    /**
     * Adds the title defined in axis.options.title.
     *
     * @function Highcharts.Axis#addTitle
     *
     * @param {boolean} [display]
     * Whether or not to display the title.
     */
    public addTitle(display?: boolean): void {
        const axis = this,
            renderer = axis.chart.renderer,
            horiz = axis.horiz,
            opposite = axis.opposite,
            options = axis.options,
            axisTitleOptions = options.title,
            styledMode = axis.chart.styledMode;

        let textAlign: (AlignValue|undefined);

        if (!axis.axisTitle) {
            textAlign = axisTitleOptions.textAlign;
            if (!textAlign) {
                textAlign = ((horiz ? {
                    low: 'left',
                    middle: 'center',
                    high: 'right'
                } : {
                    low: opposite ? 'right' : 'left',
                    middle: 'center',
                    high: opposite ? 'left' : 'right'
                }) as Record<string, AlignValue>)[
                    axisTitleOptions.align as any
                ];
            }
            axis.axisTitle = renderer
                .text(
                    axisTitleOptions.text || '',
                    0,
                    0,
                    axisTitleOptions.useHTML
                )
                .attr({
                    zIndex: 7,
                    rotation: axisTitleOptions.rotation,
                    align: textAlign
                })
                .addClass('highcharts-axis-title');

            // #7814, don't mutate style option
            if (!styledMode) {
                axis.axisTitle.css(merge(axisTitleOptions.style));
            }

            axis.axisTitle.add(axis.axisGroup);
            axis.axisTitle.isNew = true;
        }

        // Max width defaults to the length of the axis
        if (!styledMode &&
            !axisTitleOptions.style.width &&
            !axis.isRadial
        ) {
            axis.axisTitle.css({
                width: axis.len + 'px'
            });
        }

        // hide or show the title depending on whether showEmpty is set
        axis.axisTitle[display ? 'show' : 'hide'](display);
    }

    /**
     * Generates a tick for initial positioning.
     *
     * @private
     * @function Highcharts.Axis#generateTick
     *
     * @param {number} pos
     * The tick position in axis values.
     *
     * @param {number} [i]
     * The index of the tick in {@link Axis.tickPositions}.
     */
    public generateTick(pos: number): void {
        const axis = this,
            ticks = axis.ticks;

        if (!ticks[pos]) {
            ticks[pos] = new Tick(axis, pos);
        } else {
            ticks[pos].addLabel(); // update labels depending on tick interval
        }
    }

    /**
     * Render the tick labels to a preliminary position to get their sizes
     *
     * @private
     * @function Highcharts.Axis#getOffset
     *
     * @fires Highcharts.Axis#event:afterGetOffset
     */
    public getOffset(): void {
        const axis = this,
            chart = axis.chart,
            renderer = chart.renderer,
            options = axis.options,
            tickPositions = axis.tickPositions,
            ticks = axis.ticks,
            horiz = axis.horiz,
            side = axis.side,
            invertedSide = (
                chart.inverted && !axis.isZAxis ?
                    [1, 0, 3, 2][side] :
                    side
            ),
            hasData = axis.hasData(),
            axisTitleOptions = options.title,
            labelOptions = options.labels,
            axisOffset = chart.axisOffset,
            clipOffset = chart.clipOffset,
            directionFactor = [-1, 1, 1, -1][side],
            className = options.className,
            axisParent = axis.axisParent; // Used in color axis

        let showAxis,
            titleOffset = 0,
            titleOffsetOption,
            titleMargin = 0,
            labelOffset = 0, // reset
            labelOffsetPadded,
            lineHeightCorrection;

        // For reuse in Axis.render
        axis.showAxis = showAxis = hasData || options.showEmpty;

        // Set/reset staggerLines
        axis.staggerLines = (axis.horiz && labelOptions.staggerLines) || void 0;

        // Create the axisGroup and gridGroup elements on first iteration
        if (!axis.axisGroup) {
            const createGroup = (
                name: string,
                suffix: string,
                zIndex: number
            ): SVGElement => renderer.g(name)
                .attr({ zIndex })
                .addClass(
                    `highcharts-${this.coll.toLowerCase()}${suffix} ` +
                    (this.isRadial ? `highcharts-radial-axis${suffix} ` : '') +
                    (className || '')
                )
                .add(axisParent);

            axis.gridGroup = createGroup(
                'grid',
                '-grid',
                options.gridZIndex
            );
            axis.axisGroup = createGroup(
                'axis',
                '',
                options.zIndex
            );
            axis.labelGroup = createGroup(
                'axis-labels',
                '-labels',
                labelOptions.zIndex
            );
        }

        if (hasData || axis.isLinked) {

            // Generate ticks
            tickPositions.forEach(function (pos: number): void {
                // i is not used here, but may be used in overrides
                axis.generateTick(pos);
            });

            axis.renderUnsquish();


            // Left side must be align: right and right side must
            // have align: left for labels
            axis.reserveSpaceDefault = (
                side === 0 ||
                side === 2 ||
                ({ 1: 'left', 3: 'right' } as any)[side] === axis.labelAlign
            );
            if (pick(
                labelOptions.reserveSpace,
                axis.labelAlign === 'center' ? true : null,
                axis.reserveSpaceDefault
            )) {
                tickPositions.forEach(function (pos: number): void {
                    // get the highest offset
                    labelOffset = Math.max(
                        ticks[pos].getLabelSize(),
                        labelOffset
                    );
                });
            }

            if (axis.staggerLines) {
                labelOffset *= axis.staggerLines;
            }
            axis.labelOffset = labelOffset * (axis.opposite ? -1 : 1);

        } else { // doesn't have data
            objectEach(ticks, function (tick, n): void {
                tick.destroy();
                delete ticks[n];
            });
        }

        if (
            axisTitleOptions &&
            axisTitleOptions.text &&
            axisTitleOptions.enabled !== false
        ) {
            axis.addTitle(showAxis);

            if (showAxis && axisTitleOptions.reserveSpace !== false) {
                axis.titleOffset = titleOffset =
                    (axis.axisTitle as any).getBBox()[
                        horiz ? 'height' : 'width'
                    ];
                titleOffsetOption = axisTitleOptions.offset;
                titleMargin = defined(titleOffsetOption) ?
                    0 :
                    pick(axisTitleOptions.margin, horiz ? 5 : 10);
            }
        }

        // Render the axis line
        axis.renderLine();

        // handle automatic or user set offset
        axis.offset = directionFactor * pick(
            options.offset,
            axisOffset[side] ? axisOffset[side] + (options.margin || 0) : 0
        );

        axis.tickRotCorr = axis.tickRotCorr || { x: 0, y: 0 }; // polar
        if (side === 0) {
            lineHeightCorrection = -axis.labelMetrics().h;
        } else if (side === 2) {
            lineHeightCorrection = axis.tickRotCorr.y;
        } else {
            lineHeightCorrection = 0;
        }

        // Find the padded label offset
        labelOffsetPadded = Math.abs(labelOffset) + titleMargin;
        if (labelOffset) {
            labelOffsetPadded -= lineHeightCorrection;
            labelOffsetPadded += directionFactor * (
                horiz ?
                    pick(
                        labelOptions.y,
                        axis.tickRotCorr.y + directionFactor * 8
                    ) :
                    labelOptions.x
            );
        }

        axis.axisTitleMargin = pick(titleOffsetOption, labelOffsetPadded);

        if (axis.getMaxLabelDimensions) {
            axis.maxLabelDimensions = axis.getMaxLabelDimensions(
                ticks,
                tickPositions
            );
        }

        // Due to GridAxis.tickSize, tickSize should be calculated after ticks
        // has rendered.
        const tickSize = this.tickSize('tick');

        axisOffset[side] = Math.max(
            axisOffset[side],
            (axis.axisTitleMargin || 0) + titleOffset +
            directionFactor * axis.offset,
            labelOffsetPadded, // #3027
            tickPositions && tickPositions.length && tickSize ?
                tickSize[0] + directionFactor * axis.offset :
                0 // #4866
        );

        // Decide the clipping needed to keep the graph inside
        // the plot area and axis lines
        const clip = options.offset ?
            0 :
            // #4308, #4371:
            Math.floor((axis.axisLine as any).strokeWidth() / 2) * 2;
        (clipOffset as any)[invertedSide] =
            Math.max((clipOffset as any)[invertedSide], clip);

        fireEvent(this, 'afterGetOffset');
    }

    /**
     * Internal function to get the path for the axis line. Extended for polar
     * charts.
     *
     * @function Highcharts.Axis#getLinePath
     *
     * @param {number} lineWidth
     * The line width in pixels.
     *
     * @return {Highcharts.SVGPathArray}
     * The SVG path definition in array form.
     */
    public getLinePath(lineWidth: number): SVGPath {
        const chart = this.chart,
            opposite = this.opposite,
            offset = this.offset,
            horiz = this.horiz,
            lineLeft = this.left + (opposite ? this.width : 0) + offset,
            lineTop = (chart.chartHeight as any) - this.bottom -
                (opposite ? this.height : 0) + offset;

        if (opposite) {
            lineWidth *= -1; // crispify the other way - #1480, #1687
        }

        return chart.renderer
            .crispLine([
                [
                    'M',
                    horiz ?
                        this.left :
                        lineLeft,
                    horiz ?
                        lineTop :
                        this.top
                ],
                [
                    'L',
                    horiz ?
                        (chart.chartWidth as any) - this.right :
                        lineLeft,
                    horiz ?
                        lineTop :
                        (chart.chartHeight as any) - this.bottom
                ]
            ], lineWidth);
    }

    /**
     * Render the axis line. Called internally when rendering and redrawing the
     * axis.
     *
     * @function Highcharts.Axis#renderLine
     */
    public renderLine(): void {
        if (!this.axisLine) {
            this.axisLine = this.chart.renderer.path()
                .addClass('highcharts-axis-line')
                .add(this.axisGroup);

            if (!this.chart.styledMode) {
                this.axisLine.attr({
                    stroke: this.options.lineColor,
                    'stroke-width': this.options.lineWidth,
                    zIndex: 7
                });
            }
        }
    }

    /**
     * Position the axis title.
     *
     * @private
     * @function Highcharts.Axis#getTitlePosition
     *
     * @return {Highcharts.PositionObject}
     * X and Y positions for the title.
     */
    public getTitlePosition(): PositionObject {
        // compute anchor points for each of the title align options
        const horiz = this.horiz,
            axisLeft = this.left,
            axisTop = this.top,
            axisLength = this.len,
            axisTitleOptions = this.options.title,
            margin = horiz ? axisLeft : axisTop,
            opposite = this.opposite,
            offset = this.offset,
            xOption = axisTitleOptions.x,
            yOption = axisTitleOptions.y,
            axisTitle = this.axisTitle,
            fontMetrics = this.chart.renderer.fontMetrics(
                axisTitleOptions.style.fontSize,
                axisTitle
            ),
            // The part of a multiline text that is below the baseline of the
            // first line. Subtract 1 to preserve pixel-perfectness from the
            // old behaviour (v5.0.12), where only one line was allowed.
            textHeightOvershoot = Math.max(
                (axisTitle as any).getBBox(null, 0).height - fontMetrics.h - 1,
                0
            ),

            // the position in the length direction of the axis
            alongAxis = ({
                low: margin + (horiz ? 0 : axisLength),
                middle: margin + axisLength / 2,
                high: margin + (horiz ? axisLength : 0)
            } as any)[axisTitleOptions.align as any],

            // the position in the perpendicular direction of the axis
            offAxis = (horiz ? axisTop + this.height : axisLeft) +
                (horiz ? 1 : -1) * // horizontal axis reverses the margin
                (opposite ? -1 : 1) * // so does opposite axes
                (this.axisTitleMargin as any) +
                [
                    -textHeightOvershoot, // top
                    textHeightOvershoot, // right
                    fontMetrics.f, // bottom
                    -textHeightOvershoot // left
                ][this.side],
            titlePosition: PositionObject = {
                x: horiz ?
                    alongAxis + xOption :
                    offAxis + (opposite ? this.width : 0) + offset + xOption,
                y: horiz ?
                    offAxis + yOption - (opposite ? this.height : 0) + offset :
                    alongAxis + yOption
            };

        fireEvent(
            this,
            'afterGetTitlePosition',
            { titlePosition: titlePosition }
        );

        return titlePosition;
    }

    /**
     * Render a minor tick into the given position. If a minor tick already
     * exists in this position, move it.
     *
     * @function Highcharts.Axis#renderMinorTick
     *
     * @param {number} pos
     * The position in axis values.
     */
    public renderMinorTick(pos: number): void {
        const axis = this;
        const slideInTicks = axis.chart.hasRendered && axis.old;
        const minorTicks = axis.minorTicks;

        if (!minorTicks[pos]) {
            minorTicks[pos] = new Tick(axis, pos, 'minor');
        }

        // Render new ticks in old position
        if (slideInTicks && minorTicks[pos].isNew) {
            minorTicks[pos].render(null as any, true);
        }

        minorTicks[pos].render(null as any, false, 1);
    }

    /**
     * Render a major tick into the given position. If a tick already exists
     * in this position, move it.
     *
     * @function Highcharts.Axis#renderTick
     *
     * @param {number} pos
     * The position in axis values.
     *
     * @param {number} i
     * The tick index.
     */
    public renderTick(pos: number, i: number): void {
        const axis = this,
            isLinked = axis.isLinked,
            ticks = axis.ticks,
            slideInTicks = axis.chart.hasRendered && axis.old;

        // Linked axes need an extra check to find out if
        if (
            !isLinked ||
            (pos >= (axis.min as any) && pos <= (axis.max as any)) ||
            (axis.grid && axis.grid.isColumn)
        ) {

            if (!ticks[pos]) {
                ticks[pos] = new Tick(axis, pos);
            }
            // NOTE this seems like overkill. Could be handled in tick.render by
            // setting old position in attr, then set new position in animate.
            // render new ticks in old position
            if (slideInTicks && ticks[pos].isNew) {
                // Start with negative opacity so that it is visible from
                // halfway into the animation
                ticks[pos].render(i, true, -1);
            }

            ticks[pos].render(i);
        }
    }

    /**
     * Render the axis.
     *
     * @private
     * @function Highcharts.Axis#render
     *
     * @fires Highcharts.Axis#event:afterRender
     */
    public render(): void {
        const axis = this,
            chart = axis.chart,
            log = axis.logarithmic,
            renderer = chart.renderer,
            options = axis.options,
            isLinked = axis.isLinked,
            tickPositions = axis.tickPositions,
            axisTitle = axis.axisTitle,
            ticks = axis.ticks,
            minorTicks = axis.minorTicks,
            alternateBands = axis.alternateBands,
            stackLabelOptions = (options as YAxisOptions).stackLabels,
            alternateGridColor = options.alternateGridColor,
            tickmarkOffset = axis.tickmarkOffset,
            axisLine = axis.axisLine,
            showAxis = axis.showAxis,
            animation = animObject(renderer.globalAnimation);

        let from: number,
            to: number;

        // Reset
        axis.labelEdge.length = 0;
        axis.overlap = false;

        // Mark all elements inActive before we go over and mark the active ones
        [ticks, minorTicks, alternateBands].forEach(function (
            coll: (Record<string, PlotLineOrBand>|Record<string, Tick>)
        ): void {
            objectEach(coll, function (tick): void {
                tick.isActive = false;
            });
        });

        // If the series has data draw the ticks. Else only the line and title
        if (axis.hasData() || isLinked) {

            // minor ticks
            if (axis.minorTickInterval && !axis.categories) {
                axis.getMinorTickPositions().forEach(function (
                    pos: number
                ): void {
                    axis.renderMinorTick(pos);
                });
            }

            // Major ticks. Pull out the first item and render it last so that
            // we can get the position of the neighbour label. #808.
            if (tickPositions.length) { // #1300
                tickPositions.forEach(function (pos: number, i: number): void {
                    axis.renderTick(pos, i);
                });
                // In a categorized axis, the tick marks are displayed
                // between labels. So we need to add a tick mark and
                // grid line at the left edge of the X axis.
                if (tickmarkOffset && (axis.min === 0 || axis.single)) {
                    if (!ticks[-1]) {
                        ticks[-1] = new Tick(axis, -1, null as any, true);
                    }
                    ticks[-1].render(-1);
                }

            }

            // alternate grid color
            if (alternateGridColor) {
                tickPositions.forEach(function (pos: number, i: number): void {
                    to = typeof tickPositions[i + 1] !== 'undefined' ?
                        tickPositions[i + 1] + tickmarkOffset :
                        (axis.max as any) - tickmarkOffset;

                    if (
                        i % 2 === 0 &&
                        pos < (axis.max as any) &&
                        to <= (axis.max as any) + (
                            chart.polar ?
                                -tickmarkOffset :
                                tickmarkOffset
                        )
                    ) { // #2248, #4660
                        if (!alternateBands[pos]) {
                            // Should be imported from PlotLineOrBand.js, but
                            // the dependency cycle with axis is a problem
                            alternateBands[pos] = new (H as any).PlotLineOrBand(axis);
                        }
                        from = pos + tickmarkOffset; // #949
                        alternateBands[pos].options = {
                            from: log ? log.lin2log(from) : from,
                            to: log ? log.lin2log(to) : to,
                            color: alternateGridColor,
                            className: 'highcharts-alternate-grid'
                        };
                        alternateBands[pos].render();
                        alternateBands[pos].isActive = true;
                    }
                });
            }

            // custom plot lines and bands
            if (!axis._addedPlotLB) { // only first time
                axis._addedPlotLB = true;
                (options.plotLines || [])
                    .concat((options.plotBands as any) || [])
                    .forEach(
                        function (plotLineOptions: any): void {
                            axis.addPlotBandOrLine(plotLineOptions);
                        }
                    );
            }

        } // end if hasData

        // Remove inactive ticks
        [ticks, minorTicks, alternateBands].forEach(function (
            coll: (Record<string, PlotLineOrBand>|Record<string, Tick>)
        ): void {
            const forDestruction: Array<number> = [],
                delay = animation.duration,
                destroyInactiveItems = function (): void {
                    let i = forDestruction.length;
                    while (i--) {
                        // When resizing rapidly, the same items
                        // may be destroyed in different timeouts,
                        // or the may be reactivated
                        if (
                            coll[forDestruction[i]] &&
                            !coll[forDestruction[i]].isActive
                        ) {
                            coll[forDestruction[i]].destroy();
                            delete coll[forDestruction[i]];
                        }
                    }

                };

            objectEach(coll, function (tick, pos): void {
                if (!tick.isActive) {
                    // Render to zero opacity
                    tick.render(pos as any, false, 0);
                    tick.isActive = false;
                    forDestruction.push(pos as any);
                }
            });

            // When the objects are finished fading out, destroy them
            syncTimeout(
                destroyInactiveItems,
                coll === alternateBands ||
                    !chart.hasRendered ||
                    !delay ?
                    0 :
                    delay
            );
        });

        // Set the axis line path
        if (axisLine) {
            axisLine[axisLine.isPlaced ? 'animate' : 'attr']({
                d: this.getLinePath(axisLine.strokeWidth())
            });
            axisLine.isPlaced = true;

            // Show or hide the line depending on options.showEmpty
            axisLine[showAxis ? 'show' : 'hide'](showAxis);
        }

        if (axisTitle && showAxis) {
            const titleXy = axis.getTitlePosition();

            if (isNumber(titleXy.y)) {
                axisTitle[axisTitle.isNew ? 'attr' : 'animate'](titleXy);
                axisTitle.isNew = false;
            } else {
                axisTitle.attr('y', -9999 as any);
                axisTitle.isNew = true;
            }
        }

        // Stacked totals:
        if (stackLabelOptions && stackLabelOptions.enabled && axis.stacking) {
            axis.stacking.renderStackTotals();
        }
        // End stacked totals

        // Record old scaling for updating/animation
        axis.old = {
            len: axis.len,
            max: axis.max,
            min: axis.min,
            transA: axis.transA,
            userMax: axis.userMax,
            userMin: axis.userMin
        };
        axis.isDirty = false;

        fireEvent(this, 'afterRender');
    }

    /**
     * Redraw the axis to reflect changes in the data or axis extremes. Called
     * internally from Highcharts.Chart#redraw.
     *
     * @private
     * @function Highcharts.Axis#redraw
     */
    public redraw(): void {

        if (this.visible) {
            // render the axis
            this.render();

            // move plot lines and bands
            this.plotLinesAndBands.forEach(function (plotLine): void {
                plotLine.render();
            });
        }

        // mark associated series as dirty and ready for redraw
        this.series.forEach(function (series): void {
            series.isDirty = true;
        });

    }

    /**
     * Returns an array of axis properties, that should be untouched during
     * reinitialization.
     *
     * @private
     * @function Highcharts.Axis#getKeepProps
     *
     * @return {Array<string>}
     */
    public getKeepProps(): Array<string> {
        return (this.keepProps || Axis.keepProps);
    }

    /**
     * Destroys an Axis instance. See {@link Axis#remove} for the API endpoint
     * to fully remove the axis.
     *
     * @private
     * @function Highcharts.Axis#destroy
     *
     * @param {boolean} [keepEvents]
     * Whether to preserve events, used internally in Axis.update.
     */
    public destroy(keepEvents?: boolean): void {
        const axis = this,
            plotLinesAndBands = axis.plotLinesAndBands,
            eventOptions = this.eventOptions;

        fireEvent(this, 'destroy', { keepEvents: keepEvents });

        // Remove the events
        if (!keepEvents) {
            removeEvent(axis);
        }

        // Destroy collections
        [axis.ticks, axis.minorTicks, axis.alternateBands].forEach(
            function (
                coll: (
                    Record<string, PlotLineOrBand>|
                    Record<string, Tick>
                )
            ): void {
                destroyObjectProperties(coll);
            }
        );
        if (plotLinesAndBands) {
            let i = plotLinesAndBands.length;
            while (i--) { // #1975
                plotLinesAndBands[i].destroy();
            }
        }

        // Destroy elements
        ['axisLine', 'axisTitle', 'axisGroup',
            'gridGroup', 'labelGroup', 'cross', 'scrollbar'].forEach(
            function (prop: string): void {
                if ((axis as any)[prop]) {
                    (axis as any)[prop] = (axis as any)[prop].destroy();
                }
            }
        );

        // Destroy each generated group for plotlines and plotbands
        for (const plotGroup in axis.plotLinesAndBandsGroups) { // eslint-disable-line guard-for-in
            axis.plotLinesAndBandsGroups[plotGroup] =
                axis.plotLinesAndBandsGroups[plotGroup].destroy() as any;
        }

        // Delete all properties and fall back to the prototype.
        objectEach(axis, function (val: any, key: string): void {
            if (axis.getKeepProps().indexOf(key) === -1) {
                delete (axis as any)[key];
            }
        });
        this.eventOptions = eventOptions;
    }

    /**
     * Internal function to draw a crosshair.
     *
     * @function Highcharts.Axis#drawCrosshair
     *
     * @param {Highcharts.PointerEventObject} [e]
     * The event arguments from the modified pointer event, extended with
     * `chartX` and `chartY`
     *
     * @param {Highcharts.Point} [point]
     * The Point object if the crosshair snaps to points.
     *
     * @fires Highcharts.Axis#event:afterDrawCrosshair
     * @fires Highcharts.Axis#event:drawCrosshair
     */
    public drawCrosshair(e?: PointerEvent, point?: Point): void {

        const options = this.crosshair,
            snap = pick(options && options.snap, true),
            chart = this.chart;

        let path,
            pos,
            categorized,
            graphic = this.cross,
            crossOptions: Highcharts.AxisPlotLinesOptions;

        fireEvent(this, 'drawCrosshair', { e: e, point: point });

        // Use last available event when updating non-snapped crosshairs without
        // mouse interaction (#5287)
        if (!e) {
            e = this.cross && this.cross.e;
        }

        if (
            // Disabled in options
            !options ||
            // Snap
            ((defined(point) || !snap) === false)
        ) {
            this.hideCrosshair();
        } else {

            // Get the path
            if (!snap) {
                pos = e &&
                    (
                        this.horiz ?
                            e.chartX - (this.pos as any) :
                            this.len - e.chartY + (this.pos as any)
                    );
            } else if (defined(point)) {
                // #3834
                pos = pick(
                    this.coll !== 'colorAxis' ?
                        (point as any).crosshairPos : // 3D axis extension
                        null,
                    this.isXAxis ?
                        (point as any).plotX :
                        this.len - (point as any).plotY
                );
            }

            if (defined(pos)) {
                crossOptions = {
                    // value, only used on radial
                    value: point && (this.isXAxis ?
                        point.x :
                        pick(point.stackY, point.y)) as any,
                    translatedValue: pos
                };

                if (chart.polar) {
                    // Additional information required for crosshairs in
                    // polar chart
                    extend(crossOptions, {
                        isCrosshair: true,
                        chartX: e && e.chartX,
                        chartY: e && e.chartY,
                        point: point
                    });
                }

                path = this.getPlotLinePath(crossOptions) ||
                    null; // #3189
            }

            if (!defined(path)) {
                this.hideCrosshair();
                return;
            }

            categorized = this.categories && !this.isRadial;

            // Draw the cross
            if (!graphic) {
                this.cross = graphic = chart.renderer
                    .path()
                    .addClass(
                        'highcharts-crosshair highcharts-crosshair-' +
                        (categorized ? 'category ' : 'thin ') +
                        (options.className || '')
                    )
                    .attr({
                        zIndex: pick(options.zIndex, 2)
                    })
                    .add();

                // Presentational attributes
                if (!chart.styledMode) {
                    graphic.attr({
                        stroke: options.color ||
                            (
                                categorized ?
                                    Color
                                        .parse(Palette.highlightColor20)
                                        .setOpacity(0.25)
                                        .get() :
                                    Palette.neutralColor20
                            ),
                        'stroke-width': pick(options.width, 1)
                    }).css({
                        'pointer-events': 'none'
                    });
                    if (options.dashStyle) {
                        graphic.attr({
                            dashstyle: options.dashStyle
                        });
                    }
                }
            }

            graphic.show().attr({
                d: path
            });

            if (categorized && !(options as any).width) {
                graphic.attr({
                    'stroke-width': this.transA
                });
            }
            (this.cross as any).e = e;
        }

        fireEvent(this, 'afterDrawCrosshair', { e: e, point: point });
    }

    /**
     * Hide the crosshair if visible.
     *
     * @function Highcharts.Axis#hideCrosshair
     */
    public hideCrosshair(): void {
        if (this.cross) {
            this.cross.hide();
        }
        fireEvent(this, 'afterHideCrosshair');
    }

    /**
     * Check whether the chart has vertical panning ('y' or 'xy' type).
     *
     * @private
     * @function Highcharts.Axis#hasVerticalPanning
     *
     * @return {boolean}
     */
    public hasVerticalPanning(): boolean {
        const panningOptions = this.chart.options.chart.panning;
        return Boolean(
            panningOptions &&
            panningOptions.enabled && // #14624
            /y/.test(panningOptions.type)
        );
    }

    /**
    * Check whether the given value is a positive valid axis value.
    *
    * @private
    * @function Highcharts.Axis#validatePositiveValue
    *
    * @param {unknown} value
    * The axis value
    *
    * @return {boolean}
    */
    public validatePositiveValue(value: unknown): boolean {
        return isNumber(value) && value > 0;
    }

    /**
     * Update an axis object with a new set of options. The options are merged
     * with the existing options, so only new or altered options need to be
     * specified.
     *
     * @sample highcharts/members/axis-update/
     *         Axis update demo
     *
     * @function Highcharts.Axis#update
     *
     * @param {Highcharts.AxisOptions} options
     * The new options that will be merged in with existing options on the axis.
     *
     * @param {boolean} [redraw=true]
     * Whether to redraw the chart after the axis is altered. If doing more
     * operations on the chart, it is a good idea to set redraw to false and
     * call {@link Chart#redraw} after.
     */
    public update(
        options: DeepPartial<AxisTypeOptions>,
        redraw?: boolean
    ): void {
        const chart = this.chart;

        options = merge(this.userOptions, options);

        this.destroy(true);
        this.init(chart, options);

        chart.isDirtyBox = true;
        if (pick(redraw, true)) {
            chart.redraw();
        }
    }

    /**
     * Remove the axis from the chart.
     *
     * @sample highcharts/members/chart-addaxis/
     *         Add and remove axes
     *
     * @function Highcharts.Axis#remove
     *
     * @param {boolean} [redraw=true]
     * Whether to redraw the chart following the remove.
     */
    public remove(redraw?: boolean): void {
        const chart = this.chart,
            key = this.coll, // xAxis or yAxis
            axisSeries = this.series;

        let i = axisSeries.length;

        // Remove associated series (#2687)
        while (i--) {
            if (axisSeries[i]) {
                axisSeries[i].remove(false);
            }
        }

        // Remove the axis
        erase(chart.axes, this);
        erase((chart as any)[key], this);

        (chart as any)[key].forEach(function (
            axis: Axis,
            i: number
        ): void {
            // Re-index, #1706, #8075
            axis.options.index = axis.userOptions.index = i;
        });
        this.destroy();
        chart.isDirtyBox = true;

        if (pick(redraw, true)) {
            chart.redraw();
        }
    }

    /**
     * Update the axis title by options after render time.
     *
     * @sample highcharts/members/axis-settitle/
     *         Set a new Y axis title
     *
     * @function Highcharts.Axis#setTitle
     *
     * @param {Highcharts.AxisTitleOptions} titleOptions
     * The additional title options.
     *
     * @param {boolean} [redraw=true]
     * Whether to redraw the chart after setting the title.
     */
    public setTitle(
        titleOptions: AxisTitleOptions,
        redraw?: boolean
    ): void {
        this.update({ title: titleOptions }, redraw);
    }

    /**
     * Set new axis categories and optionally redraw.
     *
     * @sample highcharts/members/axis-setcategories/
     *         Set categories by click on a button
     *
     * @function Highcharts.Axis#setCategories
     *
     * @param {Array<string>} categories
     * The new categories.
     *
     * @param {boolean} [redraw=true]
     * Whether to redraw the chart.
     */
    public setCategories(
        categories: Array<string>,
        redraw?: boolean
    ): void {
        this.update({ categories: categories }, redraw);
    }

}

/* *
 *
 *  Class Prototype
 *
 * */

interface Axis extends AxisComposition, AxisLike {
    // nothing here yet
}

/* *
 *
 *  Class Namespace
 *
 * */

namespace Axis {
    export interface ExtremesObject {
        dataMax: number;
        dataMin: number;
        max: number;
        min: number;
        userMax: number;
        userMin: number;
    }
    export interface PanningState {
        startMin: (number);
        startMax: (number);
        isDirty?: boolean;
    }
    export interface PlotLinePathOptions {
        acrossPanes?: boolean;
        force?: (boolean|string);
        lineWidth?: number;
        old?: boolean;
        reverse?: boolean;
        translatedValue?: number;
        value?: number;
    }
}

/* *
 *
 *  Default Export
 *
 * */

export default Axis;

/* *
 *
 *  API Declarations
 *
 * */

/**
 * Options for the path on the Axis to be calculated.
 * @interface Highcharts.AxisPlotLinePathOptionsObject
 *//**
 * Axis value.
 * @name Highcharts.AxisPlotLinePathOptionsObject#value
 * @type {number|undefined}
 *//**
 * Line width used for calculation crisp line coordinates. Defaults to 1.
 * @name Highcharts.AxisPlotLinePathOptionsObject#lineWidth
 * @type {number|undefined}
 *//**
 * If `false`, the function will return null when it falls outside the axis
 * bounds. If `true`, the function will return a path aligned to the plot area
 * sides if it falls outside. If `pass`, it will return a path outside.
 * @name Highcharts.AxisPlotLinePathOptionsObject#force
 * @type {string|boolean|undefined}
 *//**
 * Used in Highcharts Stock. When `true`, plot paths
 * (crosshair, plotLines, gridLines)
 * will be rendered on all axes when defined on the first axis.
 * @name Highcharts.AxisPlotLinePathOptionsObject#acrossPanes
 * @type {boolean|undefined}
 *//**
 * Use old coordinates (for resizing and rescaling).
 * If not set, defaults to `false`.
 * @name Highcharts.AxisPlotLinePathOptionsObject#old
 * @type {boolean|undefined}
 *//**
 * If given, return the plot line path of a pixel position on the axis.
 * @name Highcharts.AxisPlotLinePathOptionsObject#translatedValue
 * @type {number|undefined}
 *//**
 * Used in Polar axes. Reverse the positions for concatenation of polygonal
 * plot bands
 * @name Highcharts.AxisPlotLinePathOptionsObject#reverse
 * @type {boolean|undefined}
 */

/**
 * Options for crosshairs on axes.
 *
 * @product highstock
 *
 * @typedef {Highcharts.XAxisCrosshairOptions|Highcharts.YAxisCrosshairOptions} Highcharts.AxisCrosshairOptions
 */

/**
 * @typedef {"navigator"|"pan"|"rangeSelectorButton"|"rangeSelectorInput"|"scrollbar"|"traverseUpButton"|"zoom"} Highcharts.AxisExtremesTriggerValue
 */

/**
 * @callback Highcharts.AxisEventCallbackFunction
 *
 * @param {Highcharts.Axis} this
 */

/**
 * @callback Highcharts.AxisLabelsFormatterCallbackFunction
 *
 * @param {Highcharts.AxisLabelsFormatterContextObject} this
 *
 * @param {Highcharts.AxisLabelsFormatterContextObject} ctx
 *
 * @return {string}
 */

/**
 * @interface Highcharts.AxisLabelsFormatterContextObject
 *//**
 * The axis item of the label
 * @name Highcharts.AxisLabelsFormatterContextObject#axis
 * @type {Highcharts.Axis}
 *//**
 * The chart instance.
 * @name Highcharts.AxisLabelsFormatterContextObject#chart
 * @type {Highcharts.Chart}
 *//**
 * Whether the label belongs to the first tick on the axis.
 * @name Highcharts.AxisLabelsFormatterContextObject#isFirst
 * @type {boolean}
 *//**
 * Whether the label belongs to the last tick on the axis.
 * @name Highcharts.AxisLabelsFormatterContextObject#isLast
 * @type {boolean}
 *//**
 * The position on the axis in terms of axis values. For category axes, a
 * zero-based index. For datetime axes, the JavaScript time in milliseconds
 * since 1970.
 * @name Highcharts.AxisLabelsFormatterContextObject#pos
 * @type {number}
 *//**
 * The preformatted text as the result of the default formatting. For example
 * dates will be formatted as strings, and numbers with language-specific comma
 * separators, thousands separators and numeric symbols like `k` or `M`.
 * @name Highcharts.AxisLabelsFormatterContextObject#text
 * @type {string}
 *//**
 * The Tick instance.
 * @name Highcharts.AxisLabelsFormatterContextObject#tick
 * @type {Highcharts.Tick}
 *//**
 * This can be either a numeric value or a category string.
 * @name Highcharts.AxisLabelsFormatterContextObject#value
 * @type {number|string}
 */

/**
 * Options for axes.
 *
 * @typedef {Highcharts.XAxisOptions|Highcharts.YAxisOptions|Highcharts.ZAxisOptions} Highcharts.AxisOptions
 */

/**
 * @callback Highcharts.AxisPointBreakEventCallbackFunction
 *
 * @param {Highcharts.Axis} this
 *
 * @param {Highcharts.AxisPointBreakEventObject} evt
 */

/**
 * @interface Highcharts.AxisPointBreakEventObject
 *//**
 * @name Highcharts.AxisPointBreakEventObject#brk
 * @type {Highcharts.Dictionary<number>}
 *//**
 * @name Highcharts.AxisPointBreakEventObject#point
 * @type {Highcharts.Point}
 *//**
 * @name Highcharts.AxisPointBreakEventObject#preventDefault
 * @type {Function}
 *//**
 * @name Highcharts.AxisPointBreakEventObject#target
 * @type {Highcharts.SVGElement}
 *//**
 * @name Highcharts.AxisPointBreakEventObject#type
 * @type {"pointBreak"|"pointInBreak"}
 */

/**
 * @callback Highcharts.AxisSetExtremesEventCallbackFunction
 *
 * @param {Highcharts.Axis} this
 *
 * @param {Highcharts.AxisSetExtremesEventObject} evt
 */

/**
 * @interface Highcharts.AxisSetExtremesEventObject
 * @extends Highcharts.ExtremesObject
 *//**
 * @name Highcharts.AxisSetExtremesEventObject#preventDefault
 * @type {Function}
 *//**
 * @name Highcharts.AxisSetExtremesEventObject#target
 * @type {Highcharts.SVGElement}
 *//**
 * @name Highcharts.AxisSetExtremesEventObject#trigger
 * @type {Highcharts.AxisExtremesTriggerValue|string}
 *//**
 * @name Highcharts.AxisSetExtremesEventObject#type
 * @type {"setExtremes"}
 */

/**
 * @callback Highcharts.AxisTickPositionerCallbackFunction
 *
 * @param {Highcharts.Axis} this
 *
 * @return {Highcharts.AxisTickPositionsArray}
 */

/**
 * @interface Highcharts.AxisTickPositionsArray
 * @augments Array<number>
 */

/**
 * @typedef {"high"|"low"|"middle"} Highcharts.AxisTitleAlignValue
 */

/**
 * @typedef {Highcharts.XAxisTitleOptions|Highcharts.YAxisTitleOptions|Highcharts.ZAxisTitleOptions} Highcharts.AxisTitleOptions
 */

/**
 * @typedef {"linear"|"logarithmic"|"datetime"|"category"|"treegrid"} Highcharts.AxisTypeValue
 */

/**
 * The returned object literal from the {@link Highcharts.Axis#getExtremes}
 * function.
 *
 * @interface Highcharts.ExtremesObject
 *//**
 * The maximum value of the axis' associated series.
 * @name Highcharts.ExtremesObject#dataMax
 * @type {number}
 *//**
 * The minimum value of the axis' associated series.
 * @name Highcharts.ExtremesObject#dataMin
 * @type {number}
 *//**
 * The maximum axis value, either automatic or set manually. If the `max` option
 * is not set, `maxPadding` is 0 and `endOnTick` is false, this value will be
 * the same as `dataMax`.
 * @name Highcharts.ExtremesObject#max
 * @type {number}
 *//**
 * The minimum axis value, either automatic or set manually. If the `min` option
 * is not set, `minPadding` is 0 and `startOnTick` is false, this value will be
 * the same as `dataMin`.
 * @name Highcharts.ExtremesObject#min
 * @type {number}
 *//**
 * The user defined maximum, either from the `max` option or from a zoom or
 * `setExtremes` action.
 * @name Highcharts.ExtremesObject#userMax
 * @type {number}
 *//**
 * The user defined minimum, either from the `min` option or from a zoom or
 * `setExtremes` action.
 * @name Highcharts.ExtremesObject#userMin
 * @type {number}
 */

/**
 * Formatter function for the text of a crosshair label.
 *
 * @callback Highcharts.XAxisCrosshairLabelFormatterCallbackFunction
 *
 * @param {Highcharts.Axis} this
 * Axis context
 *
 * @param {number} value
 * Y value of the data point
 *
 * @return {string}
 */


''; // keeps doclets above in JS file<|MERGE_RESOLUTION|>--- conflicted
+++ resolved
@@ -3078,51 +3078,6 @@
      * True if the axis has associated visible series and those series have
      * either valid data points or explicit `min` and `max` settings.
      */
-<<<<<<< HEAD
-    public alignToOthers(): (boolean|undefined) {
-        let axis: Highcharts.Axis = this as any,
-            others = // Whether there is another axis to pair with this one
-                {} as Highcharts.AxisOptions,
-            hasOther,
-            options = axis.options;
-
-        if (
-            // Only if alignTicks is true
-            axis.chart.options.chart.alignTicks !== false &&
-            options.alignTicks &&
-
-            // Disabled when startOnTick or endOnTick are false (#7604)
-            options.startOnTick !== false &&
-            options.endOnTick !== false &&
-
-            // Don't try to align ticks on a log axis, they are not evenly
-            // spaced (#6021)
-            !axis.logarithmic
-        ) {
-            (this.chart as any)[this.coll].forEach(function (
-                axis: Highcharts.Axis
-            ): void {
-                const otherOptions = axis.options,
-                    horiz = axis.horiz,
-                    key = [
-                        horiz ? otherOptions.left : otherOptions.top,
-                        otherOptions.width,
-                        otherOptions.height,
-                        otherOptions.pane
-                    ].join(',');
-
-
-                if (axis.series.length) { // #4442
-                    if ((others as any)[key]) {
-                        hasOther = true; // #4201
-                    } else {
-                        (others as any)[key] = 1;
-                    }
-                }
-            });
-        }
-        return hasOther;
-=======
     public hasData(): boolean {
         return this.series.some(function (s): boolean {
             return s.hasData();
@@ -3132,7 +3087,6 @@
             defined(this.min) &&
             defined(this.max)
         );
->>>>>>> 8c6812d8
     }
 
     /**
