/* *
 *
 *  (c) 2010-2024 Torstein Honsi
 *
 *  License: www.highcharts.com/license
 *
 *  !!!!!!! SOURCE GETS TRANSPILED BY TYPESCRIPT. EDIT TS FILE ONLY. !!!!!!!
 *
 * */

'use strict';

/* *
 *
 *  Imports
 *
 * */

import type TickPositionsArray from './Axis/TickPositionsArray';
import type TimeTicksInfoObject from './Axis/TimeTicksInfoObject';

import H from './Globals.js';
const {
    win
} = H;
import U from './Utilities.js';
const {
    defined,
    error,
    extend,
    isNumber,
    isObject,
    isString,
    merge,
    objectEach,
    pad,
    splat,
    timeUnits
} = U;

/* *
 *
 *  Declarations
 *
 * */

declare module './Options' {
    interface Options {
        time?: Time.TimeOptions;
    }
}

declare module './Axis/TickPositionsArray'{
    interface TickPositionsArray {
        info?: TimeTicksInfoObject;
    }
}

/* *
 *
 *  Constants
 *
 * */

// To do: Remove this when we no longer need support for Safari < v14.1
const hasOldSafariBug =
    H.isSafari &&
    win.Intl &&
    !win.Intl.DateTimeFormat.prototype.formatRange;

<<<<<<< HEAD
const isDateTimeFormatOptions = (
    obj: Intl.DateTimeFormatOptions|Time.DateTimeLabelFormatObject
): obj is Intl.DateTimeFormatOptions =>
    (obj as Time.DateTimeLabelFormatObject).main === void 0;

=======
// We use the Spanish locale for internal weekday handling because it uses
// unique letters for narrow weekdays
const spanishWeekdayIndex = (weekday: string): number =>
    ['D', 'L', 'M', 'X', 'J', 'V', 'S'].indexOf(weekday);
>>>>>>> 2fcc5845

/* *
 *
 *  Class
 *
 * */

/* eslint-disable no-invalid-this, valid-jsdoc */

/**
 * The Time class. Time settings are applied in general for each page using
 * `Highcharts.setOptions`, or individually for each Chart item through the
 * [time](https://api.highcharts.com/highcharts/time) options set.
 *
 * The Time object is available from {@link Highcharts.Chart#time},
 * which refers to  `Highcharts.time` if no individual time settings are
 * applied.
 *
 * @example
 * // Apply time settings globally
 * Highcharts.setOptions({
 *     time: {
 *         timezone: 'Europe/London'
 *     }
 * });
 *
 * // Apply time settings by instance
 * const chart = Highcharts.chart('container', {
 *     time: {
 *         timezone: 'America/New_York'
 *     },
 *     series: [{
 *         data: [1, 4, 3, 5]
 *     }]
 * });
 *
 * // Use the Time object of a chart instance
 * console.log(
 *        'Current time in New York',
 *        chart.time.dateFormat('%Y-%m-%d %H:%M:%S', Date.now())
 * );
 *
 * // Standalone use
 * const time = new Highcharts.Time({
 *    timezone: 'America/New_York'
 * });
 * const s = time.dateFormat('%Y-%m-%d %H:%M:%S', Date.UTC(2020, 0, 1));
 * console.log(s); // => 2019-12-31 19:00:00
 *
 * @since 6.0.5
 *
 * @class
 * @name Highcharts.Time
 *
 * @param {Highcharts.TimeOptions} [options]
 * Time options as defined in [chart.options.time](/highcharts/time).
 */
class Time {

    public dTLCache!: Record<string, Intl.DateTimeFormat>;

    /* *
     *
     *  Constructors
     *
     * */

    public constructor(
        options?: Time.TimeOptions
    ) {
        this.update(options);
    }

    /* *
     *
     *  Properties
     *
     * */

    public options: Time.TimeOptions = {};

    public timezone?: string;

    public variableTimezone: boolean = false;

    public Date: typeof Date = win.Date;

    /* *
     *
     *  Functions
     *
     * */

    /**
     * Update the Time object with current options. It is called internally on
     * initializing Highcharts, after running `Highcharts.setOptions` and on
     * `Chart.update`.
     *
     * @private
     * @function Highcharts.Time#update
     *
     * @param {Highcharts.TimeOptions} [options]
     *
     */
    public update(
        options: Time.TimeOptions = {}
    ): void {

        let timezone = options.timezone;

        this.dTLCache = {};
        this.options = options = merge(true, this.options, options);

        const { timezoneOffset, useUTC = true } = options;

        // Allow using a different Date class
        this.Date = options.Date || win.Date || Date;

        timezone ??= useUTC ? 'UTC' : void 0;

        // The Etc/GMT time zones do not support offsets with half-hour
        // resolutions
        if (timezoneOffset && timezoneOffset % 60 === 0) {
            timezone = 'Etc/GMT' + (
                (timezoneOffset > 0 ? '+' : '')
            ) + timezoneOffset / 60;
        }

        /*
         * The time object has options allowing for variable time zones, meaning
         * the axis ticks or series data needs to consider this.
         */
        this.variableTimezone = timezone !== 'UTC' &&
            timezone?.indexOf('Etc/GMT') !== 0;

        this.timezone = timezone;
    }

    /**
     * Get a date in terms of numbers (year, month, day etc) for further
     * processing. Takes the current `timezone` setting into account. Inverse of
     * `makeTime` and the native `Date` constructor and `Date.UTC`.
     *
     * The date is returned in array format with the following indices:
     *
     * 0: year,
     * 1: month (zero based),
     * 2: day,
     * 3: hours,
     * 4: minutes,
     * 5: seconds,
     * 6: milliseconds,
     * 7: weekday (Sunday as 0)
     *
     * @function Highcharts.Time#toParts
     *
     * @param {number|Date} [timestamp]
     *                 The timestamp in milliseconds since January 1st 1970.
     *                 A Date object is also accepted.
     *
     * @return {Array<number>} The date parts in array format.
     */
    public toParts(timestamp?: number|Date): number[] {
        const [
            weekday,
            dayOfMonth,
            month,
            year,
            hours,
            minutes,
            seconds
        ]: (number|string)[] = this.dateTimeFormat({
            weekday: 'narrow',
            day: 'numeric',
            month: 'numeric',
            year: 'numeric',
            hour: 'numeric',
            minute: 'numeric',
            second: 'numeric'
        }, timestamp, 'es')
            .split(/(?:, |\/|:)/g);

        return [
            year,
            +month - 1,
            dayOfMonth,
            hours,
            minutes,
            seconds,
            // Milliseconds
            Math.floor(Number(timestamp) || 0) % 1000,
            // Weekday index
            spanishWeekdayIndex(weekday)
        ].map(Number);
    }

    /**
     * Shorthand to get a cached `Intl.DateTimeFormat` instance.
     */
    private dateTimeFormat(
        options: Intl.DateTimeFormatOptions,
        timestamp?: number|Date,
        locale?: string
    ): string {
        const cacheKey = JSON.stringify(options) + locale;

        let dTL = this.dTLCache[cacheKey];

        if (!dTL) {
            options = extend({
                timeZone: this.timezone
            }, options);
            try {
                dTL = new Intl.DateTimeFormat(locale, options);
            } catch (e) {
                if (/Invalid time zone/i.test((e as Error).message)) {
                    error(34);
                    options.timeZone = 'UTC';
                }
                dTL = new Intl.DateTimeFormat(locale, options);
            }
        }

        this.dTLCache[cacheKey] = dTL;

        return dTL.format(timestamp);
    }

    /**
     * Make a time and returns milliseconds. Similar to `Date.UTC`, but takes
     * the current `timezone` setting into account.
     *
     * @function Highcharts.Time#makeTime
     *
     * @param {number} year
     *        The year
     *
     * @param {number} month
     *        The month. Zero-based, so January is 0.
     *
     * @param {number} [date=1]
     *        The day of the month
     *
     * @param {number} [hours=0]
     *        The hour of the day, 0-23.
     *
     * @param {number} [minutes=0]
     *        The minutes
     *
     * @param {number} [seconds=0]
     *        The seconds
     *
     * @return {number}
     *         The time in milliseconds since January 1st 1970.
     */
    public makeTime(
        year: number,
        month: number,
        date: number = 1,
        hours: number = 0,
        minutes?: number,
        seconds?: number,
        milliseconds?: number
    ): number {
        // eslint-disable-next-line new-cap
        let d = this.Date.UTC(
            year,
            month,
            date,
            hours,
            minutes || 0,
            seconds || 0,
            milliseconds || 0
        );

        if (this.timezone !== 'UTC') {
            const offset = this.getTimezoneOffset(d);
            d += offset;

            // Adjustments close to DST transitions
            if (
                // Optimize for speed by limiting the number of calls to
                // `getTimezoneOffset`. According to
                // https://en.wikipedia.org/wiki/Daylight_saving_time_by_country,
                // DST change may only occur in these months.
                [2, 3, 8, 9, 10, 11].indexOf(month) !== -1 &&

                // DST transitions occur only in the night-time
                (hours < 5 || hours > 20)
            ) {
                const newOffset = this.getTimezoneOffset(d);

                if (offset !== newOffset) {
                    d += newOffset - offset;

                // A special case for transitioning from summer time to winter
                // time. When the clock is set back, the same time is repeated
                // twice, i.e. 02:30 am is repeated since the clock is set back
                // from 3 am to 2 am. We need to make the same time as local
                // Date does.
                } else if (
                    offset - 36e5 === this.getTimezoneOffset(d - 36e5) &&
                    !hasOldSafariBug
                ) {
                    d -= 36e5;
                }
            }
        }
        return d;
    }

    /**
     * Parse a datetime string. Unless the string contains time zone
     * information, apply the current `timezone` from options. If the argument
     * is a number, return it.
     *
     * @function Highcharts.Time#parse
     * @param    {string|number|undefined} s The datetime string to parse
     * @return   {number|undefined}          Parsed JavaScript timestamp
     */
    public parse(s: string|number|undefined|null): number|undefined {
        if (!isString(s)) {
            return s ?? void 0;
        }
        s = s
            // Firefox fails on YYYY/MM/DD
            .replace(/\//g, '-')
            // Replace some non-standard notations
            .replace(/(GMT|UTC)/, '');
        // Extend shorthand hour timezone offset like +02
        // .replace(/([+-][0-9]{2})$/, '$1:00');

        const ts = Date.parse(s);

        if (isNumber(ts)) {
            // Unless the string contains time zone information, convert from
            // the local time result of `Date.parse` via UTC into the current
            // timezone of the time object.
            if (!/[+-][0-9]{2}:?[0-9]{2}|Z$/.test(s)) {
                // MMMM-YY-DD is parsed as UTC, all other formats are local
                // unless a time zone is specified
                const parsedAsUTC = /^[0-9]{4}-[0-9]{2}-[0-9]{2}$/.test(s),
                    tsUTC = ts - (
                        parsedAsUTC ?
                            0 :
                            new Date(ts).getTimezoneOffset() * 60000
                    );
                return tsUTC + this.getTimezoneOffset(tsUTC);
            }
            return ts;
        }
    }

    /**
     * Get the time zone offset based on the current timezone information as
     * set in the global options.
     *
     * @function Highcharts.Time#getTimezoneOffset
     *
     * @param {number} timestamp
     *        The JavaScript timestamp to inspect.
     *
     * @return {number}
     *         The timezone offset in minutes compared to UTC.
     */
    public getTimezoneOffset(timestamp: number|Date): number {
        if (this.timezone !== 'UTC') {
            // eslint-disable-next-line @typescript-eslint/no-unused-vars
            const [date, gmt, hours, colon, minutes = 0] =
                this.dateTimeFormat(
                    { timeZoneName: 'shortOffset' },
                    timestamp,
                    'en'
                )
                    .split(/(GMT|:)/)
                    .map(Number),
                offset = -(hours + minutes / 60) * 60 * 60000;

            // Possible future NaNs stop here
            if (isNumber(offset)) {
                return offset;
            }
        }
        return 0;
    }

    /**
     * Formats a JavaScript date timestamp (milliseconds since Jan 1st 1970)
     * into a human readable date string. The available format keys are listed
     * below. Additional formats can be given in the
     * {@link Highcharts.dateFormats} hook.
     *
     * Supported format keys:
     * - `%a`: Short weekday, like 'Mon'
     * - `%A`: Long weekday, like 'Monday'
     * - `%d`: Two digit day of the month, 01 to 31
     * - `%e`: Day of the month, 1 through 31
     * - `%w`: Day of the week, 0 through 6
     * - `%b`: Short month, like 'Jan'
     * - `%B`: Long month, like 'January'
     * - `%m`: Two digit month number, 01 through 12
     * - `%y`: Two digits year, like 09 for 2009
     * - `%Y`: Four digits year, like 2009
     * - `%H`: Two digits hours in 24h format, 00 through 23
     * - `%k`: Hours in 24h format, 0 through 23
     * - `%I`: Two digits hours in 12h format, 00 through 11
     * - `%l`: Hours in 12h format, 1 through 12
     * - `%M`: Two digits minutes, 00 through 59
     * - `%p`: Upper case AM or PM
     * - `%P`: Lower case AM or PM
     * - `%S`: Two digits seconds, 00 through 59
     * - `%L`: Milliseconds (naming from Ruby)
     *
     * @example
     * const time = new Highcharts.Time();
     * const s = time.dateFormat('%Y-%m-%d %H:%M:%S', Date.UTC(2020, 0, 1));
     * console.log(s); // => 2020-01-01 00:00:00
     *
     * @function Highcharts.Time#dateFormat
     *
     * @param {string} format
     *        The desired format where various time representations are
     *        prefixed with %.
     *
     * @param {number} [timestamp]
     *        The JavaScript timestamp.
     *
     * @param {boolean} [sentenceCase=false]
     *        Upper case first letter in the return.
     *
     * @return {string}
     *         The formatted date.
     */
    public dateFormat(
        format: Time.DateTimeFormat,
        timestamp?: number,
        sentenceCase?: boolean
    ): string {
        if (!defined(timestamp) || isNaN(timestamp)) {
            return H.defaultOptions.lang?.invalidDate || '';
        }
        format = format ?? '%Y-%m-%d %H:%M:%S';

<<<<<<< HEAD
        if (isString(format)) {
            const time = this,
                date = new this.Date(timestamp as any),
                // Get the basic time values
                hours = this.get('Hours', date),
                day = this.get('Day', date),
                dayOfMonth = this.get('Date', date),
                month = this.get('Month', date),
                fullYear = this.get('FullYear', date),
                lang = H.defaultOptions.lang,
                langWeekdays = (lang && lang.weekdays as any),
                shortWeekdays = lang?.shortWeekdays,

                // List all format keys. Custom formats can be added from the
                // outside.
                replacements = extend(
                    {

                        // Day
                        // Short weekday, like 'Mon'
                        a: shortWeekdays ?
                            shortWeekdays[day] :
                            langWeekdays[day].substr(0, 3),
                        // Long weekday, like 'Monday'
                        A: langWeekdays[day],
                        // Two digit day of the month, 01 to 31
                        d: pad(dayOfMonth),
                        // Day of the month, 1 through 31
                        e: pad(dayOfMonth, 2, ' '),
                        // Day of the week, 0 through 6
                        w: day,

                        // Week (none implemented)
                        // 'W': weekNumber(),

                        // Month
                        // Short month, like 'Jan'
                        b: lang.shortMonths[month],
                        // Long month, like 'January'
                        B: lang.months[month],
                        // Two digit month number, 01 through 12
                        m: pad(month + 1),
                        // Month number, 1 through 12 (#8150)
                        o: month + 1,

                        // Year
                        // Two digits year, like 09 for 2009
                        y: fullYear.toString().substr(2, 2),
                        // Four digits year, like 2009
                        Y: fullYear,

                        // Time
                        // Two digits hours in 24h format, 00 through 23
                        H: pad(hours),
                        // Hours in 24h format, 0 through 23
                        k: hours,
                        // Two digits hours in 12h format, 00 through 11
                        I: pad((hours % 12) || 12),
                        // Hours in 12h format, 1 through 12
                        l: (hours % 12) || 12,
                        // Two digits minutes, 00 through 59
                        M: pad(this.get('Minutes', date)),
                        // Upper case AM or PM
                        p: hours < 12 ? 'AM' : 'PM',
                        // Lower case AM or PM
                        P: hours < 12 ? 'am' : 'pm',
                        // Two digits seconds, 00 through 59
                        S: pad(this.get('Seconds', date)),
                        // Milliseconds (naming from Ruby)
                        L: pad(Math.floor((timestamp as any) % 1000), 3)
                    },

                    H.dateFormats
                );

            // Do the replaces
            objectEach(replacements, function (
                val: (string|Function),
                key: string
            ): void {
                if (isString(format)) {
                    // Regex would do it in one line, but this is faster
                    while (format.indexOf('%' + key) !== -1) {
                        format = format.replace(
                            '%' + key,
                            typeof val === 'function' ?
                                val.call(time, timestamp) :
                                val
                        );
                    }
                }
            });

        } else {
            const tzHours = (this.getTimezoneOffset(timestamp) || 0) /
                    (60000 * 60),
                timeZone = this.options.timezone || (
                    'Etc/GMT' + (tzHours >= 0 ? '+' : '') + tzHours
                );

            let dateTimeFormat: Intl.DateTimeFormat;

            /// sentenceCase ??= format.sentenceCase;
            try {
                dateTimeFormat = new Intl.DateTimeFormat(
                    this.options.locale,
                    extend({ timeZone }, format)
                );
            } catch (e) {
                // @todo: This is likely to throw error 34 not only for wrong
                // timezone, but also for wrong format options. Should be
                // handled separately.
                error(34);
                dateTimeFormat = new Intl.DateTimeFormat(
                    this.options.locale,
                    format
=======
        const time = this,
            [
                fullYear,
                month,
                dayOfMonth,
                hours,
                minutes,
                seconds,
                milliseconds,
                weekday
            ] = this.toParts(timestamp),
            lang = H.defaultOptions.lang,
            langWeekdays = (lang && lang.weekdays as any),
            shortWeekdays = (lang && lang.shortWeekdays),

            // List all format keys. Custom formats can be added from the
            // outside.
            replacements = extend(
                {

                    // Day
                    // Short weekday, like 'Mon'
                    a: shortWeekdays ?
                        shortWeekdays[weekday] :
                        langWeekdays[weekday].substr(0, 3),
                    // Long weekday, like 'Monday'
                    A: langWeekdays[weekday],
                    // Two digit day of the month, 01 to 31
                    d: pad(dayOfMonth),
                    // Day of the month, 1 through 31
                    e: pad(dayOfMonth, 2, ' '),
                    // Day of the week, 0 through 6
                    w: weekday,

                    // Week (none implemented)
                    // 'W': weekNumber(),

                    // Month
                    // Short month, like 'Jan'
                    b: lang.shortMonths[month],
                    // Long month, like 'January'
                    B: lang.months[month],
                    // Two digit month number, 01 through 12
                    m: pad(month + 1),
                    // Month number, 1 through 12 (#8150)
                    o: month + 1,

                    // Year
                    // Two digits year, like 09 for 2009
                    y: fullYear.toString().substr(2, 2),
                    // Four digits year, like 2009
                    Y: fullYear,

                    // Time
                    // Two digits hours in 24h format, 00 through 23
                    H: pad(hours),
                    // Hours in 24h format, 0 through 23
                    k: hours,
                    // Two digits hours in 12h format, 00 through 11
                    I: pad((hours % 12) || 12),
                    // Hours in 12h format, 1 through 12
                    l: (hours % 12) || 12,
                    // Two digits minutes, 00 through 59
                    M: pad(minutes),
                    // Upper case AM or PM
                    p: hours < 12 ? 'AM' : 'PM',
                    // Lower case AM or PM
                    P: hours < 12 ? 'am' : 'pm',
                    // Two digits seconds, 00 through 59
                    S: pad(seconds),
                    // Milliseconds (naming from Ruby)
                    L: pad(milliseconds, 3)
                },

                H.dateFormats
            );

        // Do the replaces
        objectEach(replacements, function (
            val: (string|Function),
            key: string
        ): void {
            // Regex would do it in one line, but this is faster
            while (format.indexOf('%' + key) !== -1) {
                format = format.replace(
                    '%' + key,
                    typeof val === 'function' ? val.call(time, timestamp) : val
>>>>>>> 2fcc5845
                );
            }

            format = dateTimeFormat.format(timestamp);
        }

        // Optionally capitalize the string and return
        return sentenceCase ?
            (
                format.substr(0, 1).toUpperCase() +
                format.substr(1)
            ) :
            format;
    }

    /**
     * Resolve legacy formats of dateTimeLabelFormats (strings and arrays) into
     * an object.
     * @private
     * @param {string|Array<T>|Highcharts.Dictionary<T>} f
     * General format description
     * @return {Highcharts.Dictionary<T>}
     * The object definition
     */
    public resolveDTLFormat(
        f: Time.DateTimeLabelFormatOption
    ): Time.DateTimeLabelFormatObject {
        if (!isObject(f, true)) { // Check for string or array
            f = splat(f);
            return {
                main: f[0],
                from: f[1],
                to: f[2]
            };
        }

        // Type-check DateTimeFormatOptions against DateTimeLabelFormatObject
        if (isObject(f, true) && isDateTimeFormatOptions(f)) {
            return { main: f };
        }

        return f;
    }

    /**
     * Return an array with time positions distributed on round time values
     * right and right after min and max. Used in datetime axes as well as for
     * grouping data on a datetime axis.
     *
     * @function Highcharts.Time#getTimeTicks
     *
     * @param {Highcharts.TimeNormalizedObject} normalizedInterval
     *        The interval in axis values (ms) and the count
     *
     * @param {number} [min]
     *        The minimum in axis values
     *
     * @param {number} [max]
     *        The maximum in axis values
     *
     * @param {number} [startOfWeek=1]
     *
     * @return {Highcharts.AxisTickPositionsArray}
     * Time positions
     */
    public getTimeTicks(
        normalizedInterval: Time.TimeNormalizedObject,
        min?: number,
        max?: number,
        startOfWeek?: number
    ): TickPositionsArray {
        const time = this,
            tickPositions = [] as TickPositionsArray,
            higherRanks = {} as Record<string, string>,
            { count = 1, unitRange } = normalizedInterval;

        let [
                year,
                month,
                dayOfMonth,
                hours,
                minutes,
                seconds
            ] = time.toParts(min),
            milliseconds = (min || 0) % 1000,
            variableDayLength: boolean|undefined;

        startOfWeek ??= 1;

        if (defined(min)) { // #1300
            milliseconds = unitRange >= timeUnits.second ?
                0 : // #3935
                count * Math.floor(milliseconds / count);

            if (unitRange >= timeUnits.second) { // Second
                seconds = unitRange >= timeUnits.minute ?
                    0 : // #3935
                    count * Math.floor(seconds / count);
            }


            if (unitRange >= timeUnits.minute) { // Minute
                minutes = unitRange >= timeUnits.hour ?
                    0 :
                    count * Math.floor(minutes / count);
            }

            if (unitRange >= timeUnits.hour) { // Hour
                hours = unitRange >= timeUnits.day ?
                    0 :
                    count * Math.floor(hours / count);
            }

            if (unitRange >= timeUnits.day) { // Day
                dayOfMonth = unitRange >= timeUnits.month ?
                    1 :
                    Math.max(
                        1,
                        count * Math.floor(dayOfMonth / count)
                    );
            }

            if (unitRange >= timeUnits.month) { // Month
                month = unitRange >= timeUnits.year ? 0 :
                    count * Math.floor(month / count);
            }

            if (unitRange >= timeUnits.year) { // Year
                year -= year % count;
            }

            // Week is a special case that runs outside the hierarchy
            if (unitRange === timeUnits.week) {
                if (count) {
                    min = time.makeTime(
                        year,
                        month,
                        dayOfMonth,
                        hours,
                        minutes,
                        seconds,
                        milliseconds
                    );
                }

                // Get start of current week, independent of count
                const weekday = this.dateTimeFormat({
                        timeZone: this.timezone,
                        weekday: 'narrow'
                    }, min, 'es'),
                    weekdayNo = spanishWeekdayIndex(weekday);

                dayOfMonth += -weekdayNo + startOfWeek +
                    // We don't want to skip days that are before
                    // startOfWeek (#7051)
                    (weekdayNo < startOfWeek ? -7 : 0);

            }

            min = time.makeTime(
                year,
                month,
                dayOfMonth,
                hours,
                minutes,
                seconds,
                milliseconds
            );

            // Handle local timezone offset
            if (time.variableTimezone && defined(max)) {
                // Detect whether we need to take the DST crossover into
                // consideration. If we're crossing over DST, the day length may
                // be 23h or 25h and we need to compute the exact clock time for
                // each tick instead of just adding hours. This comes at a cost,
                // so first we find out if it is needed (#4951).
                variableDayLength = (
                    // Long range, assume we're crossing over.
                    max - min > 4 * timeUnits.month ||
                    // Short range, check if min and max are in different time
                    // zones.
                    time.getTimezoneOffset(min) !==
                    time.getTimezoneOffset(max)
                );
            }

            // Iterate and add tick positions at appropriate values
            let t = min,
                i = 1;
            while (t < (max as any)) {
                tickPositions.push(t);

                // Increase the years
                if (unitRange === timeUnits.year) {
                    t = time.makeTime(year + i * count, 0);

                // Increase the months
                } else if (unitRange === timeUnits.month) {
                    t = time.makeTime(year, month + i * count);

                // If we're using local time, the interval is not fixed as it
                // jumps one hour at the DST crossover
                } else if (
                    variableDayLength && (
                        unitRange === timeUnits.day ||
                        unitRange === timeUnits.week
                    )
                ) {
                    t = time.makeTime(
                        year,
                        month,
                        dayOfMonth +
                            i * count * (unitRange === timeUnits.day ? 1 : 7)
                    );

                } else if (
                    variableDayLength &&
                    unitRange === timeUnits.hour &&
                    count > 1
                ) {
                    // Make sure higher ranks are preserved across DST (#6797,
                    // #7621)
                    t = time.makeTime(
                        year,
                        month,
                        dayOfMonth,
                        hours + i * count
                    );

                // Else, the interval is fixed and we use simple addition
                } else {
                    t += unitRange * count;
                }

                i++;
            }

            // Push the last time
            tickPositions.push(t);


            // Handle higher ranks. Mark new days if the time is on midnight
            // (#950, #1649, #1760, #3349). Use a reasonable dropout threshold
            // to prevent looping over dense data grouping (#6156).
            if (unitRange <= timeUnits.hour && tickPositions.length < 10000) {
                tickPositions.forEach((t: number): void => {
                    if (
                        // Speed optimization, no need to run dateFormat unless
                        // we're on a full or half hour
                        t % 1800000 === 0 &&
                        // Check for local or global midnight
                        time.dateFormat('%H%M%S%L', t) === '000000000'
                    ) {
                        higherRanks[t] = 'day';
                    }
                });
            }
        }


        // Record information on the chosen unit - for dynamic label formatter
        tickPositions.info = extend<Time.TimeNormalizedObject|TimeTicksInfoObject>(
            normalizedInterval,
            {
                higherRanks,
                totalRange: unitRange * count
            }
        ) as TimeTicksInfoObject;

        return tickPositions;
    }

    /**
     * Get the optimal date format for a point, based on a range.
     *
     * @private
     * @function Highcharts.Time#getDateFormat
     *
     * @param {number} range
     *        The time range
     *
     * @param {number} timestamp
     *        The timestamp of the date
     *
     * @param {number} startOfWeek
     *        An integer representing the first day of the week, where 0 is
     *        Sunday.
     *
     * @param {Highcharts.Dictionary<string>} dateTimeLabelFormats
     *        A map of time units to formats.
     *
     * @return {string}
     *         The optimal date format for a point.
     */
    public getDateFormat(
        range: number,
        timestamp: number,
        startOfWeek: number,
        dateTimeLabelFormats: Time.DateTimeLabelFormatsOption
    ): Time.DateTimeFormat|undefined {
        const dateStr = this.dateFormat('%m-%d %H:%M:%S.%L', timestamp),
            blank = '01-01 00:00:00.000',
            strpos = {
                millisecond: 15,
                second: 12,
                minute: 9,
                hour: 6,
                day: 3
            } as Record<Time.TimeUnit, number>;

        let n: Time.TimeUnit = 'millisecond',
            // For sub-millisecond data, #4223
            lastN: Time.TimeUnit = n;

        for (n in timeUnits) { // eslint-disable-line guard-for-in
            // If the range is exactly one week and we're looking at a
            // Sunday/Monday, go for the week format
            if (
                range === timeUnits.week &&
                +this.dateFormat('%w', timestamp) === startOfWeek &&
                dateStr.substr(6) === blank.substr(6)
            ) {
                n = 'week';
                break;
            }

            // The first format that is too great for the range
            if (timeUnits[n] > range) {
                n = lastN;
                break;
            }

            // If the point is placed every day at 23:59, we need to show
            // the minutes as well. #2637.
            if (
                strpos[n] &&
                dateStr.substr(strpos[n]) !== blank.substr(strpos[n])
            ) {
                break;
            }

            // Weeks are outside the hierarchy, only apply them on
            // Mondays/Sundays like in the first condition
            if (n !== 'week') {
                lastN = n;
            }
        }

        return this.resolveDTLFormat(dateTimeLabelFormats[n]).main;
    }
}

/* *
 *
 * Class namespace
 *
 * */

namespace Time {

    export interface DateTimeFormatOptions extends Intl.DateTimeFormatOptions {
        /// sentenceCase?: boolean;
        dateStyle?: 'full'|'long'|'medium'|'short';
        fractionalSecondDigits?: number;
        timeStyle?: 'full'|'long'|'medium'|'short';
    }

    export type DateTimeFormat = string|DateTimeFormatOptions;

    export interface DateTimeLabelFormatObject {
        from?: DateTimeFormat;
        list?: DateTimeFormat[];
        main: DateTimeFormat;
        range?: boolean;
        to?: DateTimeFormat;
    }

    export type DateTimeLabelFormatOption = (
        DateTimeFormat|
        Array<string>|
        Time.DateTimeLabelFormatObject
    );
    export type DateTimeLabelFormatsOption = (
        Record<TimeUnit, DateTimeLabelFormatOption>
    );
    export interface TimeOptions {
        Date?: any;
<<<<<<< HEAD
        getTimezoneOffset?: Function;
        locale?: string;
=======
        /// getTimezoneOffset?: Function;
>>>>>>> 2fcc5845
        timezone?: string;
        timezoneOffset?: number;
        useUTC?: boolean;
    }
    export interface TimeFormatCallbackFunction {
        (this: Time, timestamp: number): string;
    }
    export interface TimeNormalizedObject {
        count: number;
        unitName: TimeUnit;
        unitRange: number;
    }
    export type TimeUnit = (
        'millisecond'|
        'second'|
        'minute'|
        'hour'|
        'day'|
        'week'|
        'month'|
        'year'
    );
    export type TimeUnitValue = (
        'Date'|
        'Day'|
        'FullYear'|
        'Hours'|
        'Milliseconds'|
        'Minutes'|
        'Month'|
        'Seconds'
    );
}

/* *
 *
 * Default export
 *
 * */

export default Time;

/* *
 *
 * API Declarations
 *
 * */

/**
 * Normalized interval.
 *
 * @interface Highcharts.TimeNormalizedObject
 *//**
 * The count.
 *
 * @name Highcharts.TimeNormalizedObject#count
 * @type {number|undefined}
 *//**
 * The interval in axis values (ms).
 *
 * @name Highcharts.TimeNormalizedObject#unitRange
 * @type {number}
 */

/**
 * Function of an additional date format specifier.
 *
 * @callback Highcharts.TimeFormatCallbackFunction
 *
 * @param {number} timestamp
 *        The time to format.
 *
 * @return {string}
 *         The formatted portion of the date.
 */

/**
 * Time ticks.
 *
 * @interface Highcharts.AxisTickPositionsArray
 * @extends global.Array<number>
 *//**
 * @name Highcharts.AxisTickPositionsArray#info
 * @type {Highcharts.TimeTicksInfoObject|undefined}
 */

/**
 * A callback to return the time zone offset for a given datetime. It
 * takes the timestamp in terms of milliseconds since January 1 1970,
 * and returns the timezone offset in minutes. This provides a hook
 * for drawing time based charts in specific time zones using their
 * local DST crossover dates, with the help of external libraries.
 *
 * @callback Highcharts.TimezoneOffsetCallbackFunction
 *
 * @param {number} timestamp
 * Timestamp in terms of milliseconds since January 1 1970.
 *
 * @return {number}
 * Timezone offset in minutes.
 */

''; // Keeps doclets above in JS file<|MERGE_RESOLUTION|>--- conflicted
+++ resolved
@@ -68,18 +68,16 @@
     win.Intl &&
     !win.Intl.DateTimeFormat.prototype.formatRange;
 
-<<<<<<< HEAD
 const isDateTimeFormatOptions = (
     obj: Intl.DateTimeFormatOptions|Time.DateTimeLabelFormatObject
 ): obj is Intl.DateTimeFormatOptions =>
     (obj as Time.DateTimeLabelFormatObject).main === void 0;
 
-=======
+
 // We use the Spanish locale for internal weekday handling because it uses
 // unique letters for narrow weekdays
 const spanishWeekdayIndex = (weekday: string): number =>
     ['D', 'L', 'M', 'X', 'J', 'V', 'S'].indexOf(weekday);
->>>>>>> 2fcc5845
 
 /* *
  *
@@ -523,19 +521,21 @@
         }
         format = format ?? '%Y-%m-%d %H:%M:%S';
 
-<<<<<<< HEAD
         if (isString(format)) {
             const time = this,
-                date = new this.Date(timestamp as any),
-                // Get the basic time values
-                hours = this.get('Hours', date),
-                day = this.get('Day', date),
-                dayOfMonth = this.get('Date', date),
-                month = this.get('Month', date),
-                fullYear = this.get('FullYear', date),
+                [
+                    fullYear,
+                    month,
+                    dayOfMonth,
+                    hours,
+                    minutes,
+                    seconds,
+                    milliseconds,
+                    weekday
+                ] = this.toParts(timestamp),
                 lang = H.defaultOptions.lang,
                 langWeekdays = (lang && lang.weekdays as any),
-                shortWeekdays = lang?.shortWeekdays,
+                shortWeekdays = (lang && lang.shortWeekdays),
 
                 // List all format keys. Custom formats can be added from the
                 // outside.
@@ -545,16 +545,16 @@
                         // Day
                         // Short weekday, like 'Mon'
                         a: shortWeekdays ?
-                            shortWeekdays[day] :
-                            langWeekdays[day].substr(0, 3),
+                            shortWeekdays[weekday] :
+                            langWeekdays[weekday].substr(0, 3),
                         // Long weekday, like 'Monday'
-                        A: langWeekdays[day],
+                        A: langWeekdays[weekday],
                         // Two digit day of the month, 01 to 31
                         d: pad(dayOfMonth),
                         // Day of the month, 1 through 31
                         e: pad(dayOfMonth, 2, ' '),
                         // Day of the week, 0 through 6
-                        w: day,
+                        w: weekday,
 
                         // Week (none implemented)
                         // 'W': weekNumber(),
@@ -585,15 +585,15 @@
                         // Hours in 12h format, 1 through 12
                         l: (hours % 12) || 12,
                         // Two digits minutes, 00 through 59
-                        M: pad(this.get('Minutes', date)),
+                        M: pad(minutes),
                         // Upper case AM or PM
                         p: hours < 12 ? 'AM' : 'PM',
                         // Lower case AM or PM
                         P: hours < 12 ? 'am' : 'pm',
                         // Two digits seconds, 00 through 59
-                        S: pad(this.get('Seconds', date)),
+                        S: pad(seconds),
                         // Milliseconds (naming from Ruby)
-                        L: pad(Math.floor((timestamp as any) % 1000), 3)
+                        L: pad(milliseconds, 3)
                     },
 
                     H.dateFormats
@@ -640,95 +640,6 @@
                 dateTimeFormat = new Intl.DateTimeFormat(
                     this.options.locale,
                     format
-=======
-        const time = this,
-            [
-                fullYear,
-                month,
-                dayOfMonth,
-                hours,
-                minutes,
-                seconds,
-                milliseconds,
-                weekday
-            ] = this.toParts(timestamp),
-            lang = H.defaultOptions.lang,
-            langWeekdays = (lang && lang.weekdays as any),
-            shortWeekdays = (lang && lang.shortWeekdays),
-
-            // List all format keys. Custom formats can be added from the
-            // outside.
-            replacements = extend(
-                {
-
-                    // Day
-                    // Short weekday, like 'Mon'
-                    a: shortWeekdays ?
-                        shortWeekdays[weekday] :
-                        langWeekdays[weekday].substr(0, 3),
-                    // Long weekday, like 'Monday'
-                    A: langWeekdays[weekday],
-                    // Two digit day of the month, 01 to 31
-                    d: pad(dayOfMonth),
-                    // Day of the month, 1 through 31
-                    e: pad(dayOfMonth, 2, ' '),
-                    // Day of the week, 0 through 6
-                    w: weekday,
-
-                    // Week (none implemented)
-                    // 'W': weekNumber(),
-
-                    // Month
-                    // Short month, like 'Jan'
-                    b: lang.shortMonths[month],
-                    // Long month, like 'January'
-                    B: lang.months[month],
-                    // Two digit month number, 01 through 12
-                    m: pad(month + 1),
-                    // Month number, 1 through 12 (#8150)
-                    o: month + 1,
-
-                    // Year
-                    // Two digits year, like 09 for 2009
-                    y: fullYear.toString().substr(2, 2),
-                    // Four digits year, like 2009
-                    Y: fullYear,
-
-                    // Time
-                    // Two digits hours in 24h format, 00 through 23
-                    H: pad(hours),
-                    // Hours in 24h format, 0 through 23
-                    k: hours,
-                    // Two digits hours in 12h format, 00 through 11
-                    I: pad((hours % 12) || 12),
-                    // Hours in 12h format, 1 through 12
-                    l: (hours % 12) || 12,
-                    // Two digits minutes, 00 through 59
-                    M: pad(minutes),
-                    // Upper case AM or PM
-                    p: hours < 12 ? 'AM' : 'PM',
-                    // Lower case AM or PM
-                    P: hours < 12 ? 'am' : 'pm',
-                    // Two digits seconds, 00 through 59
-                    S: pad(seconds),
-                    // Milliseconds (naming from Ruby)
-                    L: pad(milliseconds, 3)
-                },
-
-                H.dateFormats
-            );
-
-        // Do the replaces
-        objectEach(replacements, function (
-            val: (string|Function),
-            key: string
-        ): void {
-            // Regex would do it in one line, but this is faster
-            while (format.indexOf('%' + key) !== -1) {
-                format = format.replace(
-                    '%' + key,
-                    typeof val === 'function' ? val.call(time, timestamp) : val
->>>>>>> 2fcc5845
                 );
             }
 
@@ -1116,12 +1027,8 @@
     );
     export interface TimeOptions {
         Date?: any;
-<<<<<<< HEAD
-        getTimezoneOffset?: Function;
+        /// getTimezoneOffset?: Function;
         locale?: string;
-=======
-        /// getTimezoneOffset?: Function;
->>>>>>> 2fcc5845
         timezone?: string;
         timezoneOffset?: number;
         useUTC?: boolean;
