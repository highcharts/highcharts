/* *
 *
 *  (c) 2010-2021 Torstein Honsi
 *
 *  License: www.highcharts.com/license
 *
 *  !!!!!!! SOURCE GETS TRANSPILED BY TYPESCRIPT. EDIT TS FILE ONLY. !!!!!!!
 *
 * */

'use strict';

/* *
 *
 *  Imports
 *
 * */
import type TickPositionsArray from './Axis/TickPositionsArray';
import type TimeTicksInfoObject from './Axis/TimeTicksInfoObject';
import H from './Globals.js';
const {
    win
} = H;
import U from './Utilities.js';
const {
    defined,
    error,
    extend,
    isObject,
    merge,
    objectEach,
    pad,
    pick,
    splat,
    timeUnits
} = U;

/* *
 *
 *  Declarations
 *
 * */
declare module './Axis/TickPositionsArray'{
    interface TickPositionsArray {
        info?: TimeTicksInfoObject;
    }
}

/**
 * Normalized interval.
 *
 * @interface Highcharts.TimeNormalizedObject
 *//**
 * The count.
 *
 * @name Highcharts.TimeNormalizedObject#count
 * @type {number}
 *//**
 * The interval in axis values (ms).
 *
 * @name Highcharts.TimeNormalizedObject#unitRange
 * @type {number}
 */

/**
 * Function of an additional date format specifier.
 *
 * @callback Highcharts.TimeFormatCallbackFunction
 *
 * @param {number} timestamp
 *        The time to format.
 *
 * @return {string}
 *         The formatted portion of the date.
 */

/**
 * Time ticks.
 *
 * @interface Highcharts.AxisTickPositionsArray
 * @extends global.Array<number>
 *//**
 * @name Highcharts.AxisTickPositionsArray#info
 * @type {Highcharts.TimeTicksInfoObject|undefined}
 */

/**
 * A callback to return the time zone offset for a given datetime. It
 * takes the timestamp in terms of milliseconds since January 1 1970,
 * and returns the timezone offset in minutes. This provides a hook
 * for drawing time based charts in specific time zones using their
 * local DST crossover dates, with the help of external libraries.
 *
 * @callback Highcharts.TimezoneOffsetCallbackFunction
 *
 * @param {number} timestamp
 * Timestamp in terms of milliseconds since January 1 1970.
 *
 * @return {number}
 * Timezone offset in minutes.
 */

/**
 * Allows to manually load the `moment.js` library from Highcharts options
 * instead of the `window`.
 * In case of loading the library from a `script` tag,
 * this option is not needed, it will be loaded from there by default.
 *
 * @type {function}
 * @since 8.2.0
 * @apioption time.moment
 */

''; // detach doclets above

/* eslint-disable no-invalid-this, valid-jsdoc */

/**
 * The Time class. Time settings are applied in general for each page using
 * `Highcharts.setOptions`, or individually for each Chart item through the
 * [time](https://api.highcharts.com/highcharts/time) options set.
 *
 * The Time object is available from {@link Highcharts.Chart#time},
 * which refers to  `Highcharts.time` if no individual time settings are
 * applied.
 *
 * @example
 * // Apply time settings globally
 * Highcharts.setOptions({
 *     time: {
 *         timezone: 'Europe/London'
 *     }
 * });
 *
 * // Apply time settings by instance
 * let chart = Highcharts.chart('container', {
 *     time: {
 *         timezone: 'America/New_York'
 *     },
 *     series: [{
 *         data: [1, 4, 3, 5]
 *     }]
 * });
 *
 * // Use the Time object
 * console.log(
 *        'Current time in New York',
 *        chart.time.dateFormat('%Y-%m-%d %H:%M:%S', Date.now())
 * );
 *
 * @since 6.0.5
 *
 * @class
 * @name Highcharts.Time
 *
 * @param {Highcharts.TimeOptions} options
 * Time options as defined in [chart.options.time](/highcharts/time).
 */
class Time {

    /* *
     *
     *  Constructors
     *
     * */

    public constructor(
        options: Time.TimeOptions
    ) {
        /**
         * Get the time zone offset based on the current timezone information as
         * set in the global options.
         *
         * @function Highcharts.Time#getTimezoneOffset
         *
         * @param {number} timestamp
         *        The JavaScript timestamp to inspect.
         *
         * @return {number}
         *         The timezone offset in minutes compared to UTC.
         */
        this.getTimezoneOffset = this.timezoneOffsetFunction();

        this.update(options);
    }

    /* *
     *
     *  Properties
     *
     * */

    public options: Time.TimeOptions = {};

    public timezoneOffset?: number;

    public useUTC: boolean = false;

    public variableTimezone: boolean = false;

    public Date: typeof Date = win.Date;

    public getTimezoneOffset: ReturnType<Time['timezoneOffsetFunction']>;

    /* *
     *
     *  Functions
     *
     * */

    /**
     * Time units used in `Time.get` and `Time.set`
     *
     * @typedef {"Date"|"Day"|"FullYear"|"Hours"|"Milliseconds"|"Minutes"|"Month"|"Seconds"} Highcharts.TimeUnitValue
     */

    /**
     * Get the value of a date object in given units, and subject to the Time
     * object's current timezone settings. This function corresponds directly to
     * JavaScripts `Date.getXXX / Date.getUTCXXX`, so instead of calling
     * `date.getHours()` or `date.getUTCHours()` we will call
     * `time.get('Hours')`.
     *
     * @function Highcharts.Time#get
     *
     * @param {Highcharts.TimeUnitValue} unit
     * @param {Date} date
     *
     * @return {number}
     *        The given time unit
     */
    public get(unit: Time.TimeUnitValue, date: Date): number {
        if (this.variableTimezone || this.timezoneOffset) {
            const realMs = date.getTime();
            const ms = realMs - this.getTimezoneOffset(date);

            date.setTime(ms); // Temporary adjust to timezone
            const ret = (date as any)['getUTC' + unit]();
            date.setTime(realMs); // Reset
            return ret;
        }

        // UTC time with no timezone handling
        if (this.useUTC) {
            return (date as any)['getUTC' + unit]();
        }

        // Else, local time
        return (date as any)['get' + unit]();
    }

    /**
     * Set the value of a date object in given units, and subject to the Time
     * object's current timezone settings. This function corresponds directly to
     * JavaScripts `Date.setXXX / Date.setUTCXXX`, so instead of calling
     * `date.setHours(0)` or `date.setUTCHours(0)` we will call
     * `time.set('Hours', 0)`.
     *
     * @function Highcharts.Time#set
     *
     * @param {Highcharts.TimeUnitValue} unit
     * @param {Date} date
     * @param {number} value
     *
     * @return {number}
     *        The epoch milliseconds of the updated date
     */
    public set(unit: Time.TimeUnitValue, date: Date, value: number): number {
        // UTC time with timezone handling
        if (this.variableTimezone || this.timezoneOffset) {
            // For lower order time units, just set it directly using UTC
            // time
            if (
                unit === 'Milliseconds' ||
                unit === 'Seconds' ||
                (unit === 'Minutes' && this.getTimezoneOffset(date) % 3600000 === 0) // #13961
            ) {
                return (date as any)['setUTC' + unit](value);
            }

            // Higher order time units need to take the time zone into
            // account

            // Adjust by timezone
            const offset = this.getTimezoneOffset(date);
            let ms = date.getTime() - offset;
            date.setTime(ms);

            (date as any)['setUTC' + unit](value);
            const newOffset = this.getTimezoneOffset(date);

            ms = date.getTime() + newOffset;
            return date.setTime(ms);
        }

        // UTC time with no timezone handling
        if (this.useUTC) {
            return (date as any)['setUTC' + unit](value);
        }

        // Else, local time
        return (date as any)['set' + unit](value);
    }

    /**
     * Update the Time object with current options. It is called internally on
     * initializing Highcharts, after running `Highcharts.setOptions` and on
     * `Chart.update`.
     *
     * @private
     * @function Highcharts.Time#update
     *
     * @param {Highcharts.TimeOptions} options
     *
     * @return {void}
     */
<<<<<<< HEAD
    public update(options: Time.TimeOptions): void {
=======
    public update(options: Highcharts.TimeOptions): void {
>>>>>>> e06cb2fe
        const useUTC = pick(options && options.useUTC, true) as boolean,
            time = this;

        this.options = options = merge(true, this.options || {}, options);

        // Allow using a different Date class
        this.Date = options.Date || win.Date || Date;

        this.useUTC = useUTC;
        this.timezoneOffset = (useUTC && options.timezoneOffset) as any;

        this.getTimezoneOffset = this.timezoneOffsetFunction();

        /*
         * The time object has options allowing for variable time zones, meaning
         * the axis ticks or series data needs to consider this.
         */
        this.variableTimezone = useUTC && !!(
            options.getTimezoneOffset ||
            options.timezone
        );
    }

    /**
     * Make a time and returns milliseconds. Interprets the inputs as UTC time,
     * local time or a specific timezone time depending on the current time
     * settings.
     *
     * @function Highcharts.Time#makeTime
     *
     * @param {number} year
     *        The year
     *
     * @param {number} month
     *        The month. Zero-based, so January is 0.
     *
     * @param {number} [date=1]
     *        The day of the month
     *
     * @param {number} [hours=0]
     *        The hour of the day, 0-23.
     *
     * @param {number} [minutes=0]
     *        The minutes
     *
     * @param {number} [seconds=0]
     *        The seconds
     *
     * @return {number}
     *         The time in milliseconds since January 1st 1970.
     */
    public makeTime(
        year: number,
        month: number,
        date?: number,
        hours?: number,
        minutes?: number,
        seconds?: number
    ): number {
        let d, offset, newOffset;

        if (this.useUTC) {
            d = this.Date.UTC.apply(0, arguments);
            offset = this.getTimezoneOffset(d);
            d += offset;
            newOffset = this.getTimezoneOffset(d);

            if (offset !== newOffset) {
                d += newOffset - offset;

            // A special case for transitioning from summer time to winter time.
            // When the clock is set back, the same time is repeated twice, i.e.
            // 02:30 am is repeated since the clock is set back from 3 am to
            // 2 am. We need to make the same time as local Date does.
            } else if (
                offset - 36e5 === this.getTimezoneOffset(d - 36e5) &&
                !H.isSafari
            ) {
                d -= 36e5;
            }

        } else {
            d = new this.Date(
                year,
                month,
                pick(date, 1),
                pick(hours, 0),
                pick(minutes, 0),
                pick(seconds, 0)
            ).getTime();
        }
        return d;
    }

    /**
     * Sets the getTimezoneOffset function. If the `timezone` option is set, a
     * default getTimezoneOffset function with that timezone is returned. If
     * a `getTimezoneOffset` option is defined, it is returned. If neither are
     * specified, the function using the `timezoneOffset` option or 0 offset is
     * returned.
     *
     * @private
     * @function Highcharts.Time#timezoneOffsetFunction
     *
     * @return {Function}
     *         A getTimezoneOffset function
     */
    public timezoneOffsetFunction(): (timestamp: (number|Date)) => number {
        const time = this,
            options = this.options,
            moment = options.moment || win.moment;

        if (!this.useUTC) {
            return function (timestamp: (number|Date)): number {
                return new Date(timestamp.toString()).getTimezoneOffset() * 60000;
            };
        }

        if (options.timezone) {
            if (!moment) {
                // getTimezoneOffset-function stays undefined because it depends
                // on Moment.js
                error(25);

            } else {
                return function (timestamp: (number|Date)): number {
                    return -moment.tz(
                        timestamp,
                        options.timezone
                    ).utcOffset() * 60000;
                };
            }
        }

        // If not timezone is set, look for the getTimezoneOffset callback
        if (this.useUTC && options.getTimezoneOffset) {
            return function (timestamp: (number|Date)): number {
                return (options.getTimezoneOffset as any)(timestamp.valueOf()) * 60000;
            };
        }

        // Last, use the `timezoneOffset` option if set
        return function (): number {
            return (time.timezoneOffset || 0) * 60000;
        };
    }

    /**
     * Formats a JavaScript date timestamp (milliseconds since Jan 1st 1970)
     * into a human readable date string. The available format keys are listed
     * below. Additional formats can be given in the
     * {@link Highcharts.dateFormats} hook.
     *
     * Supported format keys:
     * - `%a`: Short weekday, like 'Mon'
     * - `%A`: Long weekday, like 'Monday'
     * - `%d`: Two digit day of the month, 01 to 31
     * - `%e`: Day of the month, 1 through 31
     * - `%w`: Day of the week, 0 through 6
     * - `%b`: Short month, like 'Jan'
     * - `%B`: Long month, like 'January'
     * - `%m`: Two digit month number, 01 through 12
     * - `%y`: Two digits year, like 09 for 2009
     * - `%Y`: Four digits year, like 2009
     * - `%H`: Two digits hours in 24h format, 00 through 23
     * - `%k`: Hours in 24h format, 0 through 23
     * - `%I`: Two digits hours in 12h format, 00 through 11
     * - `%l`: Hours in 12h format, 1 through 12
     * - `%M`: Two digits minutes, 00 through 59
     * - `%p`: Upper case AM or PM
     * - `%P`: Lower case AM or PM
     * - `%S`: Two digits seconds, 00 through 59
     * - `%L`: Milliseconds (naming from Ruby)
     *
     * @example
     * const time = new Highcharts.Time();
     * const s = time.dateFormat('%Y-%m-%d %H:%M:%S', Date.UTC(2020, 0, 1));
     * console.log(s); // => 2020-01-01 00:00:00
     *
     * @function Highcharts.Time#dateFormat
     *
     * @param {string} format
     *        The desired format where various time representations are
     *        prefixed with %.
     *
     * @param {number} [timestamp]
     *        The JavaScript timestamp.
     *
     * @param {boolean} [capitalize=false]
     *        Upper case first letter in the return.
     *
     * @return {string}
     *         The formatted date.
     */
    public dateFormat(
        format: string,
        timestamp?: number,
        capitalize?: boolean
    ): string {
        if (!defined(timestamp) || isNaN(timestamp)) {
            return (
                H.defaultOptions.lang &&
                H.defaultOptions.lang.invalidDate ||
                ''
            );
        }
        format = pick(format, '%Y-%m-%d %H:%M:%S');

        const time = this,
            date = new this.Date(timestamp as any),
            // get the basic time values
            hours = this.get('Hours', date),
            day = this.get('Day', date),
            dayOfMonth = this.get('Date', date),
            month = this.get('Month', date),
            fullYear = this.get('FullYear', date),
            lang = H.defaultOptions.lang,
            langWeekdays = (lang && lang.weekdays as any),
            shortWeekdays = (lang && lang.shortWeekdays),

            // List all format keys. Custom formats can be added from the
            // outside.
            replacements = extend(
                {

                    // Day
                    // Short weekday, like 'Mon'
                    a: shortWeekdays ?
                        shortWeekdays[day] :
                        langWeekdays[day].substr(0, 3),
                    // Long weekday, like 'Monday'
                    A: langWeekdays[day],
                    // Two digit day of the month, 01 to 31
                    d: pad(dayOfMonth),
                    // Day of the month, 1 through 31
                    e: pad(dayOfMonth, 2, ' '),
                    // Day of the week, 0 through 6
                    w: day,

                    // Week (none implemented)
                    // 'W': weekNumber(),

                    // Month
                    // Short month, like 'Jan'
                    b: (lang as any).shortMonths[month],
                    // Long month, like 'January'
                    B: (lang as any).months[month],
                    // Two digit month number, 01 through 12
                    m: pad(month + 1),
                    // Month number, 1 through 12 (#8150)
                    o: month + 1,

                    // Year
                    // Two digits year, like 09 for 2009
                    y: fullYear.toString().substr(2, 2),
                    // Four digits year, like 2009
                    Y: fullYear,

                    // Time
                    // Two digits hours in 24h format, 00 through 23
                    H: pad(hours),
                    // Hours in 24h format, 0 through 23
                    k: hours,
                    // Two digits hours in 12h format, 00 through 11
                    I: pad((hours % 12) || 12),
                    // Hours in 12h format, 1 through 12
                    l: (hours % 12) || 12,
                    // Two digits minutes, 00 through 59
                    M: pad(this.get('Minutes', date)),
                    // Upper case AM or PM
                    p: hours < 12 ? 'AM' : 'PM',
                    // Lower case AM or PM
                    P: hours < 12 ? 'am' : 'pm',
                    // Two digits seconds, 00 through  59
                    S: pad(date.getSeconds()),
                    // Milliseconds (naming from Ruby)
                    L: pad(Math.floor((timestamp as any) % 1000), 3)
                },

                H.dateFormats
            );

        // Do the replaces
        objectEach(replacements, function (
            val: (string|Function),
            key: string
        ): void {
            // Regex would do it in one line, but this is faster
            while (format.indexOf('%' + key) !== -1) {
                format = format.replace(
                    '%' + key,
                    typeof val === 'function' ? val.call(time, timestamp) : val
                );
            }

        });

        // Optionally capitalize the string and return
        return capitalize ?
            (
                format.substr(0, 1).toUpperCase() +
                format.substr(1)
            ) :
            format;
    }

    /**
     * Resolve legacy formats of dateTimeLabelFormats (strings and arrays) into
     * an object.
     * @private
     * @param {string|Array<T>|Highcharts.Dictionary<T>} f - General format description
     * @return {Highcharts.Dictionary<T>} - The object definition
     */
    public resolveDTLFormat<T>(
        f: (string|Array<T>|Record<string, T>)
    ): Record<string, T> {
        if (!isObject(f, true)) { // check for string or array
            f = splat(f);
            return {
                main: f[0],
                from: f[1],
                to: f[2]
            };
        }
        return f as any;
    }

    /**
     * Return an array with time positions distributed on round time values
     * right and right after min and max. Used in datetime axes as well as for
     * grouping data on a datetime axis.
     *
     * @function Highcharts.Time#getTimeTicks
     *
     * @param {Highcharts.TimeNormalizedObject} normalizedInterval
     *        The interval in axis values (ms) and the count
     *
     * @param {number} [min]
     *        The minimum in axis values
     *
     * @param {number} [max]
     *        The maximum in axis values
     *
     * @param {number} [startOfWeek=1]
     *
     * @return {Highcharts.AxisTickPositionsArray}
     */
    public getTimeTicks(
        normalizedInterval: Time.TimeNormalizedObject,
        min?: number,
        max?: number,
        startOfWeek?: number
<<<<<<< HEAD
    ): TickPositionsArray {
        const time = this,
=======
    ): Highcharts.AxisTickPositionsArray {
        let time = this,
>>>>>>> e06cb2fe
            Date = time.Date,
            tickPositions = [] as TickPositionsArray,
            higherRanks = {} as Record<string, string>,
            // When crossing DST, use the max. Resolves #6278.
            minDate = new Date(min as any),
            interval = normalizedInterval.unitRange,
            count = normalizedInterval.count || 1;

        let i,
            minYear: any, // used in months and years as a basis for Date.UTC()
            variableDayLength,
            minDay;

        startOfWeek = pick(startOfWeek, 1);

        if (defined(min)) { // #1300
            time.set(
                'Milliseconds',
                minDate,
                interval >= timeUnits.second ?
                    0 : // #3935
                    count * Math.floor(
                        time.get('Milliseconds', minDate) / count
                    )
            ); // #3652, #3654

            if (interval >= timeUnits.second) { // second
                time.set(
                    'Seconds',
                    minDate,
                    interval >= timeUnits.minute ?
                        0 : // #3935
                        count * Math.floor(time.get('Seconds', minDate) / count)
                );
            }

            if (interval >= timeUnits.minute) { // minute
                time.set(
                    'Minutes',
                    minDate,
                    interval >= timeUnits.hour ?
                        0 :
                        count * Math.floor(time.get('Minutes', minDate) / count)
                );
            }

            if (interval >= timeUnits.hour) { // hour
                time.set(
                    'Hours',
                    minDate,
                    interval >= timeUnits.day ?
                        0 :
                        count * Math.floor(
                            time.get('Hours', minDate) / count
                        )
                );
            }

            if (interval >= timeUnits.day) { // day
                time.set(
                    'Date',
                    minDate,
                    interval >= timeUnits.month ?
                        1 :
                        Math.max(
                            1,
                            count * Math.floor(
                                time.get('Date', minDate) / count
                            )
                        )
                );
            }

            if (interval >= timeUnits.month) { // month
                time.set(
                    'Month',
                    minDate,
                    interval >= timeUnits.year ? 0 :
                        count * Math.floor(time.get('Month', minDate) / count)
                );
                minYear = time.get('FullYear', minDate);
            }

            if (interval >= timeUnits.year) { // year
                minYear -= minYear % count;
                time.set('FullYear', minDate, minYear);
            }

            // week is a special case that runs outside the hierarchy
            if (interval === timeUnits.week) {
                // get start of current week, independent of count
                minDay = time.get('Day', minDate);
                time.set(
                    'Date',
                    minDate,
                    (
                        time.get('Date', minDate) -
                        minDay + startOfWeek +
                        // We don't want to skip days that are before
                        // startOfWeek (#7051)
                        (minDay < startOfWeek ? -7 : 0)
                    )
                );
            }


            // Get basics for variable time spans
            minYear = time.get('FullYear', minDate);
            const minMonth = time.get('Month', minDate),
                minDateDate = time.get('Date', minDate),
                minHours = time.get('Hours', minDate);

            // Redefine min to the floored/rounded minimum time (#7432)
            min = minDate.getTime();

            // Handle local timezone offset
            if ((time.variableTimezone || !time.useUTC) && defined(max)) {
                // Detect whether we need to take the DST crossover into
                // consideration. If we're crossing over DST, the day length may
                // be 23h or 25h and we need to compute the exact clock time for
                // each tick instead of just adding hours. This comes at a cost,
                // so first we find out if it is needed (#4951).
                variableDayLength = (
                    // Long range, assume we're crossing over.
                    max - min > 4 * timeUnits.month ||
                    // Short range, check if min and max are in different time
                    // zones.
                    time.getTimezoneOffset(min) !==
                    time.getTimezoneOffset(max)
                );
            }

            // Iterate and add tick positions at appropriate values
            let t = minDate.getTime();

            i = 1;
            while (t < (max as any)) {
                tickPositions.push(t);

                // if the interval is years, use Date.UTC to increase years
                if (interval === timeUnits.year) {
                    t = time.makeTime(minYear + i * count, 0);

                // if the interval is months, use Date.UTC to increase months
                } else if (interval === timeUnits.month) {
                    t = time.makeTime(minYear, minMonth + i * count);

                // if we're using global time, the interval is not fixed as it
                // jumps one hour at the DST crossover
                } else if (
                    variableDayLength &&
                    (interval === timeUnits.day || interval === timeUnits.week)
                ) {
                    t = time.makeTime(
                        minYear,
                        minMonth,
                        minDateDate +
                            i * count * (interval === timeUnits.day ? 1 : 7)
                    );

                } else if (
                    variableDayLength &&
                    interval === timeUnits.hour &&
                    count > 1
                ) {
                    // make sure higher ranks are preserved across DST (#6797,
                    // #7621)
                    t = time.makeTime(
                        minYear,
                        minMonth,
                        minDateDate,
                        minHours + i * count
                    );

                // else, the interval is fixed and we use simple addition
                } else {
                    t += interval * count;
                }

                i++;
            }

            // push the last time
            tickPositions.push(t);


            // Handle higher ranks. Mark new days if the time is on midnight
            // (#950, #1649, #1760, #3349). Use a reasonable dropout threshold
            // to prevent looping over dense data grouping (#6156).
            if (interval <= timeUnits.hour && tickPositions.length < 10000) {
                tickPositions.forEach(function (t: number): void {
                    if (
                        // Speed optimization, no need to run dateFormat unless
                        // we're on a full or half hour
                        t % 1800000 === 0 &&
                        // Check for local or global midnight
                        time.dateFormat('%H%M%S%L', t) === '000000000'
                    ) {
                        higherRanks[t] = 'day';
                    }
                });
            }
        }


        // record information on the chosen unit - for dynamic label formatter
        tickPositions.info = extend<Time.TimeNormalizedObject|TimeTicksInfoObject>(
            normalizedInterval,
            {
                higherRanks,
                totalRange: interval * count
            }
        ) as TimeTicksInfoObject;

        return tickPositions;
    }

}

namespace Time {
    export interface TimeOptions {
        Date?: any;
        getTimezoneOffset?: Function;
        timezone?: string;
        timezoneOffset?: number;
        useUTC?: boolean;
        moment?: any;
    }
    export interface TimeFormatCallbackFunction {
        (timestamp: number): string;
    }
    export interface TimeNormalizedObject {
        count: number;
        unitRange: number;
    }
    export type TimeUnitValue = (
        'Date'|
        'Day'|
        'FullYear'|
        'Hours'|
        'Milliseconds'|
        'Minutes'|
        'Month'|
        'Seconds'
    );
}

export default Time;<|MERGE_RESOLUTION|>--- conflicted
+++ resolved
@@ -314,11 +314,7 @@
      *
      * @return {void}
      */
-<<<<<<< HEAD
     public update(options: Time.TimeOptions): void {
-=======
-    public update(options: Highcharts.TimeOptions): void {
->>>>>>> e06cb2fe
         const useUTC = pick(options && options.useUTC, true) as boolean,
             time = this;
 
@@ -671,13 +667,8 @@
         min?: number,
         max?: number,
         startOfWeek?: number
-<<<<<<< HEAD
     ): TickPositionsArray {
-        const time = this,
-=======
-    ): Highcharts.AxisTickPositionsArray {
         let time = this,
->>>>>>> e06cb2fe
             Date = time.Date,
             tickPositions = [] as TickPositionsArray,
             higherRanks = {} as Record<string, string>,
