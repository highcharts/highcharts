--- conflicted
+++ resolved
@@ -15,16 +15,12 @@
 import type {
     HTMLDOMElement
 } from './Renderer/DOMElementType';
-<<<<<<< HEAD
 import type { SeriesOptionsType } from './Series/SeriesType';
-=======
-import type { SeriesOptionsType } from './Series/Types';
 import A from './Animation/AnimationUtilities.js';
 const {
     animate,
     setAnimation
 } = A;
->>>>>>> da11bb3f
 import Axis from './Axis/Axis.js';
 import BaseSeries from './Series/Series.js';
 const {
