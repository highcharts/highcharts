--- conflicted
+++ resolved
@@ -31,13 +31,8 @@
     isArray,
     isNumber,
     isObject,
-<<<<<<< HEAD
-    pick
-=======
     pick,
-    pInt,
     ucfirst
->>>>>>> a2efc7f7
 } = U;
 
 interface MatchObject {
