--- conflicted
+++ resolved
@@ -194,15 +194,9 @@
         matches = [],
         floatRegex = /f$/,
         decRegex = /\.(\d)/,
-<<<<<<< HEAD
         lang = templateOwner?.options?.lang || defaultOptions.lang,
         timeInstance = templateOwner?.time || defaultTime,
         numberFormatter = templateOwner?.numberFormatter || numberFormat;
-=======
-        lang = chart?.options.lang || defaultOptions.lang,
-        time = chart?.time || defaultTime,
-        numberFormatter = chart?.numberFormatter || numberFormat;
->>>>>>> 8a4c4001
 
     /*
      * Get a literal or variable value inside a template expression. May be
