/* *
 *
 *  (c) 2010-2021 Torstein Honsi
 *
 *  License: www.highcharts.com/license
 *
 *  !!!!!!! SOURCE GETS TRANSPILED BY TYPESCRIPT. EDIT TS FILE ONLY. !!!!!!!
 *
 * */

'use strict';

/* *
 *
 *  Imports
 *
 * */

import type {
    AxisOptions,
    YAxisOptions
} from '../Axis/AxisOptions';
import type BBoxObject from '../Renderer/BBoxObject';
import type CSSObject from '../Renderer/CSSObject';
import type { HTMLDOMElement } from '../Renderer/DOMElementType';
import type Options from '../Options';
import type PointerEvent from '../PointerEvent';
import type { SeriesTypePlotOptions } from '../Series/SeriesType';
import type SVGElement from '../Renderer/SVG/SVGElement';
import type SVGPath from '../Renderer/SVG/SVGPath';

import A from '../Animation/AnimationUtilities.js';
const {
    animObject
} = A;
import Axis from '../Axis/Axis.js';
import Chart from '../Chart/Chart.js';
import F from '../../Core/FormatUtilities.js';
const { format } = F;
import D from '../DefaultOptions.js';
const { getOptions } = D;
import { Palette } from '../../Core/Color/Palettes.js';
import Point from '../Series/Point.js';
import Series from '../Series/Series.js';
import SVGRenderer from '../Renderer/SVG/SVGRenderer.js';
import U from '../Utilities.js';
const {
    addEvent,
    clamp,
    defined,
    extend,
    find,
    isNumber,
    isString,
    merge,
    pick,
    splat
} = U;

import '../Pointer.js';
// Has a dependency on Navigator due to the use of
// defaultOptions.navigator
import '../Navigator.js';
// Has a dependency on Scrollbar due to the use of
// defaultOptions.scrollbar
import '../Scrollbar.js';
// Has a dependency on RangeSelector due to the use of
// defaultOptions.rangeSelector
import '../../Extensions/RangeSelector.js';

/* *
 *
 *  Declarations
 *
 * */

declare module '../Axis/AxisLike' {
    interface AxisLike {
        crossLabel?: SVGElement;
    }
}

declare module './ChartLike' {
    interface ChartLike {
        _labelPanes?: Record<string, Axis>;
    }
}

declare module '../Options'{
    interface Options {
        isStock?: boolean;
    }
}

declare module '../Series/SeriesLike' {
    interface SeriesLike {
        clipBox?: BBoxObject;
        forceCropping(): boolean|undefined;
    }
}

declare module '../Renderer/SVG/SVGRendererLike' {
    interface SVGRendererLike {
        crispPolyLine(points: SVGPath, width: number): SVGPath;
    }
}

/* *
 *
 *  Class
 *
 * */

/**
 * Stock-optimized chart. Use {@link Highcharts.Chart|Chart} for common charts.
 *
 * @requires modules/stock
 *
 * @class
 * @name Highcharts.StockChart
 * @extends Highcharts.Chart
 */
class StockChart extends Chart {
    /**
     * Initializes the chart. The constructor's arguments are passed on
     * directly.
     *
     * @function Highcharts.StockChart#init
     *
     * @param {Highcharts.Options} userOptions
     *        Custom options.
     *
     * @param {Function} [callback]
     *        Function to run when the chart has loaded and and all external
     *        images are loaded.
     *
     * @return {void}
     *
     * @fires Highcharts.StockChart#event:init
     * @fires Highcharts.StockChart#event:afterInit
     */
    public init(
        userOptions: Partial<Options>,
        callback?: Chart.CallbackFunction
    ): void {
        const defaultOptions = getOptions(),
            xAxisOptions = userOptions.xAxis,
            yAxisOptions = userOptions.yAxis,
            // Always disable startOnTick:true on the main axis when the
            // navigator is enabled (#1090)
            navigatorEnabled = pick(
                userOptions.navigator && userOptions.navigator.enabled,
                (defaultOptions.navigator as any).enabled,
                true
            );

        // Avoid doing these twice
        userOptions.xAxis = userOptions.yAxis = void 0;

        const options = merge(
            {
                chart: {
                    panning: {
                        enabled: true,
                        type: 'x'
                    },
                    pinchType: 'x'
                },
                navigator: {
                    enabled: navigatorEnabled
                },
                scrollbar: {
                    // #4988 - check if setOptions was called
                    enabled: pick(defaultOptions.scrollbar && defaultOptions.scrollbar.enabled, true)
                },
                rangeSelector: {
                    // #4988 - check if setOptions was called
                    enabled: pick(
                        (defaultOptions.rangeSelector as any).enabled,
                        true
                    )
                },
                title: {
                    text: null
                },
                tooltip: {
                    split: pick((defaultOptions.tooltip as any).split, true),
                    crosshairs: true
                },
                legend: {
                    enabled: false
                }

            },

            userOptions, // user's options

            { // forced options
                isStock: true // internal flag
            }
        );

        userOptions.xAxis = xAxisOptions;
        userOptions.yAxis = yAxisOptions;

        // apply X axis options to both single and multi y axes
        options.xAxis = splat(userOptions.xAxis || {}).map(function (
            xAxisOptions: AxisOptions,
            i: number
        ): AxisOptions {
            return merge(
                getDefaultAxisOptions('xAxis', xAxisOptions),
                defaultOptions.xAxis, // #3802
                defaultOptions.xAxis && (defaultOptions.xAxis as any)[i], // #7690
                xAxisOptions, // user options
                getForcedAxisOptions('xAxis', userOptions)
            );
        });

        // apply Y axis options to both single and multi y axes
        options.yAxis = splat(userOptions.yAxis || {}).map(function (
            yAxisOptions: YAxisOptions,
            i: number
        ): YAxisOptions {
            return merge(
                getDefaultAxisOptions('yAxis', yAxisOptions),
                defaultOptions.yAxis, // #3802
                defaultOptions.yAxis && (defaultOptions.yAxis as any)[i], // #7690
                yAxisOptions // user options
            );
        });

        super.init(options, callback);
    }

    /**
     * Factory for creating different axis types.
     * Extended to add stock defaults.
     *
     * @private
     * @function Highcharts.StockChart#createAxis
     *
     * @param {string} type
     *        An axis type.
     *
     * @param {Chart.CreateAxisOptionsObject} options
     *        The axis creation options.
     *
     * @return {Highcharts.Axis | Highcharts.ColorAxis}
     */
    public createAxis(
        type: string,
        options: Chart.CreateAxisOptionsObject
    ): Axis {
        options.axis = merge(
            getDefaultAxisOptions(type, options.axis),
            options.axis,
            getForcedAxisOptions(type, this.userOptions)
        );
        return super.createAxis(type, options);
    }
}

/* eslint-disable no-invalid-this, valid-jsdoc */

namespace StockChart {
    /**
     * Factory function for creating new stock charts. Creates a new
     * {@link Highcharts.StockChart|StockChart} object with different default
     * options than the basic Chart.
     *
     * @example
     * let chart = Highcharts.stockChart('container', {
     *     series: [{
     *         data: [1, 2, 3, 4, 5, 6, 7, 8, 9],
     *         pointInterval: 24 * 60 * 60 * 1000
     *     }]
     * });
     *
     * @function Highcharts.stockChart
     *
     * @param {string|Highcharts.HTMLDOMElement} [renderTo]
     *        The DOM element to render to, or its id.
     *
     * @param {Highcharts.Options} options
     *        The chart options structure as described in the
     *        [options reference](https://api.highcharts.com/highstock).
     *
     * @param {Highcharts.ChartCallbackFunction} [callback]
     *        A function to execute when the chart object is finished loading
     *        and rendering. In most cases the chart is built in one thread,
     *        but in Internet Explorer version 8 or less the chart is sometimes
     *        initialized before the document is ready, and in these cases the
     *        chart object will not be finished synchronously. As a
     *        consequence, code that relies on the newly built Chart object
     *        should always run in the callback. Defining a
     *        [chart.events.load](https://api.highcharts.com/highstock/chart.events.load)
     *        handler is equivalent.
     *
     * @return {Highcharts.StockChart}
     *         The chart object.
     */
    export function stockChart(
        a: (string|HTMLDOMElement|Options),
        b?: (Chart.CallbackFunction|Options),
        c?: Chart.CallbackFunction
    ): StockChart {
        return new StockChart(a as any, b as any, c);
    }
}

/**
 * Get stock-specific default axis options.
 *
 * @private
 * @function getDefaultAxisOptions
 * @param {string} type
 * @param {Highcharts.AxisOptions} options
 * @return {Highcharts.AxisOptions}
 */
function getDefaultAxisOptions(
    type: string,
    options: DeepPartial<AxisOptions>
): DeepPartial<AxisOptions> {
    if (type === 'xAxis') {
        return {
            minPadding: 0,
            maxPadding: 0,
            overscroll: 0,
            ordinal: true,
            title: {
                text: null
            },
            labels: {
                overflow: 'justify'
            },
            showLastLabel: true
        };
    }
    if (type === 'yAxis') {
        return {
            labels: {
                y: -2
            },
            opposite: pick(options.opposite, true),

            /**
             * @default {highcharts} true
             * @default {highstock} false
             * @apioption yAxis.showLastLabel
             *
             * @private
             */
            showLastLabel: !!(
                // #6104, show last label by default for category axes
                options.categories ||
                options.type === 'category'
            ),

            title: {
                text: null
            }
        };
    }
    return {};
}

/**
 * Get stock-specific forced axis options.
 *
 * @private
 * @function getForcedAxisOptions
 * @param {string} type
 * @param {Highcharts.Options} chartOptions
 * @return {Highcharts.AxisOptions}
 */
function getForcedAxisOptions(
    type: string,
    chartOptions: Partial<Options>
): DeepPartial<AxisOptions> {
    if (type === 'xAxis') {
        const defaultOptions = getOptions(),
            // Always disable startOnTick:true on the main axis when the
            // navigator is enabled (#1090)
            navigatorEnabled = pick(
                chartOptions.navigator && chartOptions.navigator.enabled,
                (defaultOptions.navigator as any).enabled,
                true
            );

        const axisOptions: DeepPartial<AxisOptions> = {
            type: 'datetime',
            categories: void 0
        };
        if (navigatorEnabled) {
            axisOptions.startOnTick = false;
            axisOptions.endOnTick = false;
        }

        return axisOptions;
    }
    return {};
}

/* *
 *
 *  Compositions
 *
 * */

// Handle som Stock-specific series defaults, override the plotOptions before
// series options are handled.
addEvent(Series, 'setOptions', function (
    e: { plotOptions: SeriesTypePlotOptions }
): void {
    let overrides;

    if (this.chart.options.isStock) {
        if (this.is('column') || this.is('columnrange')) {
            overrides = {
                borderWidth: 0,
                shadow: false
            };

        } else if (!this.is('scatter') && !this.is('sma')) {
            overrides = {
                marker: {
                    enabled: false,
                    radius: 2
                }
            };
        }
        if (overrides) {
            e.plotOptions[this.type] = merge(
                e.plotOptions[this.type],
                overrides
            );
        }
    }
});

// Override the automatic label alignment so that the first Y axis' labels
// are drawn on top of the grid line, and subsequent axes are drawn outside
addEvent(Axis, 'autoLabelAlign', function (e: Event): void {
    let chart = this.chart,
        options = this.options,
        panes = chart._labelPanes = chart._labelPanes || {},
        key,
        labelOptions = this.options.labels;

    if (this.chart.options.isStock && this.coll === 'yAxis') {
        key = options.top + ',' + options.height;
        // do it only for the first Y axis of each pane
        if (!panes[key] && labelOptions.enabled) {
            if (labelOptions.x === 15) { // default
                labelOptions.x = 0;
            }
            if (typeof labelOptions.align === 'undefined') {
                labelOptions.align = 'right';
            }
            panes[key] = this;
            (e as any).align = 'right';

            e.preventDefault();
        }
    }
});

// Clear axis from label panes (#6071)
addEvent(Axis, 'destroy', function (): void {
    const chart = this.chart,
        key = this.options && (this.options.top + ',' + this.options.height);

    if (key && chart._labelPanes && chart._labelPanes[key] === this) {
        delete chart._labelPanes[key];
    }
});

// Override getPlotLinePath to allow for multipane charts
addEvent(Axis, 'getPlotLinePath', function (
    e: (Event&Axis.PlotLinePathOptions)
): void {
    let axis = this,
        series = (
            this.isLinked && !this.series ?
                (this.linkedParent as any).series :
                this.series
        ),
        chart = axis.chart,
        renderer = chart.renderer,
        axisLeft = axis.left,
        axisTop = axis.top,
        x1,
        y1,
        x2,
        y2,
        result = [] as SVGPath,
        axes = [], // #3416 need a default array
        axes2: Array<Axis>,
        uniqueAxes: Array<Axis>,
        translatedValue = e.translatedValue,
        value = e.value,
        force = e.force,
        transVal: number;

    /**
     * Return the other axis based on either the axis option or on related
     * series.
     * @private
     */
    function getAxis(coll: string): Array<Axis> {
        const otherColl = coll === 'xAxis' ? 'yAxis' : 'xAxis',
            opt = (axis.options as any)[otherColl];

        // Other axis indexed by number
        if (isNumber(opt)) {
            return [(chart as any)[otherColl][opt]];
        }

        // Other axis indexed by id (like navigator)
        if (isString(opt)) {
            return [chart.get(opt) as Axis];
        }

        // Auto detect based on existing series
        return series.map(function (s: Series): Axis {
            return (s as any)[otherColl];
        });
    }

    if (// For stock chart, by default render paths across the panes
        // except the case when `acrossPanes` is disabled by user (#6644)
        (chart.options.isStock && (e as any).acrossPanes !== false) &&
        // Ignore in case of colorAxis or zAxis. #3360, #3524, #6720
        axis.coll === 'xAxis' || axis.coll === 'yAxis'
    ) {

        e.preventDefault();

        // Get the related axes based on series
        axes = getAxis(axis.coll);

        // Get the related axes based options.*Axis setting #2810
        axes2 = (axis.isXAxis ? chart.yAxis : chart.xAxis);
        axes2.forEach(function (A): void {
            if (
                defined(A.options.id) ?
                    A.options.id.indexOf('navigator') === -1 :
                    true
            ) {
                const a = (A.isXAxis ? 'yAxis' : 'xAxis'),
                    rax = (
                        defined((A.options as any)[a]) ?
                            (chart as any)[a][(A.options as any)[a]] :
                            (chart as any)[a][0]
                    );

                if (axis === rax) {
                    axes.push(A);
                }
            }
        });


        // Remove duplicates in the axes array. If there are no axes in the axes
        // array, we are adding an axis without data, so we need to populate
        // this with grid lines (#2796).
        uniqueAxes = axes.length ?
            [] :
            [axis.isXAxis ? chart.yAxis[0] : chart.xAxis[0]]; // #3742
        axes.forEach(function (axis2): void {
            if (
                uniqueAxes.indexOf(axis2) === -1 &&
                // Do not draw on axis which overlap completely. #5424
                !find(uniqueAxes, function (unique: Axis): boolean {
                    return unique.pos === axis2.pos && unique.len === axis2.len;
                })
            ) {
                uniqueAxes.push(axis2);
            }
        });

        transVal = pick(
            translatedValue,
            axis.translate(value as any, null, null, (e as any).old) as any
        );
        if (isNumber(transVal)) {
            if (axis.horiz) {
                uniqueAxes.forEach(function (axis2): void {
                    let skip;

                    y1 = axis2.pos;
                    y2 = (y1 as any) + axis2.len;
                    x1 = x2 = Math.round(transVal + axis.transB);

                    // outside plot area
                    if (
                        force !== 'pass' &&
                        (x1 < axisLeft || x1 > axisLeft + axis.width)
                    ) {
                        if (force) {
                            x1 = x2 = clamp(
                                x1,
                                axisLeft,
                                axisLeft + axis.width
                            );
                        } else {
                            skip = true;
                        }
                    }
                    if (!skip) {
                        result.push(['M', x1, y1], ['L', x2, y2]);
                    }
                });
            } else {
                uniqueAxes.forEach(function (axis2): void {
                    let skip;

                    x1 = axis2.pos;
                    x2 = (x1 as any) + axis2.len;
                    y1 = y2 = Math.round(axisTop + axis.height - transVal);

                    // outside plot area
                    if (
                        force !== 'pass' &&
                        (y1 < axisTop || y1 > axisTop + axis.height)
                    ) {
                        if (force) {
                            y1 = y2 = clamp(
                                y1,
                                axisTop,
                                axisTop + axis.height
                            );
                        } else {
                            skip = true;
                        }
                    }
                    if (!skip) {
                        result.push(['M', x1, y1], ['L', x2, y2]);
                    }
                });
            }
        }
        (e as any).path = result.length > 0 ?
            renderer.crispPolyLine(result as any, e.lineWidth || 1) :
            // #3557 getPlotLinePath in regular Highcharts also returns null
            null;
    }
});

/**
 * Function to crisp a line with multiple segments
 *
 * @private
 * @function Highcharts.SVGRenderer#crispPolyLine
 * @param {Highcharts.SVGPathArray} points
 * @param {number} width
 * @return {Highcharts.SVGPathArray}
 */
SVGRenderer.prototype.crispPolyLine = function (
    this: SVGRenderer,
    points: Array<SVGPath.MoveTo|SVGPath.LineTo>,
    width: number
): SVGPath {
    // points format: [['M', 0, 0], ['L', 100, 0]]
    // normalize to a crisp line
    for (let i = 0; i < points.length; i = i + 2) {
        const start = points[i],
            end = points[i + 1];

        if (start[1] === end[1]) {
            // Substract due to #1129. Now bottom and left axis gridlines behave
            // the same.
            start[1] = end[1] =
                Math.round(start[1]) - (width % 2 / 2);
        }
        if (start[2] === end[2]) {
            start[2] = end[2] =
                Math.round(start[2]) + (width % 2 / 2);
        }
    }
    return points;
};

// Wrapper to hide the label
addEvent(Axis, 'afterHideCrosshair', function (): void {
    if (this.crossLabel) {
        this.crossLabel = this.crossLabel.hide();
    }
});

// Extend crosshairs to also draw the label
addEvent(Axis, 'afterDrawCrosshair', function (
    event: { e: PointerEvent; point: Point }
): void {

    // Check if the label has to be drawn
    if (
        !this.crosshair ||
        !this.crosshair.label ||
        !this.crosshair.label.enabled ||
        !this.cross ||
        !isNumber(this.min) ||
        !isNumber(this.max)
    ) {
        return;
    }

    let chart = this.chart,
        log = this.logarithmic,
        options = this.crosshair.label, // the label's options
        horiz = this.horiz, // axis orientation
        opposite = this.opposite, // axis position
        left = this.left, // left position
        top = this.top, // top position
        crossLabel = this.crossLabel, // the svgElement
        posx,
        posy,
        crossBox,
        formatOption = options.format,
        formatFormat = '',
        limit,
        align,
        tickInside = this.options.tickPosition === 'inside',
        snap = (this.crosshair as any).snap !== false,
        offset = 0,
        // Use last available event (#5287)
        e = event.e || (this.cross && this.cross.e),
        point = event.point,
        min = this.min,
        max = this.max;

    if (log) {
        min = log.lin2log(min);
        max = log.lin2log(max);
    }

    align = (horiz ? 'center' : opposite ?
        (this.labelAlign === 'right' ? 'right' : 'left') :
        (this.labelAlign === 'left' ? 'left' : 'center'));

    // If the label does not exist yet, create it.
    if (!crossLabel) {
        crossLabel = this.crossLabel = chart.renderer
            .label(
                '',
                0,
                void 0,
                options.shape || 'callout'
            )
            .addClass(
                'highcharts-crosshair-label highcharts-color-' + (
                    point ?
                        point.series.colorIndex :
                        this.series[0] && this.series[0].colorIndex
                )
            )
            .attr({
                align: options.align || align as any,
                padding: pick(options.padding, 8),
                r: pick(options.borderRadius, 3),
                zIndex: 2
            })
            .add(this.labelGroup);

        // Presentational
        if (!chart.styledMode) {
            crossLabel
                .attr({
                    fill: options.backgroundColor ||
                        point && point.series && point.series.color || // #14888
                        Palette.neutralColor60,
                    stroke: options.borderColor || '',
                    'stroke-width': options.borderWidth || 0
                })
                .css(extend<CSSObject>({
                    color: Palette.backgroundColor,
                    fontWeight: 'normal',
                    fontSize: '11px',
                    textAlign: 'center'
                }, options.style || {}));
        }
    }

    if (horiz) {
        posx = snap ? (point.plotX || 0) + left : e.chartX;
        posy = top + (opposite ? 0 : this.height);
    } else {
        posx = opposite ? this.width + left : 0;
        posy = snap ? (point.plotY || 0) + top : e.chartY;
    }

    if (!formatOption && !options.formatter) {
        if (this.dateTime) {
            formatFormat = '%b %d, %Y';
        }
        formatOption =
            '{value' + (formatFormat ? ':' + formatFormat : '') + '}';
    }

    // Show the label
    const value = snap ?
        (this.isXAxis ? point.x : point.y) :
        this.toValue(horiz ? e.chartX : e.chartY);

    // Crosshair should be rendered within Axis range (#7219). Also, the point
    // of currentPriceIndicator should be inside the plot area, #14879.
    const isInside = point ?
        point.series.isPointInside(point) :
        (isNumber(value) && value > min && value < max);

    let text = '';
    if (formatOption) {
        text = format(formatOption, { value }, chart);
    } else if (options.formatter && isNumber(value)) {
        text = options.formatter.call(this, value);
    }

    crossLabel.attr({
        text,
        x: posx,
        y: posy,
        visibility: isInside ? 'visible' : 'hidden'
    });

    crossBox = crossLabel.getBBox();

    // now it is placed we can correct its position
    if (isNumber(crossLabel.y)) {
        if (horiz) {
            if ((tickInside && !opposite) || (!tickInside && opposite)) {
                posy = crossLabel.y - crossBox.height;
            }
        } else {
            posy = crossLabel.y - (crossBox.height / 2);
        }
    }

    // check the edges
    if (horiz) {
        limit = {
            left: left - crossBox.x,
            right: left + this.width - crossBox.x
        };
    } else {
        limit = {
            left: this.labelAlign === 'left' ? left : 0,
            right: this.labelAlign === 'right' ?
                left + this.width :
                chart.chartWidth
        };
    }

    // left edge
    if (crossLabel.translateX < limit.left) {
        offset = limit.left - crossLabel.translateX;
    }
    // right edge
    if (crossLabel.translateX + crossBox.width >= limit.right) {
        offset = -(crossLabel.translateX + crossBox.width - limit.right);
    }

    // show the crosslabel
    crossLabel.attr({
        x: posx + offset,
        y: posy,
        // First set x and y, then anchorX and anchorY, when box is actually
        // calculated, #5702
        anchorX: horiz ?
            posx :
            (this.opposite ? 0 : chart.chartWidth),
        anchorY: horiz ?
            (this.opposite ? chart.chartHeight : 0) :
            posy + crossBox.height / 2
    });
});

/**
 * Based on the data grouping options decides whether
 * the data should be cropped while processing.
 *
 * @ignore
 * @function Highcharts.Series#forceCropping
 */
Series.prototype.forceCropping = function (this: Series): (boolean|undefined) {
    const chart = this.chart,
        options = this.options,
        dataGroupingOptions = options.dataGrouping,
        groupingEnabled = this.allowDG !== false && dataGroupingOptions &&
            pick(dataGroupingOptions.enabled, chart.options.isStock);

    return groupingEnabled;
};

<<<<<<< HEAD
// Extend the Series prototype to create a separate series clip box. This is
// related to using multiple panes, and a future pane logic should incorporate
// this feature (#2754).
addEvent(Series, 'render', function (): void {
    let chart = this.chart,
        clipHeight;

    // Only do this on not 3d (#2939, #5904) nor polar (#6057) charts, and only
    // if the series type handles clipping in the animate method (#2975).
    if (
        !(chart.is3d && chart.is3d()) &&
        !chart.polar &&
        this.xAxis &&
        !this.xAxis.isRadial && // Gauge, #6192
        this.options.clip !== false // #15128
    ) {

        clipHeight = this.yAxis.len;

        // Include xAxis line width (#8031) but only if the Y axis ends on the
        // edge of the X axis (#11005).
        if (this.xAxis.axisLine) {
            const dist = chart.plotTop + chart.plotHeight -
                    (this.yAxis.pos as any) - this.yAxis.len,
                lineHeightCorrection = Math.floor(
                    this.xAxis.axisLine.strokeWidth() / 2
                );

            if (dist >= 0) {
                clipHeight -= Math.max(lineHeightCorrection - dist, 0);
            }
        }

        // First render, initial clip box. clipBox also needs to be updated if
        // the series is rendered again before starting animating, in
        // compliance with a responsive rule (#13858).
        if (!chart.hasLoaded || (!this.clipBox && this.isDirty && !this.isDirtyData)) {
            this.clipBox = this.clipBox || merge(chart.clipBox);
            this.clipBox.width = this.xAxis.len;
            this.clipBox.height = clipHeight;
        }

        if (chart.hasRendered) {
            const animation = animObject(this.options.animation);

            // #15435: this.sharedClipKey might not have been set yet, for
            // example when updating the series, so we need to use this
            // function instead
            const sharedClipKey = this.getSharedClipKey(animation);
            const clipRect = chart.sharedClips[sharedClipKey];

            // On redrawing, resizing etc, update the clip rectangle.
            //
            // #15435: Update it even when we are creating/updating clipBox,
            // since there could be series updating and pane size changes
            // happening at the same time and we dont destroy shared clips in
            // stock.
            if (clipRect) {
                // animate in case resize is done during initial animation
                clipRect.animate({
                    width: this.xAxis.len,
                    height: clipHeight
                });

                const markerClipRect = chart.sharedClips[sharedClipKey + 'm'];

                // also change markers clip animation for consistency
                // (marker clip rects should exist only on chart init)
                if (markerClipRect) {
                    markerClipRect.animate({
                        width: this.xAxis.len
                    });
                }
            }
        }
    }
});
=======
/**
 * Extend series.processData by finding the first y value in the plot area,
 * used for comparing the following values
 *
 * @ignore
 * @function Highcharts.Series#processData
 */
Series.prototype.processData = function (force?: boolean): (boolean|undefined) {
    let series = this,
        i,
        keyIndex = -1,
        processedXData,
        processedYData,
        compareStart = series.options.compareStart === true ? 0 : 1,
        length,
        compareValue;

    // call base method
    seriesProcessData.apply(this, arguments as any);

    if (series.xAxis && series.processedYData) { // not pies

        // local variables
        processedXData = series.processedXData;
        processedYData = series.processedYData;
        length = processedYData.length;

        // For series with more than one value (range, OHLC etc), compare
        // against close or the pointValKey (#4922, #3112, #9854)
        if (series.pointArrayMap) {
            keyIndex = series.pointArrayMap.indexOf(
                series.options.pointValKey || series.pointValKey || 'y'
            );
        }

        // find the first value for comparison
        for (i = 0; i < length - compareStart; i++) {
            compareValue = processedYData[i] && keyIndex > -1 ?
                (processedYData[i] as any)[keyIndex] :
                processedYData[i];
            if (
                isNumber(compareValue) &&
                (processedXData as any)[i + compareStart] >=
                (series.xAxis.min as any) &&
                compareValue !== 0
            ) {
                series.compareValue = compareValue;
                break;
            }
        }
    }

    return;
};

// Modify series extremes
addEvent(
    Series,
    'afterGetExtremes',
    function (e): void {
        const dataExtremes: DataExtremesObject = (e as any).dataExtremes;
        if (this.modifyValue && dataExtremes) {
            const extremes = [
                this.modifyValue(dataExtremes.dataMin),
                this.modifyValue(dataExtremes.dataMax)
            ];

            dataExtremes.dataMin = arrayMin(extremes);
            dataExtremes.dataMax = arrayMax(extremes);
        }
    }
);

/**
 * Highcharts Stock only. Set the compare mode on all series
 * belonging to an Y axis after render time.
 *
 * @see [series.plotOptions.compare](https://api.highcharts.com/highstock/series.plotOptions.compare)
 *
 * @sample stock/members/axis-setcompare/
 *         Set compoare
 *
 * @function Highcharts.Axis#setCompare
 *
 * @param {string} [compare]
 *        The compare mode. Can be one of `null` (default), `"value"` or
 *        `"percent"`.
 *
 * @param {boolean} [redraw=true]
 *        Whether to redraw the chart or to wait for a later call to
 *        {@link Chart#redraw}.
 */
Axis.prototype.setCompare = function (
    compare?: string,
    redraw?: boolean
): void {
    if (!this.isXAxis) {
        this.series.forEach(function (series): void {
            series.setCompare(compare);
        });
        if (pick(redraw, true)) {
            this.chart.redraw();
        }
    }
};

/**
 * Extend the tooltip formatter by adding support for the point.change variable
 * as well as the changeDecimals option.
 *
 * @ignore
 * @function Highcharts.Point#tooltipFormatter
 *
 * @param {string} pointFormat
 */
Point.prototype.tooltipFormatter = function (pointFormat: string): string {
    const point = this;
    const { numberFormatter } = point.series.chart;

    pointFormat = pointFormat.replace(
        '{point.change}',
        ((point.change as any) > 0 ? '+' : '') + numberFormatter(
            point.change as any,
            pick(point.series.tooltipOptions.changeDecimals, 2)
        )
    );

    return pointTooltipFormatter.apply(this, [pointFormat]);
};

/* ************************************************************************** *
 *  End value compare logic                                                   *
 * ************************************************************************** */
>>>>>>> 35a43633

addEvent(Chart, 'update', function (
    this: StockChart,
    e: { options: Options }
): void {
    const options = e.options;

    // Use case: enabling scrollbar from a disabled state.
    // Scrollbar needs to be initialized from a controller, Navigator in this
    // case (#6615)
    if ('scrollbar' in options && this.navigator) {
        merge(true, this.options.scrollbar, options.scrollbar);
        (this.navigator.update as any)({}, false);
        delete options.scrollbar;
    }
});

/* *
 *
 *  Default Export
 *
 * */

export default StockChart;<|MERGE_RESOLUTION|>--- conflicted
+++ resolved
@@ -892,220 +892,6 @@
     return groupingEnabled;
 };
 
-<<<<<<< HEAD
-// Extend the Series prototype to create a separate series clip box. This is
-// related to using multiple panes, and a future pane logic should incorporate
-// this feature (#2754).
-addEvent(Series, 'render', function (): void {
-    let chart = this.chart,
-        clipHeight;
-
-    // Only do this on not 3d (#2939, #5904) nor polar (#6057) charts, and only
-    // if the series type handles clipping in the animate method (#2975).
-    if (
-        !(chart.is3d && chart.is3d()) &&
-        !chart.polar &&
-        this.xAxis &&
-        !this.xAxis.isRadial && // Gauge, #6192
-        this.options.clip !== false // #15128
-    ) {
-
-        clipHeight = this.yAxis.len;
-
-        // Include xAxis line width (#8031) but only if the Y axis ends on the
-        // edge of the X axis (#11005).
-        if (this.xAxis.axisLine) {
-            const dist = chart.plotTop + chart.plotHeight -
-                    (this.yAxis.pos as any) - this.yAxis.len,
-                lineHeightCorrection = Math.floor(
-                    this.xAxis.axisLine.strokeWidth() / 2
-                );
-
-            if (dist >= 0) {
-                clipHeight -= Math.max(lineHeightCorrection - dist, 0);
-            }
-        }
-
-        // First render, initial clip box. clipBox also needs to be updated if
-        // the series is rendered again before starting animating, in
-        // compliance with a responsive rule (#13858).
-        if (!chart.hasLoaded || (!this.clipBox && this.isDirty && !this.isDirtyData)) {
-            this.clipBox = this.clipBox || merge(chart.clipBox);
-            this.clipBox.width = this.xAxis.len;
-            this.clipBox.height = clipHeight;
-        }
-
-        if (chart.hasRendered) {
-            const animation = animObject(this.options.animation);
-
-            // #15435: this.sharedClipKey might not have been set yet, for
-            // example when updating the series, so we need to use this
-            // function instead
-            const sharedClipKey = this.getSharedClipKey(animation);
-            const clipRect = chart.sharedClips[sharedClipKey];
-
-            // On redrawing, resizing etc, update the clip rectangle.
-            //
-            // #15435: Update it even when we are creating/updating clipBox,
-            // since there could be series updating and pane size changes
-            // happening at the same time and we dont destroy shared clips in
-            // stock.
-            if (clipRect) {
-                // animate in case resize is done during initial animation
-                clipRect.animate({
-                    width: this.xAxis.len,
-                    height: clipHeight
-                });
-
-                const markerClipRect = chart.sharedClips[sharedClipKey + 'm'];
-
-                // also change markers clip animation for consistency
-                // (marker clip rects should exist only on chart init)
-                if (markerClipRect) {
-                    markerClipRect.animate({
-                        width: this.xAxis.len
-                    });
-                }
-            }
-        }
-    }
-});
-=======
-/**
- * Extend series.processData by finding the first y value in the plot area,
- * used for comparing the following values
- *
- * @ignore
- * @function Highcharts.Series#processData
- */
-Series.prototype.processData = function (force?: boolean): (boolean|undefined) {
-    let series = this,
-        i,
-        keyIndex = -1,
-        processedXData,
-        processedYData,
-        compareStart = series.options.compareStart === true ? 0 : 1,
-        length,
-        compareValue;
-
-    // call base method
-    seriesProcessData.apply(this, arguments as any);
-
-    if (series.xAxis && series.processedYData) { // not pies
-
-        // local variables
-        processedXData = series.processedXData;
-        processedYData = series.processedYData;
-        length = processedYData.length;
-
-        // For series with more than one value (range, OHLC etc), compare
-        // against close or the pointValKey (#4922, #3112, #9854)
-        if (series.pointArrayMap) {
-            keyIndex = series.pointArrayMap.indexOf(
-                series.options.pointValKey || series.pointValKey || 'y'
-            );
-        }
-
-        // find the first value for comparison
-        for (i = 0; i < length - compareStart; i++) {
-            compareValue = processedYData[i] && keyIndex > -1 ?
-                (processedYData[i] as any)[keyIndex] :
-                processedYData[i];
-            if (
-                isNumber(compareValue) &&
-                (processedXData as any)[i + compareStart] >=
-                (series.xAxis.min as any) &&
-                compareValue !== 0
-            ) {
-                series.compareValue = compareValue;
-                break;
-            }
-        }
-    }
-
-    return;
-};
-
-// Modify series extremes
-addEvent(
-    Series,
-    'afterGetExtremes',
-    function (e): void {
-        const dataExtremes: DataExtremesObject = (e as any).dataExtremes;
-        if (this.modifyValue && dataExtremes) {
-            const extremes = [
-                this.modifyValue(dataExtremes.dataMin),
-                this.modifyValue(dataExtremes.dataMax)
-            ];
-
-            dataExtremes.dataMin = arrayMin(extremes);
-            dataExtremes.dataMax = arrayMax(extremes);
-        }
-    }
-);
-
-/**
- * Highcharts Stock only. Set the compare mode on all series
- * belonging to an Y axis after render time.
- *
- * @see [series.plotOptions.compare](https://api.highcharts.com/highstock/series.plotOptions.compare)
- *
- * @sample stock/members/axis-setcompare/
- *         Set compoare
- *
- * @function Highcharts.Axis#setCompare
- *
- * @param {string} [compare]
- *        The compare mode. Can be one of `null` (default), `"value"` or
- *        `"percent"`.
- *
- * @param {boolean} [redraw=true]
- *        Whether to redraw the chart or to wait for a later call to
- *        {@link Chart#redraw}.
- */
-Axis.prototype.setCompare = function (
-    compare?: string,
-    redraw?: boolean
-): void {
-    if (!this.isXAxis) {
-        this.series.forEach(function (series): void {
-            series.setCompare(compare);
-        });
-        if (pick(redraw, true)) {
-            this.chart.redraw();
-        }
-    }
-};
-
-/**
- * Extend the tooltip formatter by adding support for the point.change variable
- * as well as the changeDecimals option.
- *
- * @ignore
- * @function Highcharts.Point#tooltipFormatter
- *
- * @param {string} pointFormat
- */
-Point.prototype.tooltipFormatter = function (pointFormat: string): string {
-    const point = this;
-    const { numberFormatter } = point.series.chart;
-
-    pointFormat = pointFormat.replace(
-        '{point.change}',
-        ((point.change as any) > 0 ? '+' : '') + numberFormatter(
-            point.change as any,
-            pick(point.series.tooltipOptions.changeDecimals, 2)
-        )
-    );
-
-    return pointTooltipFormatter.apply(this, [pointFormat]);
-};
-
-/* ************************************************************************** *
- *  End value compare logic                                                   *
- * ************************************************************************** */
->>>>>>> 35a43633
-
 addEvent(Chart, 'update', function (
     this: StockChart,
     e: { options: Options }
