--- conflicted
+++ resolved
@@ -402,13 +402,10 @@
             addEvent(AxisClass, 'destroy', onAxisDestroy);
             addEvent(AxisClass, 'getPlotLinePath', onAxisGetPlotLinePath);
 
-<<<<<<< HEAD
+            ChartClass.prototype.setFixedRange = setFixedRange;
+
             seriesProto.forceCropping = seriesForceCropping;
-=======
-            ChartClass.prototype.setFixedRange = setFixedRange;
-
-            SeriesClass.prototype.forceCropping = seriesForceCropping;
->>>>>>> 02641f2e
+
             addEvent(SeriesClass, 'setOptions', onSeriesSetOptions);
 
             SVGRendererClass.prototype.crispPolyLine = svgRendererCrispPolyLine;
