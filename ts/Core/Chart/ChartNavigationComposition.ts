--- conflicted
+++ resolved
@@ -1,16 +1,10 @@
-<<<<<<< HEAD
 /* *
-=======
-// SPDX-License-Identifier: LicenseRef-Highcharts
-/**
->>>>>>> 3ee3a0fa
  *
  *  (c) 2010-2025 Highsoft AS
  *  Author: Paweł Fus
  *
  *  A commercial license may be required depending on use.
  *  See www.highcharts.com/license
- *
  *
  * */
 
