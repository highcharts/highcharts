--- conflicted
+++ resolved
@@ -76,11 +76,6 @@
     svg,
     win
 } = H;
-<<<<<<< HEAD
-import Legend from '../Legend/Legend.js';
-=======
-import MSPointer from '../MSPointer.js';
->>>>>>> a7826fea
 import { Palette } from '../../Core/Color/Palettes.js';
 import Pointer from '../Pointer.js';
 import RendererRegistry from '../Renderer/RendererRegistry.js';
