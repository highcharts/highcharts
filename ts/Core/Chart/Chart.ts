--- conflicted
+++ resolved
@@ -324,11 +324,7 @@
     public containerBox?: { height: number, width: number };
     public credits?: SVGElement;
     public caption?: SVGElement;
-<<<<<<< HEAD
-    public dataLabelsGroup?: SVGElement;
     public dataTable!: Array<DataTableCore>;
-=======
->>>>>>> 7c306aaa
     public eventOptions!: Record<string, EventCallback<Series, Event>>;
     public hasCartesianSeries?: boolean;
     public hasLoaded?: boolean;
