/* *
 *
 *  (c) 2010-2025 Torstein Honsi
 *
 *  License: www.highcharts.com/license
 *
 *  !!!!!!! SOURCE GETS TRANSPILED BY TYPESCRIPT. EDIT TS FILE ONLY. !!!!!!!
 *
 * */

'use strict';

/* *
 *
 *  Imports
 *
 * */

import type {
    AlignObject,
    AlignValue,
    VerticalAlignValue
} from '../Renderer/AlignObject';
import type AnimationOptions from '../Animation/AnimationOptions';
import type AxisOptions from '../Axis/AxisOptions';
import type AxisType from '../Axis/AxisType';
import type BBoxObject from '../Renderer/BBoxObject';
import type {
    CSSObject,
    CursorValue
} from '../Renderer/CSSObject';
import type { EventCallback } from '../Callback';
import type {
    NumberFormatterCallbackFunction,
    Options
} from '../Options';
import type ChartBase from './ChartBase';
import type ChartOptions from './ChartOptions';
import type {
    ChartPanningOptions,
    ChartZoomingOptions
} from './ChartOptions';
import type ColorAxis from '../Axis/Color/ColorAxis';
import type { DeepPartial } from '../../Shared/Types';
import type { HTMLDOMElement } from '../Renderer/DOMElementType';
import type Point from '../Series/Point';
import type PointerEvent from '../PointerEvent';
import type SeriesOptions from '../Series/SeriesOptions';
import type {
    SeriesTypeOptions
} from '../Series/SeriesType';
import type SVGAttributes from '../Renderer/SVG/SVGAttributes';

import A from '../Animation/AnimationUtilities.js';
const {
    animate,
    animObject,
    setAnimation
} = A;
import Axis from '../Axis/Axis.js';
import D from '../Defaults.js';
const {
    defaultOptions
} = D;
import Templating from '../Templating.js';
const { numberFormat } = Templating;
import Foundation from '../Foundation.js';
const { registerEventOptions } = Foundation;
import H from '../Globals.js';
const {
    charts,
    doc,
    marginNames,
    svg,
    win
} = H;
import Pointer from '../Pointer.js';
import RendererRegistry from '../Renderer/RendererRegistry.js';
import Series from '../Series/Series.js';
import SeriesRegistry from '../Series/SeriesRegistry.js';
const { seriesTypes } = SeriesRegistry;
import SVGElement from '../Renderer/SVG/SVGElement';
import SVGRenderer from '../Renderer/SVG/SVGRenderer.js';
import Time from '../Time.js';
import U from '../Utilities.js';
import AST from '../Renderer/HTML/AST.js';
import { AxisCollectionKey } from '../Axis/AxisOptions';
import Tick from '../Axis/Tick.js';
const {
    addEvent,
    attr,
    createElement,
    css,
    defined,
    diffObjects,
    discardElement,
    erase,
    error,
    extend,
    find,
    fireEvent,
    getAlignFactor,
    getStyle,
    isArray,
    isNumber,
    isObject,
    isString,
    merge,
    objectEach,
    pick,
    pInt,
    relativeLength,
    removeEvent,
    splat,
    syncTimeout,
    uniqueKey
} = U;

/* *
 *
 *  Declarations
 *
 * */

declare module '../Axis/AxisBase' {
    interface AxisBase {
        extKey?: string;
        index?: number;
        touched?: boolean;
    }
}

declare module './ChartBase' {
    interface ChartBase {
        resetZoomButton?: SVGElement;
        pan(e: PointerEvent, panning: boolean|ChartPanningOptions): void;
        showResetZoom(): void;
        zoomOut(): void;
    }
}

declare module './ChartOptions' {
    interface ChartOptions {
        forExport?: boolean;
        renderer?: string;
        skipClone?: boolean;
    }
}

declare module '../Options' {
    interface Options {
        chart: ChartOptions;
        caption?: Chart.CaptionOptions;
        credits?: Chart.CreditsOptions;
        subtitle?: Chart.SubtitleOptions;
        series?: Array<SeriesTypeOptions>;
        title?: Chart.TitleOptions;
    }
}

declare module '../Series/PointBase' {
    interface PointBase {
        touched?: boolean;
    }
}

declare module '../Series/SeriesBase' {
    interface SeriesBase {
        index?: number;
        touched?: boolean;
    }
}

/* *
 *
 *  Class
 *
 * */

/* eslint-disable no-invalid-this, valid-jsdoc */

/**
 * The Chart class. The recommended constructor is {@link Highcharts#chart}.
 *
 * @example
 * let chart = Highcharts.chart('container', {
 *        title: {
 *               text: 'My chart'
 *        },
 *        series: [{
 *            data: [1, 3, 2, 4]
 *        }]
 * })
 *
 * @class
 * @name Highcharts.Chart
 *
 * @param {string|Highcharts.HTMLDOMElement} [renderTo]
 *        The DOM element to render to, or its id.
 *
 * @param {Highcharts.Options} options
 *        The chart options structure.
 *
 * @param {Highcharts.ChartCallbackFunction} [callback]
 *        Function to run when the chart has loaded and all external images
 *        are loaded. Defining a
 *        [chart.events.load](https://api.highcharts.com/highcharts/chart.events.load)
 *        handler is equivalent.
 */
class Chart {

    /* *
     *
     *  Static Functions
     *
     * */

    public static chart(
        options: Partial<Options>,
        callback?: Chart.CallbackFunction
    ): Chart;
    public static chart(
        renderTo: (string|globalThis.HTMLElement),
        options: Partial<Options>,
        callback?: Chart.CallbackFunction
    ): Chart;
    /**
     * Factory function for basic charts.
     *
     * @example
     * // Render a chart in to div#container
     * let chart = Highcharts.chart('container', {
     *     title: {
     *         text: 'My chart'
     *     },
     *     series: [{
     *         data: [1, 3, 2, 4]
     *     }]
     * });
     *
     * @function Highcharts.chart
     *
     * @param {string|Highcharts.HTMLDOMElement} [renderTo]
     * The DOM element to render to, or its id.
     *
     * @param {Highcharts.Options} options
     * The chart options structure.
     *
     * @param {Highcharts.ChartCallbackFunction} [callback]
     * Function to run when the chart has loaded and all external images are
     * loaded. Defining a
     * [chart.events.load](https://api.highcharts.com/highcharts/chart.events.load)
     * handler is equivalent.
     *
     * @return {Highcharts.Chart}
     * Returns the Chart object.
     */
    public static chart(
        a: (string|globalThis.HTMLElement|Partial<Options>),
        b?: (Chart.CallbackFunction|Partial<Options>),
        c?: Chart.CallbackFunction
    ): Chart {
        return new Chart(a as any, b as any, c);
    }

    /* *
     *
     *  Constructors
     *
     * */

    // Definitions
    public constructor(
        options: Partial<Options>,
        callback?: Chart.CallbackFunction
    );
    public constructor(
        renderTo: (string|globalThis.HTMLElement),
        options: Partial<Options>,
        callback?: Chart.CallbackFunction
    );

    // Implementation
    public constructor(
        a: (string|globalThis.HTMLElement|Partial<Options>),
        /* eslint-disable @typescript-eslint/no-unused-vars */
        b?: (Chart.CallbackFunction|Partial<Options>),
        c?: Chart.CallbackFunction
        /* eslint-enable @typescript-eslint/no-unused-vars */
    ) {
        const args = [
            // ES5 builds fail unless we cast it to an Array
            ...arguments as unknown as Array<any>
        ];

        // Remove the optional first argument, renderTo, and set it on this.
        if (isString(a) || (a as globalThis.HTMLElement).nodeName) {
            this.renderTo = args.shift();
        }

        this.init(args[0], args[1]);
    }

    /* *
     *
     *  Properties
     *
     * */

    public _cursor?: (CursorValue|null);
    public axes!: Array<AxisType>;
    public axisOffset!: Array<number>;
    public callback?: Chart.CallbackFunction;
    public chartBackground?: SVGElement;
    public chartHeight!: number;
    public chartWidth!: number;
    public clipBox!: BBoxObject;
    public clipOffset?: [number, number, number, number];
    public clipRect?: SVGElement;
    public colorCounter!: number;
    public container!: globalThis.HTMLElement;
    public containerBox?: { height: number, width: number };
    public credits?: SVGElement;
    public caption?: SVGElement;
    public eventOptions!: Record<string, EventCallback<Series, Event>>;
    public hasCartesianSeries?: boolean;
    public hasLoaded?: boolean;
    public hasRendered?: boolean;
    public index!: number;
    public isDirtyBox?: boolean;
    public isDirtyLegend?: boolean;
    public isResizing!: number;
    public labelCollectors!: Array<Chart.LabelCollectorFunction>;
    public loadingDiv?: HTMLDOMElement;
    public loadingShown?: boolean;
    public loadingSpan?: HTMLDOMElement;
    public locale?: string|Array<string>;
    public margin!: Array<number>;
    public marginBottom?: number;
    public numberFormatter!: NumberFormatterCallbackFunction;
    public oldChartHeight?: number;
    public oldChartWidth?: number;
    public options!: Options;
    public plotBackground?: SVGElement;
    public plotBGImage?: SVGElement;
    public plotBorder?: SVGElement;
    public plotBorderWidth?: number;
    public plotBox!: BBoxObject;
    public plotHeight!: number;
    public plotLeft!: number;
    public plotSizeX?: number;
    public plotSizeY?: number;
    public plotTop!: number;
    public plotWidth!: number;
    public pointCount!: number;
    public pointer?: Pointer;
    public reflowTimeout?: number;
    public renderer!: Chart.Renderer;
    public renderTo!: globalThis.HTMLElement;
    public series!: Array<Series>;
    public seriesGroup?: SVGElement;
    public sharedClips: Record<string, (SVGElement|undefined)> = {};
    public spacing!: Array<number>;
    public spacingBox!: BBoxObject;
    public styledMode?: boolean;
    public subtitle?: SVGElement;
    public symbolCounter!: number;
    public time!: Time;
    public title?: SVGElement;
    public titleOffset!: Array<number>;
    public userOptions!: Partial<Options>;
    public xAxis!: Array<AxisType>;
    public yAxis!: Array<AxisType>;
    public zooming!: ChartZoomingOptions;
    public zoomClipRect?: SVGElement;

    /* *
     *
     *  Functions
     *
     * */

    /**
     * Function setting zoom options after chart init and after chart update.
     * Offers support for deprecated options.
     *
     * @private
     * @function Highcharts.Chart#setZoomOptions
     */
    public setZoomOptions(): void {
        const chart = this,
            options = chart.options.chart,
            zooming = options.zooming;

        chart.zooming = {
            ...zooming,
            type: pick(options.zoomType, zooming.type),
            key: pick(options.zoomKey, zooming.key),
            pinchType: pick(options.pinchType, zooming.pinchType),
            singleTouch: pick(
                options.zoomBySingleTouch,
                zooming.singleTouch,
                false
            ),
            resetButton: merge(
                zooming.resetButton,
                options.resetZoomButton
            )
        };
    }

    /**
     * Overridable function that initializes the chart. The constructor's
     * arguments are passed on directly.
     *
     * @function Highcharts.Chart#init
     *
     * @param {Highcharts.Options} userOptions
     *        Custom options.
     *
     * @param {Function} [callback]
     *        Function to run when the chart has loaded and all external
     *        images are loaded.
     *
     *
     * @emits Highcharts.Chart#event:init
     * @emits Highcharts.Chart#event:afterInit
     */
    public init(
        userOptions: Partial<Options>,
        callback?: Chart.CallbackFunction
    ): void {

        // Fire the event with a default function
        fireEvent(this, 'init', { args: arguments }, function (): void {

            const options = merge(defaultOptions, userOptions), // Do the merge
                optionsChart = options.chart,
                renderTo = this.renderTo || optionsChart.renderTo;

            /**
             * The original options given to the constructor or a chart factory
             * like {@link Highcharts.chart} and {@link Highcharts.stockChart}.
             * The original options are shallow copied to avoid mutation. The
             * copy, `chart.userOptions`, may later be mutated to reflect
             * updated options throughout the lifetime of the chart.
             *
             * For collections, like `series`, `xAxis` and `yAxis`, the chart
             * user options should always be reflected by the item user option,
             * so for example the following should always be true:
             *
             * `chart.xAxis[0].userOptions === chart.userOptions.xAxis[0]`
             *
             * @name Highcharts.Chart#userOptions
             * @type {Highcharts.Options}
             */
            this.userOptions = extend<Partial<Options>>({}, userOptions);

            if (!(
                this.renderTo = (
                    isString(renderTo) ?
                        doc.getElementById(renderTo) :
                        renderTo
                ) as HTMLDOMElement
            )) {
                // Display an error if the renderTo is wrong
                error(13, true, this);
            }

            this.margin = [];
            this.spacing = [];

            // An array of functions that returns labels that should be
            // considered for anti-collision
            this.labelCollectors = [];

            this.callback = callback;
            this.isResizing = 0;

            /**
             * The options structure for the chart after merging
             * {@link #defaultOptions} and {@link #userOptions}. It contains
             * members for the sub elements like series, legend, tooltip etc.
             *
             * @name Highcharts.Chart#options
             * @type {Highcharts.Options}
             */
            this.options = options;

            /**
             * All the axes in the chart.
             *
             * @see  Highcharts.Chart.xAxis
             * @see  Highcharts.Chart.yAxis
             *
             * @name Highcharts.Chart#axes
             * @type {Array<Highcharts.Axis>}
             */
            this.axes = [];

            /**
             * All the current series in the chart.
             *
             * @name Highcharts.Chart#series
             * @type {Array<Highcharts.Series>}
             */
            this.series = [];

            this.locale = options.lang.locale ??
                (this.renderTo.closest('[lang]') as HTMLDOMElement|null)?.lang;

            /**
             * The `Time` object associated with the chart. Since v6.0.5,
             * time settings can be applied individually for each chart. If
             * no individual settings apply, the `Time` object is shared by
             * all instances.
             *
             * @name Highcharts.Chart#time
             * @type {Highcharts.Time}
             */
            this.time = new Time(
                extend(
                    options.time || {},
                    {
                        locale: this.locale
                    }
                ),
                options.lang
            );
            options.time = this.time.options;

            /**
             * Callback function to override the default function that formats
             * all the numbers in the chart. Returns a string with the formatted
             * number.
             *
             * @name Highcharts.Chart#numberFormatter
             * @type {Highcharts.NumberFormatterCallbackFunction}
             */
            this.numberFormatter = (
                optionsChart.numberFormatter || numberFormat
            ).bind(this);

            /**
             * Whether the chart is in styled mode, meaning all presentational
             * attributes are avoided.
             *
             * @name Highcharts.Chart#styledMode
             * @type {boolean}
             */
            this.styledMode = optionsChart.styledMode;
            this.hasCartesianSeries = optionsChart.showAxes;

            const chart = this;

            /**
             * Index position of the chart in the {@link Highcharts#charts}
             * property.
             *
             * @name Highcharts.Chart#index
             * @type {number}
             * @readonly
             */
            chart.index = charts.length; // Add the chart to the global lookup

            charts.push(chart);
            H.chartCount++;

            // Chart event handlers
            registerEventOptions(this, optionsChart);

            /**
             * A collection of the X axes in the chart.
             *
             * @name Highcharts.Chart#xAxis
             * @type {Array<Highcharts.Axis>}
             */
            chart.xAxis = [];

            /**
             * A collection of the Y axes in the chart.
             *
             * @name Highcharts.Chart#yAxis
             * @type {Array<Highcharts.Axis>}
             *
             * @todo
             * Make events official: Fire the event `afterInit`.
             */
            chart.yAxis = [];

            chart.pointCount = chart.colorCounter = chart.symbolCounter = 0;

            this.setZoomOptions();

            // Fire after init but before first render, before axes and series
            // have been initialized.
            fireEvent(chart, 'afterInit');

            chart.firstRender();
        });
    }

    /**
     * Internal function to initialize an individual series.
     *
     * @private
     * @function Highcharts.Chart#initSeries
     */
    public initSeries(options: SeriesOptions): Series {
        const chart = this,
            optionsChart = chart.options.chart,
            type = (
                options.type ||
                optionsChart.type
            ) as string,
            SeriesClass = seriesTypes[type];

        // No such series type
        if (!SeriesClass) {
            error(17, true, chart, { missingModuleFor: type });
        }

        const series = new SeriesClass();

        if (typeof series.init === 'function') {
            series.init(chart, options);
        }
        return series;
    }

    /**
     * Sort and return chart series in order depending on the number of linked
     * series.
     *
     * @private
     * @function Highcharts.Series#getSeriesOrderByLinks
     */
    public getSeriesOrderByLinks(): Array<Series> {
        return this.series.concat().sort(function (a, b): number {
            if (a.linkedSeries.length || b.linkedSeries.length) {
                return b.linkedSeries.length - a.linkedSeries.length;
            }
            return 0;
        });
    }

    /**
     * Order all series or axes above a given index. When series or axes are
     * added and ordered by configuration, only the last series is handled
     * (#248, #1123, #2456, #6112). This function is called on series and axis
     * initialization and destroy.
     *
     * @private
     * @function Highcharts.Chart#orderItems
     * @param {string} coll The collection name
     * @param {number} [fromIndex=0]
     * If this is given, only the series above this index are handled.
     */
    public orderItems(
        coll: ('colorAxis'|'series'|'xAxis'|'yAxis'|'zAxis'),
        fromIndex = 0
    ): void {
        const collection = this[coll],

            // Item options should be reflected in chart.options.series,
            // chart.options.yAxis etc
            optionsArray = this.options[coll] = splat(this.options[coll] as any)
                .slice(),
            userOptionsArray = this.userOptions[coll] = this.userOptions[coll] ?
                splat(this.userOptions[coll] as any).slice() :
                [];

        if (this.hasRendered) {
            // Remove all above index
            optionsArray.splice(fromIndex);
            userOptionsArray.splice(fromIndex);
        }

        if (collection) {
            for (let i = fromIndex, iEnd = collection.length; i < iEnd; ++i) {
                const item = collection[i];
                if (item) {
                    /**
                     * Contains the series' index in the `Chart.series` array.
                     *
                     * @name Highcharts.Series#index
                     * @type {number}
                     * @readonly
                     */
                    item.index = i;

                    if (item instanceof Series) {
                        item.name = item.getName();
                    }

                    if (!item.options.isInternal) {
                        optionsArray[i] = item.options;
                        userOptionsArray[i] = item.userOptions;
                    }
                }
            }
        }
    }

    /**
     * Get the clipping for a series. Could be called for a series to initialate
     * animating the clip or to set the final clip (only width and x).
     *
     * @private
     * @function Highcharts.Chart#getClipBox
     */
    public getClipBox(series?: Series, chartCoords?: boolean): BBoxObject {

        const inverted = this.inverted,
            { xAxis, yAxis } = series || {};

        // If no axes on the series, or series undefined, use global clipBox
        let { x, y, width, height } = merge(this.clipBox);

        if (series) {
            // Otherwise, use clipBox.width which is corrected for
            // plotBorderWidth and clipOffset
            if (xAxis && xAxis.len !== this.plotSizeX) {
                width = xAxis.len;
            }

            if (yAxis && yAxis.len !== this.plotSizeY) {
                height = yAxis.len;
            }

            // If the chart is inverted and the series is not invertible, the
            // chart clip box should be inverted, but not the series clip box
            // (#20264)
            if (inverted && !series.invertible) {
                [width, height] = [height, width];
            }
        }

        if (chartCoords) {
            x += (inverted ? yAxis : xAxis)?.pos ?? this.plotLeft;
            y += (inverted ? xAxis : yAxis)?.pos ?? this.plotTop;
        }

        return { x, y, width, height };
    }

    /**
     * Check whether a given point is within the plot area.
     *
     * @function Highcharts.Chart#isInsidePlot
     *
     * @param {number} plotX
     * Pixel x relative to the plot area.
     *
     * @param {number} plotY
     * Pixel y relative to the plot area.
     *
     * @param {Highcharts.ChartIsInsideOptionsObject} [options]
     * Options object.
     *
     * @return {boolean}
     * Returns true if the given point is inside the plot area.
     */
    public isInsidePlot(
        plotX: number,
        plotY: number,
        options: Chart.IsInsideOptionsObject = {}
    ): boolean {
        const {
                inverted,
                plotBox,
                plotLeft,
                plotTop,
                scrollablePlotBox
            } = this,
            { scrollLeft = 0, scrollTop = 0 } = (
                options.visiblePlotOnly &&
                this.scrollablePlotArea?.scrollingContainer
            ) || {},
            series = options.series,
            box = (options.visiblePlotOnly && scrollablePlotBox) || plotBox,
            x = options.inverted ? plotY : plotX,
            y = options.inverted ? plotX : plotY,
            e = {
                x,
                y,
                isInsidePlot: true,
                options
            };

        if (!options.ignoreX) {
            const xAxis = (
                series &&
                (inverted && !this.polar ? series.yAxis : series.xAxis)
            ) || {
                pos: plotLeft,
                len: Infinity
            };

            const chartX = options.paneCoordinates ?
                xAxis.pos + x : plotLeft + x;

            if (!(
                chartX >= Math.max(
                    scrollLeft + plotLeft,
                    xAxis.pos
                ) &&
                chartX <= Math.min(
                    scrollLeft + plotLeft + box.width,
                    xAxis.pos + xAxis.len
                )
            )) {
                e.isInsidePlot = false;
            }
        }

        if (!options.ignoreY && e.isInsidePlot) {
            const yAxis = (
                !inverted && options.axis &&
                !options.axis.isXAxis && options.axis
            ) || (
                series && (inverted ? series.xAxis : series.yAxis)
            ) || {
                pos: plotTop,
                len: Infinity
            };

            const chartY = options.paneCoordinates ?
                yAxis.pos + y : plotTop + y;

            if (!(
                chartY >= Math.max(
                    scrollTop + plotTop,
                    yAxis.pos
                ) &&
                chartY <= Math.min(
                    scrollTop + plotTop + box.height,
                    yAxis.pos + yAxis.len
                )
            )) {
                e.isInsidePlot = false;
            }
        }

        fireEvent(this, 'afterIsInsidePlot', e);

        return e.isInsidePlot;
    }

    /**
     * Redraw the chart after changes have been done to the data, axis extremes
     * chart size or chart elements. All methods for updating axes, series or
     * points have a parameter for redrawing the chart. This is `true` by
     * default. But in many cases you want to do more than one operation on the
     * chart before redrawing, for example add a number of points. In those
     * cases it is a waste of resources to redraw the chart for each new point
     * added. So you add the points and call `chart.redraw()` after.
     *
     * @function Highcharts.Chart#redraw
     *
     * @param {boolean|Partial<Highcharts.AnimationOptionsObject>} [animation]
     * If or how to apply animation to the redraw. When `undefined`, it applies
     * the animation that is set in the `chart.animation` option.
     *
     * @emits Highcharts.Chart#event:afterSetExtremes
     * @emits Highcharts.Chart#event:beforeRedraw
     * @emits Highcharts.Chart#event:predraw
     * @emits Highcharts.Chart#event:redraw
     * @emits Highcharts.Chart#event:render
     * @emits Highcharts.Chart#event:updatedData
     */
    public redraw(animation?: (boolean|Partial<AnimationOptions>)): void {

        fireEvent(this, 'beforeRedraw');

        const chart = this,
            axes: Array<Axis> = chart.hasCartesianSeries ? chart.axes : chart.colorAxis || [],
            series = chart.series,
            pointer = chart.pointer,
            legend = chart.legend,
            legendUserOptions = chart.userOptions.legend,
            renderer = chart.renderer,
            isHiddenChart = renderer.isHidden(),
            afterRedraw = [] as Array<Function>;

        let hasDirtyStacks: (boolean|undefined),
            hasStackedSeries: (boolean|undefined),
            i: number,
            isDirtyBox = chart.isDirtyBox,
            redrawLegend = chart.isDirtyLegend,
            serie: Series;

        renderer.rootFontSize = renderer.boxWrapper.getStyle('font-size');

        // Handle responsive rules, not only on resize (#6130)
        if (chart.setResponsive) {
            chart.setResponsive(false);
        }

        // Set the global animation. When chart.hasRendered is not true, the
        // redraw call comes from a responsive rule and animation should not
        // occur.
        setAnimation(chart.hasRendered ? animation : false, chart);

        if (isHiddenChart) {
            chart.temporaryDisplay();
        }

        // Adjust title layout (reflow multiline text)
        chart.layOutTitles(false);

        // Link stacked series
        i = series.length;
        while (i--) {
            serie = series[i];

            if (serie.options.stacking || serie.options.centerInCategory) {
                hasStackedSeries = true;

                if (serie.isDirty) {
                    hasDirtyStacks = true;
                    break;
                }
            }
        }
        if (hasDirtyStacks) { // Mark others as dirty
            i = series.length;
            while (i--) {
                serie = series[i];
                if (serie.options.stacking) {
                    serie.isDirty = true;
                }
            }
        }

        // Handle updated data in the series
        series.forEach(function (serie): void {
            if (serie.isDirty) {
                if (serie.options.legendType === 'point') {
                    if (typeof serie.updateTotals === 'function') {
                        serie.updateTotals();
                    }
                    redrawLegend = true;
                } else if (
                    legendUserOptions &&
                    (
                        !!legendUserOptions.labelFormatter ||
                        legendUserOptions.labelFormat
                    )
                ) {
                    redrawLegend = true; // #2165
                }
            }
            if (serie.isDirtyData) {
                fireEvent(serie, 'updatedData');
            }
        });

        // Handle added or removed series
        if (redrawLegend && legend && legend.options.enabled) {
            // Draw legend graphics
            legend.render();

            chart.isDirtyLegend = false;
        }

        // Reset stacks
        if (hasStackedSeries) {
            chart.getStacks();
        }


        // Set axes scales
        axes.forEach(function (axis): void {
            axis.updateNames();
            axis.setScale();
        });

        chart.getMargins(); // #3098

        // If one axis is dirty, all axes must be redrawn (#792, #2169)
        axes.forEach(function (axis): void {
            if (axis.isDirty) {
                isDirtyBox = true;
            }
        });

        // Redraw axes
        axes.forEach(function (axis): void {

            // Fire 'afterSetExtremes' only if extremes are set
            const key = axis.min + ',' + axis.max;

            if (axis.extKey !== key) { // #821, #4452
                axis.extKey = key;

                // Prevent a recursive call to chart.redraw() (#1119)
                afterRedraw.push(function (): void {
                    fireEvent(
                        axis,
                        'afterSetExtremes',
                        extend(axis.eventArgs, axis.getExtremes())
                    ); // #747, #751
                    delete axis.eventArgs;
                });
            }
            if (isDirtyBox || hasStackedSeries) {
                axis.redraw();
            }
        });

        // The plot areas size has changed
        if (isDirtyBox) {
            chart.drawChartBox();
        }

        // Fire an event before redrawing series, used by the boost module to
        // clear previous series renderings.
        fireEvent(chart, 'predraw');

        // Redraw affected series
        series.forEach(function (serie): void {
            if ((isDirtyBox || serie.isDirty) && serie.visible) {
                serie.redraw();
            }
            // Set it here, otherwise we will have unlimited 'updatedData' calls
            // for a hidden series after setData(). Fixes #6012
            serie.isDirtyData = false;
        });

        // Move tooltip or reset
        if (pointer) {
            pointer.reset(true);
        }

        // Redraw if canvas
        renderer.draw();

        // Fire the events
        fireEvent(chart, 'redraw');
        fireEvent(chart, 'render');

        if (isHiddenChart) {
            chart.temporaryDisplay(true);
        }

        // Fire callbacks that are put on hold until after the redraw
        afterRedraw.forEach(function (callback): void {
            (callback.call as any)();
        });
    }

    /**
     * Get an axis, series or point object by `id` as given in the configuration
     * options. Returns `undefined` if no item is found.
     *
     * @sample highcharts/plotoptions/series-id/
     *         Get series by id
     *
     * @function Highcharts.Chart#get
     *
     * @param {string} id
     * The id as given in the configuration options.
     *
     * @return {Highcharts.Axis|Highcharts.Series|Highcharts.Point|undefined}
     * The retrieved item.
     */
    public get(id: string): (Axis|Series|Point|undefined) {
        const series = this.series;

        /**
         * @private
         */
        function itemById(item: (Axis|Series)): boolean {
            return (
                (item as Series).id === id ||
                (item.options && item.options.id === id)
            );
        }

        let ret: (Axis|Series|Point|undefined) =
            // Search axes
            find(this.axes, itemById) ||

            // Search series
            find(this.series, itemById);

        // Search points
        for (let i = 0; !ret && i < series.length; i++) {
            ret = find((series[i].points as any) || [], itemById);
        }

        return ret;
    }

    /**
     * Create the Axis instances based on the config options.
     *
     * @private
     * @function Highcharts.Chart#createAxes
     * @emits Highcharts.Chart#event:afterCreateAxes
     * @emits Highcharts.Chart#event:createAxes
     */
    public createAxes(): void {
        const options = this.userOptions;

        fireEvent(this, 'createAxes');

        for (const coll of ['xAxis', 'yAxis'] as Array<'xAxis'|'yAxis'>) {
            const arr = options[coll] = splat(
                options[coll] || {}
            );
            for (const axisOptions of arr) {
                // eslint-disable-next-line no-new
                new Axis(this, axisOptions, coll);
            }
        }

        fireEvent(this, 'afterCreateAxes');
    }

    /**
     * Returns an array of all currently selected points in the chart. Points
     * can be selected by clicking or programmatically by the
     * {@link Highcharts.Point#select}
     * function.
     *
     * @sample highcharts/plotoptions/series-allowpointselect-line/
     *         Get selected points
     * @sample highcharts/members/point-select-lasso/
     *         Lasso selection
     * @sample highcharts/chart/events-selection-points/
     *         Rectangle selection
     *
     * @function Highcharts.Chart#getSelectedPoints
     *
     * @return {Array<Highcharts.Point>}
     *         The currently selected points.
     */
    public getSelectedPoints(): Array<Point> {
        return this.series.reduce((acc: Point[], series): Point[] => {
            // For one-to-one points inspect series.data in order to retrieve
            // points outside the visible range (#6445). For grouped data,
            // inspect the generated series.points.
            series.getPointsCollection()
                .forEach((point): void => {
                    if (pick(point.selectedStaging, point.selected)) {
                        acc.push(point);
                    }
                });
            return acc;
        }, []);
    }

    /**
     * Returns an array of all currently selected series in the chart. Series
     * can be selected either programmatically by the
     * {@link Highcharts.Series#select}
     * function or by checking the checkbox next to the legend item if
     * [series.showCheckBox](https://api.highcharts.com/highcharts/plotOptions.series.showCheckbox)
     * is true.
     *
     * @sample highcharts/members/chart-getselectedseries/
     *         Get selected series
     *
     * @function Highcharts.Chart#getSelectedSeries
     *
     * @return {Array<Highcharts.Series>}
     *         The currently selected series.
     */
    public getSelectedSeries(): Array<Series> {
        return this.series.filter((s): (boolean|undefined) => s.selected);
    }

    /**
     * Set a new title or subtitle for the chart.
     *
     * @sample highcharts/members/chart-settitle/
     *         Set title text and styles
     *
     * @function Highcharts.Chart#setTitle
     *
     * @param {Highcharts.TitleOptions} [titleOptions]
     *        New title options. The title text itself is set by the
     *        `titleOptions.text` property.
     *
     * @param {Highcharts.SubtitleOptions} [subtitleOptions]
     *        New subtitle options. The subtitle text itself is set by the
     *        `subtitleOptions.text` property.
     *
     * @param {boolean} [redraw]
     *        Whether to redraw the chart or wait for a later call to
     *        `chart.redraw()`.
     */
    public setTitle(
        titleOptions?: Chart.TitleOptions,
        subtitleOptions?: Chart.SubtitleOptions,
        redraw?: boolean
    ): void {

        this.applyDescription('title', titleOptions);
        this.applyDescription('subtitle', subtitleOptions);

        // The initial call also adds the caption. On update, chart.update will
        // relay to Chart.setCaption.
        this.applyDescription('caption', void 0);

        this.layOutTitles(redraw);
    }

    /**
     * Apply a title, subtitle or caption for the chart
     *
     * @private
     * @function Highcharts.Chart#applyDescription
     * @param key {string}
     * Either title, subtitle or caption
     * @param {Highcharts.TitleOptions|Highcharts.SubtitleOptions|Highcharts.CaptionOptions|undefined} explicitOptions
     * The options to set, will be merged with default options.
     */
    public applyDescription(
        key: Chart.DescriptionKey,
        explicitOptions?: Chart.DescriptionOptionsType
    ): void {
        const chart = this;

        // Merge default options with explicit options
        const options = this.options[key] = merge(
            this.options[key],
            explicitOptions
        );

        let elem = this[key];

        if (elem && explicitOptions) {
            this[key] = elem = elem.destroy(); // Remove old
        }

        if (options && !elem) {
            elem = this.renderer.text(
                options.text,
                0,
                0,
                options.useHTML
            )
                .attr({
                    align: options.align,
                    'class': 'highcharts-' + key,
                    zIndex: options.zIndex || 4
                })
                .css({
                    textOverflow: 'ellipsis',
                    whiteSpace: 'nowrap'
                })
                .add();

            // Update methods, relay to `applyDescription`
            elem.update = function (
                updateOptions: (Chart.DescriptionOptionsType),
                redraw?: boolean
            ): void {
                chart.applyDescription(key, updateOptions);
                chart.layOutTitles(redraw);
            };

            // Presentational
            if (!this.styledMode) {
                elem.css(extend<CSSObject>(
                    key === 'title' ? {
                        // #2944
                        fontSize: this.options.isStock ? '1em' : '1.2em'
                    } : {},
                    options.style
                ));
            }

            // Get unwrapped text length and reset
            elem.textPxLength = elem.getBBox().width;
            elem.css({ whiteSpace: options.style?.whiteSpace });

            /**
             * The chart title. The title has an `update` method that allows
             * modifying the options directly or indirectly via
             * `chart.update`.
             *
             * @sample highcharts/members/title-update/
             *         Updating titles
             *
             * @name Highcharts.Chart#title
             * @type {Highcharts.TitleObject}
             */

            /**
             * The chart subtitle. The subtitle has an `update` method that
             * allows modifying the options directly or indirectly via
             * `chart.update`.
             *
             * @name Highcharts.Chart#subtitle
             * @type {Highcharts.SubtitleObject}
             */
            this[key] = elem;
        }

    }

    /**
     * Internal function to lay out the chart title, subtitle and caption, and
     * cache the full offset height for use in `getMargins`. The result is
     * stored in `this.titleOffset`.
     *
     * @private
     * @function Highcharts.Chart#layOutTitles
     *
     * @param {boolean} [redraw=true]
     * @emits Highcharts.Chart#event:afterLayOutTitles
     */
    public layOutTitles(redraw = true): void {
        const titleOffset = [0, 0, 0],
            { options, renderer, spacingBox } = this;

        // Lay out the title, subtitle and caption respectively
        (
            ['title', 'subtitle', 'caption'] as Chart.DescriptionKey[]
        ).forEach((key): void => {
            const desc = this[key],
                descOptions = this.options[key],
                alignTo = merge(spacingBox),
                textPxLength = desc?.textPxLength || 0;

            if (desc && descOptions) {

                // Provide a hook for the exporting button to shift the title
                fireEvent(
                    this,
                    'layOutTitle',
                    { alignTo, key, textPxLength }
                );

                const fontMetrics = renderer.fontMetrics(desc),
                    baseline = fontMetrics.b,
                    lineHeight = fontMetrics.h,
                    verticalAlign = descOptions.verticalAlign || 'top',
                    topAligned = verticalAlign === 'top',
                    // Use minScale only for top-aligned titles. It is not
                    // likely that we will need scaling for other positions, but
                    // if it is requested, we need to adjust the vertical
                    // position to the scale.
                    minScale = topAligned && (
                        descOptions as Chart.TitleOptions
                    ).minScale || 1,
                    offset = key === 'title' ?
                        topAligned ? -3 : 0 :
                        // Floating subtitle (#6574)
                        topAligned ? titleOffset[0] + 2 : 0,
                    uncappedScale = Math.min(alignTo.width / textPxLength, 1),
                    scale = Math.max(minScale, uncappedScale),
                    alignAttr: SVGAttributes = merge(
                        {
                            y: verticalAlign === 'bottom' ?
                                baseline :
                                offset + baseline
                        },
                        {
                            align: key === 'title' ?
                                // Title defaults to center for short titles,
                                // left for word-wrapped titles
                                (uncappedScale < minScale ? 'left' : 'center') :
                                // Subtitle defaults to the title.align
                                this.title?.alignValue
                        },
                        descOptions
                    ),
                    width = (descOptions.width || (
                        (
                            uncappedScale > minScale ?
                                // One line
                                this.chartWidth :
                                // Allow word wrap
                                alignTo.width
                        ) / scale
                    )) + 'px';

                // No animation when switching alignment
                if (desc.alignValue !== alignAttr.align) {
                    desc.placed = false;
                }
                // Set the width and read the height
                const height = Math.round(
                    desc
                        .css({ width })
                        // Skip the cache for HTML (#3481, #11666)
                        .getBBox(descOptions.useHTML).height
                );
                alignAttr.height = height;

                // Perform scaling and alignment
                desc
                    .align(alignAttr, false, alignTo)
                    .attr({
                        align: alignAttr.align,
                        scaleX: scale,
                        scaleY: scale,
                        'transform-origin': `${
                            alignTo.x +
                            textPxLength *
                            scale *
                            getAlignFactor(alignAttr.align)
                        } ${lineHeight}`
                    });

                // Adjust the rendered title offset
                if (!descOptions.floating) {
                    const offset = height * (
                        // When scaling down the title, preserve the offset as
                        // long as it's only one line, but scale down the offset
                        // if the title wraps to multiple lines.
                        height < lineHeight * 1.2 ? 1 : scale
                    );
                    if (verticalAlign === 'top') {

                        titleOffset[0] = Math.ceil(
                            titleOffset[0] + offset
                        );

                    } else if (verticalAlign === 'bottom') {
                        titleOffset[2] = Math.ceil(
                            titleOffset[2] + offset
                        );
                    }
                }
            }
        }, this);

        // Handle title.margin and caption.margin
        if (
            titleOffset[0] &&
            (options.title?.verticalAlign || 'top') === 'top'
        ) {
            titleOffset[0] += options.title?.margin || 0;
        }
        if (
            titleOffset[2] &&
            options.caption?.verticalAlign === 'bottom'
        ) {
            titleOffset[2] += options.caption?.margin || 0;
        }

        const requiresDirtyBox = (
            !this.titleOffset ||
            this.titleOffset.join(',') !== titleOffset.join(',')
        );

        // Used in getMargins
        this.titleOffset = titleOffset;

        fireEvent(this, 'afterLayOutTitles');

        if (!this.isDirtyBox && requiresDirtyBox) {
            this.isDirtyBox = this.isDirtyLegend = requiresDirtyBox;
            // Redraw if necessary (#2719, #2744)
            if (this.hasRendered && redraw && this.isDirtyBox) {
                this.redraw();
            }
        }
    }

    /**
     * Internal function to get the available size of the container element
     *
     * @private
     * @function Highcharts.Chart#getContainerBox
     */
    public getContainerBox(): { width: number, height: number } {
        // Temporarily hide support divs from a11y and others, #21888
        const nonContainers = [].map.call(
                this.renderTo.children,
                (child: HTMLDOMElement): [HTMLElement, string] | undefined => {
                    if (child !== this.container) {
                        const display = child.style.display;
                        child.style.display = 'none';
                        return [child, display];
                    }
                }
            ) as Array<[HTMLElement, string]>,
            box = {
                width: getStyle(this.renderTo, 'width', true) || 0,
                height: (getStyle(this.renderTo, 'height', true) || 0)
            };

        // Restore the non-containers
        nonContainers.filter(Boolean).forEach(
            ([div, display]): void => {
                div.style.display = display;
            }
        );

        return box;
    }

    /**
     * Internal function to get the chart width and height according to options
     * and container size. Sets {@link Chart.chartWidth} and
     * {@link Chart.chartHeight}.
     *
     * @private
     * @function Highcharts.Chart#getChartSize
     */
    public getChartSize(): void {
        const chart = this,
            optionsChart = chart.options.chart,
            widthOption = optionsChart.width,
            heightOption = optionsChart.height,
            containerBox = chart.getContainerBox(),
            enableDefaultHeight = containerBox.height <= 1 ||
                ( // #21510, prevent infinite reflow
                    !chart.renderTo.parentElement?.style.height &&
                    chart.renderTo.style.height === '100%'
                );
        /**
         * The current pixel width of the chart.
         *
         * @name Highcharts.Chart#chartWidth
         * @type {number}
         */
        chart.chartWidth = Math.max( // #1393
            0,
            widthOption || containerBox.width || 600 // #1460
        );
        /**
         * The current pixel height of the chart.
         *
         * @name Highcharts.Chart#chartHeight
         * @type {number}
         */
        chart.chartHeight = Math.max(
            0,
            relativeLength(
                heightOption as any,
                chart.chartWidth
            ) ||
            (enableDefaultHeight ? 400 : containerBox.height)
        );

        chart.containerBox = containerBox;
    }

    /**
     * If the renderTo element has no offsetWidth, most likely one or more of
     * its parents are hidden. Loop up the DOM tree to temporarily display the
     * parents, then save the original display properties, and when the true
     * size is retrieved, reset them. Used on first render and on redraws.
     *
     * @private
     * @function Highcharts.Chart#temporaryDisplay
     *
     * @param {boolean} [revert]
     * Revert to the saved original styles.
     */
    public temporaryDisplay(revert?: boolean): void {
        let node = this.renderTo,
            tempStyle: CSSObject;

        if (!revert) {
            while (node?.style) {

                // When rendering to a detached node, it needs to be temporarily
                // attached in order to read styling and bounding boxes (#5783,
                // #7024).
                if (!doc.body.contains(node) && !node.parentNode) {
                    (node as any).hcOrigDetached = true;
                    doc.body.appendChild(node);
                }
                if (
                    getStyle(node, 'display', false) === 'none' ||
                    (node as any).hcOricDetached
                ) {
                    (node as any).hcOrigStyle = {
                        display: node.style.display,
                        height: node.style.height,
                        overflow: node.style.overflow
                    };
                    tempStyle = {
                        display: 'block',
                        overflow: 'hidden'
                    };
                    if (node !== this.renderTo) {
                        tempStyle.height = 0;
                    }

                    css(node, tempStyle);

                    // If it still doesn't have an offset width after setting
                    // display to block, it probably has an !important priority
                    // #2631, 6803
                    if (!node.offsetWidth) {
                        node.style.setProperty('display', 'block', 'important');
                    }
                }
                node = node.parentNode as any;

                if (node === doc.body) {
                    break;
                }
            }
        } else {
            while (node?.style) {
                if ((node as any).hcOrigStyle) {
                    css(node, (node as any).hcOrigStyle);
                    delete (node as any).hcOrigStyle;
                }
                if ((node as any).hcOrigDetached) {
                    doc.body.removeChild(node);
                    (node as any).hcOrigDetached = false;
                }
                node = node.parentNode as any;
            }
        }
    }

    /**
     * Set the {@link Chart.container|chart container's} class name, in
     * addition to `highcharts-container`.
     *
     * @function Highcharts.Chart#setClassName
     *
     * @param {string} [className]
     * The additional class name.
     */
    public setClassName(className?: string): void {
        this.container.className = 'highcharts-container ' + (className || '');
    }

    /**
     * Get the containing element, determine the size and create the inner
     * container div to hold the chart.
     *
     * @private
     * @function Highcharts.Chart#afterGetContainer
     * @emits Highcharts.Chart#event:afterGetContainer
     */
    public getContainer(): void {
        const chart = this,
            options = chart.options,
            optionsChart = options.chart,
            indexAttrName = 'data-highcharts-chart',
            containerId = uniqueKey(),
            renderTo = chart.renderTo;

        let containerStyle: (CSSObject|undefined);

        // If the container already holds a chart, destroy it. The check for
        // hasRendered is there because web pages that are saved to disk from
        // the browser, will preserve the data-highcharts-chart attribute and
        // the SVG contents, but not an interactive chart. So in this case,
        // charts[oldChartIndex] will point to the wrong chart if any (#2609).
        const oldChartIndex = pInt(attr(renderTo, indexAttrName));
        if (
            isNumber(oldChartIndex) &&
            charts[oldChartIndex] &&
            (charts[oldChartIndex] as any).hasRendered
        ) {
            (charts[oldChartIndex] as any).destroy();
        }

        // Make a reference to the chart from the div
        attr(renderTo, indexAttrName, chart.index);

        // Remove previous chart
        renderTo.innerHTML = AST.emptyHTML;

        // If the container doesn't have an offsetWidth, it has or is a child of
        // a node that has display:none. We need to temporarily move it out to a
        // visible state to determine the size, else the legend and tooltips
        // won't render properly. The skipClone option is used in sparklines as
        // a micro optimization, saving about 1-2 ms each chart.
        if (!optionsChart.skipClone && !renderTo.offsetWidth) {
            chart.temporaryDisplay();
        }

        // Get the width and height
        chart.getChartSize();
        const chartHeight = chart.chartHeight;
        let chartWidth = chart.chartWidth;

        // Allow table cells and flex-boxes to shrink without the chart blocking
        // them out (#6427)
        css(renderTo, { overflow: 'hidden' });

        // Create the inner container
        if (!chart.styledMode) {
            containerStyle = extend<CSSObject>({
                position: 'relative',
                // Needed for context menu (avoidscrollbars) and content
                // overflow in IE
                overflow: 'hidden',
                width: chartWidth + 'px',
                height: chartHeight + 'px',
                textAlign: 'left',
                lineHeight: 'normal', // #427
                zIndex: 0, // #1072
                '-webkit-tap-highlight-color': 'rgba(0,0,0,0)',
                userSelect: 'none', // #13503
                'touch-action': 'manipulation',
                outline: 'none',
                padding: '0px'
            }, optionsChart.style || {});
        }

        /**
         * The containing HTML element of the chart. The container is
         * dynamically inserted into the element given as the `renderTo`
         * parameter in the {@link Highcharts#chart} constructor.
         *
         * @name Highcharts.Chart#container
         * @type {Highcharts.HTMLDOMElement}
         */
        const container = createElement(
            'div',
            {
                id: containerId
            },
            containerStyle,
            renderTo
        );
        chart.container = container;

        // Adjust width if setting height affected it (#20334)
        chart.getChartSize();
        if (chartWidth !== chart.chartWidth) {
            chartWidth = chart.chartWidth;
            if (!chart.styledMode) {
                css(container, {
                    width: pick(optionsChart.style?.width, chartWidth + 'px')
                });
            }
        }
        chart.containerBox = chart.getContainerBox();

        // Cache the cursor (#1650)
        chart._cursor = container.style.cursor as CursorValue;

        // Initialize the renderer
        const Renderer = optionsChart.renderer || !svg ?
            RendererRegistry.getRendererType(optionsChart.renderer) :
            SVGRenderer;

        /**
         * The renderer instance of the chart. Each chart instance has only one
         * associated renderer.
         *
         * @name Highcharts.Chart#renderer
         * @type {Highcharts.SVGRenderer}
         */
        chart.renderer = new Renderer(
            container,
            chartWidth,
            chartHeight,
            void 0,
            optionsChart.forExport,
            options.exporting?.allowHTML,
            chart.styledMode
        ) as Chart.Renderer;

        // Set the initial animation from the options
        setAnimation(void 0, chart);


        chart.setClassName(optionsChart.className);
        if (!chart.styledMode) {
            chart.renderer.setStyle(optionsChart.style as any);
        } else {
            // Initialize definitions
            for (const key in options.defs) { // eslint-disable-line guard-for-in
                this.renderer.definition((options.defs as any)[key]);
            }
        }

        // Add a reference to the charts index
        chart.renderer.chartIndex = chart.index;

        fireEvent(this, 'afterGetContainer');
    }

    /**
     * Calculate margins by rendering axis labels in a preliminary position.
     * Title, subtitle and legend have already been rendered at this stage, but
     * will be moved into their final positions.
     *
     * @private
     * @function Highcharts.Chart#getMargins
     * @emits Highcharts.Chart#event:getMargins
     */
    public getMargins(skipAxes?: boolean): void {
        const { spacing, margin, titleOffset } = this;

        this.resetMargins();

        // Adjust for title and subtitle
        if (titleOffset[0] && !defined(margin[0])) {
            this.plotTop = Math.max(
                this.plotTop,
                titleOffset[0] + spacing[0]
            );
        }

        if (titleOffset[2] && !defined(margin[2])) {
            this.marginBottom = Math.max(
                this.marginBottom as any,
                titleOffset[2] + spacing[2]
            );
        }

        // Adjust for legend
        if (this.legend?.display) {
            this.legend.adjustMargins(margin, spacing);
        }

        fireEvent(this, 'getMargins');

        if (!skipAxes) {
            this.getAxisMargins();
        }
    }

    /**
     * @private
     * @function Highcharts.Chart#getAxisMargins
     */
    public getAxisMargins(): void {
        const chart = this,
            // [top, right, bottom, left]
            axisOffset = chart.axisOffset = [0, 0, 0, 0],
            colorAxis = chart.colorAxis,
            margin = chart.margin,
            getOffset = (axes: Array<Axis>): void => {
                axes.forEach((axis): void => {
                    if (axis.visible) {
                        axis.getOffset();
                    }
                });
            };

        // Pre-render axes to get labels offset width
        if (chart.hasCartesianSeries) {
            getOffset(chart.axes);

        } else if (colorAxis?.length) {
            getOffset(colorAxis);
        }

        // Add the axis offsets
        marginNames.forEach((marginName, side): void => {
            if (!defined(margin[side])) {
                chart[marginName] += axisOffset[side];
            }
        });

        chart.setChartSize();

    }

    /**
     * Return the current options of the chart, but only those that differ from
     * default options. Items that can be either an object or an array of
     * objects, like `series`, `xAxis` and `yAxis`, are always returned as
     * array.
     *
     * @sample highcharts/members/chart-getoptions
     *
     * @function Highcharts.Chart#getOptions
     *
     * @since 11.1.0
     */
    public getOptions(): DeepPartial<Options> {
        return diffObjects(this.userOptions, defaultOptions);
    }

    /**
     * Reflows the chart to its container. By default, the Resize Observer is
     * attached to the chart's div which allows to reflows the chart
     * automatically to its container, as per the
     * [chart.reflow](https://api.highcharts.com/highcharts/chart.reflow)
     * option.
     *
     * @sample highcharts/chart/events-container/
     *         Pop up and reflow
     *
     * @function Highcharts.Chart#reflow
     *
     * @param {global.Event} [e]
     *        Event arguments. Used primarily when the function is called
     *        internally as a response to window resize.
     */
    public reflow(e?: Event): void {
        const chart = this,
            oldBox = chart.containerBox,
            containerBox = chart.getContainerBox();

        delete chart.pointer?.chartPosition;

        // Width and height checks for display:none. Target is doc in Opera
        // and win in Firefox, Chrome and IE9.
        if (
            !chart.exporting?.isPrinting &&
            !chart.isResizing &&
            oldBox &&
            // When fired by resize observer inside hidden container
            containerBox.width
        ) {
            if (
                containerBox.width !== oldBox.width ||
                containerBox.height !== oldBox.height
            ) {
                U.clearTimeout(chart.reflowTimeout);
                // When called from window.resize, e is set, else it's called
                // directly (#2224)
                chart.reflowTimeout = syncTimeout(function (): void {
                    // Set size, it may have been destroyed in the meantime
                    // (#1257)
                    if (chart.container) {
                        chart.setSize(void 0, void 0, false);
                    }
                }, e ? 100 : 0);
            }
            chart.containerBox = containerBox;
        }
    }

    /**
     * Toggle the event handlers necessary for auto resizing, depending on the
     * `chart.reflow` option.
     *
     * @private
     * @function Highcharts.Chart#setReflow
     */
    public setReflow(): void {
        const chart = this;

        const runReflow = (e: any): void => {
            if (chart.options?.chart.reflow && chart.hasLoaded) {
                chart.reflow(e);
            }
        };

        if (typeof ResizeObserver === 'function') {
            (new ResizeObserver(runReflow)).observe(chart.renderTo);

        // Fallback for more legacy browser versions.
        } else {
            const unbind = addEvent(win, 'resize', runReflow);
            addEvent(this, 'destroy', unbind);
        }
    }

    /**
     * Resize the chart to a given width and height. In order to set the width
     * only, the height argument may be skipped. To set the height only, pass
     * `undefined` for the width.
     *
     * @sample highcharts/members/chart-setsize-button/
     *         Test resizing from buttons
     * @sample highcharts/members/chart-setsize-jquery-resizable/
     *         Add a jQuery UI resizable
     * @sample stock/members/chart-setsize/
     *         Highcharts Stock with UI resizable
     *
     * @function Highcharts.Chart#setSize
     *
     * @param {number|null} [width]
     *        The new pixel width of the chart. Since v4.2.6, the argument can
     *        be `undefined` in order to preserve the current value (when
     *        setting height only), or `null` to adapt to the width of the
     *        containing element.
     *
     * @param {number|null} [height]
     *        The new pixel height of the chart. Since v4.2.6, the argument can
     *        be `undefined` in order to preserve the current value, or `null`
     *        in order to adapt to the height of the containing element.
     *
     * @param {boolean|Partial<Highcharts.AnimationOptionsObject>} [animation]
     *        Whether and how to apply animation. When `undefined`, it applies
     *        the animation that is set in the `chart.animation` option.
     *
     *
     * @emits Highcharts.Chart#event:endResize
     * @emits Highcharts.Chart#event:resize
     */
    public setSize(
        width?: (number|null),
        height?: (number|null),
        animation?: (boolean|Partial<AnimationOptions>)
    ): void {
        const chart = this,
            renderer = chart.renderer;

        // Handle the isResizing counter
        chart.isResizing += 1;

        // Set the animation for the current process
        setAnimation(animation, chart);
        const globalAnimation = renderer.globalAnimation;

        chart.oldChartHeight = chart.chartHeight;
        chart.oldChartWidth = chart.chartWidth;
        if (typeof width !== 'undefined') {
            chart.options.chart.width = width;
        }
        if (typeof height !== 'undefined') {
            chart.options.chart.height = height;
        }
        chart.getChartSize();

        const {
            chartWidth,
            chartHeight,
            scrollablePixelsX = 0,
            scrollablePixelsY = 0
        } = chart;

        // Avoid expensive redrawing if the computed size didn't change
        if (
            chart.isDirtyBox ||
            chartWidth !== chart.oldChartWidth ||
            chartHeight !== chart.oldChartHeight
        ) {

            // Resize the container with the global animation applied if enabled
            // (#2503)
            if (!chart.styledMode) {
                (globalAnimation ? animate : css)(chart.container, {
                    width: `${chartWidth + scrollablePixelsX}px`,
                    height: `${chartHeight + scrollablePixelsY}px`
                }, globalAnimation);
            }

            chart.setChartSize(true);
            renderer.setSize(chartWidth, chartHeight, globalAnimation);

            // Handle axes
            chart.axes.forEach(function (axis): void {
                axis.isDirty = true;
                axis.setScale();
            });

            chart.isDirtyLegend = true; // Force legend redraw
            chart.isDirtyBox = true; // Force redraw of plot and chart border

            chart.layOutTitles(); // #2857
            chart.getMargins();

            chart.redraw(globalAnimation);


            chart.oldChartHeight = void 0;
            fireEvent(chart, 'resize');

            // Fire endResize and set isResizing back. If animation is disabled,
            // fire without delay, but in a new thread to avoid triggering the
            // resize observer (#19027).
            setTimeout((): void => {
                if (chart) {
                    fireEvent(chart, 'endResize');
                }
            }, animObject(globalAnimation).duration);
        }

        // Handle resizing counter even if we've re-rendered or not (#20548).
        chart.isResizing -= 1;
    }

    /**
     * Set the public chart properties. This is done before and after the
     * pre-render to determine margin sizes.
     *
     * @private
     * @function Highcharts.Chart#setChartSize
     * @emits Highcharts.Chart#event:afterSetChartSize
     */
    public setChartSize(skipAxes?: boolean): void {
        const chart = this,
            {
                chartHeight,
                chartWidth,
                inverted,
                spacing,
                renderer
            } = chart,
            clipOffset = chart.clipOffset,
            clipRoundFunc = Math[inverted ? 'floor' : 'round'];

        let plotLeft,
            plotTop,
            plotWidth,
            plotHeight;

        /**
         * The current left position of the plot area in pixels.
         *
         * @name Highcharts.Chart#plotLeft
         * @type {number}
         */
        chart.plotLeft = plotLeft = Math.round(chart.plotLeft);

        /**
         * The current top position of the plot area in pixels.
         *
         * @name Highcharts.Chart#plotTop
         * @type {number}
         */
        chart.plotTop = plotTop = Math.round(chart.plotTop);

        /**
         * The current width of the plot area in pixels.
         *
         * @name Highcharts.Chart#plotWidth
         * @type {number}
         */
        chart.plotWidth = plotWidth = Math.max(
            0,
            Math.round(chartWidth - plotLeft - (chart.marginRight ?? 0))
        );

        /**
         * The current height of the plot area in pixels.
         *
         * @name Highcharts.Chart#plotHeight
         * @type {number}
         */
        chart.plotHeight = plotHeight = Math.max(
            0,
            Math.round(chartHeight - plotTop - (chart.marginBottom ?? 0))
        );

        chart.plotSizeX = inverted ? plotHeight : plotWidth;
        chart.plotSizeY = inverted ? plotWidth : plotHeight;

        // Set boxes used for alignment
        chart.spacingBox = renderer.spacingBox = {
            x: spacing[3],
            y: spacing[0],
            width: chartWidth - spacing[3] - spacing[1],
            height: chartHeight - spacing[0] - spacing[2]
        };
        chart.plotBox = renderer.plotBox = {
            x: plotLeft,
            y: plotTop,
            width: plotWidth,
            height: plotHeight
        };

        // Compute the clipping box
        if (clipOffset) {
            chart.clipBox = {
                x: clipRoundFunc(clipOffset[3]),
                y: clipRoundFunc(clipOffset[0]),
                width: clipRoundFunc(
                    chart.plotSizeX - clipOffset[1] - clipOffset[3]
                ),
                height: clipRoundFunc(
                    chart.plotSizeY - clipOffset[0] - clipOffset[2]
                )
            };
        }

        if (!skipAxes) {
            chart.axes.forEach(function (axis): void {
                axis.setAxisSize();
                axis.setAxisTranslation();
            });
            renderer.alignElements();
        }


        fireEvent(chart, 'afterSetChartSize', { skipAxes: skipAxes });
    }

    /**
     * Initial margins before auto size margins are applied.
     *
     * @private
     * @function Highcharts.Chart#resetMargins
     */
    public resetMargins(): void {

        fireEvent(this, 'resetMargins');

        const chart = this,
            chartOptions = chart.options.chart,
            plotBorderWidth = chartOptions.plotBorderWidth || 0,
            halfWidth = Math.round(plotBorderWidth) / 2;

        // Create margin and spacing array
        (['margin', 'spacing'] as ('margin'|'spacing')[]).forEach((
            target
        ): void => {
            const value = chartOptions[target],
                values = isObject(value) ? value : [value, value, value, value];

            ([
                'Top',
                'Right',
                'Bottom',
                'Left'
            ] as ('Top'|'Right'|'Bottom'|'Left')[]
            ).forEach((sideName, side): void => {
                chart[target][side] = (
                    chartOptions[`${target}${sideName}`] ??
                    values[side]
                ) as any;
            });
        });

        // Set margin names like chart.plotTop, chart.plotLeft,
        // chart.marginRight, chart.marginBottom.
        marginNames.forEach((marginName, side): void => {
            chart[marginName] = chart.margin[side] ?? chart.spacing[side];
        });
        chart.axisOffset = [0, 0, 0, 0]; // Top, right, bottom, left
        chart.clipOffset = [
            halfWidth,
            halfWidth,
            halfWidth,
            halfWidth
        ];
        chart.plotBorderWidth = plotBorderWidth;

    }

    /**
     * Internal function to draw or redraw the borders and backgrounds for chart
     * and plot area.
     *
     * @private
     * @function Highcharts.Chart#drawChartBox
     * @emits Highcharts.Chart#event:afterDrawChartBox
     */
    public drawChartBox(): void {
        const chart = this,
            optionsChart = chart.options.chart,
            renderer = chart.renderer,
            chartWidth = chart.chartWidth,
            chartHeight = chart.chartHeight,
            styledMode = chart.styledMode,
            plotBGImage = chart.plotBGImage,
            chartBackgroundColor = optionsChart.backgroundColor,
            plotBackgroundColor = optionsChart.plotBackgroundColor,
            plotBackgroundImage = optionsChart.plotBackgroundImage,
            plotLeft = chart.plotLeft,
            plotTop = chart.plotTop,
            plotWidth = chart.plotWidth,
            plotHeight = chart.plotHeight,
            plotBox = chart.plotBox,
            clipRect = chart.clipRect,
            clipBox = chart.clipBox;

        let chartBackground = chart.chartBackground,
            plotBackground = chart.plotBackground,
            plotBorder = chart.plotBorder,
            chartBorderWidth,
            mgn,
            bgAttr: SVGAttributes,
            verb = 'animate';

        // Chart area
        if (!chartBackground) {
            chart.chartBackground = chartBackground = renderer.rect()
                .addClass('highcharts-background')
                .add();
            verb = 'attr';
        }

        if (!styledMode) {
            // Presentational
            chartBorderWidth = optionsChart.borderWidth || 0;
            mgn = chartBorderWidth + (optionsChart.shadow ? 8 : 0);

            bgAttr = {
                fill: chartBackgroundColor || 'none'
            };

            if (chartBorderWidth || chartBackground['stroke-width']) { // #980
                bgAttr.stroke = optionsChart.borderColor;
                bgAttr['stroke-width'] = chartBorderWidth;
            }
            chartBackground
                .attr(bgAttr)
                .shadow(optionsChart.shadow);
        } else {
            chartBorderWidth = mgn = chartBackground.strokeWidth();
        }


        chartBackground[verb]({
            x: mgn / 2,
            y: mgn / 2,
            width: (chartWidth as any) - mgn - chartBorderWidth % 2,
            height: (chartHeight as any) - mgn - chartBorderWidth % 2,
            r: optionsChart.borderRadius
        });

        // Plot background
        verb = 'animate';
        if (!plotBackground) {
            verb = 'attr';
            chart.plotBackground = plotBackground = renderer.rect()
                .addClass('highcharts-plot-background')
                .add();
        }
        plotBackground[verb](plotBox);

        if (!styledMode) {
            // Presentational attributes for the background
            plotBackground
                .attr({
                    fill: plotBackgroundColor || 'none'
                })
                .shadow(optionsChart.plotShadow);

            // Create the background image
            if (plotBackgroundImage) {
                if (!plotBGImage) {
                    chart.plotBGImage = renderer.image(
                        plotBackgroundImage,
                        plotLeft,
                        plotTop,
                        plotWidth,
                        plotHeight
                    ).add();
                } else {
                    if (plotBackgroundImage !== plotBGImage.attr('href')) {
                        plotBGImage.attr('href', plotBackgroundImage);
                    }

                    plotBGImage.animate(plotBox as SVGAttributes);
                }
            }
        }

        // Plot clip
        if (!clipRect) {
            chart.clipRect = renderer.clipRect(clipBox);
        } else {
            clipRect.animate({
                width: clipBox.width,
                height: clipBox.height
            });
        }

        // Plot area border
        verb = 'animate';
        if (!plotBorder) {
            verb = 'attr';
            chart.plotBorder = plotBorder = renderer.rect()
                .addClass('highcharts-plot-border')
                .attr({
                    zIndex: 1 // Above the grid
                })
                .add();
        }

        if (!styledMode) {
            // Presentational
            plotBorder.attr({
                stroke: optionsChart.plotBorderColor,
                'stroke-width': optionsChart.plotBorderWidth || 0,
                fill: 'none'
            });
        }

        plotBorder[verb](plotBorder.crisp(
            plotBox,
            // #3282 plotBorder should be negative
            -plotBorder.strokeWidth()
        ));

        // Reset
        chart.isDirtyBox = false;

        fireEvent(this, 'afterDrawChartBox');
    }

    /**
     * Detect whether a certain chart property is needed based on inspecting its
     * options and series. This mainly applies to the chart.inverted property,
     * and in extensions to the chart.angular and chart.polar properties.
     *
     * @private
     * @function Highcharts.Chart#propFromSeries
     */
    public propFromSeries(): void {
        const chart = this,
            optionsChart = chart.options.chart,
            seriesOptions: Array<SeriesOptions> = chart.options.series as any;

        let i,
            klass,
            value;

        /**
         * The flag is set to `true` if a series of the chart is inverted.
         *
         * @name Highcharts.Chart#inverted
         * @type {boolean|undefined}
         */
        ['inverted', 'angular', 'polar'].forEach(function (key: string): void {

            // The default series type's class
            klass = seriesTypes[
                optionsChart.type as any
            ];

            // Get the value from available chart-wide properties
            value =
                // It is set in the options:
                (optionsChart as any)[key] ||
                // The default series class:
                (klass && (klass.prototype as any)[key]);
            // Requires it

            // 4. Check if any the chart's series require it
            i = seriesOptions?.length;
            while (!value && i--) {
                klass = seriesTypes[seriesOptions[i].type as any];
                if (klass && (klass.prototype as any)[key]) {
                    value = true;
                }
            }

            // Set the chart property
            (chart as any)[key] = value;
        });

    }

    /**
     * Internal function to link two or more series together, based on the
     * `linkedTo` option. This is done from `Chart.render`, and after
     * `Chart.addSeries` and `Series.remove`.
     *
     * @private
     * @function Highcharts.Chart#linkSeries
     * @emits Highcharts.Chart#event:afterLinkSeries
     */
    public linkSeries(isUpdating?:boolean): void {
        const chart = this,
            chartSeries = chart.series;

        // Reset links
        chartSeries.forEach(function (series): void {
            series.linkedSeries.length = 0;
        });

        // Apply new links
        chartSeries.forEach(function (series): void {
            const { linkedTo } = series.options,
                linkedParent = isString(linkedTo) && (
                    linkedTo === ':previous' ?
                        chartSeries[series.index - 1] :
                        chart.get(linkedTo) as Series | undefined
                );

            if (
                linkedParent &&
                // #3341 avoid mutual linking
<<<<<<< HEAD
                if (
                    linkedParent &&
                    linkedParent.linkedParent !== series
                ) {
                    linkedParent.linkedSeries.push(series);
                    /**
                     * The parent series of the current series, if the current
                     * series has a [linkedTo](https://api.highcharts.com/highcharts/series.line.linkedTo)
                     * setting.
                     *
                     * @name Highcharts.Series#linkedParent
                     * @type {Highcharts.Series}
                     * @readonly
                     */
                    series.linkedParent = linkedParent;

                    series.visible = pick(
                        series.options.visible,
                        linkedParent.options.visible,
                        series.visible
                    ); // #3879
=======
                linkedParent.linkedParent !== series
            ) {
                linkedParent.linkedSeries.push(series);
                /**
                 * The parent series of the current series, if the current
                 * series has a [linkedTo](https://api.highcharts.com/highcharts/series.line.linkedTo)
                 * setting.
                 *
                 * @name Highcharts.Series#linkedParent
                 * @type {Highcharts.Series}
                 * @readonly
                 */
                series.linkedParent = linkedParent;

                if (linkedParent.enabledDataSorting) {
                    series.setDataSortingOptions();
>>>>>>> f5bb8280
                }

                series.visible = (
                    series.options.visible ??
                    linkedParent.options.visible ??
                    series.visible
                ); // #3879
            }
        });

        fireEvent(this, 'afterLinkSeries', { isUpdating });
    }

    /**
     * Render series for the chart.
     *
     * @private
     * @function Highcharts.Chart#renderSeries
     */
    public renderSeries(): void {
        this.series.forEach(function (serie): void {
            serie.translate();
            serie.render();
        });
    }

    /**
     * Render all graphics for the chart. Runs internally on initialization.
     *
     * @private
     * @function Highcharts.Chart#render
     */
    public render(): void {
        const chart = this,
            axes = chart.axes,
            colorAxis = chart.colorAxis,
            renderer = chart.renderer,
            axisLayoutRuns = chart.options.chart.axisLayoutRuns || 2,
            renderAxes = (axes: Array<Axis>): void => {
                axes.forEach((axis): void => {
                    if (axis.visible) {
                        axis.render();
                    }
                });
            };

        let expectedSpace = 0, // Correction for X axis labels
            // If the plot area size has changed significantly, calculate tick
            // positions again
            redoHorizontal = true,
            redoVertical: boolean|undefined,
            run = 0;

        // Title
        chart.setTitle();

        // Fire an event before the margins are computed. This is where the
        // legend is assigned.
        fireEvent(chart, 'beforeMargins');

        // Get stacks
        chart.getStacks?.();

        // Get chart margins
        chart.getMargins(true);
        chart.setChartSize();

        for (const axis of axes) {
            const { options } = axis,
                { labels } = options;

            if (
                chart.hasCartesianSeries && // #20948
                axis.horiz &&
                axis.visible &&
                labels.enabled &&
                axis.series.length &&
                axis.coll !== 'colorAxis' &&
                !chart.polar
            ) {

                expectedSpace = options.tickLength;
                axis.createGroups();

                // Calculate expected space based on dummy tick
                const mockTick = new Tick(axis, 0, '', true),
                    label = mockTick.createLabel('x', labels);
                mockTick.destroy();
                if (
                    label &&
                    pick(
                        labels.reserveSpace,
                        !isNumber(options.crossing)
                    )
                ) {
                    expectedSpace = label.getBBox().height +
                        labels.distance +
                        Math.max(options.offset || 0, 0);
                }

                if (expectedSpace) {
                    label?.destroy();
                    break;
                }
            }
        }

        // Use Math.max to prevent negative plotHeight
        chart.plotHeight = Math.max(chart.plotHeight - expectedSpace, 0);

        while (
            (redoHorizontal || redoVertical || axisLayoutRuns > 1) &&
            run < axisLayoutRuns // #19794
        ) {

            const tempWidth = chart.plotWidth,
                tempHeight = chart.plotHeight;

            for (const axis of axes) {
                if (run === 0) {
                    // Get margins by pre-rendering axes
                    axis.setScale();

                } else if (
                    (axis.horiz && redoHorizontal) ||
                    (!axis.horiz && redoVertical)
                ) {
                    // Update to reflect the new margins
                    axis.setTickInterval(true);
                }
            }
            if (run === 0) {
                chart.getAxisMargins();
            } else {
                // Check again for new, rotated or moved labels
                chart.getMargins();
            }

            redoHorizontal = (tempWidth / chart.plotWidth) > (run ? 1 : 1.1);
            redoVertical = (tempHeight / chart.plotHeight) > (run ? 1 : 1.05);

            run++;
        }

        // Draw the borders and backgrounds
        chart.drawChartBox();

        // Axes
        if (chart.hasCartesianSeries) {
            renderAxes(axes);

        } else if (colorAxis?.length) {
            renderAxes(colorAxis);
        }

        // The series
        chart.seriesGroup ||= renderer.g('series-group')
            .attr({ zIndex: 3 })
            .shadow(chart.options.chart.seriesGroupShadow)
            .add();

        chart.renderSeries();

        // Credits
        chart.addCredits();

        // Handle responsiveness
        if (chart.setResponsive) {
            chart.setResponsive();
        }

        // Set flag
        chart.hasRendered = true;
    }

    /**
     * Set a new credits label for the chart.
     *
     * @sample highcharts/credits/credits-update/
     *         Add and update credits
     *
     * @function Highcharts.Chart#addCredits
     *
     * @param {Highcharts.CreditsOptions} [credits]
     * A configuration object for the new credits.
     */
    public addCredits(credits?: Chart.CreditsOptions): void {
        const chart = this,
            creds = merge(
                true, this.options.credits as Chart.CreditsOptions, credits
            );
        if (creds.enabled && !this.credits) {

            /**
             * The chart's credits label. The label has an `update` method that
             * allows setting new options as per the
             * [credits options set](https://api.highcharts.com/highcharts/credits).
             *
             * @name Highcharts.Chart#credits
             * @type {Highcharts.SVGElement}
             */
            this.credits = this.renderer.text(
                creds.text + (this.mapCredits || ''),
                0,
                0
            )
                .addClass('highcharts-credits')
                .on('click', function (): void {
                    if (creds.href) {
                        win.location.href = creds.href;
                    }
                })
                .attr({
                    align: (creds.position as any).align,
                    zIndex: 8
                });


            if (!chart.styledMode) {
                this.credits.css(creds.style);
            }

            this.credits
                .add()
                .align(creds.position);

            // Dynamically update
            this.credits.update = function (
                options: Chart.CreditsOptions
            ): void {
                chart.credits = (chart.credits as any).destroy();
                chart.addCredits(options);
            };
        }
    }

    /**
     * Remove the chart and purge memory. This method is called internally
     * before adding a second chart into the same container, as well as on
     * window unload to prevent leaks.
     *
     * @sample highcharts/members/chart-destroy/
     *         Destroy the chart from a button
     * @sample stock/members/chart-destroy/
     *         Destroy with Highcharts Stock
     *
     * @function Highcharts.Chart#destroy
     *
     * @emits Highcharts.Chart#event:destroy
     */
    public destroy(): void {
        const chart = this,
            axes = chart.axes,
            series = chart.series,
            container = chart.container,
            parentNode = container?.parentNode;

        let i: number;

        // Fire the chart.destroy event
        fireEvent(chart, 'destroy');

        // Delete the chart from charts lookup array
        if (chart.renderer.forExport) {
            erase(charts, chart); // #6569
        } else {
            charts[chart.index] = void 0;
        }
        H.chartCount--;
        chart.renderTo.removeAttribute('data-highcharts-chart');

        // Remove events
        removeEvent(chart);

        // ==== Destroy collections:
        // Destroy axes
        i = axes.length;
        while (i--) {
            axes[i] = axes[i].destroy() as any;
        }

        // Destroy scroller & scroller series before destroying base series
        this.scroller?.destroy?.();

        // Destroy each series
        i = series.length;
        while (i--) {
            series[i] = series[i].destroy() as any;
        }

        // ==== Destroy chart properties:
        [
            'title', 'subtitle', 'chartBackground', 'plotBackground',
            'plotBGImage', 'plotBorder', 'seriesGroup', 'clipRect', 'credits',
            'pointer', 'rangeSelector', 'legend', 'resetZoomButton', 'tooltip',
            'renderer'
        ].forEach((name: string): void => {
            (chart as any)[name] = (chart as any)[name]?.destroy?.();
        });

        // Remove container and all SVG, check container as it can break in IE
        // when destroyed before finished loading
        if (container) {
            container.innerHTML = AST.emptyHTML;
            removeEvent(container);
            if (parentNode) {
                discardElement(container);
            }

        }

        // Clean it all up
        objectEach(chart, function (val: any, key: string): void {
            delete (chart as any)[key];
        });

    }

    /**
     * Prepare for first rendering after all data are loaded.
     *
     * @private
     * @function Highcharts.Chart#firstRender
     * @emits Highcharts.Chart#event:beforeRender
     */
    public firstRender(): void {
        const chart = this,
            options = chart.options;

        // Create the container
        chart.getContainer();

        chart.resetMargins();
        chart.setChartSize();

        // Set the common chart properties (mainly invert) from the given series
        chart.propFromSeries();

        // Get axes
        chart.createAxes();

        // Initialize the series
        const series = isArray(options.series) ? options.series : [];
        options.series = []; // Avoid mutation
        series.forEach(
            // #9680
            function (serieOptions): void {
                chart.initSeries(serieOptions);
            }
        );

        chart.linkSeries();

        // Run an event after axes and series are initialized, but before
        // render. At this stage, the series data is indexed and cached in the
        // xData and yData arrays, so we can access those before rendering. Used
        // in Highcharts Stock.
        fireEvent(chart, 'beforeRender');

        chart.render();
        chart.pointer?.getChartPosition(); // #14973

        // Fire the load event if there are no external images
        if (!chart.renderer.imgCount && !chart.hasLoaded) {
            chart.onload();
        }

        // If the chart was rendered outside the top container, put it back in
        // (#3679)
        chart.temporaryDisplay(true);

    }

    /**
     * Internal function that runs on chart load, async if any images are loaded
     * in the chart. Runs the callbacks and triggers the `load` and `render`
     * events.
     *
     * @private
     * @function Highcharts.Chart#onload
     * @emits Highcharts.Chart#event:load
     * @emits Highcharts.Chart#event:render
     */
    public onload(): void {

        // Run callbacks, first the ones registered by modules, then user's one
        this.callbacks.concat([this.callback as any]).forEach(function (
            this: Chart,
            fn: (Chart.CallbackFunction|undefined)
        ): void {
            // Chart destroyed in its own callback (#3600)
            if (fn && typeof this.index !== 'undefined') {
                fn.apply(this, [this]);
            }
        }, this);

        fireEvent(this, 'load');
        fireEvent(this, 'render');

        // Set up auto resize, check for not destroyed (#6068)
        if (defined(this.index)) {
            this.setReflow();
        }

        this.warnIfA11yModuleNotLoaded();
        this.warnIfCSSNotLoaded();

        // Don't run again
        this.hasLoaded = true;
    }


    /**
     * Emit console warning if the a11y module is not loaded.
     * @private
     */
    public warnIfA11yModuleNotLoaded(): void {
        const { options, title } = this;
        if (options && !this.accessibility) {
            // Make chart behave as an image with the title as alt text
            this.renderer.boxWrapper.attr({
                role: 'img',
                'aria-label': (
                    title?.element.textContent || ''
                // #17753, < is not allowed in SVG attributes
                ).replace(/</g, '&lt;')
            });

            if (!(
                options.accessibility && options.accessibility.enabled === false
            )) {
                error(
                    'Highcharts warning: Consider including the ' +
                    '"accessibility.js" module to make your chart more ' +
                    'usable for people with disabilities. Set the ' +
                    '"accessibility.enabled" option to false to remove this ' +
                    'warning. See https://www.highcharts.com/docs/accessibility/accessibility-module.',
                    false, this
                );
            }
        }
    }

    /**
     * Emit console warning if the highcharts.css file is not loaded.
     * @private
     */
    public warnIfCSSNotLoaded(): void {
        if (this.styledMode) {
            const containerStyle = win.getComputedStyle(this.container);

            if (containerStyle.zIndex !== '0') {
                error(35, false, this);
            }
        }
    }


    /**
     * Add a series to the chart after render time. Note that this method should
     * never be used when adding data synchronously at chart render time, as it
     * adds expense to the calculations and rendering. When adding data at the
     * same time as the chart is initialized, add the series as a configuration
     * option instead. With multiple axes, the `offset` is dynamically adjusted.
     *
     * @sample highcharts/members/chart-addseries/
     *         Add a series from a button
     * @sample stock/members/chart-addseries/
     *         Add a series in Highcharts Stock
     *
     * @function Highcharts.Chart#addSeries
     *
     * @param {Highcharts.SeriesOptionsType} options
     *        The config options for the series.
     *
     * @param {boolean} [redraw=true]
     *        Whether to redraw the chart after adding.
     *
     * @param {boolean|Partial<Highcharts.AnimationOptionsObject>} [animation]
     *        Whether to apply animation, and optionally animation
     *        configuration. When `undefined`, it applies the animation that is
     *        set in the `chart.animation` option.
     *
     * @return {Highcharts.Series}
     *         The newly created series object.
     *
     * @emits Highcharts.Chart#event:addSeries
     * @emits Highcharts.Chart#event:afterAddSeries
     */
    public addSeries(
        options: SeriesTypeOptions,
        redraw?: boolean,
        animation?: (boolean|Partial<AnimationOptions>)
    ): Series {
        const chart = this;

        let series: (Series|undefined);

        if (options) { // <- not necessary
            redraw = pick(redraw, true); // Defaults to true

            fireEvent(
                chart,
                'addSeries',
                { options: options },
                function (): void {
                    series = chart.initSeries(options);

                    chart.isDirtyLegend = true;
                    chart.linkSeries();

                    fireEvent(chart, 'afterAddSeries', { series: series });

                    if (redraw) {
                        chart.redraw(animation);
                    }
                }
            );
        }

        return series as any;
    }

    /**
     * Add an axis to the chart after render time. Note that this method should
     * never be used when adding data synchronously at chart render time, as it
     * adds expense to the calculations and rendering. When adding data at the
     * same time as the chart is initialized, add the axis as a configuration
     * option instead.
     *
     * @sample highcharts/members/chart-addaxis/
     *         Add and remove axes
     *
     * @function Highcharts.Chart#addAxis
     *
     * @param {Highcharts.AxisOptions} options
     *        The axis options.
     *
     * @param {boolean} [isX=false]
     *        Whether it is an X axis or a value axis.
     *
     * @param {boolean} [redraw=true]
     *        Whether to redraw the chart after adding.
     *
     * @param {boolean|Partial<Highcharts.AnimationOptionsObject>} [animation]
     *        Whether and how to apply animation in the redraw. When
     *        `undefined`, it applies the animation that is set in the
     *        `chart.animation` option.
     *
     * @return {Highcharts.Axis}
     *         The newly generated Axis object.
     */
    public addAxis(
        options: DeepPartial<AxisOptions>,
        isX?: boolean,
        redraw?: boolean,
        animation?: boolean
    ): Axis {
        return this.createAxis(
            isX ? 'xAxis' : 'yAxis',
            { axis: options, redraw: redraw, animation: animation }
        );
    }

    /**
     * Add a color axis to the chart after render time. Note that this method
     * should never be used when adding data synchronously at chart render time,
     * as it adds expense to the calculations and rendering. When adding data at
     * the same time as the chart is initialized, add the axis as a
     * configuration option instead.
     *
     * @sample highcharts/members/chart-addaxis/
     *         Add and remove axes
     *
     * @function Highcharts.Chart#addColorAxis
     *
     * @param {Highcharts.ColorAxisOptions} options
     *        The axis options.
     *
     * @param {boolean} [redraw=true]
     *        Whether to redraw the chart after adding.
     *
     * @param {boolean|Partial<Highcharts.AnimationOptionsObject>} [animation]
     *        Whether and how to apply animation in the redraw. When
     *        `undefined`, it applies the animation that is set in the
     *        `chart.animation` option.
     *
     * @return {Highcharts.Axis}
     *         The newly generated Axis object.
     */
    public addColorAxis(
        options: ColorAxis.Options,
        redraw?: boolean,
        animation?: boolean
    ): Axis {
        return this.createAxis(
            'colorAxis',
            { axis: options, redraw: redraw, animation: animation }
        );
    }

    /**
     * Factory for creating different axis types.
     *
     * @private
     * @function Highcharts.Chart#createAxis
     *
     * @param {string} coll
     *        An axis type.
     *
     * @param {...Array<*>} arguments
     *        All arguments for the constructor.
     *
     * @return {Highcharts.Axis}
     *         The newly generated Axis object.
     */
    public createAxis(
        coll: AxisCollectionKey,
        options: Chart.CreateAxisOptionsObject
    ): Axis {
        const axis = new Axis(this, options.axis, coll);

        if (pick(options.redraw, true)) {
            this.redraw(options.animation);
        }

        return axis;
    }

    /**
     * Dim the chart and show a loading text or symbol. Options for the loading
     * screen are defined in {@link
     * https://api.highcharts.com/highcharts/loading|the loading options}.
     *
     * @sample highcharts/members/chart-hideloading/
     *         Show and hide loading from a button
     * @sample highcharts/members/chart-showloading/
     *         Apply different text labels
     * @sample stock/members/chart-show-hide-loading/
     *         Toggle loading in Highcharts Stock
     *
     * @function Highcharts.Chart#showLoading
     *
     * @param {string} [str]
     *        An optional text to show in the loading label instead of the
     *        default one. The default text is set in
     *        [lang.loading](https://api.highcharts.com/highcharts/lang.loading).
     */
    public showLoading(str?: string): void {
        const chart = this,
            options = chart.options,
            loadingOptions = options.loading,
            setLoadingSize = function (): void {
                if (loadingDiv) {
                    css(loadingDiv, {
                        left: chart.plotLeft + 'px',
                        top: chart.plotTop + 'px',
                        width: chart.plotWidth + 'px',
                        height: chart.plotHeight + 'px'
                    });
                }
            };

        let loadingDiv = chart.loadingDiv,
            loadingSpan = chart.loadingSpan;

        // Create the layer at the first call
        if (!loadingDiv) {
            chart.loadingDiv = loadingDiv = createElement('div', {
                className: 'highcharts-loading highcharts-loading-hidden'
            }, null as any, chart.container);
        }

        if (!loadingSpan) {
            chart.loadingSpan = loadingSpan = createElement(
                'span',
                { className: 'highcharts-loading-inner' },
                null as any,
                loadingDiv
            );
            addEvent(chart, 'redraw', setLoadingSize); // #1080
        }

        loadingDiv.className = 'highcharts-loading';

        // Update text
        AST.setElementHTML(
            loadingSpan,
            pick(str, options.lang.loading, '')
        );

        if (!chart.styledMode) {
            // Update visuals
            css(loadingDiv, extend((loadingOptions as any).style, {
                zIndex: 10
            }));
            css(loadingSpan, (loadingOptions as any).labelStyle);

            // Show it
            if (!chart.loadingShown) {
                css(loadingDiv, {
                    opacity: 0,
                    display: ''
                });
                animate(loadingDiv, {
                    opacity: (loadingOptions as any).style.opacity || 0.5
                }, {
                    duration: (loadingOptions as any).showDuration || 0
                });
            }
        }

        chart.loadingShown = true;
        setLoadingSize();
    }

    /**
     * Hide the loading layer.
     *
     * @see Highcharts.Chart#showLoading
     *
     * @sample highcharts/members/chart-hideloading/
     *         Show and hide loading from a button
     * @sample stock/members/chart-show-hide-loading/
     *         Toggle loading in Highcharts Stock
     *
     * @function Highcharts.Chart#hideLoading
     */
    public hideLoading(): void {
        const options = this.options,
            loadingDiv = this.loadingDiv;

        if (loadingDiv) {
            loadingDiv.className =
                'highcharts-loading highcharts-loading-hidden';

            if (!this.styledMode) {
                animate(loadingDiv, {
                    opacity: 0
                }, {
                    duration: (options.loading as any).hideDuration || 100,
                    complete: function (): void {
                        css(loadingDiv as any, { display: 'none' });
                    }
                });
            }
        }

        this.loadingShown = false;
    }

    /**
     * A generic function to update any element of the chart. Elements can be
     * enabled and disabled, moved, re-styled, re-formatted etc.
     *
     * A special case is configuration objects that take arrays, for example
     * [xAxis](https://api.highcharts.com/highcharts/xAxis),
     * [yAxis](https://api.highcharts.com/highcharts/yAxis) or
     * [series](https://api.highcharts.com/highcharts/series). For these
     * collections, an `id` option is used to map the new option set to an
     * existing object. If an existing object of the same id is not found, the
     * corresponding item is updated. So for example, running `chart.update`
     * with a series item without an id, will cause the existing chart's series
     * with the same index in the series array to be updated. When the
     * `oneToOne` parameter is true, `chart.update` will also take care of
     * adding and removing items from the collection. Read more under the
     * parameter description below.
     *
     * Note that when changing series data, `chart.update` may mutate the passed
     * data options.
     *
     * See also the
     * [responsive option set](https://api.highcharts.com/highcharts/responsive).
     * Switching between `responsive.rules` basically runs `chart.update` under
     * the hood.
     *
     * @sample highcharts/members/chart-update/
     *         Update chart geometry
     *
     * @function Highcharts.Chart#update
     *
     * @param {Highcharts.Options} options
     *        A configuration object for the new chart options.
     *
     * @param {boolean} [redraw=true]
     *        Whether to redraw the chart.
     *
     * @param {boolean} [oneToOne=false]
     *        When `true`, the `series`, `xAxis`, `yAxis` and `annotations`
     *        collections will be updated one to one, and items will be either
     *        added or removed to match the new updated options. For example,
     *        if the chart has two series and we call `chart.update` with a
     *        configuration containing three series, one will be added. If we
     *        call `chart.update` with one series, one will be removed. Setting
     *        an empty `series` array will remove all series, but leaving out
     *        the`series` property will leave all series untouched. If the
     *        series have id's, the new series options will be matched by id,
     *        and the remaining ones removed.
     *
     * @param {boolean|Partial<Highcharts.AnimationOptionsObject>} [animation]
     *        Whether to apply animation, and optionally animation
     *        configuration. When `undefined`, it applies the animation that is
     *        set in the `chart.animation` option.
     *
     * @emits Highcharts.Chart#event:update
     * @emits Highcharts.Chart#event:afterUpdate
     */
    public update(
        options: Partial<Options>,
        redraw?: boolean,
        oneToOne?: boolean,
        animation?: (boolean|Partial<AnimationOptions>)
    ): void {
        const chart = this,
            adders = {
                credits: 'addCredits',
                title: 'setTitle',
                subtitle: 'setSubtitle',
                caption: 'setCaption'
            } as Record<string, string>,
            isResponsiveOptions = options.isResponsiveOptions,
            itemsForRemoval = [] as Array<string>;

        let updateAllAxes,
            updateAllSeries,
            runSetSize;

        fireEvent(chart, 'update', { options: options });

        // If there are responsive rules in action, undo the responsive rules
        // before we apply the updated options and replay the responsive rules
        // on top from the chart.redraw function (#9617).
        if (!isResponsiveOptions) {
            chart.setResponsive(false, true);
        }

        options = diffObjects(options, chart.options);

        chart.userOptions = merge(chart.userOptions, options);

        // If the top-level chart option is present, some special updates are
        // required
        const optionsChart = options.chart;

        if (optionsChart) {
            merge(true, chart.options.chart, optionsChart);

            // Add support for deprecated zooming options like zoomType, #17861
            this.setZoomOptions();

            // Setter function
            if ('className' in optionsChart) {
                chart.setClassName(optionsChart.className);
            }

            if (
                'inverted' in optionsChart ||
                'polar' in optionsChart ||
                'type' in optionsChart
            ) {
                // Parse options.chart.inverted and options.chart.polar together
                // with the available series.
                chart.propFromSeries();
                updateAllAxes = true;
            }

            if ('alignTicks' in optionsChart) { // #6452
                updateAllAxes = true;
            }

            if ('events' in optionsChart) {
                // Chart event handlers
                registerEventOptions(this, optionsChart);
            }

            objectEach(optionsChart, function (val: any, key: string): void {
                if (
                    chart.propsRequireUpdateSeries.indexOf('chart.' + key) !==
                    -1
                ) {
                    updateAllSeries = true;
                }
                // Only dirty box
                if (chart.propsRequireDirtyBox.indexOf(key) !== -1) {
                    chart.isDirtyBox = true;
                }
                // Chart setSize
                if (
                    chart.propsRequireReflow.indexOf(key) !== -1
                ) {
                    chart.isDirtyBox = true;
                    if (!isResponsiveOptions) {
                        runSetSize = true;
                    }
                }
            });

            if (!chart.styledMode && optionsChart.style) {
                chart.renderer.setStyle(chart.options.chart.style || {});
            }
        }

        // Moved up, because tooltip needs updated plotOptions (#6218)
        if (!chart.styledMode && options.colors) {
            this.options.colors = options.colors;
        }

        // Some option structures correspond one-to-one to chart objects that
        // have update methods, for example
        // options.credits => chart.credits
        // options.legend => chart.legend
        // options.title => chart.title
        // options.tooltip => chart.tooltip
        // options.subtitle => chart.subtitle
        // options.mapNavigation => chart.mapNavigation
        // options.navigator => chart.navigator
        // options.scrollbar => chart.scrollbar
        objectEach(options, function (val, key): void {
            if (
                (chart as any)[key] &&
                typeof (chart as any)[key].update === 'function'
            ) {
                (chart as any)[key].update(val, false);

            // If a one-to-one object does not exist, look for an adder function
            } else if (typeof (chart as any)[adders[key]] === 'function') {
                (chart as any)[adders[key]](val);

            // Else, just merge the options. For nodes like loading, noData,
            // plotOptions
            } else if (
                key !== 'colors' &&
                chart.collectionsWithUpdate.indexOf(key) === -1
            ) {
                merge(true, (chart.options as any)[key], (options as any)[key]);
            }

            if (
                key !== 'chart' &&
                chart.propsRequireUpdateSeries.indexOf(key) !== -1
            ) {
                updateAllSeries = true;
            }
        });

        // Setters for collections. For axes and series, each item is referred
        // by an id. If the id is not found, it defaults to the corresponding
        // item in the collection, so setting one series without an id, will
        // update the first series in the chart. Setting two series without
        // an id will update the first and the second respectively (#6019)
        // chart.update and responsive.
        this.collectionsWithUpdate.forEach(function (coll: string): void {

            if ((options as any)[coll]) {

                splat((options as any)[coll]).forEach(function (
                    newOptions,
                    i
                ): void {
                    const hasId = defined(newOptions.id);
                    let item: (Axis|Series|Point|undefined);

                    // Match by id
                    if (hasId) {
                        item = chart.get(newOptions.id);
                    }

                    // No match by id found, match by index instead
                    if (!item && (chart as any)[coll]) {
                        item = (chart as any)[coll][pick(newOptions.index, i)];

                        // Check if we grabbed an item with an existing but
                        // different id (#13541). Check that the item in this
                        // position is not internal (navigator).
                        if (
                            item && (
                                (hasId && defined(item.options.id)) ||
                                (item as Axis|Series).options.isInternal
                            )
                        ) {
                            item = void 0;
                        }
                    }

                    if (item && (item as Axis|Series).coll === coll) {
                        item.update(newOptions, false);

                        if (oneToOne) {
                            item.touched = true;
                        }
                    }

                    // If oneToOne and no matching item is found, add one
                    if (!item && oneToOne && chart.collectionsWithInit[coll]) {
                        chart.collectionsWithInit[coll][0].apply(
                            chart,
                            // [newOptions, ...extraArguments, redraw=false]
                            [
                                newOptions
                            ].concat(
                                // Not all initializers require extra args
                                chart.collectionsWithInit[coll][1] || []
                            ).concat([
                                false
                            ])
                        ).touched = true;
                    }

                });

                // Add items for removal
                if (oneToOne) {
                    (chart as any)[coll].forEach(function (item: any): void {
                        if (!item.touched && !item.options.isInternal) {
                            itemsForRemoval.push(item);
                        } else {
                            delete item.touched;
                        }
                    });
                }


            }
        });

        itemsForRemoval.forEach(function (item: any): void {
            if (item.chart && item.remove) { // #9097, avoid removing twice
                item.remove(false);
            }
        });

        if (updateAllAxes) {
            chart.axes.forEach(function (axis): void {
                axis.update({}, false);
            });
        }

        // Certain options require the whole series structure to be thrown away
        // and rebuilt
        if (updateAllSeries) {
            chart.getSeriesOrderByLinks().forEach(function (series): void {
                // Avoid removed navigator series
                if (series.chart) {
                    series.update({}, false);
                }
            }, this);
        }

        // Update size. Redraw is forced.
        const newWidth = optionsChart?.width;
        const newHeight = optionsChart && (
            isString(optionsChart.height) ?
                relativeLength(
                    optionsChart.height,
                    newWidth || chart.chartWidth
                ) :
                optionsChart.height
        );

        if (
            // In this case, run chart.setSize with newWidth and newHeight which
            // are undefined, only for reflowing chart elements because margin
            // or spacing has been set (#8190)
            runSetSize ||

            // In this case, the size is actually set
            (isNumber(newWidth) && newWidth !== chart.chartWidth) ||
            (isNumber(newHeight) && newHeight !== chart.chartHeight)
        ) {
            chart.setSize(newWidth as number, newHeight as number, animation);
        } else if (pick(redraw, true)) {
            chart.redraw(animation);
        }

        fireEvent(chart, 'afterUpdate', {
            options: options,
            redraw: redraw,
            animation: animation
        });

    }

    /**
     * Shortcut to set the subtitle options. This can also be done from {@link
     * Chart#update} or {@link Chart#setTitle}.
     *
     * @function Highcharts.Chart#setSubtitle
     *
     * @param {Highcharts.SubtitleOptions} options
     *        New subtitle options. The subtitle text itself is set by the
     *        `options.text` property.
     */
    public setSubtitle(
        options: Chart.SubtitleOptions,
        redraw?: boolean
    ): void {
        this.applyDescription('subtitle', options);
        this.layOutTitles(redraw);
    }

    /**
     * Set the caption options. This can also be done from {@link
     * Chart#update}.
     *
     * @function Highcharts.Chart#setCaption
     *
     * @param {Highcharts.CaptionOptions} options
     *        New caption options. The caption text itself is set by the
     *        `options.text` property.
     */
    public setCaption(
        options: Chart.CaptionOptions,
        redraw?: boolean
    ): void {
        this.applyDescription('caption', options);
        this.layOutTitles(redraw);
    }

    /**
     * Display the zoom button, so users can reset zoom to the default view
     * settings.
     *
     * @function Highcharts.Chart#showResetZoom
     *
     * @emits Highcharts.Chart#event:afterShowResetZoom
     * @emits Highcharts.Chart#event:beforeShowResetZoom
     */
    public showResetZoom(): void {

        const chart = this,
            lang = defaultOptions.lang,
            btnOptions = chart.zooming.resetButton as any,
            theme = btnOptions.theme,
            alignTo = (
                btnOptions.relativeTo === 'chart' ||
                btnOptions.relativeTo === 'spacingBox' ?
                    null :
                    'plotBox'
            );

        /**
         * @private
         */
        function zoomOut(): void {
            chart.zoomOut();
        }

        fireEvent(this, 'beforeShowResetZoom', null as any, function (): void {
            chart.resetZoomButton = chart.renderer
                .button(
                    lang.resetZoom,
                    null as any,
                    null as any,
                    zoomOut,
                    theme
                )
                .attr({
                    align: btnOptions.position.align,
                    title: lang.resetZoomTitle
                })
                .addClass('highcharts-reset-zoom')
                .add()
                .align(btnOptions.position, false, alignTo as any);
        });

        fireEvent(this, 'afterShowResetZoom');
    }

    /**
     * Zoom the chart out after a user has zoomed in. See also
     * [Axis.setExtremes](/class-reference/Highcharts.Axis#setExtremes).
     *
     * @function Highcharts.Chart#zoomOut
     *
     * @emits Highcharts.Chart#event:selection
     */
    public zoomOut(): void {
        fireEvent(
            this,
            'selection',
            { resetSelection: true },
            (): boolean => this.transform({ reset: true, trigger: 'zoom' })
        );
    }

    /**
     * Pan the chart by dragging the mouse across the pane. This function is
     * called on mouse move, and the distance to pan is computed from chartX
     * compared to the first chartX position in the dragging operation.
     *
     * @private
     * @function Highcharts.Chart#pan
     * @param {Highcharts.PointerEventObject} event
     * @param {string} panning
     */
    public pan(
        event: PointerEvent,
        panning: ChartPanningOptions|boolean
    ): void {
        const chart = this,
            panningOptions: ChartPanningOptions = (
                typeof panning === 'object' ?
                    panning :
                    {
                        enabled: panning,
                        type: 'x'
                    }
            ),
            type = panningOptions.type,
            axes = type && chart[{
                x: 'xAxis',
                xy: 'axes',
                y: 'yAxis'
            }[type] as ('axes'|'xAxis'|'yAxis')]
                .filter((axis): boolean =>
                    axis.options.panningEnabled && !axis.options.isInternal
                ),
            chartOptions = chart.options.chart;

        if (chartOptions?.panning) {
            chartOptions.panning = panningOptions;
        }

        fireEvent(this, 'pan', { originalEvent: event }, (): void => {
            chart.transform({
                axes,
                event,
                to: {
                    x: event.chartX - (chart.mouseDownX || 0),
                    y: event.chartY - (chart.mouseDownY || 0)
                },
                trigger: 'pan'
            });
            css(chart.container, { cursor: 'move' });
        });
    }

    /**
     * Pan and scale the chart. Used internally by mouse-pan, touch-pan,
     * touch-zoom, and mousewheel zoom.
     *
     * The main positioning logic is created around two imaginary boxes. What is
     * currently within the `from` rectangle, should be transformed to fill up
     * the `to` rectangle.
     * - In a mouse zoom, the `from` rectangle is the selection, while the `to`
     *   rectangle is the full plot area.
     * - In a touch zoom, the `from` rectangle is made up of the last two-finger
     *   touch, while the `to`` rectangle is the current touch.
     * - In a mousewheel zoom, the `to` rectangle is a 10x10 px square,
     *   while the `to` rectangle reflects the scale around that.
     *
     * @private
     * @function Highcharts.Chart#transform
     */
    public transform(params: Chart.ChartTransformParams): boolean {
        const {
                axes = this.axes,
                event,
                from = {},
                reset,
                selection,
                to = {},
                trigger,
                allowResetButton = true
            } = params,
            { inverted, time } = this;

        // Remove active points for shared tooltip
        this.hoverPoints?.forEach((point): void => point.setState());

        fireEvent(this, 'transform', params);

        let hasZoomed = params.hasZoomed || false,
            displayButton: boolean|undefined,
            isAnyAxisPanning: true|undefined;

        for (const axis of axes) {
            const {
                    horiz,
                    len,
                    minPointOffset = 0,
                    options,
                    reversed
                } = axis,
                wh = horiz ? 'width' : 'height',
                xy = horiz ? 'x' : 'y',
                toLength = pick(to[wh], axis.len),
                fromLength = pick(from[wh], axis.len),
                // If fingers pinched very close on this axis, treat as pan
                scale = Math.abs(toLength) < 10 ?
                    1 :
                    toLength / fromLength,
                fromCenter = (from[xy] || 0) + fromLength / 2 - axis.pos,
                toCenter = (to[xy] ?? axis.pos) +
                    toLength / 2 - axis.pos,
                move = fromCenter - toCenter / scale,
                pointRangeDirection =
                    (reversed && !inverted) ||
                    (!reversed && inverted) ?
                        -1 :
                        1,
                minPx = move;

            // Zooming in multiple panes, zoom only in the pane that receives
            // the input
            if (!reset && (fromCenter < 0 || fromCenter > axis.len)) {
                continue;
            }

            // Adjust offset to ensure selection zoom triggers correctly
            // (#22945)
            const offset = (axis.chart.polar || axis.isOrdinal) ?
                    0 :
                    (minPointOffset * pointRangeDirection || 0),
                eventMin = axis.toValue(minPx, true),
                eventMax = axis.toValue(minPx + len / scale, true);

            let newMin = eventMin + offset,
                newMax = eventMax - offset,
                allExtremes = axis.allExtremes;

            if (selection) {
                selection[axis.coll as 'xAxis' | 'yAxis'].push({
                    axis,
                    min: Math.min(eventMin, eventMax),
                    max: Math.max(eventMin, eventMax)
                });
            }

            if (newMin > newMax) {
                [newMin, newMax] = [newMax, newMin];
            }

            // General calculations of the full data extremes. It is calculated
            // on the first call to transform, then reused for subsequent
            // touch/pan calls. (#11315).
            if (
                scale === 1 &&
                !reset &&
                axis.coll === 'yAxis' &&
                !allExtremes
            ) {
                for (const series of axis.series) {
                    const seriesExtremes = series.getExtremes(
                        series.getProcessedData(true).modified
                            .getColumn('y') as Array<number> || [],
                        true
                    );

                    allExtremes ??= {
                        dataMin: Number.MAX_VALUE,
                        dataMax: -Number.MAX_VALUE
                    };

                    if (
                        isNumber(seriesExtremes.dataMin) &&
                        isNumber(seriesExtremes.dataMax)
                    ) {
                        allExtremes.dataMin = Math.min(
                            seriesExtremes.dataMin,
                            allExtremes.dataMin
                        );
                        allExtremes.dataMax = Math.max(
                            seriesExtremes.dataMax,
                            allExtremes.dataMax
                        );
                    }
                }
                axis.allExtremes = allExtremes;
            }

            const { dataMin, dataMax, min, max } = extend(
                    axis.getExtremes(),
                    allExtremes || {}
                ),

                optionsMin = time.parse(options.min),
                optionsMax = time.parse(options.max),

                // For boosted chart where data extremes are skipped
                safeDataMin = dataMin ?? optionsMin,
                safeDataMax = dataMax ?? optionsMax,

                range = newMax - newMin,
                padRange = axis.categories ? 0 : Math.min(
                    range,
                    safeDataMax - safeDataMin
                ),
                paddedMin = safeDataMin - padRange * (
                    defined(optionsMin) ? 0 : options.minPadding
                ),
                paddedMax = safeDataMax + padRange * (
                    defined(optionsMax) ? 0 : options.maxPadding
                ),

                // We're allowed to zoom outside the data extremes if we're
                // dealing with a bubble chart, if we're panning, or if we're
                // pinching or mousewheeling in.
                allowZoomOutside = axis.allowZoomOutside ||
                    scale === 1 ||
                    (trigger !== 'zoom' && scale > 1),

                // Calculate the floor and the ceiling
                floor = Math.min(
                    optionsMin ?? paddedMin,
                    paddedMin,
                    allowZoomOutside ? min : paddedMin
                ),
                ceiling = Math.max(
                    optionsMax ?? paddedMax,
                    paddedMax,
                    allowZoomOutside ? max : paddedMax
                );

            // It is not necessary to calculate extremes on ordinal axis,
            // because they are already calculated, so we don't want to override
            // them.
            if (!axis.isOrdinal || scale !== 1 || reset) {
                // If the new range spills over, either to the min or max,
                // adjust it.
                if (newMin < floor) {
                    newMin = floor;
                    if (scale >= 1) {
                        newMax = newMin + range;
                    }
                }

                if (newMax > ceiling) {
                    newMax = ceiling;
                    if (scale >= 1) {
                        newMin = newMax - range;
                    }
                }

                // Set new extremes if they are actually new
                if (
                    reset || (
                        axis.series.length &&
                        (newMin !== min || newMax !== max) &&
                        newMin >= floor &&
                        newMax <= ceiling
                    )
                ) {
                    if (selection) {
                        selection[axis.coll as 'xAxis'|'yAxis'].push({
                            axis,
                            min: newMin,
                            max: newMax
                        });
                    } else {

                        // Temporarily flag the axis as `isPanning` in order to
                        // disallow certain axis padding options that would make
                        // panning/zooming hard. Reset and redraw after the
                        // operation has finished.
                        axis.isPanning = trigger !== 'zoom';

                        if (axis.isPanning && trigger !== 'mousewheel') {
                            isAnyAxisPanning = true; // #21319
                        }

                        axis.setExtremes(
                            reset ? void 0 : newMin,
                            reset ? void 0 : newMax,
                            false,
                            false,
                            { move, trigger, scale }
                        );

                        if (
                            !reset &&
                            (newMin > floor || newMax < ceiling)
                        ) {
                            displayButton = allowResetButton;
                        }
                    }

                    hasZoomed = true;
                }

                // Show the resetZoom button for non-cartesian series.
                if (
                    !this.hasCartesianSeries &&
                    !reset
                ) {
                    displayButton = allowResetButton;
                }

                if (event) {
                    this[horiz ? 'mouseDownX' : 'mouseDownY'] =
                        event[horiz ? 'chartX' : 'chartY'];
                }
            }
        }

        if (hasZoomed) {
            if (selection) {
                fireEvent(
                    this,
                    'selection',
                    selection,
                    // Run transform again, this time without the selection data
                    // so that the transform is applied.
                    (): void => {
                        delete params.selection;
                        params.trigger = 'zoom';
                        this.transform(params);
                    }
                );
            } else {

                // Show or hide the Reset zoom button, but not while panning
                if (
                    displayButton &&
                    !isAnyAxisPanning &&
                    !this.resetZoomButton
                ) {
                    this.showResetZoom();
                } else if (!displayButton && this.resetZoomButton) {
                    this.resetZoomButton = this.resetZoomButton.destroy();
                }

                this.redraw(
                    trigger === 'zoom' &&
                    (this.options.chart.animation ?? this.pointCount < 100)
                );
            }
        }
        return hasZoomed;
    }

}

/* *
 *
 *  Class Prototype
 *
 * */

interface Chart extends ChartBase {
    callbacks: Array<Chart.CallbackFunction>;
    collectionsWithInit: Record<string, [Function, Array<any>?]>;
    collectionsWithUpdate: Array<string>;
    propsRequireDirtyBox: Array<string>;
    propsRequireReflow: Array<string>;
    propsRequireUpdateSeries: Array<string>;
}
extend(Chart.prototype, {
    // Hook for adding callbacks in modules
    callbacks: [],

    /**
     * These collections (arrays) implement `Chart.addSomething` method used in
     * chart.update() to create new object in the collection. Equivalent for
     * deleting is resolved by simple `Something.remove()`.
     *
     * Note: We need to define these references after initializers are bound to
     * chart's prototype.
     *
     * @private
     */
    collectionsWithInit: {
        // CollectionName: [ initializingMethod, [extraArguments] ]
        xAxis: [Chart.prototype.addAxis, [true]],
        yAxis: [Chart.prototype.addAxis, [false]],
        series: [Chart.prototype.addSeries]
    },

    /**
     * These collections (arrays) implement update() methods with support for
     * one-to-one option.
     * @private
     */
    collectionsWithUpdate: [
        'xAxis',
        'yAxis',
        'series'
    ],

    /**
     * These properties cause isDirtyBox to be set to true when updating. Can be
     * extended from plugins.
     * @private
     */
    propsRequireDirtyBox: [
        'backgroundColor',
        'borderColor',
        'borderWidth',
        'borderRadius',
        'plotBackgroundColor',
        'plotBackgroundImage',
        'plotBorderColor',
        'plotBorderWidth',
        'plotShadow',
        'shadow'
    ],

    /**
     * These properties require a full reflow of chart elements, best
     * implemented through running `Chart.setSize` internally (#8190).
     * @private
     */
    propsRequireReflow: [
        'margin',
        'marginTop',
        'marginRight',
        'marginBottom',
        'marginLeft',
        'spacing',
        'spacingTop',
        'spacingRight',
        'spacingBottom',
        'spacingLeft'
    ],

    /**
     * These properties cause all series to be updated when updating. Can be
     * extended from plugins.
     * @private
     */
    propsRequireUpdateSeries: [
        'chart.inverted',
        'chart.polar',
        'chart.ignoreHiddenSeries',
        'chart.type',
        'colors',
        'plotOptions',
        'time',
        'tooltip'
    ]
});

/* *
 *
 *  Class Namespace
 *
 * */

namespace Chart {

    export interface AfterUpdateEventObject {
        animation: (boolean|Partial<AnimationOptions>);
        options: Options;
        redraw: boolean;
    }

    export interface CallbackFunction {
        (this: Chart, chart: Chart): void;
    }

    export interface CaptionOptions {
        align?: AlignValue;
        floating?: boolean;
        margin?: number;
        style: CSSObject;
        text?: string;
        useHTML?: boolean;
        verticalAlign?: VerticalAlignValue;
        width?: number;
        x?: number;
        y?: number;
        zIndex?: number;
    }

    export interface ChartTransformParams {
        axes?: Array<Axis>;
        event?: PointerEvent;
        to?: Partial<BBoxObject>;
        reset?: boolean;
        selection?: Pointer.SelectEventObject;
        from?: Partial<BBoxObject>;
        trigger?: string;
        allowResetButton?: boolean;
        hasZoomed?: boolean;
    }

    export interface CreateAxisOptionsObject {
        animation: (undefined|boolean|Partial<AnimationOptions>);
        axis: (DeepPartial<AxisOptions>|DeepPartial<ColorAxis.Options>);
        redraw: (undefined|boolean);
    }

    export interface CreditsOptions {
        enabled?: boolean;
        href?: string;
        mapText?: string;
        mapTextFull?: string;
        position?: AlignObject;
        style: CSSObject;
        text?: string;
    }

    export type DescriptionOptionsType = (
        TitleOptions|SubtitleOptions|CaptionOptions
    );

    export type DescriptionKey = 'title'|'subtitle'|'caption';

    export interface IsInsideOptionsObject {
        axis?: Axis;
        ignoreX?: boolean;
        ignoreY?: boolean;
        inverted?: boolean;
        paneCoordinates?: boolean;
        series?: Series;
        visiblePlotOnly?: boolean;
    }

    export interface LabelCollectorFunction {
        (): (Array<(SVGElement|undefined)>|undefined);
    }

    export interface LayoutTitleEventObject {
        alignTo: BBoxObject;
        key: Chart.DescriptionKey;
        textPxLength: number;
    }
    export interface Renderer extends SVGRenderer {
        plotBox: BBoxObject;
        spacingBox: BBoxObject;
    }

    export interface SubtitleOptions {
        align?: AlignValue;
        floating?: boolean;
        style: CSSObject;
        text?: string;
        useHTML?: boolean;
        verticalAlign?: VerticalAlignValue;
        width?: number;
        x?: number;
        y?: number;
        zIndex?: number;
    }

    export interface TitleOptions {
        align?: AlignValue;
        floating?: boolean;
        margin?: number;
        minScale?: number;
        style: CSSObject;
        text?: string;
        useHTML?: boolean;
        verticalAlign?: VerticalAlignValue;
        width?: number;
        x?: number;
        y?: number;
        zIndex?: number;
    }
}

/* *
 *
 *  Default Export
 *
 * */

export default Chart;

/* *
 *
 *  API Declarations
 *
 * */

/**
 * Callback for chart constructors.
 *
 * @callback Highcharts.ChartCallbackFunction
 *
 * @param {Highcharts.Chart} chart
 *        Created chart.
 */

/**
 * Format a number and return a string based on input settings.
 *
 * @callback Highcharts.NumberFormatterCallbackFunction
 *
 * @param {number} number
 *        The input number to format.
 *
 * @param {number} decimals
 *        The amount of decimals. A value of -1 preserves the amount in the
 *        input number.
 *
 * @param {string} [decimalPoint]
 *        The decimal point, defaults to the one given in the lang options, or
 *        a dot.
 *
 * @param {string} [thousandsSep]
 *        The thousands separator, defaults to the one given in the lang
 *        options, or a space character.
 *
 * @return {string} The formatted number.
 */

/**
 * The chart title. The title has an `update` method that allows modifying the
 * options directly or indirectly via `chart.update`.
 *
 * @interface Highcharts.TitleObject
 * @extends Highcharts.SVGElement
 *//**
 * Modify options for the title.
 *
 * @function Highcharts.TitleObject#update
 *
 * @param {Highcharts.TitleOptions} titleOptions
 *        Options to modify.
 *
 * @param {boolean} [redraw=true]
 *        Whether to redraw the chart after the title is altered. If doing more
 *        operations on the chart, it is a good idea to set redraw to false and
 *        call {@link Chart#redraw} after.
 */

/**
 * The chart subtitle. The subtitle has an `update` method that
 * allows modifying the options directly or indirectly via
 * `chart.update`.
 *
 * @interface Highcharts.SubtitleObject
 * @extends Highcharts.SVGElement
 *//**
 * Modify options for the subtitle.
 *
 * @function Highcharts.SubtitleObject#update
 *
 * @param {Highcharts.SubtitleOptions} subtitleOptions
 *        Options to modify.
 *
 * @param {boolean} [redraw=true]
 *        Whether to redraw the chart after the subtitle is altered. If doing
 *        more operations on the chart, it is a good idea to set redraw to false
 *        and call {@link Chart#redraw} after.
 */

/**
 * The chart caption. The caption has an `update` method that
 * allows modifying the options directly or indirectly via
 * `chart.update`.
 *
 * @interface Highcharts.CaptionObject
 * @extends Highcharts.SVGElement
 *//**
 * Modify options for the caption.
 *
 * @function Highcharts.CaptionObject#update
 *
 * @param {Highcharts.CaptionOptions} captionOptions
 *        Options to modify.
 *
 * @param {boolean} [redraw=true]
 *        Whether to redraw the chart after the caption is altered. If doing
 *        more operations on the chart, it is a good idea to set redraw to false
 *        and call {@link Chart#redraw} after.
 */

/**
 * @interface Highcharts.ChartIsInsideOptionsObject
 *//**
 * @name Highcharts.ChartIsInsideOptionsObject#axis
 * @type {Highcharts.Axis|undefined}
 *//**
 * @name Highcharts.ChartIsInsideOptionsObject#ignoreX
 * @type {boolean|undefined}
 *//**
 * @name Highcharts.ChartIsInsideOptionsObject#ignoreY
 * @type {boolean|undefined}
 *//**
 * @name Highcharts.ChartIsInsideOptionsObject#inverted
 * @type {boolean|undefined}
 *//**
 * @name Highcharts.ChartIsInsideOptionsObject#paneCoordinates
 * @type {boolean|undefined}
 *//**
 * @name Highcharts.ChartIsInsideOptionsObject#series
 * @type {Highcharts.Series|undefined}
 *//**
 * @name Highcharts.ChartIsInsideOptionsObject#visiblePlotOnly
 * @type {boolean|undefined}
 */

''; // Keeps doclets above in JS file<|MERGE_RESOLUTION|>--- conflicted
+++ resolved
@@ -2462,29 +2462,6 @@
             if (
                 linkedParent &&
                 // #3341 avoid mutual linking
-<<<<<<< HEAD
-                if (
-                    linkedParent &&
-                    linkedParent.linkedParent !== series
-                ) {
-                    linkedParent.linkedSeries.push(series);
-                    /**
-                     * The parent series of the current series, if the current
-                     * series has a [linkedTo](https://api.highcharts.com/highcharts/series.line.linkedTo)
-                     * setting.
-                     *
-                     * @name Highcharts.Series#linkedParent
-                     * @type {Highcharts.Series}
-                     * @readonly
-                     */
-                    series.linkedParent = linkedParent;
-
-                    series.visible = pick(
-                        series.options.visible,
-                        linkedParent.options.visible,
-                        series.visible
-                    ); // #3879
-=======
                 linkedParent.linkedParent !== series
             ) {
                 linkedParent.linkedSeries.push(series);
@@ -2498,11 +2475,6 @@
                  * @readonly
                  */
                 series.linkedParent = linkedParent;
-
-                if (linkedParent.enabledDataSorting) {
-                    series.setDataSortingOptions();
->>>>>>> f5bb8280
-                }
 
                 series.visible = (
                     series.options.visible ??
