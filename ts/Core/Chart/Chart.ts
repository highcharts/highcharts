--- conflicted
+++ resolved
@@ -322,11 +322,8 @@
     public containerBox?: { height: number, width: number };
     public credits?: SVGElement;
     public caption?: SVGElement;
-<<<<<<< HEAD
+    public dataLabelsGroup?: SVGElement;
     public dataTable?: DataTableCore;
-=======
-    public dataLabelsGroup?: SVGElement;
->>>>>>> 76c7df47
     public eventOptions!: Record<string, EventCallback<Series, Event>>;
     public hasCartesianSeries?: boolean;
     public hasLoaded?: boolean;
