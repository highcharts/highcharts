--- conflicted
+++ resolved
@@ -2824,20 +2824,7 @@
     }
 };
 
-<<<<<<< HEAD
-/* eslint-disable spaced-comment */
-/*= if (!build.classic) { =*/
-// Legacy build for styled mode, set the styledMode option to true by default.
-(defaultOptions.chart as any).styledMode = true;
-/*= } else { =*/
-(defaultOptions.chart as any).styledMode = false;
-/*= } =*/
-'';
-
 const defaultTime = new Time(defaultOptions.time, defaultOptions.lang);
-=======
-const defaultTime = new Time(defaultOptions.time);
->>>>>>> 590c1a9a
 
 /**
  * Get the updated default options. Until 3.0.7, merely exposing defaultOptions
