--- conflicted
+++ resolved
@@ -337,18 +337,13 @@
          *
          * @since 1.2.4
          */
-<<<<<<< HEAD
-        thousandsSep: ' ',
-
         /**
          * The default title of the Y axis
          *
          * @since next
          */
-        yAxisTitle: 'Values'
-=======
+        yAxisTitle: 'Values',
         resetZoomTitle: 'Reset zoom level 1:1'
->>>>>>> 3ac97d7b
     },
 
     /**
@@ -2462,11 +2457,7 @@
             /** @internal */
             day: '%[AebY]',
             /** @internal */
-<<<<<<< HEAD
-            week: '{lang.weekFrom} %A, %e %b %Y',
-=======
-            week: 'Week from %[AebY]',
->>>>>>> 3ac97d7b
+            week: '{lang.weekFrom} %[AebY]',
             /** @internal */
             month: '%[BY]',
             /** @internal */
