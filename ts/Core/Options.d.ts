/* *
 *
 *  (c) 2010-2024 Torstein Honsi
 *
 *  License: www.highcharts.com/license
 *
 *  !!!!!!! SOURCE GETS TRANSPILED BY TYPESCRIPT. EDIT TS FILE ONLY. !!!!!!!
 *
 * */

/* *
 *
 *  Imports
 *
 * */

import type Chart from './Chart/Chart';
import type ColorString from './Color/ColorString';
import type CSSObject from './Renderer/CSSObject';
import type { SeriesTypePlotOptions } from './Series/SeriesType';
import type { SymbolKey } from './Renderer/SVG/SymbolType';

/* *
 *
 *  Declarations
 *
 * */

export interface LabelsItemsOptions {
    html?: string;
    style?: CSSObject;
}

export interface LangOptions {
<<<<<<< HEAD
    stockOpen: string;
    stockHigh: string;
    stockLow: string;
    stockClose: string;
    weekFrom: string;
    chartTitle: string;
    decimalPoint: string;
=======
    decimalPoint?: string;
>>>>>>> 3ac97d7b
    invalidDate?: string;
    loading: string;
    locale?: string|Array<string>;
    months?: Array<string>;
    numericSymbolMagnitude?: number;
    numericSymbols: Array<string> | undefined;
    pieSliceName: string;
    resetZoom: string;
    resetZoomTitle: string;
<<<<<<< HEAD
    seriesName: string;
    shortMonths: Array<string>;
    shortWeekdays?: Array<string>;
    thousandsSep: string;
    weekdays: Array<string>;
    yAxisTitle: string;
=======
    shortMonths?: Array<string>;
    shortWeekdays?: Array<string>;
    thousandsSep?: string;
    weekdays?: Array<string>;
>>>>>>> 3ac97d7b
    zoomIn?: string;
    zoomOut?: string;
}

export interface LoadingOptions {
    hideDuration?: number;
    labelStyle?: CSSObject;
    showDuration?: number;
    style?: CSSObject;
}

export interface NumberFormatterCallbackFunction {
    (
        this: Chart|Object|void,
        number: number,
        decimals: number,
        decimalPoint?: string,
        thousandsSep?: string
    ): string;
}

export interface Options {
    colors?: Array<ColorString>;
    lang: LangOptions;
    loading?: LoadingOptions;
    plotOptions: SeriesTypePlotOptions;
    symbols?: Array<SymbolKey>;
    global: GlobalOptions;
}

export interface DefaultOptions extends Options {
}

export type OptionsOverflowValue = ('allow'|'justify');

export type OptionsPosition3dValue = ('chart'|'flap'|'offset'|'ortho');

/* *
 *
 *  Default Export
 *
 * */

export default Options;<|MERGE_RESOLUTION|>--- conflicted
+++ resolved
@@ -32,17 +32,13 @@
 }
 
 export interface LangOptions {
-<<<<<<< HEAD
     stockOpen: string;
     stockHigh: string;
     stockLow: string;
     stockClose: string;
     weekFrom: string;
     chartTitle: string;
-    decimalPoint: string;
-=======
     decimalPoint?: string;
->>>>>>> 3ac97d7b
     invalidDate?: string;
     loading: string;
     locale?: string|Array<string>;
@@ -52,19 +48,12 @@
     pieSliceName: string;
     resetZoom: string;
     resetZoomTitle: string;
-<<<<<<< HEAD
     seriesName: string;
-    shortMonths: Array<string>;
-    shortWeekdays?: Array<string>;
-    thousandsSep: string;
-    weekdays: Array<string>;
     yAxisTitle: string;
-=======
     shortMonths?: Array<string>;
     shortWeekdays?: Array<string>;
     thousandsSep?: string;
     weekdays?: Array<string>;
->>>>>>> 3ac97d7b
     zoomIn?: string;
     zoomOut?: string;
 }
