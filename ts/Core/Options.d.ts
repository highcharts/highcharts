/* *
 *
 *  (c) 2010-2024 Torstein Honsi
 *
 *  License: www.highcharts.com/license
 *
 *  !!!!!!! SOURCE GETS TRANSPILED BY TYPESCRIPT. EDIT TS FILE ONLY. !!!!!!!
 *
 * */

/* *
 *
 *  Imports
 *
 * */

import type Chart from './Chart/Chart';
import type ColorString from './Color/ColorString';
import type CSSObject from './Renderer/CSSObject';
import type { SeriesTypePlotOptions } from './Series/SeriesType';
import type { SymbolKey } from './Renderer/SVG/SymbolType';
import type { LangOptionsCore } from '../Shared/LangOptionsCore';

/* *
 *
 *  Declarations
 *
 * */

export interface LabelsItemsOptions {
    html?: string;
    style?: CSSObject;
}

export interface LangOptions extends LangOptionsCore {
    chartTitle: string;
    loading: string;
    numericSymbolMagnitude?: number;
    numericSymbols: Array<string> | undefined;
    pieSliceName: string;
    resetZoom: string;
    resetZoomTitle: string;
    seriesName: string;
    yAxisTitle: string;
    zoomIn?: string;
    zoomOut?: string;
}
<<<<<<< HEAD

export interface LangOptionsCore {
    decimalPoint?: string;
    invalidDate?: string;
    locale?: string|Array<string>;
    months?: Array<string>;
    shortMonths?: Array<string>;
    shortWeekdays?: Array<string>;
    thousandsSep?: string;
    weekdays?: Array<string>;
    weekFrom: string;
}

=======
>>>>>>> a510efb0
export interface LoadingOptions {
    hideDuration?: number;
    labelStyle?: CSSObject;
    showDuration?: number;
    style?: CSSObject;
}

export interface NumberFormatterCallbackFunction {
    (
        this: Chart|Object|void,
        number: number,
        decimals: number,
        decimalPoint?: string,
        thousandsSep?: string
    ): string;
}

export interface Options {
    colors?: Array<ColorString>;
    lang: LangOptions;
    loading?: LoadingOptions;
    plotOptions: SeriesTypePlotOptions;
    symbols?: Array<SymbolKey>;
    global: GlobalOptions;
}

export interface DefaultOptions extends Options {
}

export type OptionsOverflowValue = ('allow'|'justify');

export type OptionsPosition3dValue = ('chart'|'flap'|'offset'|'ortho');

/* *
 *
 *  Default Export
 *
 * */

export default Options;<|MERGE_RESOLUTION|>--- conflicted
+++ resolved
@@ -45,22 +45,7 @@
     zoomIn?: string;
     zoomOut?: string;
 }
-<<<<<<< HEAD
 
-export interface LangOptionsCore {
-    decimalPoint?: string;
-    invalidDate?: string;
-    locale?: string|Array<string>;
-    months?: Array<string>;
-    shortMonths?: Array<string>;
-    shortWeekdays?: Array<string>;
-    thousandsSep?: string;
-    weekdays?: Array<string>;
-    weekFrom: string;
-}
-
-=======
->>>>>>> a510efb0
 export interface LoadingOptions {
     hideDuration?: number;
     labelStyle?: CSSObject;
