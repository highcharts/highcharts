--- conflicted
+++ resolved
@@ -35,26 +35,16 @@
     decimalPoint?: string;
     invalidDate?: string;
     loading: string;
-<<<<<<< HEAD
-    locale?: string;
-    months: Array<string>;
-=======
     locale?: string|Array<string>;
     months?: Array<string>;
->>>>>>> a2efc7f7
     numericSymbolMagnitude?: number;
     numericSymbols: Array<string> | undefined;
     resetZoom: string;
     resetZoomTitle: string;
     shortMonths?: Array<string>;
     shortWeekdays?: Array<string>;
-<<<<<<< HEAD
     thousandsSep?: string;
-    weekdays: Array<string>;
-=======
-    thousandsSep: string;
     weekdays?: Array<string>;
->>>>>>> a2efc7f7
     zoomIn?: string;
     zoomOut?: string;
 }
