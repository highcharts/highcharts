--- conflicted
+++ resolved
@@ -31,29 +31,16 @@
     style?: CSSObject;
 }
 
-<<<<<<< HEAD
-export interface LangOptions {
-    // StockOpen: string;
-    // stockHigh: string;
-    // stockLow: string;
-    // stockClose: string;
-    weekFrom: string;
+export interface LangOptions extends LangOptionsCore {
     chartTitle: string;
-    decimalPoint?: string;
-    invalidDate?: string;
-=======
-export interface LangOptions extends LangOptionsCore {
->>>>>>> 6ba3a49d
     loading: string;
     numericSymbolMagnitude?: number;
     numericSymbols: Array<string> | undefined;
     pieSliceName: string;
     resetZoom: string;
     resetZoomTitle: string;
-<<<<<<< HEAD
     seriesName: string;
     yAxisTitle: string;
-=======
     zoomIn?: string;
     zoomOut?: string;
 }
@@ -63,11 +50,11 @@
     invalidDate?: string;
     locale?: string|Array<string>;
     months?: Array<string>;
->>>>>>> 6ba3a49d
     shortMonths?: Array<string>;
     shortWeekdays?: Array<string>;
     thousandsSep?: string;
     weekdays?: Array<string>;
+    weekFrom: string;
 }
 
 export interface LoadingOptions {
