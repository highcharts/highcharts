--- conflicted
+++ resolved
@@ -141,11 +141,8 @@
     destroyObjectProperties,
     extend,
     isNumber,
-<<<<<<< HEAD
-    objectEach
-=======
+    objectEach,
     pick
->>>>>>> fa40d34b
 } = U;
 
 var correctFloat = H.correctFloat,
