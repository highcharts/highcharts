/* *
 *
 *  (c) 2010-2020 Torstein Honsi
 *
 *  License: www.highcharts.com/license
 *
 *  !!!!!!! SOURCE GETS TRANSPILED BY TYPESCRIPT. EDIT TS FILE ONLY. !!!!!!!
 *
 * */

import type Axis from '../Axis';
<<<<<<< HEAD
import type LogarithmicAxis from '../LogarithmicAxis';
import type OrdinalAxis from '../OrdinalAxis';
=======
import type HiddenAxis from '../../parts-more/HiddenAxis';
import type OrdinalAxis from '../OrdinalAxis';
import type RadialAxis from '../../parts-more/RadialAxis';
>>>>>>> ec1ecf67
import type ScrollbarAxis from '../ScrollbarAxis';

export interface AxisComposition {
    logarithmic?: LogarithmicAxis['logarithmic'];
    ordinal?: OrdinalAxis['ordinal'];
    scrollbar?: ScrollbarAxis['scrollbar'];
}

/**
 * All possible axis types.
 */
export type AxisType = (
    Axis|
    HiddenAxis|
    OrdinalAxis|
    RadialAxis|
    ScrollbarAxis
);<|MERGE_RESOLUTION|>--- conflicted
+++ resolved
@@ -8,16 +8,12 @@
  *
  * */
 
-import type Axis from '../Axis';
-<<<<<<< HEAD
-import type LogarithmicAxis from '../LogarithmicAxis';
-import type OrdinalAxis from '../OrdinalAxis';
-=======
-import type HiddenAxis from '../../parts-more/HiddenAxis';
-import type OrdinalAxis from '../OrdinalAxis';
-import type RadialAxis from '../../parts-more/RadialAxis';
->>>>>>> ec1ecf67
-import type ScrollbarAxis from '../ScrollbarAxis';
+import type Axis from '../Axis.js';
+import type HiddenAxis from '../../parts-more/HiddenAxis.js';
+import type LogarithmicAxis from '../LogarithmicAxis.js';
+import type OrdinalAxis from '../OrdinalAxis.js';
+import type RadialAxis from '../../parts-more/RadialAxis.js';
+import type ScrollbarAxis from '../ScrollbarAxis.js';
 
 export interface AxisComposition {
     logarithmic?: LogarithmicAxis['logarithmic'];
