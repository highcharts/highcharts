/* *
 *
 *  Experimental data export module for Highcharts
 *
 *  (c) 2010-2020 Torstein Honsi
 *
 *  License: www.highcharts.com/license
 *
 *  !!!!!!! SOURCE GETS TRANSPILED BY TYPESCRIPT. EDIT TS FILE ONLY. !!!!!!!
 *
 * */

// @todo
// - Set up systematic tests for all series types, paired with tests of the data
//   module importing the same data.

'use strict';

import type Point from '../Core/Series/Point';
import type SVGAttributes from '../Core/Renderer/SVG/SVGAttributes';

import Axis from '../Core/Axis/Axis.js';
import Chart from '../Core/Chart/Chart.js';
import AST from '../Core/Renderer/HTML/AST.js';
import H from '../Core/Globals.js';
const {
    doc,
    seriesTypes,
    win
} = H;
import U from '../Core/Utilities.js';
const {
    addEvent,
    defined,
    extend,
    find,
    fireEvent,
    getOptions,
    isNumber,
    pick,
    setOptions
} = U;

declare module '../Core/Chart/ChartLike'{
    interface ChartLike {
        dataTableDiv?: HTMLDivElement;
        /** @requires modules/export-data */
        downloadCSV(): void;
        /** @requires modules/export-data */
        downloadXLS(): void;
        /** @requires modules/export-data */
        getCSV(useLocalDecimalPoint?: boolean): string;
        /** @requires modules/export-data */
        getDataRows(
            multiLevelHeaders?: boolean
        ): Array<Array<(number|string)>>;
        /** @requires modules/export-data */
        getTable(useLocalDecimalPoint?: boolean): string;
        /** @requires modules/export-data */
        setUpKeyToAxis(): void;
        /** @requires modules/export-data */
        viewData(): void;
        /** @requires modules/export-data */
        toggleDataTable(): void;
        /** @requires modules/export-data */
        hideData(): void;
        /** @requires modules/export-data */
        isDataTableVisible: boolean;
    }
}

/**
 * Internal types
 * @private
 */
declare global {
    namespace Highcharts {
        type ExportingCategoryMap = Dictionary<Array<(number|string|null)>>;
        type ExportingDateTimeMap = Dictionary<Array<string>>;

        interface ExportingCategoryDateTimeMap {
            categoryMap: ExportingCategoryMap;
            dateTimeValueAxisMap: ExportingDateTimeMap;
        }
<<<<<<< HEAD
        interface ChartLike {
            dataTableDiv?: HTMLDivElement;
            /** @requires modules/export-data */
            downloadCSV(): void;
            /** @requires modules/export-data */
            downloadXLS(): void;
            /** @requires modules/export-data */
            getCSV(useLocalDecimalPoint?: boolean): string;
            /** @requires modules/export-data */
            getDataRows(
                multiLevelHeaders?: boolean
            ): Array<Array<(number|string)>>;
            /** @requires modules/export-data */
            getTable(useLocalDecimalPoint?: boolean): string;
            /** @requires modules/export-data */
            getTableAST(useLocalDecimalPoint?: boolean): ASTNode;
            /** @requires modules/export-data */
            setUpKeyToAxis(): void;
            /** @requires modules/export-data */
            viewData(): void;
            /** @requires modules/export-data */
            toggleDataTable(show?: boolean): void;
            /** @requires modules/export-data */
            hideData(): void;
            /** @requires modules/export-data */
            isDataTableVisible: boolean;
        }
=======
>>>>>>> 3cce999b
        interface AnnotationInDataTable {
            itemDelimiter?: string;
            join?: boolean;
        }
        interface ExportingCsvOptions {
            annotations?: AnnotationInDataTable;
            columnHeaderFormatter?: (Function|null);
            dateFormat?: string;
            decimalPoint?: (string|null);
            itemDelimiter?: (string|null);
            lineDelimiter?: string;
        }
        interface ExportingOptions {
            csv?: ExportingCsvOptions;
            showTable?: boolean;
            tableCaption?: (boolean|string);
        }
        interface ExportDataPoint {
            series: ExportDataSeries;
            x?: number;
        }
        interface ExportDataSeries {
            autoIncrement: Series['autoIncrement'];
            chart: Chart;
            options: SeriesOptions;
            pointArrayMap?: Array<string>;
        }
        interface ExportDataOptions {
            annotationHeader?: string;
            categoryHeader?: string;
            categoryDatetimeHeader?: string;
        }
        interface LangOptions {
            downloadCSV?: string;
            downloadXLS?: string;
            exportData?: ExportDataOptions;
            viewData?: string;
            hideData?: string;
        }
        interface Series {
            exportKey?: string;
            keyToAxis?: Dictionary<string>;
        }
    }
    interface MSBlobBuilder extends Blob {
    }
    interface Window {
        /** @deprecated */
        MSBlobBuilder: typeof MSBlobBuilder;
    }
}

/**
 * Function callback to execute while data rows are processed for exporting.
 * This allows the modification of data rows before processed into the final
 * format.
 *
 * @callback Highcharts.ExportDataCallbackFunction
 * @extends Highcharts.EventCallbackFunction<Highcharts.Chart>
 *
 * @param {Highcharts.Chart} this
 * Chart context where the event occured.
 *
 * @param {Highcharts.ExportDataEventObject} event
 * Event object with data rows that can be modified.
 */

/**
 * Contains information about the export data event.
 *
 * @interface Highcharts.ExportDataEventObject
 *//**
 * Contains the data rows for the current export task and can be modified.
 * @name Highcharts.ExportDataEventObject#dataRows
 * @type {Array<Array<string>>}
 */


import DownloadURL from '../Extensions/DownloadURL.js';
const { downloadURL } = DownloadURL;


// Can we add this to utils? Also used in screen-reader.js
/**
 * HTML encode some characters vulnerable for XSS.
 * @private
 * @param  {string} html The input string
 * @return {string} The excaped string
 */
function htmlencode(html: string): string {
    return html
        .replace(/&/g, '&amp;')
        .replace(/</g, '&lt;')
        .replace(/>/g, '&gt;')
        .replace(/"/g, '&quot;')
        .replace(/'/g, '&#x27;')
        .replace(/\//g, '&#x2F;');
}

setOptions({
    /**
     * Callback that fires while exporting data. This allows the modification of
     * data rows before processed into the final format.
     *
     * @type      {Highcharts.ExportDataCallbackFunction}
     * @context   Highcharts.Chart
     * @requires  modules/export-data
     * @apioption chart.events.exportData
     */

    /**
     * When set to `false` will prevent the series data from being included in
     * any form of data export.
     *
     * Since version 6.0.0 until 7.1.0 the option was existing undocumented
     * as `includeInCSVExport`.
     *
     * @type      {boolean}
     * @since     7.1.0
     * @requires  modules/export-data
     * @apioption plotOptions.series.includeInDataExport
     */

    /**
     * @optionparent exporting
     * @private
     */
    exporting: {

        /**
         * Caption for the data table. Same as chart title by default. Set to
         * `false` to disable.
         *
         * @sample highcharts/export-data/multilevel-table
         *         Multiple table headers
         *
         * @type      {boolean|string}
         * @since     6.0.4
         * @requires  modules/export-data
         * @apioption exporting.tableCaption
         */

        /**
         * Options for exporting data to CSV or ExCel, or displaying the data
         * in a HTML table or a JavaScript structure.
         *
         * This module adds data export options to the export menu and provides
         * functions like `Chart.getCSV`, `Chart.getTable`, `Chart.getDataRows`
         * and `Chart.viewData`.
         *
         * The XLS converter is limited and only creates a HTML string that is
         * passed for download, which works but creates a warning before
         * opening. The workaround for this is to use a third party XLSX
         * converter, as demonstrated in the sample below.
         *
         * @sample  highcharts/export-data/categorized/ Categorized data
         * @sample  highcharts/export-data/stock-timeaxis/ Highstock time axis
         * @sample  highcharts/export-data/xlsx/
         *          Using a third party XLSX converter
         *
         * @since    6.0.0
         * @requires modules/export-data
         */
        csv: {

            /**
             *
             * Options for annotations in the export-data table.
             *
             * @since 8.2.0
             * @requires modules/export-data
             * @requires modules/annotations
             *
             *
             */
            annotations: {
                /**
                * The way to mark the separator for annotations
                * combined in one export-data table cell.
                *
                * @since 8.2.0
                * @requires modules/annotations
                */
                itemDelimiter: '; ',

                /**
                * When several labels are assigned to a specific point,
                * they will be displayed in one field in the table.
                *
                * @sample highcharts/export-data/join-annotations/
                *         Concatenate point annotations with itemDelimiter set.
                *
                * @since 8.2.0
                * @requires modules/annotations
                */
                join: false
            },

            /**
             * Formatter callback for the column headers. Parameters are:
             * - `item` - The series or axis object)
             * - `key` -  The point key, for example y or z
             * - `keyLength` - The amount of value keys for this item, for
             *   example a range series has the keys `low` and `high` so the
             *   key length is 2.
             *
             * If [useMultiLevelHeaders](#exporting.useMultiLevelHeaders) is
             * true, columnHeaderFormatter by default returns an object with
             * columnTitle and topLevelColumnTitle for each key. Columns with
             * the same topLevelColumnTitle have their titles merged into a
             * single cell with colspan for table/Excel export.
             *
             * If `useMultiLevelHeaders` is false, or for CSV export, it returns
             * the series name, followed by the key if there is more than one
             * key.
             *
             * For the axis it returns the axis title or "Category" or
             * "DateTime" by default.
             *
             * Return `false` to use Highcharts' proposed header.
             *
             * @sample highcharts/export-data/multilevel-table
             *         Multiple table headers
             *
             * @type {Function|null}
             */
            columnHeaderFormatter: null,

            /**
             * Which date format to use for exported dates on a datetime X axis.
             * See `Highcharts.dateFormat`.
             */
            dateFormat: '%Y-%m-%d %H:%M:%S',

            /**
             * Which decimal point to use for exported CSV. Defaults to the same
             * as the browser locale, typically `.` (English) or `,` (German,
             * French etc).
             *
             * @type  {string|null}
             * @since 6.0.4
             */
            decimalPoint: null,

            /**
             * The item delimiter in the exported data. Use `;` for direct
             * exporting to Excel. Defaults to a best guess based on the browser
             * locale. If the locale _decimal point_ is `,`, the `itemDelimiter`
             * defaults to `;`, otherwise the `itemDelimiter` defaults to `,`.
             *
             * @type {string|null}
             */
            itemDelimiter: null,

            /**
             * The line delimiter in the exported data, defaults to a newline.
             */
            lineDelimiter: '\n'

        },

        /**
         * Show a HTML table below the chart with the chart's current data.
         *
         * @sample highcharts/export-data/showtable/
         *         Show the table
         * @sample highcharts/studies/exporting-table-html
         *         Experiment with putting the table inside the subtitle to
         *         allow exporting it.
         *
         * @since    6.0.0
         * @requires modules/export-data
         */
        showTable: false,

        /**
         * Use multi level headers in data table. If [csv.columnHeaderFormatter
         * ](#exporting.csv.columnHeaderFormatter) is defined, it has to return
         * objects in order for multi level headers to work.
         *
         * @sample highcharts/export-data/multilevel-table
         *         Multiple table headers
         *
         * @since    6.0.4
         * @requires modules/export-data
         */
        useMultiLevelHeaders: true,

        /**
         * If using multi level table headers, use rowspans for headers that
         * have only one level.
         *
         * @sample highcharts/export-data/multilevel-table
         *         Multiple table headers
         *
         * @since    6.0.4
         * @requires modules/export-data
         */
        useRowspanHeaders: true
    },

    /**
     * @optionparent lang
     *
     * @private
     */
    lang: {

        /**
         * The text for the menu item.
         *
         * @since    6.0.0
         * @requires modules/export-data
         */
        downloadCSV: 'Download CSV',

        /**
         * The text for the menu item.
         *
         * @since    6.0.0
         * @requires modules/export-data
         */
        downloadXLS: 'Download XLS',

        /**
         * The text for exported table.
         *
         * @since 8.1.0
         * @requires modules/export-data
         */
        exportData: {
            /**
             * The annotation column title.
             */
            annotationHeader: 'Annotations',

            /**
             * The category column title.
             */
            categoryHeader: 'Category',

            /**
             * The category column title when axis type set to "datetime".
             */
            categoryDatetimeHeader: 'DateTime'
        },

        /**
         * The text for the menu item.
         *
         * @since    6.0.0
         * @requires modules/export-data
         */
        viewData: 'View data table',
        /**
         * The text for the menu item.
         *
         * @since 8.2.0
         * @requires modules/export-data
         */
        hideData: 'Hide data table'
    }
});

/* eslint-disable no-invalid-this */

// Add an event listener to handle the showTable option
addEvent(Chart, 'render', function (): void {
    if (
        this.options &&
        this.options.exporting &&
        this.options.exporting.showTable &&
        !(this.options.chart as any).forExport &&
        !this.dataTableDiv
    ) {
        this.viewData();
    }
});

/* eslint-enable no-invalid-this */

/**
 * Set up key-to-axis bindings. This is used when the Y axis is datetime or
 * categorized. For example in an arearange series, the low and high values
 * should be formatted according to the Y axis type, and in order to link them
 * we need this map.
 *
 * @private
 * @function Highcharts.Chart#setUpKeyToAxis
 */
Chart.prototype.setUpKeyToAxis = function (): void {
    if (seriesTypes.arearange) {
        seriesTypes.arearange.prototype.keyToAxis = {
            low: 'y',
            high: 'y'
        };
    }
    if (seriesTypes.gantt) {
        seriesTypes.gantt.prototype.keyToAxis = {
            start: 'x',
            end: 'x'
        };
    }
};

/**
 * Export-data module required. Returns a two-dimensional array containing the
 * current chart data.
 *
 * @function Highcharts.Chart#getDataRows
 *
 * @param {boolean} [multiLevelHeaders]
 *        Use multilevel headers for the rows by default. Adds an extra row with
 *        top level headers. If a custom columnHeaderFormatter is defined, this
 *        can override the behavior.
 *
 * @return {Array<Array<(number|string)>>}
 *         The current chart data
 *
 * @fires Highcharts.Chart#event:exportData
 */
Chart.prototype.getDataRows = function (
    multiLevelHeaders?: boolean
): Array<Array<(number|string)>> {
    var hasParallelCoords = this.hasParallelCoordinates,
        time = this.time,
        csvOptions = (
            (this.options.exporting && this.options.exporting.csv) || {}
        ),
        xAxis: Highcharts.Axis,
        xAxes = this.xAxis,
        rows: Highcharts.Dictionary<(Array<any>&Highcharts.Dictionary<any>)> =
            {},
        rowArr = [],
        dataRows,
        topLevelColumnTitles: Array<string> = [],
        columnTitles: Array<string> = [],
        columnTitleObj: (string|Highcharts.Dictionary<string>),
        i: number,
        x,
        xTitle: string,
        langOptions: Highcharts.LangOptions = this.options.lang as any,
        exportDataOptions: Highcharts.ExportDataOptions = langOptions.exportData as any,
        categoryHeader = exportDataOptions.categoryHeader as any,
        categoryDatetimeHeader = exportDataOptions.categoryDatetimeHeader,
        // Options
        columnHeaderFormatter = function (
            item: (Highcharts.Axis|Highcharts.Series),
            key?: string,
            keyLength?: number
        ): (string|Highcharts.Dictionary<string>) {
            if (csvOptions.columnHeaderFormatter) {
                var s = csvOptions.columnHeaderFormatter(item, key, keyLength);

                if (s !== false) {
                    return s;
                }
            }

            if (!item) {
                return categoryHeader;
            }

            if (item instanceof Axis) {
                return (item.options.title && item.options.title.text) ||
                    (item.dateTime ? categoryDatetimeHeader : categoryHeader);
            }

            if (multiLevelHeaders) {
                return {
                    columnTitle: (keyLength as any) > 1 ?
                        (key as any) :
                        item.name,
                    topLevelColumnTitle: item.name
                };
            }

            return item.name + ((keyLength as any) > 1 ? ' (' + key + ')' : '');
        },
        // Map the categories for value axes
        getCategoryAndDateTimeMap = function (
            series: Highcharts.Series,
            pointArrayMap: Array<string>,
            pIdx?: number
        ): Highcharts.ExportingCategoryDateTimeMap {
            var categoryMap: Highcharts.ExportingCategoryMap = {},
                dateTimeValueAxisMap: Highcharts.ExportingDateTimeMap = {};

            pointArrayMap.forEach(function (prop: string): void {
                var axisName = (
                        (series.keyToAxis && series.keyToAxis[prop]) ||
                        prop
                    ) + 'Axis',
                    // Points in parallel coordinates refers to all yAxis
                    // not only `series.yAxis`
                    axis = isNumber(pIdx) ?
                        (series as any).chart[axisName][pIdx] :
                        (series as any)[axisName];

                categoryMap[prop] = (
                    axis && axis.categories
                ) || [];
                dateTimeValueAxisMap[prop] = (
                    axis && axis.dateTime
                );
            });

            return {
                categoryMap: categoryMap,
                dateTimeValueAxisMap: dateTimeValueAxisMap
            };
        },
        // Create point array depends if xAxis is category
        // or point.name is defined #13293
        getPointArray = function (
            series: Highcharts.Series,
            xAxis: Highcharts.Axis
        ): string[] {
            const namedPoints = series.data.filter((d): string | false =>
                (typeof d.y !== 'undefined') && d.name
            );

            if (
                namedPoints.length &&
                xAxis &&
                !xAxis.categories &&
                !series.keyToAxis
            ) {
                if (series.pointArrayMap) {
                    const pointArrayMapCheck = series.pointArrayMap.filter((p): boolean => p === 'x');
                    if (pointArrayMapCheck.length) {
                        series.pointArrayMap.unshift('x');
                        return series.pointArrayMap;
                    }
                }
                return ['x', 'y'];
            }
            return series.pointArrayMap || ['y'];
        },
        xAxisIndices: Array<Array<number>> = [];

    // Loop the series and index values
    i = 0;

    this.setUpKeyToAxis();

    this.series.forEach(function (series: Highcharts.Series): void {
        var keys = series.options.keys,
            xAxis = series.xAxis,
            pointArrayMap = keys || getPointArray(series, xAxis),
            valueCount = pointArrayMap.length,
            xTaken: (false|Highcharts.Dictionary<unknown>) =
                !series.requireSorting && {},
            xAxisIndex = xAxes.indexOf(xAxis),
            categoryAndDatetimeMap = getCategoryAndDateTimeMap(
                series,
                pointArrayMap
            ),
            mockSeries: Highcharts.ExportDataSeries,
            j: number;

        if (
            series.options.includeInDataExport !== false &&
            !series.options.isInternal &&
            series.visible !== false // #55
        ) {

            // Build a lookup for X axis index and the position of the first
            // series that belongs to that X axis. Includes -1 for non-axis
            // series types like pies.
            if (
                !find(
                    xAxisIndices,
                    function (index: Array<number>): boolean {
                        return index[0] === xAxisIndex;
                    }
                )
            ) {
                xAxisIndices.push([xAxisIndex, i]);
            }

            // Compute the column headers and top level headers, usually the
            // same as series names
            j = 0;
            while (j < valueCount) {
                columnTitleObj = columnHeaderFormatter(
                    series,
                    pointArrayMap[j],
                    pointArrayMap.length
                );
                columnTitles.push(
                    (columnTitleObj as any).columnTitle || columnTitleObj
                );
                if (multiLevelHeaders) {
                    topLevelColumnTitles.push(
                        (columnTitleObj as any).topLevelColumnTitle ||
                        columnTitleObj
                    );
                }
                j++;
            }

            mockSeries = {
                chart: series.chart,
                autoIncrement: series.autoIncrement,
                options: series.options,
                pointArrayMap: series.pointArrayMap
            };

            // Export directly from options.data because we need the uncropped
            // data (#7913), and we need to support Boost (#7026).
            (series.options.data as any).forEach(function eachData(
                options: Highcharts.PointOptionsType,
                pIdx: number
            ): void {
                var key: (number|string),
                    prop: string,
                    val: number,
                    name: (string|undefined),
                    point: (Highcharts.ExportDataPoint|Point);

                // In parallel coordinates chart, each data point is connected
                // to a separate yAxis, conform this
                if (hasParallelCoords) {
                    categoryAndDatetimeMap = getCategoryAndDateTimeMap(
                        series,
                        pointArrayMap,
                        pIdx
                    );
                }

                point = { series: mockSeries };
                series.pointClass.prototype.applyOptions.apply(
                    point,
                    [options]
                );
                key = point.x as any;
                name = series.data[pIdx] && series.data[pIdx].name;

                j = 0;

                // Pies, funnels, geo maps etc. use point name in X row
                if (
                    !xAxis ||
                    series.exportKey === 'name' ||
                    (!hasParallelCoords && xAxis && xAxis.hasNames) && name
                ) {
                    key = name as any;
                }

                if (xTaken) {
                    if (xTaken[key]) {
                        key += '|' + pIdx;
                    }
                    xTaken[key] = true;
                }

                if (!rows[key]) {
                    // Generate the row
                    rows[key] = [];
                    // Contain the X values from one or more X axes
                    rows[key].xValues = [];
                }
                rows[key].x = point.x;
                rows[key].name = name;
                rows[key].xValues[xAxisIndex] = point.x;

                while (j < valueCount) {
                    prop = pointArrayMap[j]; // y, z etc
                    val = (point as any)[prop];
                    rows[key as any][i + j] = pick(
                        // Y axis category if present
                        categoryAndDatetimeMap.categoryMap[prop][val],
                        // datetime yAxis
                        categoryAndDatetimeMap.dateTimeValueAxisMap[prop] ?
                            time.dateFormat(csvOptions.dateFormat as any, val) :
                            null,
                        // linear/log yAxis
                        val
                    );
                    j++;
                }

            });
            i = i + j;
        }
    });

    // Make a sortable array
    for (x in rows) {
        if (Object.hasOwnProperty.call(rows, x)) {
            rowArr.push(rows[x]);
        }
    }

    var xAxisIndex: number, column: number;

    // Add computed column headers and top level headers to final row set
    dataRows = multiLevelHeaders ? [topLevelColumnTitles, columnTitles] :
        [columnTitles];

    i = xAxisIndices.length;
    while (i--) { // Start from end to splice in
        xAxisIndex = xAxisIndices[i][0];
        column = xAxisIndices[i][1];
        xAxis = xAxes[xAxisIndex];

        // Sort it by X values
        rowArr.sort(function ( // eslint-disable-line no-loop-func
            a: Highcharts.Dictionary<any>,
            b: Highcharts.Dictionary<any>
        ): number {
            return a.xValues[xAxisIndex] - b.xValues[xAxisIndex];
        });

        // Add header row
        xTitle = columnHeaderFormatter(xAxis) as any;
        dataRows[0].splice(column, 0, xTitle);
        if (multiLevelHeaders && dataRows[1]) {
            // If using multi level headers, we just added top level header.
            // Also add for sub level
            dataRows[1].splice(column, 0, xTitle);
        }

        // Add the category column
        rowArr.forEach(function ( // eslint-disable-line no-loop-func
            row: Highcharts.Dictionary<any>
        ): void {
            var category = row.name;

            if (xAxis && !defined(category)) {
                if (xAxis.dateTime) {
                    if (row.x instanceof Date) {
                        row.x = row.x.getTime();
                    }
                    category = time.dateFormat(
                        csvOptions.dateFormat as any,
                        row.x
                    );
                } else if (xAxis.categories) {
                    category = pick(
                        xAxis.names[row.x],
                        (xAxis.categories as any)[row.x],
                        row.x
                    );
                } else {
                    category = row.x;
                }
            }

            // Add the X/date/category
            row.splice(column, 0, category);
        });
    }
    dataRows = dataRows.concat(rowArr);

    fireEvent(this, 'exportData', { dataRows: dataRows });

    return dataRows;
};

/**
 * Export-data module required. Returns the current chart data as a CSV string.
 *
 * @function Highcharts.Chart#getCSV
 *
 * @param {boolean} [useLocalDecimalPoint]
 *        Whether to use the local decimal point as detected from the browser.
 *        This makes it easier to export data to Excel in the same locale as the
 *        user is.
 *
 * @return {string}
 *         CSV representation of the data
 */
Chart.prototype.getCSV = function (
    useLocalDecimalPoint?: boolean
): string {
    var csv = '',
        rows = this.getDataRows(),
        csvOptions: Highcharts.ExportingCsvOptions =
            (this.options.exporting as any).csv,
        decimalPoint = pick(
            csvOptions.decimalPoint,
            csvOptions.itemDelimiter !== ',' && useLocalDecimalPoint ?
                (1.1).toLocaleString()[1] :
                '.'
        ),
        // use ';' for direct to Excel
        itemDelimiter = pick(
            csvOptions.itemDelimiter,
            decimalPoint === ',' ? ';' : ','
        ),
        // '\n' isn't working with the js csv data extraction
        lineDelimiter = csvOptions.lineDelimiter;

    // Transform the rows to CSV
    rows.forEach(function (row: Array<(number|string)>, i: number): void {
        var val: (number|string) = '',
            j = row.length;

        while (j--) {
            val = row[j];
            if (typeof val === 'string') {
                val = '"' + val + '"';
            }
            if (typeof val === 'number') {
                if (decimalPoint !== '.') {
                    val = val.toString().replace('.', decimalPoint);
                }
            }
            row[j] = val;
        }
        // Add the values
        csv += row.join(itemDelimiter);

        // Add the line delimiter
        if (i < rows.length - 1) {
            csv += lineDelimiter;
        }
    });
    return csv;
};

/**
 * Export-data module required. Build a HTML table with the chart's current
 * data.
 *
 * @sample highcharts/export-data/viewdata/
 *         View the data from the export menu
 *
 * @function Highcharts.Chart#getTable
 *
 * @param {boolean} [useLocalDecimalPoint]
 *        Whether to use the local decimal point as detected from the browser.
 *        This makes it easier to export data to Excel in the same locale as the
 *        user is.
 *
 * @return {string}
 *         HTML representation of the data.
 *
 * @fires Highcharts.Chart#event:afterGetTable
 */
Chart.prototype.getTable = function (
    useLocalDecimalPoint?: boolean
): string {
    const serialize = (node: Highcharts.ASTNode): string => {
        if (!node.tagName || node.tagName === '#text') {
            // Text node
            return node.textContent || '';
        }

        const attributes = node.attributes;
        let html = `<${node.tagName}`;

        if (attributes) {
            Object.keys(attributes).forEach((key): void => {
                html += ` ${key}="${attributes[key]}"`;
            });
        }
        html += '>';

        html += node.textContent || '';

        (node.children || []).forEach((child): void => {
            html += serialize(child);
        });

        html += `</${node.tagName}>`;
        return html;
    };

    const tree = this.getTableAST(useLocalDecimalPoint);
    return serialize(tree);
};

/**
 * Get the AST of a HTML table representing the chart data.
 *
 * @private
 *
 * @function Highcharts.Chart#getTableAST
 *
 * @param {boolean} [useLocalDecimalPoint]
 *        Whether to use the local decimal point as detected from the browser.
 *        This makes it easier to export data to Excel in the same locale as the
 *        user is.
 *
 * @return {Highcharts.ASTNode}
 *         The abstract syntax tree
 */
Chart.prototype.getTableAST = function (
    useLocalDecimalPoint?: boolean
): Highcharts.ASTNode {
    const treeChildren: Highcharts.ASTNode[] = [];
    var options = this.options,
        decimalPoint = useLocalDecimalPoint ? (1.1).toLocaleString()[1] : '.',
        useMultiLevelHeaders = pick(
            (options.exporting as any).useMultiLevelHeaders, true
        ),
        rows = this.getDataRows(useMultiLevelHeaders),
        rowLength = 0,
        topHeaders = useMultiLevelHeaders ? rows.shift() : null,
        subHeaders = rows.shift(),
        // Compare two rows for equality
        isRowEqual = function (
            row1: Array<(number|string)>,
            row2: Array<(number|string)>
        ): boolean {
            var i = row1.length;

            if (row2.length === i) {
                while (i--) {
                    if (row1[i] !== row2[i]) {
                        return false;
                    }
                }
            } else {
                return false;
            }
            return true;
        },
        // Get table cell HTML from value
        getCellHTMLFromValue = function (
            tagName: string,
            classes: (string|null),
            attributes: SVGAttributes,
            value: (number|string)
        ): Highcharts.ASTNode {
            var textContent = pick(value, ''),
                className = 'text' + (classes ? ' ' + classes : '');

            // Convert to string if number
            if (typeof textContent === 'number') {
                textContent = textContent.toString();
                if (decimalPoint === ',') {
                    textContent = textContent.replace('.', decimalPoint);
                }
                className = 'number';
            } else if (!value) {
                className = 'empty';
            }

            attributes = extend(
                { 'class': className },
                attributes
            );

            return {
                tagName,
                attributes,
                textContent
            };

        },
        // Get table header markup from row data
        getTableHeaderHTML = function (
            topheaders: (Array<(number|string)>|null|undefined),
            subheaders: Array<(number|string)>,
            rowLength?: number
        ): Highcharts.ASTNode {
            const theadChildren: Highcharts.ASTNode[] = [];

            var i = 0,
                len = rowLength || subheaders && subheaders.length,
                next,
                cur,
                curColspan = 0,
                rowspan;

            // Clean up multiple table headers. Chart.getDataRows() returns two
            // levels of headers when using multilevel, not merged. We need to
            // merge identical headers, remove redundant headers, and keep it
            // all marked up nicely.
            if (
                useMultiLevelHeaders &&
                topheaders &&
                subheaders &&
                !isRowEqual(topheaders, subheaders)
            ) {
                const trChildren = [];
                for (; i < len; ++i) {
                    cur = topheaders[i];
                    next = topheaders[i + 1];
                    if (cur === next) {
                        ++curColspan;
                    } else if (curColspan) {
                        // Ended colspan
                        // Add cur to HTML with colspan.
                        trChildren.push(getCellHTMLFromValue(
                            'th',
                            'highcharts-table-topheading',
                            {
                                scope: 'col',
                                colspan: curColspan + 1
                            },
                            cur
                        ));
                        curColspan = 0;
                    } else {
                        // Cur is standalone. If it is same as sublevel,
                        // remove sublevel and add just toplevel.
                        if (cur === subheaders[i]) {
                            if ((options.exporting as any).useRowspanHeaders) {
                                rowspan = 2;
                                delete subheaders[i];
                            } else {
                                rowspan = 1;
                                subheaders[i] = '';
                            }
                        } else {
                            rowspan = 1;
                        }

                        const cell = getCellHTMLFromValue(
                            'th',
                            'highcharts-table-topheading',
                            { scope: 'col' },
                            cur
                        );
                        if (rowspan > 1 && cell.attributes) {
                            cell.attributes.valign = 'top';
                            cell.attributes.rowspan = rowspan;
                        }

                        trChildren.push(cell);
                    }
                }

                theadChildren.push({
                    tagName: 'tr',
                    children: trChildren
                });
            }

            // Add the subheaders (the only headers if not using multilevels)
            if (subheaders) {
                const trChildren = [];

                for (i = 0, len = subheaders.length; i < len; ++i) {
                    if (typeof subheaders[i] !== 'undefined') {
                        trChildren.push(
                            getCellHTMLFromValue(
                                'th', null, { scope: 'col' }, subheaders[i]
                            )
                        );
                    }
                }

                theadChildren.push({
                    tagName: 'tr',
                    children: trChildren
                });
            }
            return {
                tagName: 'thead',
                children: theadChildren
            };
        };

    // Add table caption
    if ((options.exporting as any).tableCaption !== false) {
        treeChildren.push({
            tagName: 'caption',
            attributes: {
                'class': 'highcharts-table-caption'
            },
            textContent: pick(
                (options.exporting as any).tableCaption,
                (
                    (options.title as any).text ?
                        htmlencode((options.title as any).text) :
                        'Chart'
                )
            )
        });
    }

    // Find longest row
    for (var i = 0, len = rows.length; i < len; ++i) {
        if (rows[i].length > rowLength) {
            rowLength = rows[i].length;
        }
    }

    // Add header
    treeChildren.push(getTableHeaderHTML(
        topHeaders,
        subHeaders as any,
        Math.max(rowLength, (subHeaders as any).length)
    ));

    // Transform the rows to HTML
    const trs: Highcharts.ASTNode[] = [];
    rows.forEach(function (row: Array<(number|string)>): void {
        const trChildren = [];
        for (var j = 0; j < rowLength; j++) {
            // Make first column a header too. Especially important for
            // category axes, but also might make sense for datetime? Should
            // await user feedback on this.
            trChildren.push(getCellHTMLFromValue(
                j ? 'td' : 'th',
                null,
                j ? {} : { scope: 'row' },
                row[j]
            ));
        }
        trs.push({
            tagName: 'tr',
            children: trChildren
        });
    });
    treeChildren.push({
        tagName: 'tbody',
        children: trs
    });

    const e = {
        tree: {
            tagName: 'table',
            id: `highcharts-data-table-${this.index}`,
            children: treeChildren
        } as Highcharts.ASTNode
    };
    fireEvent(this, 'aftergetTableAST', e);

    return e.tree;
};


/**
 * Get a blob object from content, if blob is supported
 *
 * @private
 * @param {string} content
 *        The content to create the blob from.
 * @param {string} type
 *        The type of the content.
 * @return {string|undefined}
 *         The blob object, or undefined if not supported.
 */
function getBlobFromContent(
    content: string,
    type: string
): (string|undefined) {
    var nav = win.navigator,
        webKit = (
            nav.userAgent.indexOf('WebKit') > -1 &&
            nav.userAgent.indexOf('Chrome') < 0
        ),
        domurl = win.URL || win.webkitURL || win;

    try {
        // MS specific
        if (nav.msSaveOrOpenBlob && win.MSBlobBuilder) {
            var blob = new win.MSBlobBuilder();
            blob.append(content);
            return blob.getBlob('image/svg+xml') as any;
        }

        // Safari requires data URI since it doesn't allow navigation to blob
        // URLs.
        if (!webKit) {
            return domurl.createObjectURL(new win.Blob(
                ['\uFEFF' + content], // #7084
                { type: type }
            ));
        }
    } catch (e) {
        // Ignore
    }
}


/**
 * Generates a data URL of CSV for local download in the browser. This is the
 * default action for a click on the 'Download CSV' button.
 *
 * See {@link Highcharts.Chart#getCSV} to get the CSV data itself.
 *
 * @function Highcharts.Chart#downloadCSV
 *
 * @requires modules/exporting
 */
Chart.prototype.downloadCSV = function (): void {
    var csv = this.getCSV(true);

    downloadURL(
        getBlobFromContent(csv, 'text/csv') ||
            'data:text/csv,\uFEFF' + encodeURIComponent(csv),
        this.getFilename() + '.csv'
    );
};

/**
 * Generates a data URL of an XLS document for local download in the browser.
 * This is the default action for a click on the 'Download XLS' button.
 *
 * See {@link Highcharts.Chart#getTable} to get the table data itself.
 *
 * @function Highcharts.Chart#downloadXLS
 *
 * @requires modules/exporting
 */
Chart.prototype.downloadXLS = function (): void {
    var uri = 'data:application/vnd.ms-excel;base64,',
        template = '<html xmlns:o="urn:schemas-microsoft-com:office:office" ' +
            'xmlns:x="urn:schemas-microsoft-com:office:excel" ' +
            'xmlns="http://www.w3.org/TR/REC-html40">' +
            '<head><!--[if gte mso 9]><xml><x:ExcelWorkbook>' +
            '<x:ExcelWorksheets><x:ExcelWorksheet>' +
            '<x:Name>Ark1</x:Name>' +
            '<x:WorksheetOptions><x:DisplayGridlines/></x:WorksheetOptions>' +
            '</x:ExcelWorksheet></x:ExcelWorksheets></x:ExcelWorkbook>' +
            '</xml><![endif]-->' +
            '<style>td{border:none;font-family: Calibri, sans-serif;} ' +
            '.number{mso-number-format:"0.00";} ' +
            '.text{ mso-number-format:"\@";}</style>' +
            '<meta name=ProgId content=Excel.Sheet>' +
            '<meta charset=UTF-8>' +
            '</head><body>' +
            this.getTable(true) +
            '</body></html>',
        base64 = function (s: string): string {
            return win.btoa(unescape(encodeURIComponent(s))); // #50
        };

    downloadURL(
        getBlobFromContent(template, 'application/vnd.ms-excel') ||
            uri + base64(template),
        this.getFilename() + '.xls'
    );
};

/**
 * Export-data module required. View the data in a table below the chart.
 *
 * @function Highcharts.Chart#viewData
 *
 * @fires Highcharts.Chart#event:afterViewData
 */
Chart.prototype.viewData = function (): void {
    this.toggleDataTable(true);
};

/**
 * Export-data module required. Hide the data table when visible.
 *
 * @function Highcharts.Chart#hideData
 */
Chart.prototype.hideData = function (): void {
    this.toggleDataTable(false);
};

Chart.prototype.toggleDataTable = function (show?: boolean): void {

    show = pick(show, !this.isDataTableVisible);

    // Create the div
    if (show && !this.dataTableDiv) {
        this.dataTableDiv = doc.createElement('div');
        this.dataTableDiv.className = 'highcharts-data-table';
        // Insert after the chart container
        (this.renderTo.parentNode as any).insertBefore(
            this.dataTableDiv,
            this.renderTo.nextSibling
        );
    }

    // Toggle the visibility
    if (this.dataTableDiv) {

        this.dataTableDiv.style.display = show ? 'block' : 'none';

        // Generate the data table
        if (show) {
            this.dataTableDiv.innerHTML = '';
            const ast = new AST([this.getTableAST()]);
            ast.addToDOM(this.dataTableDiv);
            fireEvent(this, 'afterViewData', this.dataTableDiv);
        }
    }

    // Set the flag
    this.isDataTableVisible = show;


    // Change the menu item text
    const exportDivElements = this.exportDivElements,
        menuItems = exportingOptions?.buttons?.contextButton.menuItems,
        lang = this.options.lang;

    if (
        exportingOptions &&
        exportingOptions.menuItemDefinitions &&
        lang?.viewData &&
        lang.hideData &&
        menuItems &&
        exportDivElements &&
        exportDivElements.length
    ) {
        AST.setElementHTML(
            exportDivElements[menuItems.indexOf('viewData')],
            this.isDataTableVisible ? lang.hideData : lang.viewData
        );
    }
};


// Add "Download CSV" to the exporting menu.
const exportingOptions = getOptions().exporting;
if (exportingOptions) {

    extend(exportingOptions.menuItemDefinitions, {
        downloadCSV: {
            textKey: 'downloadCSV',
            onclick: function (): void {
                this.downloadCSV();
            }
        },
        downloadXLS: {
            textKey: 'downloadXLS',
            onclick: function (): void {
                this.downloadXLS();
            }
        },
        viewData: {
            textKey: 'viewData',
            onclick: function (): void {
                this.toggleDataTable();
            }
        }
    } as Highcharts.Dictionary<Highcharts.ExportingMenuObject>);

    if (exportingOptions.buttons) {
        (exportingOptions.buttons.contextButton.menuItems as any).push(
            'separator',
            'downloadCSV',
            'downloadXLS',
            'viewData'
        );
    }
}

// Series specific
if (seriesTypes.map) {
    seriesTypes.map.prototype.exportKey = 'name';
}
if (seriesTypes.mapbubble) {
    seriesTypes.mapbubble.prototype.exportKey = 'name';
}
if (seriesTypes.treemap) {
    seriesTypes.treemap.prototype.exportKey = 'name';
}<|MERGE_RESOLUTION|>--- conflicted
+++ resolved
@@ -57,11 +57,13 @@
         /** @requires modules/export-data */
         getTable(useLocalDecimalPoint?: boolean): string;
         /** @requires modules/export-data */
+        getTableAST(useLocalDecimalPoint?: boolean): Highcharts.ASTNode;
+        /** @requires modules/export-data */
         setUpKeyToAxis(): void;
         /** @requires modules/export-data */
         viewData(): void;
         /** @requires modules/export-data */
-        toggleDataTable(): void;
+        toggleDataTable(show?: boolean): void;
         /** @requires modules/export-data */
         hideData(): void;
         /** @requires modules/export-data */
@@ -82,36 +84,6 @@
             categoryMap: ExportingCategoryMap;
             dateTimeValueAxisMap: ExportingDateTimeMap;
         }
-<<<<<<< HEAD
-        interface ChartLike {
-            dataTableDiv?: HTMLDivElement;
-            /** @requires modules/export-data */
-            downloadCSV(): void;
-            /** @requires modules/export-data */
-            downloadXLS(): void;
-            /** @requires modules/export-data */
-            getCSV(useLocalDecimalPoint?: boolean): string;
-            /** @requires modules/export-data */
-            getDataRows(
-                multiLevelHeaders?: boolean
-            ): Array<Array<(number|string)>>;
-            /** @requires modules/export-data */
-            getTable(useLocalDecimalPoint?: boolean): string;
-            /** @requires modules/export-data */
-            getTableAST(useLocalDecimalPoint?: boolean): ASTNode;
-            /** @requires modules/export-data */
-            setUpKeyToAxis(): void;
-            /** @requires modules/export-data */
-            viewData(): void;
-            /** @requires modules/export-data */
-            toggleDataTable(show?: boolean): void;
-            /** @requires modules/export-data */
-            hideData(): void;
-            /** @requires modules/export-data */
-            isDataTableVisible: boolean;
-        }
-=======
->>>>>>> 3cce999b
         interface AnnotationInDataTable {
             itemDelimiter?: string;
             join?: boolean;
