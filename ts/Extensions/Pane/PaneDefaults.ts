/* *
 *
 *  (c) 2010-2025 Torstein Honsi
 *
 *  License: www.highcharts.com/license
 *
 *  !!!!!!! SOURCE GETS TRANSPILED BY TYPESCRIPT. EDIT TS FILE ONLY. !!!!!!!
 *
 * */

'use strict';

/* *
 *
 *  Imports
 *
 * */

import type {
    PaneBackgroundOptions,
    PaneOptions
} from './PaneOptions';

<<<<<<< HEAD
=======
import D from '../../Core/Defaults.js';
const { defaultOptions } = D;
import { Palette } from '../../Core/Color/Palettes.js';

>>>>>>> 270d8e8c
/* *
 *
 *  API Options
 *
 * */

/**
 * A background item or an array of such for the pane. When used in
 * `Highcharts.setOptions` for theming, the background must be a single item.
 *
 * @sample {highcharts} highcharts/demo/gauge-speedometer/
 *         Speedometer gauge with multiple backgrounds
 *
 * @type         {Array<*>}
 * @optionparent pane.background
 */
const background: PaneBackgroundOptions = {

    /**
     * The class name for this background.
     *
     * @sample {highcharts} highcharts/css/pane/
     *         Panes styled by CSS
     * @sample {highstock} highcharts/css/pane/
     *         Panes styled by CSS
     * @sample {highmaps} highcharts/css/pane/
     *         Panes styled by CSS
     *
     * @type      {string}
     * @default   highcharts-pane
     * @since     5.0.0
     * @apioption pane.background.className
     */

    /**
     * The shape of the pane background. When `solid`, the background
     * is circular. When `arc`, the background extends only from the min
     * to the max of the value axis.
     *
     * @type    {Highcharts.PaneBackgroundShapeValue}
     * @since   2.3.0
     * @product highcharts
     */
    shape: 'circle',

    /**
     * The border radius of the pane background when the shape is `arc`. Can be
     * a number (pixels) or a percentage string.
     *
     * @since 11.4.2
     * @sample  highcharts/series-solidgauge/pane-borderradius
     *          Circular gauge and pane with equal border radius
     * @product highcharts
     * @type    {number|string}
     */
    borderRadius: 0,

    /**
     * The pixel border width of the pane background.
     *
     * @since 2.3.0
     * @product highcharts
     */
    borderWidth: 1,

    /**
     * The pane background border color.
     *
     * @type    {Highcharts.ColorString|Highcharts.GradientColorObject|Highcharts.PatternObject}
     * @since   2.3.0
     * @product highcharts
     */
    borderColor: '{palette.neutralColor20}',

    /**
     * The background color or gradient for the pane.
     *
     * @type    {Highcharts.ColorString|Highcharts.GradientColorObject|Highcharts.PatternObject}
     * @default { linearGradient: { x1: 0, y1: 0, x2: 0, y2: 1 }, stops: [[0, #ffffff], [1, #e6e6e6]] }
     * @since   2.3.0
     * @product highcharts
     */
    backgroundColor: {

        /** @ignore-option */
        linearGradient: { x1: 0, y1: 0, x2: 0, y2: 1 },

        /** @ignore-option */
        stops: [
            [0, '{palette.backgroundColor}'],
            [1, '{palette.neutralColor10}']
        ]

    },

    /** @ignore-option */
    from: -Number.MAX_VALUE, // Corrected to axis min

    /**
     * The inner radius of the pane background. Can be either numeric
     * (pixels) or a percentage string.
     *
     * @type    {number|string}
     * @since   2.3.0
     * @product highcharts
     */
    innerRadius: 0,

    /** @ignore-option */
    to: Number.MAX_VALUE, // Corrected to axis max

    /**
     * The outer radius of the circular pane background. Can be either
     * numeric (pixels) or a percentage string.
     *
     * @type     {number|string}
     * @since    2.3.0
     * @product  highcharts
     */
    outerRadius: '105%'

};

/**
 * The pane serves as a container for axes and backgrounds for circular
 * gauges and polar charts.
 *
 * When used in `Highcharts.setOptions` for theming, the pane must be a single
 * object, otherwise arrays are supported.
 *
 * @type         {*|Array<*>}
 * @since        2.3.0
 * @product      highcharts
 * @requires     highcharts-more
 * @optionparent pane
 */
const pane: PaneOptions|Array<PaneOptions> = {

    background,

    /**
     * The end angle of the polar X axis or gauge value axis, given in
     * degrees where 0 is north. Defaults to [startAngle](#pane.startAngle)
     * + 360.
     *
     * @sample {highcharts} highcharts/demo/gauge-vu-meter/
     *         VU-meter with custom start and end angle
     *
     * @type      {number}
     * @since     2.3.0
     * @product   highcharts
     * @apioption pane.endAngle
     */

    /**
     * The center of a polar chart or angular gauge, given as an array
     * of [x, y] positions. Positions can be given as integers that
     * transform to pixels, or as percentages of the plot area size.
     *
     * @sample {highcharts} highcharts/demo/gauge-vu-meter/
     *         Two gauges with different center
     *
     * @type    {Array<string|number>}
     * @default ["50%", "50%"]
     * @since   2.3.0
     * @product highcharts
     */
    center: ['50%', '50%'],

    /**
     * The size of the pane, either as a number defining pixels, or a
     * percentage defining a percentage of the available plot area (the
     * smallest of the plot height or plot width).
     *
     * @sample {highcharts} highcharts/demo/gauge-vu-meter/
     *         Smaller size
     *
     * @type    {number|string}
     * @product highcharts
     */
    size: '85%',

    /**
     * The inner size of the pane, either as a number defining pixels, or a
     * percentage defining a percentage of the pane's size.
     *
     * @sample {highcharts} highcharts/series-polar/column-inverted-inner
     *         The inner size set to 20%
     *
     * @type    {number|string}
     * @product highcharts
     */
    innerSize: '0%',

    /**
     * The start angle of the polar X axis or gauge axis, given in degrees
     * where 0 is north. Defaults to 0.
     *
     * @sample {highcharts} highcharts/demo/gauge-vu-meter/
     *         VU-meter with custom start and end angle
     *
     * @since   2.3.0
     * @product highcharts
     */
    startAngle: 0

};

defaultOptions.pane = pane;

/* *
 *
 *  Default Export
 *
 * */

const PaneDefaults = {
    pane,
    background
};

export default PaneDefaults;<|MERGE_RESOLUTION|>--- conflicted
+++ resolved
@@ -21,13 +21,9 @@
     PaneOptions
 } from './PaneOptions';
 
-<<<<<<< HEAD
-=======
 import D from '../../Core/Defaults.js';
 const { defaultOptions } = D;
-import { Palette } from '../../Core/Color/Palettes.js';
-
->>>>>>> 270d8e8c
+
 /* *
  *
  *  API Options
