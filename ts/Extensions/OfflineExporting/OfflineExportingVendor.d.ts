--- conflicted
+++ resolved
@@ -58,11 +58,8 @@
         events: JsPDFEvent[];
     }
     class jsPDF {
-<<<<<<< HEAD
+        static API: JsPDFAPI;
         constructor(a: string, b: string, c: Array<number>);
-=======
-        static API: JsPDFAPI;
-        constructor (a: string, b: string, c: Array<number>);
         addFileToVFS(
             filename: string,
             data: string
@@ -73,10 +70,9 @@
             fontStyle: 'bold'|'bolditalic'|'italic'|'normal',
             fontWeight?: number|string
         ): void;
->>>>>>> d5fa4526
         output: Function;
         setFont(fontFamily: string): void;
-        svg (
+        svg(
             svgElement: SVGElement,
             options: AnyRecord
         ): Promise<jsPDF>;
