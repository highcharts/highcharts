--- conflicted
+++ resolved
@@ -104,378 +104,6 @@
             points = series.points,
             yLength = (series.yData as any).length,
             pLength = points.length,
-            x = (series.xData as any)[(series.xData as any).length - 1],
-            y = (series.yData as any)[yLength - 1];
-
-        let yValue;
-
-        if (lastPrice && lastPrice.enabled) {
-            yAxis.crosshair = yAxis.options.crosshair = seriesOptions.lastPrice;
-
-            if (!series.chart.styledMode &&
-                    yAxis.crosshair &&
-                    yAxis.options.crosshair &&
-                    seriesOptions.lastPrice
-            ) {
-                // Set the default color from the series, #14888.
-                yAxis.crosshair.color = yAxis.options.crosshair.color =
-                    seriesOptions.lastPrice.color || series.color;
-            }
-
-            yAxis.cross = series.lastPrice;
-            yValue = isArray(y) ? y[3] : y;
-
-            if (series.lastPriceLabel) {
-                series.lastPriceLabel.destroy();
-            }
-
-            delete yAxis.crossLabel;
-
-            yAxis.drawCrosshair((null as any), ({
-                x: x,
-                y: yValue,
-                plotX: xAxis.toPixels(x, true),
-                plotY: yAxis.toPixels(yValue, true)
-            }) as any);
-
-            // Save price
-            if (series.yAxis.cross) {
-                series.lastPrice = series.yAxis.cross;
-                series.lastPrice.addClass(
-                    'highcharts-color-' + series.colorIndex
-                ); // #15222
-                series.lastPrice.y = yValue;
-            }
-
-            series.lastPriceLabel = yAxis.crossLabel;
-        }
-
-        if (lastVisiblePrice && lastVisiblePrice.enabled && pLength > 0) {
-            yAxis.crosshair = yAxis.options.crosshair = merge({
-                color: 'transparent' // line invisible by default
-            }, seriesOptions.lastVisiblePrice);
-
-            yAxis.cross = series.lastVisiblePrice;
-            const lastPoint = points[pLength - 1].isInside ?
-                points[pLength - 1] : points[pLength - 2];
-
-            if (series.lastVisiblePriceLabel) {
-                series.lastVisiblePriceLabel.destroy();
-            }
-            // Set to undefined to avoid collision with
-            // the yAxis crosshair #11480
-            // Delete the crossLabel each time the code is invoked, #13876.
-            delete yAxis.crossLabel;
-
-            // Save price
-            yAxis.drawCrosshair((null as any), lastPoint);
-
-            if (yAxis.cross) {
-                series.lastVisiblePrice = yAxis.cross;
-                if (lastPoint && typeof lastPoint.y === 'number') {
-                    series.lastVisiblePrice.y = lastPoint.y;
-                }
-            }
-
-            series.lastVisiblePriceLabel = yAxis.crossLabel;
-        }
-
-        // Restore crosshair:
-        yAxis.crosshair = yAxis.options.crosshair = origOptions;
-        yAxis.cross = origGraphic;
-        yAxis.crossLabel = origLabel;
-    }
-}
-
-/* *
- *
- *  Default Export
- *
- * */
-
-const PriceIndication = {
-    compose
-};
-
-export default PriceIndication;
-
-/* *
- *
- *  API Options
- *
- * */
-
-/**
- * The line marks the last price from visible range of points.
- *
- * @sample {highstock} stock/indicators/last-visible-price
- *         Last visible price
- *
- * @declare   Highcharts.SeriesLastVisiblePriceOptionsObject
- * @product   highstock
- * @requires  modules/price-indicator
- * @apioption plotOptions.series.lastVisiblePrice
- */
-
-/**
- * Enable or disable the indicator.
- *
- * @type      {boolean}
- * @product   highstock
- * @default   false
- * @apioption plotOptions.series.lastVisiblePrice.enabled
- */
-
-/**
- * @declare   Highcharts.SeriesLastVisiblePriceLabelOptionsObject
- * @extends   yAxis.crosshair.label
- * @since     7.0.0
- * @apioption plotOptions.series.lastVisiblePrice.label
- */
-
-/**
- * @since     7.0.0
- * @apioption plotOptions.series.lastVisiblePrice.label.align
- */
-
-/**
- * @since     7.0.0
- * @apioption plotOptions.series.lastVisiblePrice.label.backgroundColor
- */
-
-/**
- * The border color for the `lastVisiblePrice` label.
- *
- * @type      {Highcharts.ColorType}
- * @since     7.0.0
- * @product   highstock
- * @apioption plotOptions.series.lastVisiblePrice.label.borderColor
- */
-
-/**
- * The border corner radius of the `lastVisiblePrice` label.
- *
- * @type      {number}
- * @default   3
- * @since     7.0.0
- * @product   highstock
- * @apioption plotOptions.series.lastVisiblePrice.label.borderRadius
-*/
-
-/**
- * Flag to enable `lastVisiblePrice` label.
- *
- *
- * @type      {boolean}
- * @default   false
- * @since     7.0
- * @product   highstock
- * @apioption plotOptions.series.lastVisiblePrice.label.enabled
- */
-
-/**
- * A format string for the `lastVisiblePrice` label. Defaults to `{value}` for
- * numeric axes and `{value:%b %d, %Y}` for datetime axes.
- *
- * @type      {string}
- * @since     7.0
- * @product   highstock
- * @apioption plotOptions.series.lastVisiblePrice.label.format
-*/
-
-/**
- * @since     7.0.0
- * @apioption plotOptions.series.lastVisiblePrice.label.formatter
- */
-
-/**
- * @since     7.0.0
- * @apioption plotOptions.series.lastVisiblePrice.label.padding
- */
-
-/**
- * @since     7.0.0
- * @apioption plotOptions.series.lastVisiblePrice.label.shape
- */
-
-/**
- * Text styles for the `lastVisiblePrice` label.
- *
- * @type      {Highcharts.CSSObject}
- * @default   {"color": "white", "fontWeight": "normal", "fontSize": "11px", "textAlign": "center"}
- * @since     7.0
- * @product   highstock
- * @apioption plotOptions.series.lastVisiblePrice.label.style
- */
-
-/**
- * The border width for the `lastVisiblePrice` label.
- *
- * @type      {number}
- * @default   0
- * @since     7.0
- * @product   highstock
- * @apioption plotOptions.series.lastVisiblePrice.label.borderWidth
-*/
-
-/**
- * Padding inside the `lastVisiblePrice` label.
- *
- * @type      {number}
- * @default   8
- * @since     7.0
- * @product   highstock
- * @apioption plotOptions.series.lastVisiblePrice.label.padding
- */
-
-/**
- * The line marks the last price from all points.
- *
- * @sample {highstock} stock/indicators/last-price
- *         Last price
- *
- * @declare   Highcharts.SeriesLastPriceOptionsObject
- * @product   highstock
- * @requires  modules/price-indicator
- * @apioption plotOptions.series.lastPrice
- */
-
-/**
- * Enable or disable the indicator.
- *
- * @type      {boolean}
- * @product   highstock
- * @default   false
- * @apioption plotOptions.series.lastPrice.enabled
- */
-
-/**
- * @declare   Highcharts.SeriesLastPriceLabelOptionsObject
- * @extends   yAxis.crosshair.label
- * @since     7.0.0
- * @apioption plotOptions.series.lastPrice.label
- */
-
-/**
- * @since     7.0.0
- * @apioption plotOptions.series.lastPrice.label.align
- * */
-
-/**
- * @since     7.0.0
- * @apioption plotOptions.series.lastPrice.label.backgroundColor
- * */
-
-/**
- * The border color of `lastPrice` label.
- * @since     7.0.0
- * @apioption plotOptions.series.lastPrice.label.borderColor
- * */
-
-/**
- * The border radius of `lastPrice` label.
- * @since     7.0.0
- * @apioption plotOptions.series.lastPrice.label.borderRadius
- * */
-
-/**
- * The border width of `lastPrice` label.
- * @since     7.0.0
- * @apioption plotOptions.series.lastPrice.label.borderWidth
- * */
-
-/**
- * Flag to enable `lastPrice` label.
- * @since     7.0.0
- * @apioption plotOptions.series.lastPrice.label.enabled
- * */
-
-/**
- * A format string for the `lastPrice` label. Defaults to `{value}` for
- * numeric axes and `{value:%b %d, %Y}` for datetime axes.
- *
- * @type      {string}
- * @since     7.0
- * @product   highstock
- * @apioption plotOptions.series.lastPrice.label.format
-*/
-
-/**
- * @since     7.0.0
- * @apioption plotOptions.series.lastPrice.label.formatter
- */
-
-/**
- * @since     7.0.0
- * @apioption plotOptions.series.lastPrice.label.padding
- */
-
-/**
- * @since     7.0.0
- * @apioption plotOptions.series.lastPrice.label.shape
- */
-
-/**
- * Text styles for the `lastPrice` label.
- *
- * @type      {Highcharts.CSSObject}
- * @default   {"color": "white", "fontWeight": "normal", "fontSize": "11px", "textAlign": "center"}
- * @since     7.0
- * @product   highstock
- * @apioption plotOptions.series.lastPrice.label.style
- */
-
-/**
- * The border width for the `lastPrice` label.
- *
- * @type      {number}
- * @default   0
- * @since     7.0
- * @product   highstock
- * @apioption plotOptions.series.lastPrice.label.borderWidth
-*/
-
-/**
- * Padding inside the `lastPrice` label.
- *
- * @type      {number}
- * @default   8
- * @since     7.0
- * @product   highstock
- * @apioption plotOptions.series.lastPrice.label.padding
- */
-
-/**
- * The color of the line of last price.
- * By default, the line has the same color as the series.
- *
- * @type      {string}
- * @product   highstock
- * @apioption plotOptions.series.lastPrice.color
- *
- */
-
-<<<<<<< HEAD
-/* eslint-disable no-invalid-this */
-
-addEvent(Series, 'afterRender', function (): void {
-    const series = this,
-        seriesOptions = series.options,
-        lastVisiblePrice = seriesOptions.lastVisiblePrice,
-        lastPrice = seriesOptions.lastPrice;
-
-    if (
-        (lastVisiblePrice || lastPrice) &&
-         seriesOptions.id !== 'highcharts-navigator-series'
-    ) {
-        let xAxis = series.xAxis,
-            yAxis = series.yAxis,
-            origOptions = yAxis.crosshair,
-            origGraphic = yAxis.cross,
-            origLabel = yAxis.crossLabel,
-            points = series.points,
-            pLength = points.length,
-            yValue,
             dataLength = series.useDataTable ?
                 series.table.rowCount :
                 (series.yData as any).length,
@@ -488,6 +116,7 @@
                 )?.[dataLength - 1] :
                 (series.yData as any)[dataLength - 1];
 
+        let yValue;
 
         if (lastPrice && lastPrice.enabled) {
             yAxis.crosshair = yAxis.options.crosshair = seriesOptions.lastPrice;
@@ -503,11 +132,7 @@
             }
 
             yAxis.cross = series.lastPrice;
-            if (series.useDataTable) {
-                yValue = y;
-            } else {
-                yValue = isArray(y) ? y[3] : y;
-            }
+            yValue = isArray(y) ? y[3] : y;
 
             if (series.lastPriceLabel) {
                 series.lastPriceLabel.destroy();
@@ -569,9 +194,274 @@
         yAxis.cross = origGraphic;
         yAxis.crossLabel = origLabel;
     }
-});
-
-/* eslint-enable no-invalid-this */
-=======
-''; // keeps doclets above in JS file
->>>>>>> 67ac3f4a
+}
+
+/* *
+ *
+ *  Default Export
+ *
+ * */
+
+const PriceIndication = {
+    compose
+};
+
+export default PriceIndication;
+
+/* *
+ *
+ *  API Options
+ *
+ * */
+
+/**
+ * The line marks the last price from visible range of points.
+ *
+ * @sample {highstock} stock/indicators/last-visible-price
+ *         Last visible price
+ *
+ * @declare   Highcharts.SeriesLastVisiblePriceOptionsObject
+ * @product   highstock
+ * @requires  modules/price-indicator
+ * @apioption plotOptions.series.lastVisiblePrice
+ */
+
+/**
+ * Enable or disable the indicator.
+ *
+ * @type      {boolean}
+ * @product   highstock
+ * @default   false
+ * @apioption plotOptions.series.lastVisiblePrice.enabled
+ */
+
+/**
+ * @declare   Highcharts.SeriesLastVisiblePriceLabelOptionsObject
+ * @extends   yAxis.crosshair.label
+ * @since     7.0.0
+ * @apioption plotOptions.series.lastVisiblePrice.label
+ */
+
+/**
+ * @since     7.0.0
+ * @apioption plotOptions.series.lastVisiblePrice.label.align
+ */
+
+/**
+ * @since     7.0.0
+ * @apioption plotOptions.series.lastVisiblePrice.label.backgroundColor
+ */
+
+/**
+ * The border color for the `lastVisiblePrice` label.
+ *
+ * @type      {Highcharts.ColorType}
+ * @since     7.0.0
+ * @product   highstock
+ * @apioption plotOptions.series.lastVisiblePrice.label.borderColor
+ */
+
+/**
+ * The border corner radius of the `lastVisiblePrice` label.
+ *
+ * @type      {number}
+ * @default   3
+ * @since     7.0.0
+ * @product   highstock
+ * @apioption plotOptions.series.lastVisiblePrice.label.borderRadius
+*/
+
+/**
+ * Flag to enable `lastVisiblePrice` label.
+ *
+ *
+ * @type      {boolean}
+ * @default   false
+ * @since     7.0
+ * @product   highstock
+ * @apioption plotOptions.series.lastVisiblePrice.label.enabled
+ */
+
+/**
+ * A format string for the `lastVisiblePrice` label. Defaults to `{value}` for
+ * numeric axes and `{value:%b %d, %Y}` for datetime axes.
+ *
+ * @type      {string}
+ * @since     7.0
+ * @product   highstock
+ * @apioption plotOptions.series.lastVisiblePrice.label.format
+*/
+
+/**
+ * @since     7.0.0
+ * @apioption plotOptions.series.lastVisiblePrice.label.formatter
+ */
+
+/**
+ * @since     7.0.0
+ * @apioption plotOptions.series.lastVisiblePrice.label.padding
+ */
+
+/**
+ * @since     7.0.0
+ * @apioption plotOptions.series.lastVisiblePrice.label.shape
+ */
+
+/**
+ * Text styles for the `lastVisiblePrice` label.
+ *
+ * @type      {Highcharts.CSSObject}
+ * @default   {"color": "white", "fontWeight": "normal", "fontSize": "11px", "textAlign": "center"}
+ * @since     7.0
+ * @product   highstock
+ * @apioption plotOptions.series.lastVisiblePrice.label.style
+ */
+
+/**
+ * The border width for the `lastVisiblePrice` label.
+ *
+ * @type      {number}
+ * @default   0
+ * @since     7.0
+ * @product   highstock
+ * @apioption plotOptions.series.lastVisiblePrice.label.borderWidth
+*/
+
+/**
+ * Padding inside the `lastVisiblePrice` label.
+ *
+ * @type      {number}
+ * @default   8
+ * @since     7.0
+ * @product   highstock
+ * @apioption plotOptions.series.lastVisiblePrice.label.padding
+ */
+
+/**
+ * The line marks the last price from all points.
+ *
+ * @sample {highstock} stock/indicators/last-price
+ *         Last price
+ *
+ * @declare   Highcharts.SeriesLastPriceOptionsObject
+ * @product   highstock
+ * @requires  modules/price-indicator
+ * @apioption plotOptions.series.lastPrice
+ */
+
+/**
+ * Enable or disable the indicator.
+ *
+ * @type      {boolean}
+ * @product   highstock
+ * @default   false
+ * @apioption plotOptions.series.lastPrice.enabled
+ */
+
+/**
+ * @declare   Highcharts.SeriesLastPriceLabelOptionsObject
+ * @extends   yAxis.crosshair.label
+ * @since     7.0.0
+ * @apioption plotOptions.series.lastPrice.label
+ */
+
+/**
+ * @since     7.0.0
+ * @apioption plotOptions.series.lastPrice.label.align
+ * */
+
+/**
+ * @since     7.0.0
+ * @apioption plotOptions.series.lastPrice.label.backgroundColor
+ * */
+
+/**
+ * The border color of `lastPrice` label.
+ * @since     7.0.0
+ * @apioption plotOptions.series.lastPrice.label.borderColor
+ * */
+
+/**
+ * The border radius of `lastPrice` label.
+ * @since     7.0.0
+ * @apioption plotOptions.series.lastPrice.label.borderRadius
+ * */
+
+/**
+ * The border width of `lastPrice` label.
+ * @since     7.0.0
+ * @apioption plotOptions.series.lastPrice.label.borderWidth
+ * */
+
+/**
+ * Flag to enable `lastPrice` label.
+ * @since     7.0.0
+ * @apioption plotOptions.series.lastPrice.label.enabled
+ * */
+
+/**
+ * A format string for the `lastPrice` label. Defaults to `{value}` for
+ * numeric axes and `{value:%b %d, %Y}` for datetime axes.
+ *
+ * @type      {string}
+ * @since     7.0
+ * @product   highstock
+ * @apioption plotOptions.series.lastPrice.label.format
+*/
+
+/**
+ * @since     7.0.0
+ * @apioption plotOptions.series.lastPrice.label.formatter
+ */
+
+/**
+ * @since     7.0.0
+ * @apioption plotOptions.series.lastPrice.label.padding
+ */
+
+/**
+ * @since     7.0.0
+ * @apioption plotOptions.series.lastPrice.label.shape
+ */
+
+/**
+ * Text styles for the `lastPrice` label.
+ *
+ * @type      {Highcharts.CSSObject}
+ * @default   {"color": "white", "fontWeight": "normal", "fontSize": "11px", "textAlign": "center"}
+ * @since     7.0
+ * @product   highstock
+ * @apioption plotOptions.series.lastPrice.label.style
+ */
+
+/**
+ * The border width for the `lastPrice` label.
+ *
+ * @type      {number}
+ * @default   0
+ * @since     7.0
+ * @product   highstock
+ * @apioption plotOptions.series.lastPrice.label.borderWidth
+*/
+
+/**
+ * Padding inside the `lastPrice` label.
+ *
+ * @type      {number}
+ * @default   8
+ * @since     7.0
+ * @product   highstock
+ * @apioption plotOptions.series.lastPrice.label.padding
+ */
+
+/**
+ * The color of the line of last price.
+ * By default, the line has the same color as the series.
+ *
+ * @type      {string}
+ * @product   highstock
+ * @apioption plotOptions.series.lastPrice.color
+ *
+ */
+
+''; // keeps doclets above in JS file