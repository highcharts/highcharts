/* *
 *
 *  Exporting module
 *
 *  (c) 2010-2025 Torstein Honsi
 *
 *  License: www.highcharts.com/license
 *
 *  !!!!!!! SOURCE GETS TRANSPILED BY TYPESCRIPT. EDIT TS FILE ONLY. !!!!!!!
 *
 * */

'use strict';

/* *
 *
 *  Imports
 *
 * */

import type AnimationOptions from '../../Core/Animation/AnimationOptions';
import type AxisOptions from '../../Core/Axis/AxisOptions';
import type Axis from '../../Core/Axis/Axis';
import type CSSObject from '../../Core/Renderer/CSSObject';
import type { DeepPartial } from '../../Shared/Types';
import type EventCallback from '../../Core/EventCallback';
import type {
    ExportingOptions,
    ExportingButtonOptions
} from './ExportingOptions';
import type ExportingBase from './ExportingBase';
import type {
    DOMElementType,
    HTMLDOMElement,
    SVGDOMElement
} from '../../Core/Renderer/DOMElementType';
import type GradientColor from '../../Core/Color/GradientColor';
import type { LangOptions } from '../../Core/Options';
import type NavigationOptions from './NavigationOptions';
import type Options from '../../Core/Options';
import type { PatternObject } from '../PatternFill';
import type { SeriesTypeOptions } from '../../Core/Series/SeriesType';
import type SeriesOptions from '../../Core/Series/SeriesOptions';
import type SVGAttributes from '../../Core/Renderer/SVG/SVGAttributes';
import type SVGElement from '../../Core/Renderer/SVG/SVGElement';
import type SVGRenderer from '../../Core/Renderer/SVG/SVGRenderer';

import AST from '../../Core/Renderer/HTML/AST.js';
import Chart from '../../Core/Chart/Chart.js';
import ChartNavigationComposition from '../../Core/Chart/ChartNavigationComposition.js';
import D from '../../Core/Defaults.js';
const {
    defaultOptions,
    setOptions
} = D;
import DownloadURL from '../../Shared/DownloadURL.js';
const {
    downloadURL,
    getScript
} = DownloadURL;
import ExportingDefaults from './ExportingDefaults.js';
import ExportingSymbols from './ExportingSymbols.js';
import Fullscreen from './Fullscreen.js';
import G from '../../Core/Globals.js';
const {
    composed,
    doc,
    isFirefox,
    isMS,
    isSafari,
    SVG_NS,
    win
} = G;
import HU from '../../Core/HttpUtilities.js';
import RegexLimits from '../RegexLimits.js';
import U from '../../Core/Utilities.js';
const {
    addEvent,
    clearTimeout,
    createElement,
    css,
    discardElement,
    error,
    extend,
    find,
    fireEvent,
    isArrow,
    isObject,
    merge,
    objectEach,
    pick,
    pushUnique,
    removeEvent,
    splat,
    uniqueKey
} = U;

AST.allowedAttributes.push(
    'data-z-index',
    'fill-opacity',
    'filter',
    'preserveAspectRatio',
    'rx',
    'ry',
    'stroke-dasharray',
    'stroke-linejoin',
    'stroke-opacity',
    'text-anchor',
    'transform',
    'transform-origin',
    'version',
    'viewBox',
    'visibility',
    'xmlns',
    'xmlns:xlink'
);
AST.allowedTags.push(
    'desc',
    'clippath',
    'fedropshadow',
    'femorphology',
    'g',
    'image'
);

/* *
 *
 *  Declarations
 *
 * */

declare module '../../Core/Axis/AxisOptions' {
    interface AxisOptions {
        internalKey?: string;
    }
}

declare module '../../Core/Chart/ChartBase' {
    interface ChartBase {
        exporting?: Exporting;
        /**
         * Deprecated in favor of [Exporting.exportChart](https://api.highcharts.com/class-reference/Highcharts.Exporting#exportChart).
         *
         * @deprecated */
        exportChart(
            exportingOptions?: ExportingOptions,
            chartOptions?: Options
        ): Promise<void>;
        /**
         * Deprecated in favor of [Exporting.getChartHTML](https://api.highcharts.com/class-reference/Highcharts.Exporting#getChartHTML).
         *
         * @deprecated */
        getChartHTML(applyStyleSheets?: boolean): (string | void);
        /**
         * Deprecated in favor of [Exporting.getFilename](https://api.highcharts.com/class-reference/Highcharts.Exporting#getFilename).
         *
         * @deprecated */
        getFilename(): (string | void);
        /**
         * Deprecated in favor of [Exporting.getSVG](https://api.highcharts.com/class-reference/Highcharts.Exporting#getSVG).
         *
         * @deprecated */
        getSVG(chartOptions?: Partial<Options>): (string | void);
        /**
         * Deprecated in favor of [Exporting.print](https://api.highcharts.com/class-reference/Highcharts.Exporting#print).
         *
         * @deprecated */
        print(): void;
    }
}

declare module '../../Core/Chart/ChartOptions' {
    interface ChartEventsOptions {
        afterPrint?: Exporting.AfterPrintCallbackFunction;
        beforePrint?: Exporting.BeforePrintCallbackFunction;
    }
}

declare module '../../Core/GlobalsBase.d.ts' {
    interface GlobalsBase {
        /**
         * Deprecated in favor of [Exporting.downloadSVG](https://api.highcharts.com/class-reference/Highcharts.Exporting#downloadSVG).
         *
         * @deprecated */
        downloadSVGLocal: Exporting.DownloadSVGFunction
    }
}

/* *
 *
 *  Constants
 *
 * */

export const domurl = win.URL || win.webkitURL || win;

/* *
 *
 *  Class
 *
 * */

/**
 * The Exporting class provides methods for exporting charts to images. If the
 * exporting module is loaded, this class is instantiated on the chart and
 * available through the `chart.exporting` property. Read more about the
 * [exporting module](https://www.highcharts.com/docs/export-module-overview).
 *
 * @class
 * @name Highcharts.Exporting
 *
 * @param {Highcharts.Chart} chart
 * The chart instance.
 *
 */
class Exporting {

    /* *
     *
     *  Constructor
     *
     * */

    public constructor(
        chart: Chart,
        options: ExportingOptions
    ) {
        this.chart = chart;
        this.options = options;
        this.btnCount = 0;
        this.buttonOffset = 0;
        this.divElements = [];
        this.svgElements = [];
    }

    /* *
     *
     *  Static Properties
     *
     * */

    public static inlineAllowlist: Array<RegExp> = [];

    // These CSS properties are not inlined. Remember camelCase.
    public static inlineDenylist: Array<RegExp> = [
        /-/, // In Firefox, both hyphened and camelCased names are listed
        /^(clipPath|cssText|d|height|width)$/, // Full words
        /^font$/, // More specific props are set
        /[lL]ogical(Width|Height)$/,
        /^parentRule$/,
        /^(cssRules|ownerRules)$/, // #19516 read-only properties
        /perspective/,
        /TapHighlightColor/,
        /^transition/,
        /^length$/, // #7700
        /^\d+$/ // #17538
    ];

    // These ones are translated to attributes rather than styles
    public static inlineToAttributes: Array<string> = [
        'fill',
        'stroke',
        'strokeLinecap',
        'strokeLinejoin',
        'strokeWidth',
        'textAnchor',
        'x',
        'y'
    ];

    // Milliseconds to defer image load event handlers to offset IE bug
    public static loadEventDeferDelay = isMS ? 150 : 0;

    public static objectURLRevoke?: boolean;

    public static printingChart?: Chart;

    public static unstyledElements: Array<string> = [
        'clipPath',
        'defs',
        'desc'
    ];

    /* *
     *
     *  Static Functions
     *
     * */

    /**
     * Make hyphenated property names out of camelCase.
     *
     * @private
     * @static
     * @function Highcharts.Exporting#hyphenate
     *
     * @param {string} property
     * Property name in camelCase.
     *
     * @return {string}
     * Hyphenated property name.
     *
     * @requires modules/exporting
     */
    public static hyphenate(
        property: string
    ): string {
        return property.replace(
            /[A-Z]/g,
            function (match: string): string {
                return '-' + match.toLowerCase();
            }
        );
    }

    /**
     * Get data:URL from image URL.
     *
     * @private
     * @static
     * @async
     * @function Highcharts.Exporting#imageToDataURL
     *
     * @param {string} imageURL
     * The address or URL of the image.
     * @param {number} scale
     * The scale of the image.
     * @param {string} imageType
     * The export type of the image.
     *
     * @requires modules/exporting
     */
    public static async imageToDataURL(
        imageURL: string,
        scale: number,
        imageType: string
    ): Promise<string> {
        // First, wait for the image to be loaded
        const img = await Exporting.loadImage(imageURL),
            canvas = doc.createElement('canvas'),
            ctx = canvas?.getContext('2d');

        if (!ctx) {
            throw new Error('No canvas found!');
        } else {
            canvas.height = img.height * scale;
            canvas.width = img.width * scale;
            ctx.drawImage(
                img, 0, 0, canvas.width, canvas.height
            );

            // Now we try to get the contents of the canvas
            return canvas.toDataURL(imageType);
        }
    }

    private static async fetchCSS(href: string): Promise<CSSStyleSheet> {
        const content = await fetch(href)
            .then((res): Promise<string> => res.text());

        const newSheet = new CSSStyleSheet();
        newSheet.replaceSync(content);

        return newSheet;
    }

    private static async handleStyleSheet(
        sheet: CSSStyleSheet,
        resultArray: string[]
    ): Promise<void> {
        try {
            for (const rule of Array.from(sheet.cssRules)) {
                if (rule instanceof CSSImportRule) {
                    const sheet = await Exporting.fetchCSS(rule.href);
                    await Exporting.handleStyleSheet(sheet, resultArray);
                }
<<<<<<< HEAD

                if (!isArrow(onclick)) {
                    (onclick as any).call(chart, e);
                } else {
                    (onclick as any)(e, chart);
                }

            };
=======
>>>>>>> 79eaf599

                if (rule instanceof CSSFontFaceRule) {
                    let cssText = rule.cssText;

                    if (sheet.href) {
                        const baseUrl = sheet.href,
                            regexp =
                        /url\(\s*(['"]?)(?![a-z]+:|\/\/)([^'")]+?)\1\s*\)/gi;

                        // Replace relative URLs
                        cssText = cssText.replace(
                            regexp,
                            (_, quote: string, relPath: string): string => {
                                const absolutePath =
                                    new URL(relPath, baseUrl).href;
                                return `url(${quote}${absolutePath}${quote})`;
                            });
                    }

                    resultArray.push(cssText);
                }
            }
        } catch {
            if (sheet.href) {
                const newSheet = await Exporting.fetchCSS(sheet.href);
                await Exporting.handleStyleSheet(newSheet, resultArray);
            }
        }
    }

    private static async fetchStyleSheets(): Promise<string[]> {
        const cssTexts: string[] = [];

        for (const sheet of Array.from(doc.styleSheets)) {
            await Exporting.handleStyleSheet(sheet, cssTexts);
        }

        return cssTexts;
    }

    public static async inlineFonts(svg: SVGSVGElement): Promise<SVGSVGElement> {
        const cssTexts = await Exporting.fetchStyleSheets(),
            urlRegex = /url\(([^)]+)\)/g,
            urls: string[] = [];

        let cssText = cssTexts.join('\n'),
            match;

        while ((match = urlRegex.exec(cssText))) {
            const m = match[1].replace(/['"]/g, '');
            if (!urls.includes(m)) {
                urls.push(m);
            }
        }

        const arrayBufferToBase64 = (buffer: ArrayBuffer): string => {
            let binary = '';
            const bytes = new Uint8Array(buffer);
            for (let i = 0; i < bytes.byteLength; i++) {
                binary += String.fromCharCode(bytes[i]);
            }
            return btoa(binary);
        };

        const replacements: Record<string, string> = {};
        for (const url of urls) {
            try {
                const res = await fetch(url),
                    contentType = res.headers.get('Content-Type') || '',
                    b64 = arrayBufferToBase64(await res.arrayBuffer());

                replacements[url] = `data:${contentType};base64,${b64}`;
            } catch {
                // eslint-disable-next-line
            }
        }

        cssText = cssText.replace(urlRegex, (_, url: string): string => {
            const strippedUrl = url.replace(/['"]/g, '');
            return `url(${replacements[strippedUrl] || strippedUrl})`;
        });


        const styleEl = document.createElementNS(
            'http://www.w3.org/2000/svg',
            'style'
        );
        styleEl.textContent = cssText;

        // Needs to be appended to pass sanitization
        svg.append(styleEl);

        return svg;
    }


    /**
     * Loads an image from the provided URL.
     *
     * @private
     * @static
     * @function Highcharts.Exporting#loadImage
     *
     * @param {string} imageURL
     * The address or URL of the image.
     *
     * @return {Promise<HTMLImageElement>}
     * Returns a Promise that resolves with the loaded HTMLImageElement.
     *
     * @requires modules/exporting
     */
    public static loadImage(
        imageURL: string
    ): Promise<HTMLImageElement> {
        return new Promise((resolve, reject): void => {
            // Create an image
            const image = new win.Image();

            // Must be set prior to loading image source
            image.crossOrigin = 'Anonymous';

            // Return the image in case of success
            image.onload = (): void => {
                // IE bug where image is not always ready despite load event
                setTimeout((): void => {
                    resolve(image);
                }, Exporting.loadEventDeferDelay);
            };

            // Reject in case of fail
            image.onerror = (error): void => {
                // eslint-disable-next-line @typescript-eslint/prefer-promise-reject-errors
                reject(error);
            };

            // Provide the image URL
            image.src = imageURL;
        });
    }

    /**
     * Prepares and returns the image export options with default values where
     * necessary.
     *
     * @private
     * @static
     * @function Highcharts.Exporting#prepareImageOptions
     *
     * @param {Highcharts.ExportingOptions} exportingOptions
     * The exporting options.
     *
     * @return {Exporting.ImageOptions}
     * The finalized image export options with ensured values.
     *
     * @requires modules/exporting
     */
    public static prepareImageOptions(
        exportingOptions: ExportingOptions
    ): Exporting.ImageOptions {
        const type = exportingOptions?.type || 'image/png',
            libURL = (
                exportingOptions?.libURL ||
                defaultOptions.exporting?.libURL
            );

        return {
            type,
            filename: (
                (exportingOptions?.filename || 'chart') +
                '.' +
                (type === 'image/svg+xml' ? 'svg' : type.split('/')[1])
            ),
            scale: exportingOptions?.scale || 1,
            // Allow libURL to end with or without fordward slash
            libURL: libURL?.slice(-1) !== '/' ? libURL + '/' : libURL
        };
    }

    /**
     * A collection of fixes on the produced SVG to account for expand
     * properties and browser bugs. Returns a cleaned SVG.
     *
     * @private
     * @static
     * @function Highcharts.Exporting#sanitizeSVG
     *
     * @param {string} svg
     * SVG code to sanitize.
     * @param {Highcharts.Options} options
     * Chart options to apply.
     *
     * @return {string}
     * Sanitized SVG code.
     *
     * @requires modules/exporting
     */
    public static sanitizeSVG(
        svg: string,
        options: Options
    ): string {
        const split = svg.indexOf('</svg>') + 6,
            useForeignObject = svg.indexOf('<foreignObject') > -1;
        let html = svg.substr(split);

        // Remove any HTML added to the container after the SVG (#894, #9087)
        svg = svg.substr(0, split);

        if (useForeignObject) {
            // Some tags needs to be closed in xhtml (#13726)
            svg = svg.replace(/(<(?:img|br).*?(?=\>))>/g, '$1 />');

        // Move HTML into a foreignObject
        } else if (html && options?.exporting?.allowHTML) {
            html = '<foreignObject x="0" y="0" ' +
                    'width="' + options.chart.width + '" ' +
                    'height="' + options.chart.height + '">' +
                '<body xmlns="http://www.w3.org/1999/xhtml">' +
                // Some tags needs to be closed in xhtml (#13726)
                html.replace(/(<(?:img|br).*?(?=\>))>/g, '$1 />') +
                '</body>' +
                '</foreignObject>';
            svg = svg.replace('</svg>', html + '</svg>');
        }

        svg = svg
            .replace(/zIndex="[^"]+"/g, '')
            .replace(/symbolName="[^"]+"/g, '')
            .replace(/jQuery\d+="[^"]+"/g, '')
            .replace(/url\(("|&quot;)(.*?)("|&quot;)\;?\)/g, 'url($2)')
            .replace(/url\([^#]+#/g, 'url(#')
            .replace(
                /<svg /,
                '<svg xmlns:xlink="http://www.w3.org/1999/xlink" '
            )
            .replace(/ (NS\d+\:)?href=/g, ' xlink:href=') // #3567
            .replace(/\n+/g, ' ')

            // Replace HTML entities, issue #347
            .replace(/&nbsp;/g, '\u00A0') // No-break space
            .replace(/&shy;/g, '\u00AD'); // Soft hyphen

        return svg;
    }

    /**
     * Get blob URL from SVG code. Falls back to normal data URI.
     *
     * @private
     * @static
     * @function Highcharts.Exporting#svgToDataURL
     *
     * @param {string} svg
     * SVG to get the URL from.
     *
     * @return {string}
     * The data URL.
     *
     * @requires modules/exporting
     */
    public static svgToDataURL(
        svg: string
    ): string {
        // Webkit and not chrome
        const userAgent = win.navigator.userAgent;
        const webKit = (
            userAgent.indexOf('WebKit') > -1 &&
            userAgent.indexOf('Chrome') < 0
        );

        try {
            // Safari requires data URI since it doesn't allow navigation to
            // blob URLs. ForeignObjects also don't work well in Blobs in Chrome
            // (#14780).
            if (!webKit && svg.indexOf('<foreignObject') === -1) {
                return domurl.createObjectURL(new win.Blob([svg], {
                    type: 'image/svg+xml;charset-utf-16'
                }));
            }
        } catch {
            // Ignore
        }
        return 'data:image/svg+xml;charset=UTF-8,' + encodeURIComponent(svg);
    }

    /* *
     *
     *  Properties
     *
     * */

    public btnCount: number;

    public buttonOffset: number;

    public chart: Chart;

    public contextMenuEl?: Exporting.DivElement;

    public divElements: Array<(Exporting.DivElement | null)>;

    public events?: Array<Function>;

    public group?: SVGElement;

    public isDirty?: boolean;

    public isPrinting?: boolean;

    public menuHeight?: number;

    public menuWidth?: number;

    public openMenu?: boolean;

    public options: ExportingOptions = {};

    public printReverseInfo?: Exporting.PrintReverseInfoObject;

    public svgElements: Array<(SVGElement | undefined)>;

    /* *
     *
     *  Functions
     *
     * */

    /**
     * Add the export button to the chart, with options.
     *
     * @private
     * @function Highcharts.Exporting#addButton
     *
     * @param {Highcharts.ExportingButtonOptions} options
     * The exporting button options object.
     *
     * @requires modules/exporting
     */
    public addButton(
        options: ExportingButtonOptions
    ): void {
        const exporting = this,
            chart = exporting.chart,
            renderer = chart.renderer,
            btnOptions = merge<ExportingButtonOptions>(
                chart.options.navigation?.buttonOptions,
                options
            ),
            onclick = btnOptions.onclick,
            menuItems = btnOptions.menuItems,
            symbolSize = btnOptions.symbolSize || 12;
        let symbol;

        if (btnOptions.enabled === false || !btnOptions.theme) {
            return;
        }

        const theme = chart.styledMode ? {} : btnOptions.theme;

        let callback: (EventCallback<SVGElement> | undefined) = (
            (): void => {}
        );

        if (onclick) {
            callback = function (
                this: SVGElement,
                e: (Event | AnyRecord)
            ): void {
                if (e) {
                    e.stopPropagation();
                }
                onclick.call(chart, e);
            };
        } else if (menuItems) {
            callback = function (
                this: SVGElement,
                e: (Event | AnyRecord)
            ): void {
                // Consistent with onclick call (#3495)
                if (e) {
                    e.stopPropagation();
                }
                exporting.contextMenu(
                    button.menuClassName,
                    menuItems,
                    button.translateX || 0,
                    button.translateY || 0,
                    button.width || 0,
                    button.height || 0,
                    button
                );
                button.setState(2);
            };
        }

        if (btnOptions.text && btnOptions.symbol) {
            theme.paddingLeft = pick(theme.paddingLeft, 30);
        } else if (!btnOptions.text) {
            extend(theme, {
                width: btnOptions.width,
                height: btnOptions.height,
                padding: 0
            });
        }

        const button: SVGElement = renderer
            .button(
                btnOptions.text || '',
                0,
                0,
                callback,
                theme,
                void 0,
                void 0,
                void 0,
                void 0,
                btnOptions.useHTML
            )
            .addClass(options.className || '')
            .attr({
                title: pick(chart.options.lang[
                    (btnOptions._titleKey ||
                    btnOptions.titleKey) as keyof LangOptions
                ] as string, '')
            });

        button.menuClassName = (
            options.menuClassName ||
            'highcharts-menu-' + exporting.btnCount++
        );

        if (btnOptions.symbol) {
            symbol = renderer
                .symbol(
                    btnOptions.symbol,
                    Math.round(
                        (btnOptions.symbolX || 0) - (symbolSize / 2)
                    ),
                    Math.round(
                        (btnOptions.symbolY || 0) - (symbolSize / 2)
                    ),
                    symbolSize,
                    symbolSize,
                    // If symbol is an image, scale it (#7957)
                    {
                        width: symbolSize,
                        height: symbolSize
                    }
                )
                .addClass('highcharts-button-symbol')
                .attr({
                    zIndex: 1
                })
                .add(button);

            if (!chart.styledMode) {
                symbol.attr({
                    stroke: btnOptions.symbolStroke,
                    fill: btnOptions.symbolFill,
                    'stroke-width': btnOptions.symbolStrokeWidth || 1
                });
            }
        }

        button
            .add(exporting.group)
            .align(extend(btnOptions, {
                width: button.width,
                x: pick(btnOptions.x, exporting.buttonOffset) // #1654
            }), true, 'spacingBox');

        exporting.buttonOffset += (
            ((button.width || 0) + (btnOptions.buttonSpacing || 0)) *
            (btnOptions.align === 'right' ? -1 : 1)
        );

        exporting.svgElements.push(button, symbol);
    }

    /**
     * Clean up after printing a chart.
     *
     * @private
     * @function Highcharts.Exporting#afterPrint
     *
     * @emits Highcharts.Chart#event:afterPrint
     *
     * @requires modules/exporting
     */
    public afterPrint(): void {
        const chart = this.chart;

        if (!this.printReverseInfo) {
            return void 0;
        }

        const {
            childNodes,
            origDisplay,
            resetParams
        } = this.printReverseInfo as Exporting.PrintReverseInfoObject;

        // Put the chart back in
        this.moveContainers(chart.renderTo);

        // Restore all body content
        [].forEach.call(childNodes, function (
            node: HTMLDOMElement,
            i: number
        ): void {
            if (node.nodeType === 1) {
                node.style.display = (origDisplay[i] || '');
            }
        });

        this.isPrinting = false;

        // Reset printMaxWidth
        if (resetParams) {
            chart.setSize.apply(chart, resetParams);
        }

        delete this.printReverseInfo;
        Exporting.printingChart = void 0;

        fireEvent(chart, 'afterPrint');
    }

    /**
     * Prepare chart and document before printing a chart.
     *
     * @private
     * @function Highcharts.Exporting#beforePrint
     *
     * @emits Highcharts.Chart#event:beforePrint
     *
     * @requires modules/exporting
     */
    public beforePrint(): void {
        const chart = this.chart,
            body = doc.body,
            printMaxWidth = this.options.printMaxWidth,
            printReverseInfo: Exporting.PrintReverseInfoObject = {
                childNodes: body.childNodes,
                origDisplay: [],
                resetParams: void 0
            };

        this.isPrinting = true;
        chart.pointer?.reset(void 0, 0);

        fireEvent(chart, 'beforePrint');

        // Handle printMaxWidth
        if (printMaxWidth && chart.chartWidth > printMaxWidth) {
            printReverseInfo.resetParams = [
                chart.options.chart.width,
                void 0,
                false
            ];
            chart.setSize(printMaxWidth, void 0, false);
        }

        // Hide all body content
        [].forEach.call(printReverseInfo.childNodes, function (
            node: HTMLDOMElement,
            i: number
        ): void {
            if (node.nodeType === 1) {
                printReverseInfo.origDisplay[i] = node.style.display;
                node.style.display = 'none';
            }
        });

        // Pull out the chart
        this.moveContainers(body);

        // Storage details for undo action after printing
        this.printReverseInfo = printReverseInfo;
    }

    /**
     * Display a popup menu for choosing the export type.
     *
     * @private
     * @function Highcharts.Exporting#contextMenu
     *
     * @param {string} className
     * An identifier for the menu.
     * @param {Array<(string | Highcharts.ExportingMenuObject)>} items
     * A collection with text and onclicks for the items.
     * @param {number} x
     * The x position of the opener button.
     * @param {number} y
     * The y position of the opener button.
     * @param {number} width
     * The width of the opener button.
     * @param {number} height
     * The height of the opener button.
     * @param {SVGElement} button
     * The SVG button element.
     *
     * @emits Highcharts.Chart#event:exportMenuHidden
     * @emits Highcharts.Chart#event:exportMenuShown
     *
     * @requires modules/exporting
     */
    public contextMenu(
        className: string,
        items: Array<(string | Exporting.MenuObject)>,
        x: number,
        y: number,
        width: number,
        height: number,
        button: SVGElement
    ): void {
        const exporting = this,
            chart = exporting.chart,
            navOptions = chart.options.navigation,
            chartWidth = chart.chartWidth,
            chartHeight = chart.chartHeight,
            cacheName = 'cache-' + className,
            // For mouse leave detection
            menuPadding = Math.max(width, height);
        let innerMenu: HTMLDOMElement,
            menu: Exporting.DivElement = (chart as AnyRecord)[cacheName];

        // Create the menu only the first time
        if (!menu) {
            // Create a HTML element above the SVG
            exporting.contextMenuEl = (chart as AnyRecord)[cacheName] = menu =
                createElement(
                    'div', {
                        className: className
                    },
                    {
                        position: 'absolute',
                        zIndex: 1000,
                        padding: menuPadding + 'px',
                        pointerEvents: 'auto',
                        ...chart.renderer.style
                    },
                    chart.scrollablePlotArea?.fixedDiv || chart.container
                ) as Exporting.DivElement;

            innerMenu = createElement(
                'ul',
                { className: 'highcharts-menu' },
                chart.styledMode ? {} : {
                    listStyle: 'none',
                    margin: 0,
                    padding: 0
                },
                menu
            );

            // Presentational CSS
            if (!chart.styledMode) {
                css(innerMenu, extend<CSSObject>({
                    MozBoxShadow: '3px 3px 10px #0008',
                    WebkitBoxShadow: '3px 3px 10px #0008',
                    boxShadow: '3px 3px 10px #0008'
                }, navOptions?.menuStyle || {}));
            }

            // Hide on mouse out
            menu.hideMenu = function (): void {
                css(menu, { display: 'none' });
                if (button) {
                    button.setState(0);
                }
                if (chart.exporting) {
                    chart.exporting.openMenu = false;
                }
                // #10361, #9998
                css(chart.renderTo, { overflow: 'hidden' });
                css(chart.container, { overflow: 'hidden' });
                clearTimeout(menu.hideTimer);
                fireEvent(chart, 'exportMenuHidden');
            };

            // Hide the menu some time after mouse leave (#1357)
            exporting.events?.push(
                addEvent(menu, 'mouseleave', function (): void {
                    menu.hideTimer = win.setTimeout(menu.hideMenu, 500);
                }),

                addEvent(menu, 'mouseenter', function (): void {
                    clearTimeout(menu.hideTimer);
                }),

                // Hide it on clicking or touching outside the menu (#2258,
                // #2335, #2407)
                addEvent(doc, 'mouseup', function (e: PointerEvent): void {
                    if (
                        !chart.pointer?.inClass(
                            e.target as DOMElementType,
                            className
                        )
                    ) {
                        menu.hideMenu();
                    }
                }),

                addEvent(menu, 'click', function (): void {
                    if (chart.exporting?.openMenu) {
                        menu.hideMenu();
                    }
                })
            );

            // Create the items
            items.forEach(function (
                item: (string | Exporting.MenuObject)
            ): void {
                if (typeof item === 'string') {
                    if (exporting.options.menuItemDefinitions?.[item]) {
                        item = exporting.options.menuItemDefinitions[item];
                    }
                }

                if (isObject(item, true)) {
                    let element;

                    if (item.separator) {
                        element = createElement(
                            'hr',
                            void 0,
                            void 0,
                            innerMenu
                        );
                    } else {
                        // When chart initialized with the table, wrong button
                        // text displayed, #14352.
                        if (
                            item.textKey === 'viewData' &&
                            exporting.isDataTableVisible
                        ) {
                            item.textKey = 'hideData';
                        }

                        element = createElement('li', {
                            className: 'highcharts-menu-item',
                            onclick: function (e: PointerEvent): void {
                                if (e) { // IE7
                                    e.stopPropagation();
                                }
                                menu.hideMenu();
                                if (typeof item !== 'string' && item.onclick) {
                                    // eslint-disable-next-line @typescript-eslint/no-floating-promises
                                    item.onclick.apply(chart, arguments);
                                }
                            }
                        }, void 0, innerMenu);

                        AST.setElementHTML(
                            element,
                            item.text || chart.options.lang[
                                item.textKey as keyof LangOptions
                            ] as string
                        );

                        if (!chart.styledMode) {
                            element.onmouseover = function (
                                this: GlobalEventHandlers
                            ): void {
                                css(
                                    this as HTMLDOMElement,
                                    navOptions?.menuItemHoverStyle || {}
                                );
                            };
                            element.onmouseout = function (
                                this: GlobalEventHandlers
                            ): void {
                                css(
                                    this as HTMLDOMElement,
                                    navOptions?.menuItemStyle || {}
                                );
                            };

                            css(element, extend({
                                cursor: 'pointer'
                            } as CSSObject, navOptions?.menuItemStyle || {}));
                        }
                    }

                    // Keep references to menu divs to be able to destroy them
                    exporting.divElements.push(element as Exporting.DivElement);
                }
            });

            // Keep references to menu and innerMenu div to be able to destroy
            // them
            exporting.divElements.push(innerMenu as Exporting.DivElement, menu);
            exporting.menuHeight = menu.offsetHeight;
            exporting.menuWidth = menu.offsetWidth;
        }

        const menuStyle: CSSObject = { display: 'block' };

        // If outside right, right align it
        if (x + (exporting.menuWidth || 0) > chartWidth) {
            menuStyle.right = (chartWidth - x - width - menuPadding) + 'px';
        } else {
            menuStyle.left = (x - menuPadding) + 'px';
        }

        // If outside bottom, bottom align it
        if (
            y + height + (exporting.menuHeight || 0) >
            chartHeight &&
            button.alignOptions?.verticalAlign !== 'top'
        ) {
            menuStyle.bottom = (chartHeight - y - menuPadding) + 'px';
        } else {
            menuStyle.top = (y + height - menuPadding) + 'px';
        }

        css(menu, menuStyle);
        // #10361, #9998
        css(chart.renderTo, { overflow: '' });
        css(chart.container, { overflow: '' });

        if (chart.exporting) {
            chart.exporting.openMenu = true;
        }

        fireEvent(chart, 'exportMenuShown');
    }

    /**
     * Destroy the export buttons.
     *
     * @private
     * @function Highcharts.Exporting#destroy
     *
     * @param {global.Event} [e]
     * Event object.
     *
     * @requires modules/exporting
     */
    public destroy(
        e?: Event
    ): void {
        const exporting = this,
            chart = e ? (e.target as unknown as Chart) : exporting.chart,
            { divElements, events, svgElements } = exporting;
        let cacheName;

        // Destroy the extra buttons added
        svgElements.forEach((elem, i): void => {
            // Destroy and null the svg elements
            if (elem) { // #1822
                elem.onclick = elem.ontouchstart = null;
                cacheName = 'cache-' + elem.menuClassName;

                if ((chart as AnyRecord)[cacheName]) {
                    delete (chart as AnyRecord)[cacheName];
                }

                svgElements[i] = elem.destroy();
            }
        });
        svgElements.length = 0;

        // Destroy the exporting group
        if (exporting.group) {
            exporting.group.destroy();
            delete exporting.group;
        }

        // Destroy the divs for the menu
        divElements.forEach(function (
            elem: (Exporting.DivElement | null),
            i: number
        ): void {
            if (elem) {
                // Remove the event handler
                clearTimeout(elem.hideTimer); // #5427
                removeEvent(elem, 'mouseleave');

                // Remove inline events
                divElements[i] =
                    elem.onmouseout =
                    elem.onmouseover =
                    elem.ontouchstart =
                    elem.onclick = null;

                // Destroy the div by moving to garbage bin
                discardElement(elem);
            }
        });
        divElements.length = 0;

        if (events) {
            events.forEach(function (unbind: Function): void {
                unbind();
            });
            events.length = 0;
        }
    }

    /**
     * Get data URL to an image of an SVG and call download on its options
     * object:
     *
     * - **filename:** Name of resulting downloaded file without extension.
     * Default is based on the chart title.
     * - **type:** File type of resulting download. Default is `image/png`.
     * - **scale:** Scaling factor of downloaded image compared to source.
     * Default is `2`.
     * - **libURL:** URL pointing to location of dependency scripts to download
     * on demand. Default is the exporting.libURL option of the global
     * Highcharts options pointing to our server.
     *
     * @async
     * @private
     * @function Highcharts.Exporting#downloadSVG
     *
     * @param {string} svg
     * The generated SVG.
     * @param {Highcharts.ExportingOptions} exportingOptions
     * The exporting options.
     *
     * @requires modules/exporting
     */
    // eslint-disable-next-line @typescript-eslint/require-await
    public async downloadSVG(
        svg: string,
        exportingOptions: ExportingOptions
    ): Promise<void> {
        const eventArgs: Exporting.DownloadSVGEventArgs = {
            svg,
            exportingOptions,
            exporting: this
        };

        // Fire a custom event before the export starts
        fireEvent(
            Exporting.prototype,
            'downloadSVG',
            eventArgs
        );

        // If the event was prevented, do not proceed with the export
        if (eventArgs.defaultPrevented) {
            return;
        }

        // Get the final image options
        const {
            type,
            filename,
            scale,
            libURL
        } = Exporting.prepareImageOptions(exportingOptions);
        let svgURL: string;

        // Initiate download depending on file type
        if (type === 'application/pdf') {
            // Error in case of offline-exporting module is not loaded
            throw new Error(
                'Offline exporting logic for PDF type is not found.'
            );
        } else if (type === 'image/svg+xml') {
            // SVG download. In this case, we want to use Microsoft specific
            // Blob if available
            if (typeof win.MSBlobBuilder !== 'undefined') {
                const blob = new win.MSBlobBuilder();
                blob.append(svg);
                svgURL = blob.getBlob('image/svg+xml');
            } else {
                svgURL = Exporting.svgToDataURL(svg);
            }
            // Download the chart
            downloadURL(svgURL, filename);
        } else {
            // PNG/JPEG download - create bitmap from SVG
            svgURL = Exporting.svgToDataURL(svg);
            try {
                Exporting.objectURLRevoke = true;

                // First, try to get PNG by rendering on canvas
                const dataURL = await Exporting.imageToDataURL(
                    svgURL,
                    scale,
                    type
                );
                downloadURL(dataURL, filename);
            } catch (error) {
                // No need for the below logic to run in case no canvas is
                // found
                if ((error as Error).message === 'No canvas found!') {
                    throw error;
                }

                // Or in case of exceeding the input length
                if (svg.length > RegexLimits.svgLimit) {
                    throw new Error('Input too long');
                }

                // Failed due to tainted canvas
                // Create new and untainted canvas
                const canvas = doc.createElement('canvas'),
                    ctx = canvas.getContext('2d'),
                    matchedImageWidth = svg.match(
                        // eslint-disable-next-line max-len
                        /^<svg[^>]*\s{,1000}width\s{,1000}=\s{,1000}\"?(\d+)\"?[^>]*>/
                    ),
                    matchedImageHeight = svg.match(
                        // eslint-disable-next-line max-len
                        /^<svg[^>]*\s{0,1000}height\s{,1000}=\s{,1000}\"?(\d+)\"?[^>]*>/
                    );

                if (
                    ctx &&
                    matchedImageWidth &&
                    matchedImageHeight
                ) {
                    const imageWidth =
                        +matchedImageWidth[1] * scale,
                        imageHeight =
                            +matchedImageHeight[1] * scale,
                        downloadWithCanVG = (): void => {
                            const v =
                                win.canvg.Canvg.fromString(
                                    ctx,
                                    svg
                                );
                            v.start();

                            downloadURL(
                                win.navigator.msSaveOrOpenBlob ?
                                    canvas.msToBlob() :
                                    canvas.toDataURL(type),
                                filename
                            );
                        };
                    canvas.width = imageWidth;
                    canvas.height = imageHeight;

                    // Must load canVG first if not found. Don't destroy the
                    // object URL yet since we are doing things
                    // asynchronously
                    if (!win.canvg) {
                        Exporting.objectURLRevoke = true;
                        await getScript(libURL + 'canvg.js');
                    }

                    // Use loaded canvg
                    downloadWithCanVG();
                }
            } finally {
                if (Exporting.objectURLRevoke) {
                    try {
                        domurl.revokeObjectURL(svgURL);
                    } catch {
                        // Ignore
                    }
                }
            }
        }
    }

    /**
     * Submit an SVG version of the chart along with some parameters for local
     * conversion (PNG, JPEG, and SVG) or conversion on a server (PDF).
     *
     * @sample highcharts/members/chart-exportchart/
     * Export with no options
     * @sample highcharts/members/chart-exportchart-filename/
     * PDF type and custom filename
     * @sample highcharts/exporting/menuitemdefinitions-webp/
     * Export to WebP
     * @sample highcharts/members/chart-exportchart-custom-background/
     * Different chart background in export
     * @sample stock/members/chart-exportchart/
     * Export with Highcharts Stock
     *
     * @async
     * @function Highcharts.Exporting#exportChart
     *
     * @param {Highcharts.ExportingOptions} [exportingOptions]
     * Exporting options in addition to those defined in
     * [exporting](https://api.highcharts.com/highcharts/exporting).
     * @param {Highcharts.Options} [chartOptions]
     * Additional chart options for the exported chart. For example a different
     * background color can be added here, or `dataLabels` for export only.
     *
     * @requires modules/exporting
     */
    public async exportChart(
        exportingOptions?: ExportingOptions,
        chartOptions?: Options
    ): Promise<void> {
        // Merge the options
        exportingOptions = merge(this.options, exportingOptions);

        // If local if expected
        if (exportingOptions.local) {
            // Trigger the local export logic
            await this.localExport(
                exportingOptions,
                chartOptions || {}
            );
        } else {
            // Get the SVG representation
            const svg = this.getSVGForExport(
                exportingOptions,
                chartOptions
            );

            // Do the post
            if (exportingOptions.url) {
                await HU.post(exportingOptions.url, {
                    filename: exportingOptions.filename ?
                        exportingOptions.filename.replace(/\//g, '-') :
                        this.getFilename(),
                    type: exportingOptions.type,
                    width: exportingOptions.width,
                    scale: exportingOptions.scale,
                    svg
                }, exportingOptions.fetchOptions);
            }
        }
    }

    /**
     * Handles the fallback to the export server when a local export fails.
     *
     * @private
     * @async
     * @function Highcharts.Exporting#fallbackToServer
     *
     * @param {Highcharts.ExportingOptions} exportingOptions
     * The exporting options.
     * @param {Error} err
     * The error that caused the local export to fail.
     *
     * @return {Promise<void>}
     * A promise that resolves when the fallback process is complete.
     *
     * @requires modules/exporting
     */
    public async fallbackToServer(
        exportingOptions: ExportingOptions,
        err: Error
    ): Promise<void> {
        if (exportingOptions.fallbackToExportServer === false) {
            if (exportingOptions.error) {
                exportingOptions.error(exportingOptions, err);
            } else {
                // Fallback disabled
                error(28, true);
            }
        } else if (exportingOptions.type === 'application/pdf') {
            // The local must be false to fallback to server for PDF export
            exportingOptions.local = false;

            // Allow fallbacking to server only for PDFs that failed locally
            await this.exportChart(exportingOptions);
        }
    }

    /**
     * Return the unfiltered innerHTML of the chart container. Used as hook for
     * plugins. In styled mode, it also takes care of inlining CSS style rules.
     *
     * @see Chart#getSVG
     *
     * @function Highcharts.Exporting#getChartHTML
     *
     * @param {boolean} [applyStyleSheets]
     * whether or not to apply the style sheets.
     *
     * @return {string}
     * The unfiltered SVG of the chart.
     *
     * @requires modules/exporting
     */
    public getChartHTML(
        applyStyleSheets?: boolean
    ): string {
        const chart = this.chart;
        if (applyStyleSheets) {
            this.inlineStyles();
        }
        this.resolveCSSVariables();
        return chart.container.innerHTML;
    }

    /**
     * Get the default file name used for exported charts. By default it creates
     * a file name based on the chart title.
     *
     * @function Highcharts.Exporting#getFilename
     *
     * @return {string}
     * A file name without extension.
     *
     * @requires modules/exporting
     */
    public getFilename(): string {
        const titleText = this.chart.userOptions.title?.text;

        let filename = this.options.filename;
        if (filename) {
            return filename.replace(/\//g, '-');
        }

        if (typeof titleText === 'string') {
            filename = titleText
                .toLowerCase()
                .replace(/<\/?[^>]+(>|$)/g, '') // Strip HTML tags
                .replace(/[\s_]+/g, '-')
                .replace(/[^a-z\d\-]/g, '') // Preserve only latin
                .replace(/^[\-]+/g, '') // Dashes in the start
                .replace(/[\-]+/g, '-') // Dashes in a row
                .substr(0, 24)
                .replace(/[\-]+$/g, ''); // Dashes in the end;
        }

        if (!filename || filename.length < 5) {
            filename = 'chart';
        }

        return filename;
    }

    /**
     * Return an SVG representation of the chart.
     *
     * @sample highcharts/members/chart-getsvg/
     * View the SVG from a button
     *
     * @function Highcharts.Exporting#getSVG
     *
     * @param {Highcharts.Options} [chartOptions]
     * Additional chart options for the generated SVG representation. For
     * collections like `xAxis`, `yAxis` or `series`, the additional options is
     * either merged in to the original item of the same `id`, or to the first
     * item if a common id is not found.
     *
     * @return {string}
     * The SVG representation of the rendered chart.
     *
     * @emits Highcharts.Chart#event:getSVG
     *
     * @requires modules/exporting
     */
    public getSVG(
        chartOptions?: Partial<Options>
    ): string {
        const chart = this.chart;
        let svg,
            seriesOptions: DeepPartial<SeriesTypeOptions>,
            // Copy the options and add extra options
            options: (Options | undefined) = merge<Options>(
                chart.options,
                chartOptions
            );

        // Use userOptions to make the options chain in series right (#3881)
        options.plotOptions = merge(
            chart.userOptions.plotOptions,
            chartOptions?.plotOptions
        );

        // ... and likewise with time, avoid that undefined time properties are
        // merged over legacy global time options
        options.time = merge(
            chart.userOptions.time,
            chartOptions?.time
        );

        // Create a sandbox where a new chart will be generated
        const sandbox = createElement('div', void 0, {
            position: 'absolute',
            top: '-9999em',
            width: chart.chartWidth + 'px',
            height: chart.chartHeight + 'px'
        }, doc.body);

        // Get the source size
        const cssWidth: string = chart.renderTo.style.width,
            cssHeight: string = chart.renderTo.style.height,
            sourceWidth: number = options.exporting?.sourceWidth ||
                options.chart.width ||
                (/px$/.test(cssWidth) && parseInt(cssWidth, 10)) ||
                (options.isGantt ? 800 : 600),
            sourceHeight: (number | string) = options.exporting?.sourceHeight ||
                options.chart.height ||
                (/px$/.test(cssHeight) && parseInt(cssHeight, 10)) ||
                400;

        // Override some options
        extend(options.chart, {
            animation: false,
            renderTo: sandbox,
            forExport: true,
            renderer: 'SVGRenderer',
            width: sourceWidth,
            height: sourceHeight
        });

        if (options.exporting) {
            options.exporting.enabled = false; // Hide buttons in print
        }
        delete options.data; // #3004

        // Prepare for replicating the chart
        options.series = [];
        chart.series.forEach(function (serie): void {
            seriesOptions = merge(serie.userOptions, { // #4912
                animation: false, // Turn off animation
                enableMouseTracking: false,
                showCheckbox: false,
                visible: serie.visible
            });

            // Used for the navigator series that has its own option set
            if (!seriesOptions.isInternal) {
                options?.series?.push(seriesOptions as SeriesOptions);
            }
        });

        const colls: Record<string, boolean> = {};
        chart.axes.forEach(function (axis): void {
            // Assign an internal key to ensure a one-to-one mapping (#5924)
            if (!axis.userOptions.internalKey) { // #6444
                axis.userOptions.internalKey = uniqueKey();
            }

            if (options && !axis.options.isInternal) {
                if (!colls[axis.coll]) {
                    colls[axis.coll] = true;
                    options[axis.coll] = [];
                }

                (options[axis.coll] as DeepPartial<AxisOptions>[]).push(
                    merge(axis.userOptions, {
                        visible: axis.visible,
                        // Force some options that could have be set directly on
                        // the axis while missing in the userOptions or options.
                        type: axis.type,
                        uniqueNames: axis.uniqueNames
                    }));
            }
        });

        // Make sure the `colorAxis` object of the `defaultOptions` isn't used
        // in the chart copy's user options, because a color axis should only be
        // added when the user actually applies it.
        options.colorAxis = chart.userOptions.colorAxis;

        // Generate the chart copy
        const chartCopy = new (chart.constructor as typeof Chart)(
            options,
            chart.callback
        );

        // Axis options and series options  (#2022, #3900, #5982)
        if (chartOptions) {
            type CollType = ('xAxis' | 'yAxis' | 'series');
            (['xAxis', 'yAxis', 'series'] as Array<CollType>).forEach(
                function (coll: CollType): void {
                    if (chartOptions[coll]) {
                        chartCopy.update({
                            [coll]: chartOptions[coll]
                        } as Partial<Options>);
                    }
                }
            );
        }

        // Reflect axis extremes in the export (#5924)
        chart.axes.forEach(function (axis): void {
            const axisCopy = find(chartCopy.axes, (copy: Axis): boolean =>
                copy.options.internalKey === axis.userOptions.internalKey
            );

            if (axisCopy) {
                const extremes = axis.getExtremes(),
                    // Make sure min and max overrides in the
                    // `exporting.chartOptions.xAxis` settings are reflected.
                    // These should override user-set extremes via zooming,
                    // scrollbar etc (#7873).
                    exportOverride = splat(chartOptions?.[axis.coll] || {})[0],
                    userMin = 'min' in exportOverride ?
                        exportOverride.min :
                        extremes.userMin,
                    userMax = 'max' in exportOverride ?
                        exportOverride.max :
                        extremes.userMax;

                if (
                    ((
                        typeof userMin !== 'undefined' &&
                        userMin !== axisCopy.min
                    ) || (
                        typeof userMax !== 'undefined' &&
                        userMax !== axisCopy.max
                    ))
                ) {
                    axisCopy.setExtremes(
                        userMin ?? void 0,
                        userMax ?? void 0,
                        true,
                        false
                    );
                }
            }
        });

        // Get the SVG from the container's innerHTML
        svg = chartCopy.exporting?.getChartHTML(
            chart.styledMode ||
            options.exporting?.applyStyleSheets
        ) || '';

        fireEvent(chart, 'getSVG', { chartCopy: chartCopy });

        svg = Exporting.sanitizeSVG(svg, options);

        // Free up memory
        options = void 0;
        chartCopy.destroy();
        discardElement(sandbox);

        return svg;
    }

    /**
     * Gets the SVG for export using the getSVG function with additional
     * options.
     *
     * @private
     * @function Highcharts.Exporting#getSVGForExport
     *
     * @param {Highcharts.ExportingOptions} [exportingOptions]
     * The exporting options.
     * @param {Highcharts.Options} [chartOptions]
     * Additional chart options for the exported chart.
     *
     * @return {string}
     * The SVG representation of the rendered chart.
     *
     * @requires modules/exporting
     */
    public getSVGForExport(
        exportingOptions?: ExportingOptions,
        chartOptions?: Partial<Options>
    ): string {
        const currentExportingOptions: ExportingOptions = this.options;
        return this.getSVG(merge(
            { chart: { borderRadius: 0 } },
            currentExportingOptions.chartOptions,
            chartOptions,
            {
                exporting: {
                    sourceWidth: (
                        exportingOptions?.sourceWidth ||
                        currentExportingOptions.sourceWidth
                    ),
                    sourceHeight: (
                        exportingOptions?.sourceHeight ||
                        currentExportingOptions.sourceHeight
                    )
                }
            }
        ));
    }

    /**
     * Analyze inherited styles from stylesheets and add them inline.
     *
     * @private
     * @function Highcharts.Exporting#inlineStyles
     *
     * @todo What are the border styles for text about? In general, text has a
     * lot of properties.
     *
     * @todo Make it work with IE9 and IE10.
     *
     * @requires modules/exporting
     */
    public inlineStyles(): void {
        const denylist = Exporting.inlineDenylist,
            allowlist = Exporting.inlineAllowlist, // For IE
            defaultStyles: Record<string, CSSObject> = {};
        let dummySVG: SVGElement;

        // Create an iframe where we read default styles without pollution from
        // this body
        const iframe = createElement(
            'iframe',
            void 0,
            {
                width: '1px',
                height: '1px',
                visibility: 'hidden'
            },
            doc.body
        ) as HTMLIFrameElement;

        const iframeDoc = iframe.contentWindow?.document;
        if (iframeDoc) {
            iframeDoc.body.appendChild(
                iframeDoc.createElementNS(SVG_NS, 'svg')
            );
        }

        /**
         * Call this on all elements and recurse to children.
         *
         * @private
         * @function recurse
         *
         * @param {Highcharts.HTMLDOMElement | Highcharts.SVGSVGElement} node
         * Element child.
         */
        function recurse(node: (HTMLDOMElement | SVGSVGElement)): void {
            const filteredStyles: CSSObject = {};
            let styles: CSSObject,
                parentStyles: (CSSObject | SVGAttributes),
                dummy: Element,
                denylisted: (boolean | undefined),
                allowlisted: (boolean | undefined),
                i: number;

            /**
             * Check computed styles and whether they are in the allow/denylist
             * for styles or attributes.
             *
             * @private
             * @function filterStyles
             *
             * @param {string | number | Highcharts.GradientColor | Highcharts.PatternObject | undefined} val
             * Style value.
             * @param {string} prop
             * Style property name.
             */
            function filterStyles(
                val: (
                    string |
                    number |
                    GradientColor |
                    PatternObject |
                    undefined
                ),
                prop: string
            ): void {

                // Check against allowlist & denylist
                denylisted = allowlisted = false;
                if (allowlist.length) {
                    // Styled mode in IE has a allowlist instead. Exclude all
                    // props not in this list.
                    i = allowlist.length;
                    while (i-- && !allowlisted) {
                        allowlisted = allowlist[i].test(prop);
                    }
                    denylisted = !allowlisted;
                }

                // Explicitly remove empty transforms
                if (prop === 'transform' && val === 'none') {
                    denylisted = true;
                }

                i = denylist.length;
                while (i-- && !denylisted) {
                    if (prop.length > RegexLimits.shortLimit) {
                        throw new Error('Input too long');
                    }
                    denylisted = (
                        denylist[i].test(prop) ||
                        typeof val === 'function'
                    );
                }

                if (!denylisted) {
                    // If parent node has the same style, it gets inherited, no
                    // need to inline it. Top-level props should be diffed
                    // against parent (#7687).
                    if (
                        (
                            (parentStyles as CSSObject)[
                                prop as keyof CSSObject
                            ] !== val ||
                            node.nodeName === 'svg'
                        ) &&
                        (defaultStyles[node.nodeName])[
                            prop as keyof CSSObject
                        ] !== val
                    ) {
                        // Attributes
                        if (
                            !Exporting.inlineToAttributes ||
                            Exporting.inlineToAttributes.indexOf(prop) !== -1
                        ) {
                            if (val) {
                                node.setAttribute(
                                    Exporting.hyphenate(prop), val as string
                                );
                            }
                        // Styles
                        } else {
                            (filteredStyles as Record<string, (string | number | GradientColor | PatternObject | undefined)>)[
                                prop
                            ] = val;
                        }
                    }
                }
            }

            if (
                iframeDoc &&
                node.nodeType === 1 &&
                Exporting.unstyledElements.indexOf(node.nodeName) === -1
            ) {
                styles =
                    win.getComputedStyle(node, null) as unknown as CSSObject;
                parentStyles = node.nodeName === 'svg' ?
                    {} :
                    win.getComputedStyle(
                        node.parentNode, null
                    ) as unknown as CSSObject;

                // Get default styles from the browser so that we don't have to
                // add these
                if (!defaultStyles[node.nodeName]) {
                    /*
                    If (!dummySVG) {
                        dummySVG = doc.createElementNS(H.SVG_NS, 'svg');
                        dummySVG.setAttribute('version', '1.1');
                        doc.body.appendChild(dummySVG);
                    }
                    */
                    dummySVG =
                        iframeDoc.getElementsByTagName(
                            'svg'
                        )[0] as unknown as SVGElement;
                    dummy = iframeDoc.createElementNS(
                        node.namespaceURI,
                        node.nodeName
                    );
                    dummySVG.appendChild(dummy);

                    // Get the defaults into a standard object (simple merge
                    // won't do)
                    const s = win.getComputedStyle(dummy, null),
                        defaults: Record<string, string> = {};
                    // eslint-disable-next-line @typescript-eslint/no-for-in-array
                    for (const key in s) {
                        if (
                            key.length < RegexLimits.shortLimit &&
                            typeof s[key] === 'string' &&
                            !/^\d+$/.test(key)
                        ) {
                            defaults[key] = s[key];
                        }
                    }
                    defaultStyles[node.nodeName] = defaults;

                    // Remove default fill, otherwise text disappears when
                    // exported
                    if (node.nodeName === 'text') {
                        delete defaultStyles.text.fill;
                    }
                    dummySVG.removeChild(dummy);
                }

                // Loop through all styles and add them inline if they are ok
                for (const p in styles) {
                    if (
                        // Some browsers put lots of styles on the prototype...
                        isFirefox ||
                        isMS ||
                        isSafari || // #16902
                        // ... Chrome puts them on the instance
                        Object.hasOwnProperty.call(styles, p)
                    ) {
                        filterStyles(styles[p as keyof CSSObject], p);
                    }
                }

                // Apply styles
                css(node, filteredStyles);

                // Set default stroke width (needed at least for IE)
                if (node.nodeName === 'svg') {
                    node.setAttribute('stroke-width', '1px');
                }

                if (node.nodeName === 'text') {
                    return;
                }

                // Recurse
                [].forEach.call(node.children || node.childNodes, recurse);
            }
        }

        /**
         * Remove the dummy objects used to get defaults.
         *
         * @private
         * @function tearDown
         */
        function tearDown(): void {
            dummySVG.parentNode.removeChild(dummySVG);
            // Remove trash from DOM that stayed after each exporting
            iframe.parentNode.removeChild(iframe);
        }

        recurse(this.chart.container.querySelector('svg') as SVGSVGElement);
        tearDown();
    }

    /**
     * Get SVG of chart prepared for client side export. This converts embedded
     * images in the SVG to data URIs. It requires the regular exporting module.
     * The options and chartOptions arguments are passed to the getSVGForExport
     * function.
     *
     * @private
     * @async
     * @function Highcharts.Exporting#localExport
     *
     * @param {Highcharts.ExportingOptions} exportingOptions
     * The exporting options.
     * @param {Highcharts.Options} chartOptions
     * Additional chart options for the exported chart.
     *
     * @return {Promise<string>}
     * The sanitized SVG.
     *
     * @requires modules/exporting
     */
    public async localExport(
        exportingOptions: ExportingOptions,
        chartOptions: Partial<Options>
    ): Promise<string | void> {
        const chart = this.chart,
            exporting = this,
            // After grabbing the SVG of the chart's copy container we need
            // to do sanitation on the SVG
            sanitize = (svg?: string): string => Exporting.sanitizeSVG(
                svg || '',
                chartCopyOptions
            ),
            // Return true if the SVG contains images with external data.
            // With the boost module there are `image` elements with encoded
            // PNGs, these are supported by svg2pdf and should pass (#10243)
            hasExternalImages = function (): boolean {
                return [].some.call(
                    chart.container.getElementsByTagName('image'),
                    function (image: HTMLDOMElement): boolean {
                        const href = image.getAttribute('href');
                        return (
                            href !== '' &&
                            typeof href === 'string' &&
                            href.indexOf('data:') !== 0
                        );
                    }
                );
            };

        let chartCopyContainer: (HTMLDOMElement | undefined),
            chartCopyOptions: Options,
            href: (string | null) = null,
            images: (Array<SVGImageElement> | HTMLCollectionOf<SVGImageElement> | undefined);

        // If we are on IE and in styled mode, add an allowlist to the
        // renderer for inline styles that we want to pass through. There
        // are so many styles by default in IE that we don't want to
        // denylist them all
        if (isMS && chart.styledMode && !Exporting.inlineAllowlist.length) {
            Exporting.inlineAllowlist.push(
                /^blockSize/,
                /^border/,
                /^caretColor/,
                /^color/,
                /^columnRule/,
                /^columnRuleColor/,
                /^cssFloat/,
                /^cursor/,
                /^fill$/,
                /^fillOpacity/,
                /^font/,
                /^inlineSize/,
                /^length/,
                /^lineHeight/,
                /^opacity/,
                /^outline/,
                /^parentRule/,
                /^rx$/,
                /^ry$/,
                /^stroke/,
                /^textAlign/,
                /^textAnchor/,
                /^textDecoration/,
                /^transform/,
                /^vectorEffect/,
                /^visibility/,
                /^x$/,
                /^y$/
            );
        }

        // Always fall back on:
        // - MS browsers: Embedded images JPEG/PNG, or any PDF
        // - Embedded images and PDF
        if (
            (
                isMS &&
                (
                    exportingOptions.type === 'application/pdf' ||
                    chart.container.getElementsByTagName('image').length &&
                    exportingOptions.type !== 'image/svg+xml'
                )
            ) || (
                exportingOptions.type === 'application/pdf' &&
                hasExternalImages()
            )
        ) {
            await this.fallbackToServer(
                exportingOptions,
                new Error(
                    'Image type not supported for this chart/browser.'
                )
            );
            return;
        }

        // Hook into getSVG to get a copy of the chart copy's container (#8273)
        const unbindGetSVG = addEvent(chart, 'getSVG', (
            e: { chartCopy: Chart }
        ): void => {
            chartCopyOptions = e.chartCopy.options;
            chartCopyContainer =
                e.chartCopy.container.cloneNode(true) as HTMLElement;
            images = chartCopyContainer && chartCopyContainer
                .getElementsByTagName('image') || [];
        });

        try {
            // Trigger hook to get chart copy
            this.getSVGForExport(exportingOptions, chartOptions);

            // Get the static array
            const imagesArray = images ? Array.from(images) : [];

            // Go through the images we want to embed
            for (const image of imagesArray) {
                href = image.getAttributeNS(
                    'http://www.w3.org/1999/xlink',
                    'href'
                );

                if (href) {
                    Exporting.objectURLRevoke = false;
                    const dataURL = await Exporting.imageToDataURL(
                        href,
                        exportingOptions?.scale || 1,
                        exportingOptions?.type || 'image/png'
                    );

                    // Change image href in chart copy
                    image.setAttributeNS(
                        'http://www.w3.org/1999/xlink',
                        'href',
                        dataURL
                    );

                // Hidden, boosted series have blank href (#10243)
                } else {
                    image.parentNode.removeChild(image);
                }
            }

            const svgElement = chartCopyContainer?.querySelector('svg');

            if (
                svgElement &&
                !exportingOptions.chartOptions?.chart?.style?.fontFamily
            ) {
                await Exporting.inlineFonts(svgElement);
            }

            // Sanitize the SVG
            const sanitizedSVG = sanitize(chartCopyContainer?.innerHTML);

            // Use SVG of chart copy. If SVG contains foreignObjects PDF fails
            // in all browsers and all exports except SVG will fail in IE, as
            // both CanVG and svg2pdf choke on this. Gracefully fall back.
            if (
                sanitizedSVG.indexOf('<foreignObject') > -1 &&
                exportingOptions.type !== 'image/svg+xml' &&
                (
                    isMS ||
                    exportingOptions.type === 'application/pdf'
                )
            ) {
                throw new Error(
                    'Image type not supported for charts with embedded HTML'
                );
            } else {
                // Trigger SVG download
                await exporting.downloadSVG(
                    sanitizedSVG,
                    extend(
                        { filename: exporting.getFilename() },
                        exportingOptions
                    )
                );
            }

            // Return the sanitized SVG
            return sanitizedSVG;
        } catch (error) {
            await this.fallbackToServer(
                exportingOptions,
                error as Error
            );
        } finally {
            // Clean up
            unbindGetSVG();
        }
    }

    /**
     * Move the chart container(s) to another div.
     *
     * @private
     * @function Highcharts.Exporting#moveContainers
     *
     * @param {Highcharts.HTMLDOMElement} moveTo
     * Move target.
     *
     * @requires modules/exporting
     */
    public moveContainers(
        moveTo: HTMLDOMElement
    ): void {
        const chart = this.chart,
            { scrollablePlotArea } = chart;

        (
            // When scrollablePlotArea is active (#9533)
            scrollablePlotArea ?
                [
                    scrollablePlotArea.fixedDiv,
                    scrollablePlotArea.scrollingContainer
                ] :
                [chart.container]
        ).forEach(function (div: HTMLDOMElement): void {
            moveTo.appendChild(div);
        });
    }

    /**
     * Clears away other elements in the page and prints the chart as it is
     * displayed. By default, when the exporting module is enabled, a context
     * button with a drop down menu in the upper right corner accesses this
     * function.
     *
     * @sample highcharts/members/chart-print/
     * Print from a HTML button
     *
     * @function Highcharts.Exporting#print
     *
     * @emits Highcharts.Chart#event:beforePrint
     * @emits Highcharts.Chart#event:afterPrint
     *
     * @requires modules/exporting
     */
    public print(): void {
        const chart = this.chart;

        // Block the button while in printing mode
        if (this.isPrinting) {
            return;
        }

        Exporting.printingChart = chart;
        if (!isSafari) {
            this.beforePrint();
        }

        // Give the browser time to draw WebGL content, an issue that randomly
        // appears (at least) in Chrome ~67 on the Mac (#8708).
        setTimeout((): void => {
            win.focus(); // #1510
            win.print();

            // Allow the browser to prepare before reverting
            if (!isSafari) {
                setTimeout((): void => {
                    chart.exporting?.afterPrint();
                }, 1000);
            }
        }, 1);
    }

    /**
     * Add the buttons on chart load.
     *
     * @private
     * @function Highcharts.Exporting#render
     *
     * @requires modules/exporting
     */
    public render(): void {
        const exporting = this,
            { chart, options } = exporting,
            isDirty = exporting?.isDirty || !exporting?.svgElements.length;

        exporting.buttonOffset = 0;
        if (exporting.isDirty) {
            exporting.destroy();
        }

        if (isDirty && options.enabled !== false) {
            exporting.events = [];

            exporting.group ||= chart.renderer.g('exporting-group').attr({
                zIndex: 3 // #4955, // #8392
            }).add();

            objectEach(options?.buttons, function (
                button: ExportingButtonOptions
            ): void {
                exporting.addButton(button);
            });
            exporting.isDirty = false;
        }
    }

    /**
     * Resolve CSS variables into hex colors.
     *
     * @private
     * @function Highcharts.Exporting#resolveCSSVariables
     *
     * @requires modules/exporting
     */
    public resolveCSSVariables(): void {
        Array.from(
            this.chart.container.querySelectorAll(
                '*'
            ) as NodeListOf<SVGDOMElement>
        ).forEach((element): void => {
            ['color', 'fill', 'stop-color', 'stroke'].forEach((prop): void => {
                const attrValue = element.getAttribute(prop);
                if (attrValue?.includes('var(')) {
                    element.setAttribute(
                        prop,
                        getComputedStyle(element).getPropertyValue(prop)
                    );
                }

                const styleValue = element.style?.[prop as any];
                if (styleValue?.includes('var(')) {
                    element.style[prop as any] =
                        getComputedStyle(element).getPropertyValue(prop);
                }
            });
        });
    }

    /**
     * Updates the exporting object with the provided exporting options.
     *
     * @private
     * @function Highcharts.Exporting#update
     *
     * @param {Highcharts.ExportingOptions} exportingOptions
     * The exporting options to update with.
     * @param {boolean} [redraw=true]
     * Whether to redraw or not.
     *
     * @requires modules/exporting
     */
    public update(
        exportingOptions: ExportingOptions,
        redraw?: boolean
    ): void {
        this.isDirty = true;
        merge(true, this.options, exportingOptions);
        if (pick(redraw, true)) {
            this.chart.redraw();
        }
    }
}

/* *
 *
 *  Class Prototype
 *
 * */

interface Exporting extends ExportingBase {}

/* *
 *
 *  Class Namespace
 *
 * */

namespace Exporting {

    /* *
     *
     *  Declarations
     *
     * */

    export interface AfterPrintCallbackFunction {
        (chart: Chart, event: Event): void;
    }

    export interface BeforePrintCallbackFunction {
        (chart: Chart, event: Event): void;
    }

    export declare interface ChartAdditions {
        update(options: ExportingOptions, redraw?: boolean): void;
    }

    export interface DivElement extends HTMLDOMElement {
        hideTimer?: number;
        hideMenu(): void;
    }

    export interface DownloadSVGFunction {
        (
            svg: string,
            exportingOptions: ExportingOptions
        ): Promise<void>
    }

    export interface DownloadSVGEventArgs {
        svg: string;
        exportingOptions: ExportingOptions;
        exporting?: Exporting;
        defaultPrevented?: boolean;
        preventDefault?: Function;
    }

    export interface ErrorCallbackFunction {
        (options: ExportingOptions, err: Error): void;
    }

    export interface ExportEventCallback<T> {
        (this: T, eventArguments: (AnyRecord | Event)): (boolean | void | Promise<boolean | void>);
    }

    export interface ImageOptions {
        type: string;
        filename: string;
        scale: number;
        libURL: string;
    }

    export interface MenuObject {
        onclick?: ExportEventCallback<Chart>;
        separator?: boolean;
        text?: string;
        textKey?: string;
    }

    export interface PrintReverseInfoObject {
        childNodes: NodeListOf<ChildNode>;
        origDisplay: Array<(string | null)> ;
        resetParams?: [
            (number | null)?,
            (number | null)?,
            (boolean | Partial<AnimationOptions>)?
        ];
    }

    /* *
     *
     *  Functions
     *
     * */

    /**
     * Composition function.
     *
     * @private
     * @function Highcharts.Exporting#compose
     *
     * @param {ChartClass} ChartClass
     * Chart class.
     * @param {SVGRendererClass} SVGRendererClass
     * SVGRenderer class.
     *
     * @requires modules/exporting
     */
    export function compose(
        ChartClass: typeof Chart,
        SVGRendererClass: typeof SVGRenderer
    ): void {
        ExportingSymbols.compose(SVGRendererClass);
        Fullscreen.compose(ChartClass);

        // Check the composition registry for the Exporting
        if (!pushUnique(composed, 'Exporting')) {
            return;
        }

        // Adding wrappers for the deprecated functions
        extend(Chart.prototype, {
            exportChart: async function (
                this: Chart,
                exportingOptions?: ExportingOptions,
                chartOptions?: Options
            ): Promise<void> {
                await this.exporting?.exportChart(
                    exportingOptions,
                    chartOptions
                );
                return;
            },
            getChartHTML: function (
                this: Chart,
                applyStyleSheets?: boolean
            ): (string | void) {
                return this.exporting?.getChartHTML(applyStyleSheets);
            },
            getFilename: function (
                this: Chart
            ): (string | void) {
                return this.exporting?.getFilename();
            },
            getSVG: function (
                this: Chart,
                chartOptions?: Partial<Options>
            ): (string | void) {
                return this.exporting?.getSVG(chartOptions);
            },
            print: function (
                this: Chart
            ): void {
                return this.exporting?.print();
            }
        });

        ChartClass.prototype.callbacks.push(chartCallback);
        addEvent(
            ChartClass,
            'afterInit',
            onChartAfterInit
        );
        addEvent(
            ChartClass,
            'layOutTitle',
            onChartLayOutTitle
        );

        if (isSafari) {
            win.matchMedia('print').addListener(
                function (
                    this: MediaQueryList,
                    mqlEvent: MediaQueryListEvent
                ): void {
                    if (!Exporting.printingChart) {
                        return void 0;
                    }
                    if (mqlEvent.matches) {
                        Exporting.printingChart.exporting?.beforePrint();
                    } else {
                        Exporting.printingChart.exporting?.afterPrint();
                    }
                }
            );
        }

        // Update with defaults of the exporting module
        setOptions(ExportingDefaults);
    }

    /**
     * Function that is added to the callbacks array that runs on chart load.
     *
     * @private
     * @function Highcharts#chartCallback
     *
     * @param {Highcharts.Chart} chart
     * The chart instance.
     *
     * @requires modules/exporting
     */
    function chartCallback(
        chart: Chart
    ): void {
        const exporting = chart.exporting;
        if (exporting) {
            exporting.render();

            // Add the exporting buttons on each chart redraw
            addEvent(chart, 'redraw', function (): void {
                this.exporting?.render();
            });

            // Destroy the export elements at chart destroy
            addEvent(chart, 'destroy', function (): void {
                this.exporting?.destroy();
            });
        }

        // Uncomment this to see a button directly below the chart, for quick
        // testing of export
        // let button, viewImage, viewSource;
        // if (!chart.renderer.forExport) {
        //     viewImage = function (): void {
        //         const div = doc.createElement('div');
        //         div.innerHTML = chart.exporting?.getSVGForExport() || '';
        //         chart.renderTo.parentNode.appendChild(div);
        //     };

        //     viewSource = function (): void {
        //         const pre = doc.createElement('pre');
        //         pre.innerHTML = chart.exporting?.getSVGForExport()
        //             .replace(/</g, '\n&lt;')
        //             .replace(/>/g, '&gt;') || '';
        //         chart.renderTo.parentNode.appendChild(pre);
        //     };

        //     viewImage();

        //     // View SVG Image
        //     button = doc.createElement('button');
        //     button.innerHTML = 'View SVG Image';
        //     chart.renderTo.parentNode.appendChild(button);
        //     button.onclick = viewImage;

        //     // View SVG Source
        //     button = doc.createElement('button');
        //     button.innerHTML = 'View SVG Source';
        //     chart.renderTo.parentNode.appendChild(button);
        //     button.onclick = viewSource;
        // }
    }

    /**
     * Add update methods to handle chart.update and chart.exporting.update and
     * chart.navigation.update. These must be added to the chart instance rather
     * than the Chart prototype in order to use the chart instance inside the
     * update function.
     *
     * @private
     * @function Highcharts#onChartAfterInit
     *
     * @requires modules/exporting
     */
    function onChartAfterInit(
        this: Chart
    ): void {
        const chart = this;

        // Create the exporting instance
        if (chart.options.exporting) {
            /**
             * Exporting object.
             *
             * @name Highcharts.Chart#exporting
             * @type {Highcharts.Exporting}
             */
            chart.exporting = new Exporting(
                chart,
                chart.options.exporting
            );

            // Register update() method for navigation. Cannot be set the same
            // way as for exporting, because navigation options are shared with
            // bindings which has separate update() logic.
            ChartNavigationComposition
                .compose(chart).navigation
                .addUpdate((
                    options: NavigationOptions,
                    redraw?: boolean
                ): void => {
                    if (chart.exporting) {
                        chart.exporting.isDirty = true;
                        merge(true, chart.options.navigation, options);
                        if (pick(redraw, true)) {
                            chart.redraw();
                        }
                    }
                });
        }
    }

    /**
     * On layout of titles (title, subtitle and caption), adjust the `alignTo`
     * box to avoid the context menu button.
     *
     * @private
     * @function Highcharts#onChartLayOutTitle
     *
     * @requires modules/exporting
     */
    function onChartLayOutTitle(
        this: Chart,
        { alignTo, key, textPxLength }: Chart.LayoutTitleEventObject
    ): void {
        const exportingOptions = this.options.exporting,
            { align, buttonSpacing = 0, verticalAlign, width = 0 } = merge(
                this.options.navigation?.buttonOptions,
                exportingOptions?.buttons?.contextButton
            ),
            space = alignTo.width - textPxLength,
            widthAdjust = width + buttonSpacing;

        if (
            (exportingOptions?.enabled ?? true) &&
            key === 'title' &&
            align === 'right' &&
            verticalAlign === 'top'
        ) {
            if (space < 2 * widthAdjust) {
                if (space < widthAdjust) {
                    alignTo.width -= widthAdjust;
                } else if (this.title?.alignValue !== 'left') {
                    alignTo.x -= widthAdjust - space / 2;
                }
            }
        }
    }
}

/* *
 *
 *  Default Export
 *
 * */

export default Exporting;

/* *
 *
 *  API Declarations
 *
 * */

/**
 * Gets fired after a chart is printed through the context menu item or the
 * Chart.print method.
 *
 * @callback Highcharts.ExportingAfterPrintCallbackFunction
 *
 * @param {Highcharts.Chart} this
 * The chart on which the event occurred.
 * @param {global.Event} event
 * The event that occurred.
 */

/**
 * Gets fired before a chart is printed through the context menu item or the
 * Chart.print method.
 *
 * @callback Highcharts.ExportingBeforePrintCallbackFunction
 *
 * @param {Highcharts.Chart} this
 * The chart on which the event occurred.
 * @param {global.Event} event
 * The event that occurred.
 */

/**
 * Function to call if the offline-exporting module fails to export a chart on
 * the client side.
 *
 * @callback Highcharts.ExportingErrorCallbackFunction
 *
 * @param {Highcharts.ExportingOptions} options
 * The exporting options.
 * @param {global.Error} err
 * The error from the module.
 */

/**
 * Definition for a menu item in the context menu.
 *
 * @interface Highcharts.ExportingMenuObject
 *//**
 * The text for the menu item.
 *
 * @name Highcharts.ExportingMenuObject#text
 * @type {string | undefined}
 *//**
 * If internationalization is required, the key to a language string.
 *
 * @name Highcharts.ExportingMenuObject#textKey
 * @type {string | undefined}
 *//**
 * The click handler for the menu item.
 *
 * @name Highcharts.ExportingMenuObject#onclick
 * @type {Highcharts.EventCallbackFunction<Highcharts.Chart> | undefined}
 *//**
 * Indicates a separator line instead of an item.
 *
 * @name Highcharts.ExportingMenuObject#separator
 * @type {boolean | undefined}
 */

/**
 * Possible MIME types for exporting.
 *
 * @typedef {"image/png" | "image/jpeg" | "application/pdf" | "image/svg+xml"} Highcharts.ExportingMimeTypeValue
 */

(''); // Keeps doclets above in transpiled file

/* *
 *
 *  API Options
 *
 * */

/**
 * Fires after a chart is printed through the context menu item or the
 * `Chart.print` method.
 *
 * @sample highcharts/chart/events-beforeprint-afterprint/
 * Rescale the chart to print
 *
 * @type {Highcharts.ExportingAfterPrintCallbackFunction}
 * @since 4.1.0
 * @context Highcharts.Chart
 * @requires modules/exporting
 * @apioption chart.events.afterPrint
 */

/**
 * Fires before a chart is printed through the context menu item or
 * the `Chart.print` method.
 *
 * @sample highcharts/chart/events-beforeprint-afterprint/
 * Rescale the chart to print
 *
 * @type {Highcharts.ExportingBeforePrintCallbackFunction}
 * @since 4.1.0
 * @context Highcharts.Chart
 * @requires modules/exporting
 * @apioption chart.events.beforePrint
 */

(''); // Keeps doclets above in transpiled file<|MERGE_RESOLUTION|>--- conflicted
+++ resolved
@@ -374,17 +374,6 @@
                     const sheet = await Exporting.fetchCSS(rule.href);
                     await Exporting.handleStyleSheet(sheet, resultArray);
                 }
-<<<<<<< HEAD
-
-                if (!isArrow(onclick)) {
-                    (onclick as any).call(chart, e);
-                } else {
-                    (onclick as any)(e, chart);
-                }
-
-            };
-=======
->>>>>>> 79eaf599
 
                 if (rule instanceof CSSFontFaceRule) {
                     let cssText = rule.cssText;
@@ -755,7 +744,13 @@
                 if (e) {
                     e.stopPropagation();
                 }
-                onclick.call(chart, e);
+
+                if (!isArrow(onclick)) {
+                    (onclick as any).call(chart, e);
+                } else {
+                    (onclick as any)(e, chart);
+                }
+
             };
         } else if (menuItems) {
             callback = function (
