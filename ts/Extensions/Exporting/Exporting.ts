--- conflicted
+++ resolved
@@ -93,6 +93,7 @@
     'data-z-index',
     'fill-opacity',
     'filter',
+    'preserveAspectRatio',
     'rx',
     'ry',
     'stroke-dasharray',
@@ -100,6 +101,7 @@
     'stroke-opacity',
     'text-anchor',
     'transform',
+    'transform-origin',
     'version',
     'viewBox',
     'visibility',
@@ -109,7 +111,10 @@
 AST.allowedTags.push(
     'desc',
     'clippath',
-    'g'
+    'fedropshadow',
+    'femorphology',
+    'g',
+    'image'
 );
 
 /* *
@@ -207,7 +212,6 @@
      *
      * */
 
-<<<<<<< HEAD
     public constructor(
         chart: Chart,
         options: ExportingOptions
@@ -218,109 +222,6 @@
         this.buttonOffset = 0;
         this.divElements = [];
         this.svgElements = [];
-=======
-    export interface AfterPrintCallbackFunction {
-        (chart: Chart, event: Event): void;
-    }
-
-    export interface BeforePrintCallbackFunction {
-        (chart: Chart, event: Event): void;
-    }
-
-    export declare interface ChartAdditions {
-        update(options: ExportingOptions, redraw?: boolean): void;
-    }
-
-    export declare class ChartComposition extends Chart {
-        btnCount?: number;
-        buttonOffset?: number;
-        exportContextMenu?: Exporting.DivElement;
-        exportDivElements?: Array<(Exporting.DivElement|null)>;
-        exportEvents?: Array<Function>;
-        exporting: ChartAdditions;
-        exportingGroup?: SVGElement;
-        exportMenuHeight?: number;
-        exportMenuWidth?: number;
-        exportSVGElements?: Array<(SVGElement|undefined)>;
-        forExport?: boolean;
-        isDirtyExporting?: boolean;
-        isPrinting?: boolean;
-        openMenu?: boolean;
-        printReverseInfo?: PrintReverseInfoObject;
-        /** @requires modules/exporting */
-        addButton(options: ExportingButtonOptions): void;
-        /** @requires modules/exporting */
-        afterPrint(): void;
-        /** @requires modules/exporting */
-        beforePrint(): void;
-        /** @requires modules/exporting */
-        contextMenu(
-            className: string,
-            items: Array<(string|Exporting.MenuObject)>,
-            x: number,
-            y: number,
-            width: number,
-            height: number,
-            button: SVGElement
-        ): void;
-        /** @requires modules/exporting */
-        destroyExport(e?: Event): void;
-        /** @requires modules/exporting */
-        exportChart(
-            exportingOptions?: ExportingOptions,
-            chartOptions?: Options
-        ): void;
-        /** @requires modules/exporting */
-        getChartHTML(applyStyleSheets?: boolean): string;
-        /** @requires modules/exporting */
-        getFilename(): string;
-        /** @requires modules/exporting */
-        getSVG(chartOptions?: Options): string;
-        /** @requires modules/exporting */
-        getSVGForExport(
-            options: ExportingOptions,
-            chartOptions: Partial<Options>
-        ): string;
-        /** @requires modules/exporting */
-        inlineStyles(): void;
-        /** @requires modules/exporting */
-        moveContainers(moveTo: HTMLDOMElement): void;
-        /** @requires modules/exporting */
-        renderExporting(): void;
-        /** @requires modules/exporting */
-        /** @requires modules/exporting */
-        print(): void;
-        /** @requires modules/exporting */
-        resolveCSSVariables(): void;
-        /** @requires modules/exporting */
-        sanitizeSVG(svg: string, options: Options): string;
-    }
-
-    export interface DivElement extends HTMLDOMElement {
-        hideTimer?: number;
-        hideMenu(): void;
-    }
-
-    export interface ErrorCallbackFunction {
-        (options: ExportingOptions, err: Error): void;
-    }
-
-    export interface MenuObject {
-        onclick?: EventCallback<Chart>;
-        separator?: boolean;
-        text?: string;
-        textKey?: string;
-    }
-
-    export interface PrintReverseInfoObject {
-        childNodes: NodeListOf<ChildNode>;
-        origDisplay: Array<(string|null)> ;
-        resetParams?: [
-            (number|null)?,
-            (number|null)?,
-            (boolean|Partial<AnimationOptions>)?
-        ];
->>>>>>> 0fbd6e0c
     }
 
     /* *
@@ -717,25 +618,28 @@
         svg: string,
         options: Options
     ): string {
-        const split = svg.indexOf('</svg>') + 6;
+        const split = svg.indexOf('</svg>') + 6,
+            useForeignObject = svg.indexOf('<foreignObject') > -1;
         let html = svg.substr(split);
 
         // Remove any HTML added to the container after the SVG (#894, #9087)
         svg = svg.substr(0, split);
 
+        if (useForeignObject) {
+            // Some tags needs to be closed in xhtml (#13726)
+            svg = svg.replace(/(<(?:img|br).*?(?=\>))>/g, '$1 />');
+
         // Move HTML into a foreignObject
-        if (options.exporting?.allowHTML) {
-            if (html) {
-                html = '<foreignObject x="0" y="0" ' +
+        } else if (html && options?.exporting?.allowHTML) {
+            html = '<foreignObject x="0" y="0" ' +
                     'width="' + options.chart.width + '" ' +
                     'height="' + options.chart.height + '">' +
-                    '<body xmlns="http://www.w3.org/1999/xhtml">' +
-                    // Some tags needs to be closed in xhtml (#13726)
-                    html.replace(/(<(?:img|br).*?(?=\>))>/g, '$1 />') +
-                    '</body>' +
-                    '</foreignObject>';
-                svg = svg.replace('</svg>', html + '</svg>');
-            }
+                '<body xmlns="http://www.w3.org/1999/xhtml">' +
+                // Some tags needs to be closed in xhtml (#13726)
+                html.replace(/(<(?:img|br).*?(?=\>))>/g, '$1 />') +
+                '</body>' +
+                '</foreignObject>';
+            svg = svg.replace('</svg>', html + '</svg>');
         }
 
         svg = svg
@@ -1005,43 +909,9 @@
     public afterPrint(): void {
         const chart = this.chart;
 
-<<<<<<< HEAD
         if (!this.printReverseInfo) {
             return void 0;
         }
-=======
-        const chartProto = ChartClass.prototype as ChartComposition;
-
-        if (!chartProto.exportChart) {
-            chartProto.afterPrint = afterPrint;
-            chartProto.exportChart = exportChart;
-            chartProto.inlineStyles = inlineStyles;
-            chartProto.print = print;
-            chartProto.sanitizeSVG = sanitizeSVG;
-            chartProto.getChartHTML = getChartHTML;
-            chartProto.getSVG = getSVG;
-            chartProto.getSVGForExport = getSVGForExport;
-            chartProto.getFilename = getFilename;
-            chartProto.moveContainers = moveContainers;
-            chartProto.beforePrint = beforePrint;
-            chartProto.contextMenu = contextMenu;
-            chartProto.addButton = addButton;
-            chartProto.destroyExport = destroyExport;
-            chartProto.renderExporting = renderExporting;
-            chartProto.resolveCSSVariables = resolveCSSVariables;
-
-            chartProto.callbacks.push(chartCallback);
-            addEvent(
-                ChartClass as typeof ChartComposition,
-                'init',
-                onChartInit
-            );
-            addEvent(
-                ChartClass as typeof ChartComposition,
-                'layOutTitle',
-                onChartLayOutTitle
-            );
->>>>>>> 0fbd6e0c
 
         const {
             childNodes,
@@ -1576,13 +1446,8 @@
         if (applyStyleSheets) {
             this.inlineStyles();
         }
-<<<<<<< HEAD
+        this.resolveCSSVariables();
         return chart.container.innerHTML;
-=======
-        this.resolveCSSVariables();
-
-        return this.container.innerHTML;
->>>>>>> 0fbd6e0c
     }
 
     /**
@@ -2431,6 +2296,31 @@
     }
 
     /**
+     * Resolve CSS variables into hex colors.
+     *
+     * @private
+     * @function Highcharts.Exporting#resolveCSSVariables
+     *
+     * @requires modules/exporting
+     */
+    public resolveCSSVariables(): void {
+        const svgElements = this.chart.container.querySelectorAll('*'),
+            colorAttributes = ['color', 'fill', 'stop-color', 'stroke'];
+
+        Array.from(svgElements).forEach((element: Element): void => {
+            colorAttributes.forEach((attr): void => {
+                const attrValue = element.getAttribute(attr);
+                if (attrValue?.includes('var(')) {
+                    element.setAttribute(
+                        attr,
+                        getComputedStyle(element).getPropertyValue(attr)
+                    );
+                }
+            });
+        });
+    }
+
+    /**
      * Updates the exporting object with the provided exporting options.
      *
      * @private
@@ -2483,6 +2373,10 @@
 
     export interface BeforePrintCallbackFunction {
         (chart: Chart, event: Event): void;
+    }
+
+    export declare interface ChartAdditions {
+        update(options: ExportingOptions, redraw?: boolean): void;
     }
 
     export interface DivElement extends HTMLDOMElement {
@@ -2658,35 +2552,7 @@
     }
 
     /**
-<<<<<<< HEAD
      * Function that is added to the callbacks array that runs on chart load.
-=======
-     * Resolve CSS variables into hex colors
-     */
-    function resolveCSSVariables(
-        this: ChartComposition
-    ): void {
-        const svgElements = this.container.querySelectorAll('*'),
-            colorAttributes = ['color', 'fill', 'stop-color', 'stroke'];
-
-        Array.from(svgElements).forEach((element: Element): void => {
-            colorAttributes.forEach((attr): void => {
-                const attrValue = element.getAttribute(attr);
-                if (attrValue?.includes('var(')) {
-                    element.setAttribute(
-                        attr,
-                        getComputedStyle(element).getPropertyValue(attr)
-                    );
-                }
-            });
-        });
-    }
-
-    /**
-     * Move the chart container(s) to another div.
-     *
-     * @function Highcharts#moveContainers
->>>>>>> 0fbd6e0c
      *
      * @private
      * @function Highcharts#chartCallback
@@ -2833,160 +2699,6 @@
             }
         }
     }
-<<<<<<< HEAD
-=======
-
-    /**
-     * Exporting module required. Clears away other elements in the page and
-     * prints the chart as it is displayed. By default, when the exporting
-     * module is enabled, a context button with a drop down menu in the upper
-     * right corner accesses this function.
-     *
-     * @sample highcharts/members/chart-print/
-     *         Print from a HTML button
-     *
-     * @function Highcharts.Chart#print
-     *
-     *
-     * @emits Highcharts.Chart#event:beforePrint
-     * @emits Highcharts.Chart#event:afterPrint
-     *
-     * @requires modules/exporting
-     */
-    function print(
-        this: ChartComposition
-    ): void {
-        const chart = this;
-
-        if (chart.isPrinting) { // Block the button while in printing mode
-            return;
-        }
-
-        printingChart = chart;
-
-        if (!G.isSafari) {
-            chart.beforePrint();
-        }
-
-        // Give the browser time to draw WebGL content, an issue that randomly
-        // appears (at least) in Chrome ~67 on the Mac (#8708).
-        setTimeout((): void => {
-
-            win.focus(); // #1510
-            win.print();
-
-            // Allow the browser to prepare before reverting
-            if (!G.isSafari) {
-                setTimeout((): void => {
-                    chart.afterPrint();
-                }, 1000);
-            }
-        }, 1);
-
-    }
-
-    /**
-     * Add the buttons on chart load
-     * @private
-     * @function Highcharts.Chart#renderExporting
-     * @requires modules/exporting
-     */
-    function renderExporting(this: ChartComposition): void {
-        const chart = this as Exporting.ChartComposition,
-            exportingOptions: ExportingOptions =
-                chart.options.exporting as any,
-            buttons = exportingOptions.buttons,
-            isDirty = chart.isDirtyExporting || !chart.exportSVGElements;
-
-        chart.buttonOffset = 0;
-        if (chart.isDirtyExporting) {
-            chart.destroyExport();
-        }
-
-        if (isDirty && (exportingOptions as any).enabled !== false) {
-            chart.exportEvents = [];
-
-            chart.exportingGroup = chart.exportingGroup ||
-                chart.renderer.g('exporting-group').attr({
-                    zIndex: 3 // #4955, // #8392
-                }).add();
-
-            objectEach(buttons, function (
-                button: ExportingButtonOptions
-            ): void {
-                chart.addButton(button);
-            });
-
-            chart.isDirtyExporting = false;
-        }
-    }
-
-    /**
-     * Exporting module only. A collection of fixes on the produced SVG to
-     * account for expand properties, browser bugs.
-     * Returns a cleaned SVG.
-     *
-     * @private
-     * @function Highcharts.Chart#sanitizeSVG
-     * @param {string} svg
-     *        SVG code to sanitize
-     * @param {Highcharts.Options} options
-     *        Chart options to apply
-     * @return {string}
-     *         Sanitized SVG code
-     * @requires modules/exporting
-     */
-    function sanitizeSVG(
-        this: Chart,
-        svg: string,
-        options: Options
-    ): string {
-
-        const split = svg.indexOf('</svg>') + 6,
-            useForeignObject = svg.indexOf('<foreignObject') > -1;
-        let html = svg.substr(split);
-
-        // Remove any HTML added to the container after the SVG (#894, #9087)
-        svg = svg.substr(0, split);
-
-        if (useForeignObject) {
-            // Some tags needs to be closed in xhtml (#13726)
-            svg = svg.replace(/(<(?:img|br).*?(?=\>))>/g, '$1 />');
-
-        // Move HTML into a foreignObject
-        } else if (html && options?.exporting?.allowHTML) {
-            html = '<foreignObject x="0" y="0" ' +
-                    'width="' + options.chart.width + '" ' +
-                    'height="' + options.chart.height + '">' +
-                '<body xmlns="http://www.w3.org/1999/xhtml">' +
-                // Some tags needs to be closed in xhtml (#13726)
-                html.replace(/(<(?:img|br).*?(?=\>))>/g, '$1 />') +
-                '</body>' +
-                '</foreignObject>';
-            svg = svg.replace('</svg>', html + '</svg>');
-        }
-
-        svg = svg
-            .replace(/zIndex="[^"]+"/g, '')
-            .replace(/symbolName="[^"]+"/g, '')
-            .replace(/jQuery\d+="[^"]+"/g, '')
-            .replace(/url\(("|&quot;)(.*?)("|&quot;)\;?\)/g, 'url($2)')
-            .replace(/url\([^#]+#/g, 'url(#')
-            .replace(
-                /<svg /,
-                '<svg xmlns:xlink="http://www.w3.org/1999/xlink" '
-            )
-            .replace(/ (NS\d+\:)?href=/g, ' xlink:href=') // #3567
-            .replace(/\n+/g, ' ')
-
-            // Replace HTML entities, issue #347
-            .replace(/&nbsp;/g, '\u00A0') // No-break space
-            .replace(/&shy;/g, '\u00AD'); // Soft hyphen
-
-        return svg;
-    }
-
->>>>>>> 0fbd6e0c
 }
 
 /* *
