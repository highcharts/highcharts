--- conflicted
+++ resolved
@@ -49,11 +49,8 @@
     win
 } = G;
 import HU from '../../Core/HttpUtilities.js';
-<<<<<<< HEAD
 import { Palette } from '../../Core/Color/Palettes.js';
 import { RegexLimits } from '../RegexLimits.js';
-=======
->>>>>>> 36dea8be
 import U from '../../Core/Utilities.js';
 const {
     addEvent,
