/* *
 *
 *  Exporting module
 *
 *  (c) 2010-2025 Torstein Honsi
 *
 *  License: www.highcharts.com/license
 *
 *  !!!!!!! SOURCE GETS TRANSPILED BY TYPESCRIPT. EDIT TS FILE ONLY. !!!!!!!
 *
 * */

'use strict';

/* *
 *
 *  Imports
 *
 * */

import type AnimationOptions from '../../Core/Animation/AnimationOptions';
import type AxisOptions from '../../Core/Axis/AxisOptions';
import type Axis from '../../Core/Axis/Axis';
import type CSSObject from '../../Core/Renderer/CSSObject';
import type EventCallback from '../../Core/EventCallback';
import type {
    ExportingOptions,
    ExportingButtonOptions
} from './ExportingOptions';
<<<<<<< HEAD
import type {
    HTMLDOMElement,
    SVGDOMElement
} from '../../Core/Renderer/DOMElementType';
=======
import type ExportingLike from './ExportingLike';
import type {
    DOMElementType,
    HTMLDOMElement
} from '../../Core/Renderer/DOMElementType';
import type GradientColor from '../../Core/Color/GradientColor';
import type { LangOptions } from '../../Core/Options';
>>>>>>> aee615fa
import type NavigationOptions from './NavigationOptions';
import type Options from '../../Core/Options';
import type { PatternObject } from '../PatternFill';
import type { SeriesTypeOptions } from '../../Core/Series/SeriesType';
import type SeriesOptions from '../../Core/Series/SeriesOptions';
import type SVGAttributes from '../../Core/Renderer/SVG/SVGAttributes';
import type SVGElement from '../../Core/Renderer/SVG/SVGElement';
import type SVGRenderer from '../../Core/Renderer/SVG/SVGRenderer';

import AST from '../../Core/Renderer/HTML/AST.js';
import Chart from '../../Core/Chart/Chart.js';
import ChartNavigationComposition from '../../Core/Chart/ChartNavigationComposition.js';
import D from '../../Core/Defaults.js';
const {
    defaultOptions,
    setOptions
} = D;
import DownloadURL from '../DownloadURL.js';
const {
    downloadURL,
    getScript
} = DownloadURL;
import ExportingDefaults from './ExportingDefaults.js';
import ExportingSymbols from './ExportingSymbols.js';
import Fullscreen from './Fullscreen.js';
import G from '../../Core/Globals.js';
const {
    composed,
    doc,
    isFirefox,
    isMS,
    isSafari,
    SVG_NS,
    win
} = G;
import HU from '../../Core/HttpUtilities.js';
import RegexLimits from '../RegexLimits.js';
import U from '../../Core/Utilities.js';
const {
    addEvent,
    clearTimeout,
    createElement,
    css,
    discardElement,
    error,
    extend,
    find,
    fireEvent,
    isObject,
    merge,
    objectEach,
    pick,
    pushUnique,
    removeEvent,
    splat,
    uniqueKey
} = U;

AST.allowedAttributes.push(
    'data-z-index',
    'fill-opacity',
    'filter',
    'preserveAspectRatio',
    'rx',
    'ry',
    'stroke-dasharray',
    'stroke-linejoin',
    'stroke-opacity',
    'text-anchor',
    'transform',
    'transform-origin',
    'version',
    'viewBox',
    'visibility',
    'xmlns',
    'xmlns:xlink'
);
AST.allowedTags.push(
    'desc',
    'clippath',
    'fedropshadow',
    'femorphology',
    'g',
    'image'
);

/* *
 *
 *  Declarations
 *
 * */

declare module '../../Core/Axis/AxisOptions' {
    interface AxisOptions {
        internalKey?: string;
    }
}

declare module '../../Core/Chart/ChartLike' {
    interface ChartLike {
        exporting?: Exporting;
        /**
         * Deprecated in favor of [Exporting.exportChart](https://api.highcharts.com/class-reference/Highcharts.Exporting#exportChart).
         *
         * @deprecated */
        exportChart(
            exportingOptions?: ExportingOptions,
            chartOptions?: Options
        ): Promise<void>;
        /**
         * Deprecated in favor of [Exporting.getChartHTML](https://api.highcharts.com/class-reference/Highcharts.Exporting#getChartHTML).
         *
         * @deprecated */
        getChartHTML(applyStyleSheets?: boolean): (string | void);
        /**
         * Deprecated in favor of [Exporting.getFilename](https://api.highcharts.com/class-reference/Highcharts.Exporting#getFilename).
         *
         * @deprecated */
        getFilename(): (string | void);
        /**
         * Deprecated in favor of [Exporting.getSVG](https://api.highcharts.com/class-reference/Highcharts.Exporting#getSVG).
         *
         * @deprecated */
        getSVG(chartOptions?: Partial<Options>): (string | void);
        /**
         * Deprecated in favor of [Exporting.print](https://api.highcharts.com/class-reference/Highcharts.Exporting#print).
         *
         * @deprecated */
        print(): void;
    }
}

declare module '../../Core/Chart/ChartOptions' {
    interface ChartEventsOptions {
        afterPrint?: Exporting.AfterPrintCallbackFunction;
        beforePrint?: Exporting.BeforePrintCallbackFunction;
    }
}

declare module '../../Core/GlobalsLike.d.ts' {
    interface GlobalsLike {
        /**
         * Deprecated in favor of [Exporting.downloadSVG](https://api.highcharts.com/class-reference/Highcharts.Exporting#downloadSVG).
         *
         * @deprecated */
        downloadSVGLocal: Exporting.DownloadSVGFunction
    }
}

/* *
 *
 *  Constants
 *
 * */

export const domurl = win.URL || win.webkitURL || win;

/* *
 *
 *  Class
 *
 * */

/**
 * The Exporting class provides methods for exporting charts to images. If the
 * exporting module is loaded, this class is instantiated on the chart and
 * available through the `chart.exporting` property. Read more about the
 * [exporting module](https://www.highcharts.com/docs/export-module-overview).
 *
 * @class
 * @name Highcharts.Exporting
 *
 * @param {Highcharts.Chart} chart
 * The chart instance.
 *
 */
class Exporting {

    /* *
     *
     *  Constructor
     *
     * */

    public constructor(
        chart: Chart,
        options: ExportingOptions
    ) {
        this.chart = chart;
        this.options = options;
        this.btnCount = 0;
        this.buttonOffset = 0;
        this.divElements = [];
        this.svgElements = [];
    }

    /* *
     *
     *  Static Properties
     *
     * */

    public static inlineAllowlist: Array<RegExp> = [];

    // These CSS properties are not inlined. Remember camelCase.
    public static inlineDenylist: Array<RegExp> = [
        /-/, // In Firefox, both hyphened and camelCased names are listed
        /^(clipPath|cssText|d|height|width)$/, // Full words
        /^font$/, // More specific props are set
        /[lL]ogical(Width|Height)$/,
        /^parentRule$/,
        /^(cssRules|ownerRules)$/, // #19516 read-only properties
        /perspective/,
        /TapHighlightColor/,
        /^transition/,
        /^length$/, // #7700
        /^\d+$/ // #17538
    ];

    // These ones are translated to attributes rather than styles
    public static inlineToAttributes: Array<string> = [
        'fill',
        'stroke',
        'strokeLinecap',
        'strokeLinejoin',
        'strokeWidth',
        'textAnchor',
        'x',
        'y'
    ];

    // Milliseconds to defer image load event handlers to offset IE bug
    public static loadEventDeferDelay = isMS ? 150 : 0;

    public static objectURLRevoke?: boolean;

    public static printingChart?: Chart;

    public static unstyledElements: Array<string> = [
        'clipPath',
        'defs',
        'desc'
    ];

    /* *
     *
     *  Static Functions
     *
     * */

    /**
     * Make hyphenated property names out of camelCase.
     *
     * @private
     * @static
     * @function Highcharts.Exporting#hyphenate
     *
     * @param {string} property
     * Property name in camelCase.
     *
     * @return {string}
     * Hyphenated property name.
     *
     * @requires modules/exporting
     */
    public static hyphenate(
        property: string
    ): string {
        return property.replace(
            /[A-Z]/g,
            function (match: string): string {
                return '-' + match.toLowerCase();
            }
        );
    }

    /**
     * Get data:URL from image URL.
     *
     * @private
     * @static
     * @async
     * @function Highcharts.Exporting#imageToDataURL
     *
     * @param {string} imageURL
     * The address or URL of the image.
     * @param {number} scale
     * The scale of the image.
     * @param {string} imageType
     * The export type of the image.
     *
     * @requires modules/exporting
     */
    public static async imageToDataURL(
        imageURL: string,
        scale: number,
        imageType: string
    ): Promise<string> {
        // First, wait for the image to be loaded
        const img = await Exporting.loadImage(imageURL),
            canvas = doc.createElement('canvas'),
            ctx = canvas?.getContext('2d');

        if (!ctx) {
            throw new Error('No canvas found!');
        } else {
            canvas.height = img.height * scale;
            canvas.width = img.width * scale;
            ctx.drawImage(
                img, 0, 0, canvas.width, canvas.height
            );

            // Now we try to get the contents of the canvas
            return canvas.toDataURL(imageType);
        }
    }

    /**
     * Loads an image from the provided URL.
     *
     * @private
     * @static
     * @function Highcharts.Exporting#loadImage
     *
     * @param {string} imageURL
     * The address or URL of the image.
     *
     * @return {Promise<HTMLImageElement>}
     * Returns a Promise that resolves with the loaded HTMLImageElement.
     *
     * @requires modules/exporting
     */
    public static loadImage(
        imageURL: string
    ): Promise<HTMLImageElement> {
        return new Promise((resolve, reject): void => {
            // Create an image
            const image = new win.Image();

            // Must be set prior to loading image source
            image.crossOrigin = 'Anonymous';

            // Return the image in case of success
            image.onload = (): void => {
                // IE bug where image is not always ready despite load event
                setTimeout((): void => {
                    resolve(image);
                }, Exporting.loadEventDeferDelay);
            };

            // Reject in case of fail
            image.onerror = (error): void => {
                reject(error);
            };

            // Provide the image URL
            image.src = imageURL;
        });
    }

    /**
     * Prepares and returns the image export options with default values where
     * necessary.
     *
     * @private
     * @static
     * @function Highcharts.Exporting#prepareImageOptions
     *
     * @param {Highcharts.ExportingOptions} exportingOptions
     * The exporting options.
     *
     * @return {Exporting.ImageOptions}
     * The finalized image export options with ensured values.
     *
     * @requires modules/exporting
     */
    public static prepareImageOptions(
        exportingOptions: ExportingOptions
    ): Exporting.ImageOptions {
        const type = exportingOptions?.type || 'image/png',
            libURL = (
                exportingOptions?.libURL ||
                defaultOptions.exporting?.libURL
            );

        return {
            type,
            filename: (
                (exportingOptions?.filename || 'chart') +
                '.' +
                (type === 'image/svg+xml' ? 'svg' : type.split('/')[1])
            ),
            scale: exportingOptions?.scale || 1,
            // Allow libURL to end with or without fordward slash
            libURL: libURL?.slice(-1) !== '/' ? libURL + '/' : libURL
        };
    }

    /**
     * A collection of fixes on the produced SVG to account for expand
     * properties and browser bugs. Returns a cleaned SVG.
     *
     * @private
     * @static
     * @function Highcharts.Exporting#sanitizeSVG
     *
     * @param {string} svg
     * SVG code to sanitize.
     * @param {Highcharts.Options} options
     * Chart options to apply.
     *
     * @return {string}
     * Sanitized SVG code.
     *
     * @requires modules/exporting
     */
    public static sanitizeSVG(
        svg: string,
        options: Options
    ): string {
        const split = svg.indexOf('</svg>') + 6,
            useForeignObject = svg.indexOf('<foreignObject') > -1;
        let html = svg.substr(split);

        // Remove any HTML added to the container after the SVG (#894, #9087)
        svg = svg.substr(0, split);

        if (useForeignObject) {
            // Some tags needs to be closed in xhtml (#13726)
            svg = svg.replace(/(<(?:img|br).*?(?=\>))>/g, '$1 />');

        // Move HTML into a foreignObject
        } else if (html && options?.exporting?.allowHTML) {
            html = '<foreignObject x="0" y="0" ' +
                    'width="' + options.chart.width + '" ' +
                    'height="' + options.chart.height + '">' +
                '<body xmlns="http://www.w3.org/1999/xhtml">' +
                // Some tags needs to be closed in xhtml (#13726)
                html.replace(/(<(?:img|br).*?(?=\>))>/g, '$1 />') +
                '</body>' +
                '</foreignObject>';
            svg = svg.replace('</svg>', html + '</svg>');
        }

        svg = svg
            .replace(/zIndex="[^"]+"/g, '')
            .replace(/symbolName="[^"]+"/g, '')
            .replace(/jQuery\d+="[^"]+"/g, '')
            .replace(/url\(("|&quot;)(.*?)("|&quot;)\;?\)/g, 'url($2)')
            .replace(/url\([^#]+#/g, 'url(#')
            .replace(
                /<svg /,
                '<svg xmlns:xlink="http://www.w3.org/1999/xlink" '
            )
            .replace(/ (NS\d+\:)?href=/g, ' xlink:href=') // #3567
            .replace(/\n+/g, ' ')

            // Replace HTML entities, issue #347
            .replace(/&nbsp;/g, '\u00A0') // No-break space
            .replace(/&shy;/g, '\u00AD'); // Soft hyphen

        return svg;
    }

    /**
     * Get blob URL from SVG code. Falls back to normal data URI.
     *
     * @private
     * @static
     * @function Highcharts.Exporting#svgToDataURL
     *
     * @param {string} svg
     * SVG to get the URL from.
     *
     * @return {string}
     * The data URL.
     *
     * @requires modules/exporting
     */
    public static svgToDataURL(
        svg: string
    ): string {
        // Webkit and not chrome
        const userAgent = win.navigator.userAgent;
        const webKit = (
            userAgent.indexOf('WebKit') > -1 &&
            userAgent.indexOf('Chrome') < 0
        );

        try {
            // Safari requires data URI since it doesn't allow navigation to
            // blob URLs. ForeignObjects also don't work well in Blobs in Chrome
            // (#14780).
            if (!webKit && svg.indexOf('<foreignObject') === -1) {
                return domurl.createObjectURL(new win.Blob([svg], {
                    type: 'image/svg+xml;charset-utf-16'
                }));
            }
        } catch {
            // Ignore
        }
        return 'data:image/svg+xml;charset=UTF-8,' + encodeURIComponent(svg);
    }

    /* *
     *
     *  Properties
     *
     * */

    public btnCount: number;

    public buttonOffset: number;

    public chart: Chart;

    public contextMenuEl?: Exporting.DivElement;

    public divElements: Array<(Exporting.DivElement | null)>;

    public events?: Array<Function>;

    public group?: SVGElement;

    public isDirty?: boolean;

    public isPrinting?: boolean;

    public menuHeight?: number;

    public menuWidth?: number;

    public openMenu?: boolean;

    public options: ExportingOptions = {};

    public printReverseInfo?: Exporting.PrintReverseInfoObject;

    public svgElements: Array<(SVGElement | undefined)>;

    /* *
     *
     *  Functions
     *
     * */

    /**
     * Add the export button to the chart, with options.
     *
     * @private
     * @function Highcharts.Exporting#addButton
     *
     * @param {Highcharts.ExportingButtonOptions} options
     * The exporting button options object.
     *
     * @requires modules/exporting
     */
    public addButton(
        options: ExportingButtonOptions
    ): void {
        const exporting = this,
            chart = exporting.chart,
            renderer = chart.renderer,
            btnOptions = merge<ExportingButtonOptions>(
                chart.options.navigation?.buttonOptions,
                options
            ),
            onclick = btnOptions.onclick,
            menuItems = btnOptions.menuItems,
            symbolSize = btnOptions.symbolSize || 12;
        let symbol;

        if (btnOptions.enabled === false || !btnOptions.theme) {
            return;
        }

        const theme = chart.styledMode ? {} : btnOptions.theme;

        let callback: (EventCallback<SVGElement> | undefined) = (
            (): void => {}
        );

        if (onclick) {
            callback = function (
                this: SVGElement,
                e: (Event | AnyRecord)
            ): void {
                if (e) {
                    e.stopPropagation();
                }
                onclick.call(chart, e);
            };
        } else if (menuItems) {
            callback = function (
                this: SVGElement,
                e: (Event | AnyRecord)
            ): void {
                // Consistent with onclick call (#3495)
                if (e) {
                    e.stopPropagation();
                }
                exporting.contextMenu(
                    button.menuClassName,
                    menuItems,
                    button.translateX || 0,
                    button.translateY || 0,
                    button.width || 0,
                    button.height || 0,
                    button
                );
                button.setState(2);
            };
        }

        if (btnOptions.text && btnOptions.symbol) {
            theme.paddingLeft = pick(theme.paddingLeft, 30);
        } else if (!btnOptions.text) {
            extend(theme, {
                width: btnOptions.width,
                height: btnOptions.height,
                padding: 0
            });
        }

        const button: SVGElement = renderer
            .button(
                btnOptions.text || '',
                0,
                0,
                callback,
                theme,
                void 0,
                void 0,
                void 0,
                void 0,
                btnOptions.useHTML
            )
            .addClass(options.className || '')
            .attr({
                title: pick(chart.options.lang[
                    (btnOptions._titleKey ||
                    btnOptions.titleKey) as keyof LangOptions
                ] as string, '')
            });

        button.menuClassName = (
            options.menuClassName ||
            'highcharts-menu-' + exporting.btnCount++
        );

        if (btnOptions.symbol) {
            symbol = renderer
                .symbol(
                    btnOptions.symbol,
                    Math.round(
                        (btnOptions.symbolX || 0) - (symbolSize / 2)
                    ),
                    Math.round(
                        (btnOptions.symbolY || 0) - (symbolSize / 2)
                    ),
                    symbolSize,
                    symbolSize,
                    // If symbol is an image, scale it (#7957)
                    {
                        width: symbolSize,
                        height: symbolSize
                    }
                )
                .addClass('highcharts-button-symbol')
                .attr({
                    zIndex: 1
                })
                .add(button);

            if (!chart.styledMode) {
                symbol.attr({
                    stroke: btnOptions.symbolStroke,
                    fill: btnOptions.symbolFill,
                    'stroke-width': btnOptions.symbolStrokeWidth || 1
                });
            }
        }

        button
            .add(exporting.group)
            .align(extend(btnOptions, {
                width: button.width,
                x: pick(btnOptions.x, exporting.buttonOffset) // #1654
            }), true, 'spacingBox');

        exporting.buttonOffset += (
            ((button.width || 0) + (btnOptions.buttonSpacing || 0)) *
            (btnOptions.align === 'right' ? -1 : 1)
        );

        exporting.svgElements.push(button, symbol);
    }

    /**
     * Clean up after printing a chart.
     *
     * @private
     * @function Highcharts.Exporting#afterPrint
     *
     * @emits Highcharts.Chart#event:afterPrint
     *
     * @requires modules/exporting
     */
    public afterPrint(): void {
        const chart = this.chart;

        if (!this.printReverseInfo) {
            return void 0;
        }

        const {
            childNodes,
            origDisplay,
            resetParams
        } = this.printReverseInfo as Exporting.PrintReverseInfoObject;

        // Put the chart back in
        this.moveContainers(chart.renderTo);

        // Restore all body content
        [].forEach.call(childNodes, function (
            node: HTMLDOMElement,
            i: number
        ): void {
            if (node.nodeType === 1) {
                node.style.display = (origDisplay[i] || '');
            }
        });

        this.isPrinting = false;

        // Reset printMaxWidth
        if (resetParams) {
            chart.setSize.apply(chart, resetParams);
        }

        delete this.printReverseInfo;
        Exporting.printingChart = void 0;

        fireEvent(chart, 'afterPrint');
    }

    /**
     * Prepare chart and document before printing a chart.
     *
     * @private
     * @function Highcharts.Exporting#beforePrint
     *
     * @emits Highcharts.Chart#event:beforePrint
     *
     * @requires modules/exporting
     */
    public beforePrint(): void {
        const chart = this.chart,
            body = doc.body,
            printMaxWidth = this.options.printMaxWidth,
            printReverseInfo: Exporting.PrintReverseInfoObject = {
                childNodes: body.childNodes,
                origDisplay: [],
                resetParams: void 0
            };

        this.isPrinting = true;
        chart.pointer?.reset(void 0, 0);

        fireEvent(chart, 'beforePrint');

        // Handle printMaxWidth
        if (printMaxWidth && chart.chartWidth > printMaxWidth) {
            printReverseInfo.resetParams = [
                chart.options.chart.width,
                void 0,
                false
            ];
            chart.setSize(printMaxWidth, void 0, false);
        }

        // Hide all body content
        [].forEach.call(printReverseInfo.childNodes, function (
            node: HTMLDOMElement,
            i: number
        ): void {
            if (node.nodeType === 1) {
                printReverseInfo.origDisplay[i] = node.style.display;
                node.style.display = 'none';
            }
        });

        // Pull out the chart
        this.moveContainers(body);

        // Storage details for undo action after printing
        this.printReverseInfo = printReverseInfo;
    }

    /**
     * Display a popup menu for choosing the export type.
     *
     * @private
     * @function Highcharts.Exporting#contextMenu
     *
     * @param {string} className
     * An identifier for the menu.
     * @param {Array<(string | Highcharts.ExportingMenuObject)>} items
     * A collection with text and onclicks for the items.
     * @param {number} x
     * The x position of the opener button.
     * @param {number} y
     * The y position of the opener button.
     * @param {number} width
     * The width of the opener button.
     * @param {number} height
     * The height of the opener button.
     * @param {SVGElement} button
     * The SVG button element.
     *
     * @emits Highcharts.Chart#event:exportMenuHidden
     * @emits Highcharts.Chart#event:exportMenuShown
     *
     * @requires modules/exporting
     */
    public contextMenu(
        className: string,
        items: Array<(string | Exporting.MenuObject)>,
        x: number,
        y: number,
        width: number,
        height: number,
        button: SVGElement
    ): void {
        const exporting = this,
            chart = exporting.chart,
            navOptions = chart.options.navigation,
            chartWidth = chart.chartWidth,
            chartHeight = chart.chartHeight,
            cacheName = 'cache-' + className,
            // For mouse leave detection
            menuPadding = Math.max(width, height);
        let innerMenu: HTMLDOMElement,
            menu: Exporting.DivElement = (chart as AnyRecord)[cacheName];

        // Create the menu only the first time
        if (!menu) {
            // Create a HTML element above the SVG
            exporting.contextMenuEl = (chart as AnyRecord)[cacheName] = menu =
                createElement(
                    'div', {
                        className: className
                    },
                    {
                        position: 'absolute',
                        zIndex: 1000,
                        padding: menuPadding + 'px',
                        pointerEvents: 'auto',
                        ...chart.renderer.style
                    },
                    chart.scrollablePlotArea?.fixedDiv || chart.container
                ) as Exporting.DivElement;

            innerMenu = createElement(
                'ul',
                { className: 'highcharts-menu' },
                chart.styledMode ? {} : {
                    listStyle: 'none',
                    margin: 0,
                    padding: 0
                },
                menu
            );

            // Presentational CSS
            if (!chart.styledMode) {
                css(innerMenu, extend<CSSObject>({
<<<<<<< HEAD
                    MozBoxShadow: '3px 3px 10px #0008',
                    WebkitBoxShadow: '3px 3px 10px #0008',
                    boxShadow: '3px 3px 10px #0008'
                }, navOptions.menuStyle as any));
=======
                    MozBoxShadow: '3px 3px 10px #888',
                    WebkitBoxShadow: '3px 3px 10px #888',
                    boxShadow: '3px 3px 10px #888'
                }, navOptions?.menuStyle || {}));
>>>>>>> aee615fa
            }

            // Hide on mouse out
            menu.hideMenu = function (): void {
                css(menu, { display: 'none' });
                if (button) {
                    button.setState(0);
                }
                if (chart.exporting) {
                    chart.exporting.openMenu = false;
                }
                // #10361, #9998
                css(chart.renderTo, { overflow: 'hidden' });
                css(chart.container, { overflow: 'hidden' });
                clearTimeout(menu.hideTimer);
                fireEvent(chart, 'exportMenuHidden');
            };

            // Hide the menu some time after mouse leave (#1357)
            exporting.events?.push(
                addEvent(menu, 'mouseleave', function (): void {
                    menu.hideTimer = win.setTimeout(menu.hideMenu, 500);
                }),

                addEvent(menu, 'mouseenter', function (): void {
                    clearTimeout(menu.hideTimer);
                }),

                // Hide it on clicking or touching outside the menu (#2258,
                // #2335, #2407)
                addEvent(doc, 'mouseup', function (e: PointerEvent): void {
                    if (
                        !chart.pointer?.inClass(
                            e.target as DOMElementType,
                            className
                        )
                    ) {
                        menu.hideMenu();
                    }
                }),

                addEvent(menu, 'click', function (): void {
                    if (chart.exporting?.openMenu) {
                        menu.hideMenu();
                    }
                })
            );

            // Create the items
            items.forEach(function (
                item: (string | Exporting.MenuObject)
            ): void {
                if (typeof item === 'string') {
                    if (exporting.options.menuItemDefinitions?.[item]) {
                        item = exporting.options.menuItemDefinitions[item];
                    }
                }

                if (isObject(item, true)) {
                    let element;

                    if (item.separator) {
                        element = createElement(
                            'hr',
                            void 0,
                            void 0,
                            innerMenu
                        );
                    } else {
                        // When chart initialized with the table, wrong button
                        // text displayed, #14352.
                        if (
                            item.textKey === 'viewData' &&
                            exporting.isDataTableVisible
                        ) {
                            item.textKey = 'hideData';
                        }

                        element = createElement('li', {
                            className: 'highcharts-menu-item',
                            onclick: function (e: PointerEvent): void {
                                if (e) { // IE7
                                    e.stopPropagation();
                                }
                                menu.hideMenu();
                                if (typeof item !== 'string' && item.onclick) {
                                    // eslint-disable-next-line @typescript-eslint/no-floating-promises
                                    item.onclick.apply(chart, arguments);
                                }
                            }
                        }, void 0, innerMenu);

                        AST.setElementHTML(
                            element,
                            item.text || chart.options.lang[
                                item.textKey as keyof LangOptions
                            ] as string
                        );

                        if (!chart.styledMode) {
                            element.onmouseover = function (
                                this: GlobalEventHandlers
                            ): void {
                                css(
                                    this as HTMLDOMElement,
                                    navOptions?.menuItemHoverStyle || {}
                                );
                            };
                            element.onmouseout = function (
                                this: GlobalEventHandlers
                            ): void {
                                css(
                                    this as HTMLDOMElement,
                                    navOptions?.menuItemStyle || {}
                                );
                            };

                            css(element, extend({
                                cursor: 'pointer'
                            } as CSSObject, navOptions?.menuItemStyle || {}));
                        }
                    }

                    // Keep references to menu divs to be able to destroy them
                    exporting.divElements.push(element as Exporting.DivElement);
                }
            });

            // Keep references to menu and innerMenu div to be able to destroy
            // them
            exporting.divElements.push(innerMenu as Exporting.DivElement, menu);
            exporting.menuHeight = menu.offsetHeight;
            exporting.menuWidth = menu.offsetWidth;
        }

        const menuStyle: CSSObject = { display: 'block' };

        // If outside right, right align it
        if (x + (exporting.menuWidth || 0) > chartWidth) {
            menuStyle.right = (chartWidth - x - width - menuPadding) + 'px';
        } else {
            menuStyle.left = (x - menuPadding) + 'px';
        }

        // If outside bottom, bottom align it
        if (
            y + height + (exporting.menuHeight || 0) >
            chartHeight &&
            button.alignOptions?.verticalAlign !== 'top'
        ) {
            menuStyle.bottom = (chartHeight - y - menuPadding) + 'px';
        } else {
            menuStyle.top = (y + height - menuPadding) + 'px';
        }

        css(menu, menuStyle);
        // #10361, #9998
        css(chart.renderTo, { overflow: '' });
        css(chart.container, { overflow: '' });

        if (chart.exporting) {
            chart.exporting.openMenu = true;
        }

        fireEvent(chart, 'exportMenuShown');
    }

    /**
     * Destroy the export buttons.
     *
     * @private
     * @function Highcharts.Exporting#destroy
     *
     * @param {global.Event} [e]
     * Event object.
     *
     * @requires modules/exporting
     */
    public destroy(
        e?: Event
    ): void {
        const exporting = this,
            chart = e ? (e.target as unknown as Chart) : exporting.chart,
            { divElements, events, svgElements } = exporting;
        let cacheName;

        // Destroy the extra buttons added
        svgElements.forEach((elem, i): void => {
            // Destroy and null the svg elements
            if (elem) { // #1822
                elem.onclick = elem.ontouchstart = null;
                cacheName = 'cache-' + elem.menuClassName;

                if ((chart as AnyRecord)[cacheName]) {
                    delete (chart as AnyRecord)[cacheName];
                }

                svgElements[i] = elem.destroy();
            }
        });
        svgElements.length = 0;

        // Destroy the exporting group
        if (exporting.group) {
            exporting.group.destroy();
            delete exporting.group;
        }

        // Destroy the divs for the menu
        divElements.forEach(function (
            elem: (Exporting.DivElement | null),
            i: number
        ): void {
            if (elem) {
                // Remove the event handler
                clearTimeout(elem.hideTimer); // #5427
                removeEvent(elem, 'mouseleave');

                // Remove inline events
                divElements[i] =
                    elem.onmouseout =
                    elem.onmouseover =
                    elem.ontouchstart =
                    elem.onclick = null;

                // Destroy the div by moving to garbage bin
                discardElement(elem);
            }
        });
        divElements.length = 0;

        if (events) {
            events.forEach(function (unbind: Function): void {
                unbind();
            });
            events.length = 0;
        }
    }

    /**
     * Get data URL to an image of an SVG and call download on its options
     * object:
     *
     * - **filename:** Name of resulting downloaded file without extension.
     * Default is based on the chart title.
     * - **type:** File type of resulting download. Default is `image/png`.
     * - **scale:** Scaling factor of downloaded image compared to source.
     * Default is `2`.
     * - **libURL:** URL pointing to location of dependency scripts to download
     * on demand. Default is the exporting.libURL option of the global
     * Highcharts options pointing to our server.
     *
     * @async
     * @private
     * @function Highcharts.Exporting#downloadSVG
     *
     * @param {string} svg
     * The generated SVG.
     * @param {Highcharts.ExportingOptions} exportingOptions
     * The exporting options.
     *
     * @requires modules/exporting
     */
    // eslint-disable-next-line @typescript-eslint/require-await
    public async downloadSVG(
        svg: string,
        exportingOptions: ExportingOptions
    ): Promise<void> {
        const eventArgs: Exporting.DownloadSVGEventArgs = {
            svg,
            exportingOptions,
            exporting: this
        };

        // Fire a custom event before the export starts
        fireEvent(
            Exporting.prototype,
            'downloadSVG',
            eventArgs
        );

        // If the event was prevented, do not proceed with the export
        if (eventArgs.defaultPrevented) {
            return;
        }

        // Get the final image options
        const {
            type,
            filename,
            scale,
            libURL
        } = Exporting.prepareImageOptions(exportingOptions);
        let svgURL: string;

        // Initiate download depending on file type
        if (type === 'application/pdf') {
            // Error in case of offline-exporting module is not loaded
            throw new Error(
                'Offline exporting logic for PDF type is not found.'
            );
        } else if (type === 'image/svg+xml') {
            // SVG download. In this case, we want to use Microsoft specific
            // Blob if available
            if (typeof win.MSBlobBuilder !== 'undefined') {
                const blob = new win.MSBlobBuilder();
                blob.append(svg);
                svgURL = blob.getBlob('image/svg+xml');
            } else {
                svgURL = Exporting.svgToDataURL(svg);
            }
            // Download the chart
            downloadURL(svgURL, filename);
        } else {
            // PNG/JPEG download - create bitmap from SVG
            svgURL = Exporting.svgToDataURL(svg);
            try {
                Exporting.objectURLRevoke = true;

                // First, try to get PNG by rendering on canvas
                const dataURL = await Exporting.imageToDataURL(
                    svgURL,
                    scale,
                    type
                );
                downloadURL(dataURL, filename);
            } catch (error) {
                // No need for the below logic to run in case no canvas is
                // found
                if ((error as Error).message === 'No canvas found!') {
                    throw error;
                }

                // Or in case of exceeding the input length
                if (svg.length > RegexLimits.svgLimit) {
                    throw new Error('Input too long');
                }

                // Failed due to tainted canvas
                // Create new and untainted canvas
                const canvas = doc.createElement('canvas'),
                    ctx = canvas.getContext('2d'),
                    matchedImageWidth = svg.match(
                        // eslint-disable-next-line max-len
                        /^<svg[^>]*\s{,1000}width\s{,1000}=\s{,1000}\"?(\d+)\"?[^>]*>/
                    ),
                    matchedImageHeight = svg.match(
                        // eslint-disable-next-line max-len
                        /^<svg[^>]*\s{0,1000}height\s{,1000}=\s{,1000}\"?(\d+)\"?[^>]*>/
                    );

                if (
                    ctx &&
                    matchedImageWidth &&
                    matchedImageHeight
                ) {
                    const imageWidth =
                        +matchedImageWidth[1] * scale,
                        imageHeight =
                            +matchedImageHeight[1] * scale,
                        downloadWithCanVG = (): void => {
                            const v =
                                win.canvg.Canvg.fromString(
                                    ctx,
                                    svg
                                );
                            v.start();

                            downloadURL(
                                win.navigator.msSaveOrOpenBlob ?
                                    canvas.msToBlob() :
                                    canvas.toDataURL(type),
                                filename
                            );
                        };
                    canvas.width = imageWidth;
                    canvas.height = imageHeight;

                    // Must load canVG first if not found. Don't destroy the
                    // object URL yet since we are doing things
                    // asynchronously
                    if (!win.canvg) {
                        Exporting.objectURLRevoke = true;
                        await getScript(libURL + 'canvg.js');
                    }

                    // Use loaded canvg
                    downloadWithCanVG();
                }
            } finally {
                if (Exporting.objectURLRevoke) {
                    try {
                        domurl.revokeObjectURL(svgURL);
                    } catch {
                        // Ignore
                    }
                }
            }
        }
    }

    /**
     * Submit an SVG version of the chart along with some parameters for local
     * conversion (PNG, JPEG, and SVG) or conversion on a server (PDF).
     *
     * @sample highcharts/members/chart-exportchart/
     * Export with no options
     * @sample highcharts/members/chart-exportchart-filename/
     * PDF type and custom filename
     * @sample highcharts/exporting/menuitemdefinitions-webp/
     * Export to WebP
     * @sample highcharts/members/chart-exportchart-custom-background/
     * Different chart background in export
     * @sample stock/members/chart-exportchart/
     * Export with Highcharts Stock
     *
     * @async
     * @function Highcharts.Exporting#exportChart
     *
     * @param {Highcharts.ExportingOptions} [exportingOptions]
     * Exporting options in addition to those defined in
     * [exporting](https://api.highcharts.com/highcharts/exporting).
     * @param {Highcharts.Options} [chartOptions]
     * Additional chart options for the exported chart. For example a different
     * background color can be added here, or `dataLabels` for export only.
     *
     * @requires modules/exporting
     */
    public async exportChart(
        exportingOptions?: ExportingOptions,
        chartOptions?: Options
    ): Promise<void> {
        // Merge the options
        exportingOptions = merge(this.options, exportingOptions);

        // If local if expected
        if (exportingOptions.local) {
            // Trigger the local export logic
            await this.localExport(
                exportingOptions,
                chartOptions || {}
            );
        } else {
            // Get the SVG representation
            const svg = this.getSVGForExport(
                exportingOptions,
                chartOptions
            );

            // Do the post
            if (exportingOptions.url) {
                await HU.post(exportingOptions.url, {
                    filename: exportingOptions.filename ?
                        exportingOptions.filename.replace(/\//g, '-') :
                        this.getFilename(),
                    type: exportingOptions.type,
                    width: exportingOptions.width,
                    scale: exportingOptions.scale,
                    svg
                }, exportingOptions.fetchOptions);
            }
        }
    }

    /**
     * Handles the fallback to the export server when a local export fails.
     *
     * @private
     * @async
     * @function Highcharts.Exporting#fallbackToServer
     *
     * @param {Highcharts.ExportingOptions} exportingOptions
     * The exporting options.
     * @param {Error} err
     * The error that caused the local export to fail.
     *
     * @return {Promise<void>}
     * A promise that resolves when the fallback process is complete.
     *
     * @requires modules/exporting
     */
    public async fallbackToServer(
        exportingOptions: ExportingOptions,
        err: Error
    ): Promise<void> {
        if (exportingOptions.fallbackToExportServer === false) {
            if (exportingOptions.error) {
                exportingOptions.error(exportingOptions, err);
            } else {
                // Fallback disabled
                error(28, true);
            }
        } else if (exportingOptions.type === 'application/pdf') {
            // The local must be false to fallback to server for PDF export
            exportingOptions.local = false;

            // Allow fallbacking to server only for PDFs that failed locally
            await this.exportChart(exportingOptions);
        }
    }

    /**
     * Return the unfiltered innerHTML of the chart container. Used as hook for
     * plugins. In styled mode, it also takes care of inlining CSS style rules.
     *
     * @see Chart#getSVG
     *
     * @function Highcharts.Exporting#getChartHTML
     *
     * @param {boolean} [applyStyleSheets]
     * whether or not to apply the style sheets.
     *
     * @return {string}
     * The unfiltered SVG of the chart.
     *
     * @requires modules/exporting
     */
    public getChartHTML(
        applyStyleSheets?: boolean
    ): string {
        const chart = this.chart;
        if (applyStyleSheets) {
            this.inlineStyles();
        }
        this.resolveCSSVariables();
        return chart.container.innerHTML;
    }

    /**
     * Get the default file name used for exported charts. By default it creates
     * a file name based on the chart title.
     *
     * @function Highcharts.Exporting#getFilename
     *
     * @return {string}
     * A file name without extension.
     *
     * @requires modules/exporting
     */
    public getFilename(): string {
        const titleText = this.chart.userOptions.title?.text;

        let filename = this.options.filename;
        if (filename) {
            return filename.replace(/\//g, '-');
        }

        if (typeof titleText === 'string') {
            filename = titleText
                .toLowerCase()
                .replace(/<\/?[^>]+(>|$)/g, '') // Strip HTML tags
                .replace(/[\s_]+/g, '-')
                .replace(/[^a-z\d\-]/g, '') // Preserve only latin
                .replace(/^[\-]+/g, '') // Dashes in the start
                .replace(/[\-]+/g, '-') // Dashes in a row
                .substr(0, 24)
                .replace(/[\-]+$/g, ''); // Dashes in the end;
        }

        if (!filename || filename.length < 5) {
            filename = 'chart';
        }

        return filename;
    }

    /**
     * Return an SVG representation of the chart.
     *
     * @sample highcharts/members/chart-getsvg/
     * View the SVG from a button
     *
     * @function Highcharts.Exporting#getSVG
     *
     * @param {Highcharts.Options} [chartOptions]
     * Additional chart options for the generated SVG representation. For
     * collections like `xAxis`, `yAxis` or `series`, the additional options is
     * either merged in to the original item of the same `id`, or to the first
     * item if a common id is not found.
     *
     * @return {string}
     * The SVG representation of the rendered chart.
     *
     * @emits Highcharts.Chart#event:getSVG
     *
     * @requires modules/exporting
     */
    public getSVG(
        chartOptions?: Partial<Options>
    ): string {
        const chart = this.chart;
        let svg,
            seriesOptions: DeepPartial<SeriesTypeOptions>,
            // Copy the options and add extra options
            options: (Options | undefined) = merge<Options>(
                chart.options,
                chartOptions
            );

        // Use userOptions to make the options chain in series right (#3881)
        options.plotOptions = merge(
            chart.userOptions.plotOptions,
            chartOptions?.plotOptions
        );

        // ... and likewise with time, avoid that undefined time properties are
        // merged over legacy global time options
        options.time = merge(
            chart.userOptions.time,
            chartOptions?.time
        );

        // Create a sandbox where a new chart will be generated
        const sandbox = createElement('div', void 0, {
            position: 'absolute',
            top: '-9999em',
            width: chart.chartWidth + 'px',
            height: chart.chartHeight + 'px'
        }, doc.body);

        // Get the source size
        const cssWidth: string = chart.renderTo.style.width,
            cssHeight: string = chart.renderTo.style.height,
            sourceWidth: number = options.exporting?.sourceWidth ||
                options.chart.width ||
                (/px$/.test(cssWidth) && parseInt(cssWidth, 10)) ||
                (options.isGantt ? 800 : 600),
            sourceHeight: (number | string) = options.exporting?.sourceHeight ||
                options.chart.height ||
                (/px$/.test(cssHeight) && parseInt(cssHeight, 10)) ||
                400;

        // Override some options
        extend(options.chart, {
            animation: false,
            renderTo: sandbox,
            forExport: true,
            renderer: 'SVGRenderer',
            width: sourceWidth,
            height: sourceHeight
        });

        if (options.exporting) {
            options.exporting.enabled = false; // Hide buttons in print
        }
        delete options.data; // #3004

        // Prepare for replicating the chart
        options.series = [];
        chart.series.forEach(function (serie): void {
            seriesOptions = merge(serie.userOptions, { // #4912
                animation: false, // Turn off animation
                enableMouseTracking: false,
                showCheckbox: false,
                visible: serie.visible
            });

            // Used for the navigator series that has its own option set
            if (!seriesOptions.isInternal) {
                options?.series?.push(seriesOptions as SeriesOptions);
            }
        });

        const colls: Record<string, boolean> = {};
        chart.axes.forEach(function (axis): void {
            // Assign an internal key to ensure a one-to-one mapping (#5924)
            if (!axis.userOptions.internalKey) { // #6444
                axis.userOptions.internalKey = uniqueKey();
            }

            if (options && !axis.options.isInternal) {
                if (!colls[axis.coll]) {
                    colls[axis.coll] = true;
                    options[axis.coll] = [];
                }

                (options[axis.coll] as DeepPartial<AxisOptions>[]).push(
                    merge(axis.userOptions, {
                        visible: axis.visible,
                        // Force some options that could have be set directly on
                        // the axis while missing in the userOptions or options.
                        type: axis.type,
                        uniqueNames: axis.uniqueNames
                    }));
            }
        });

        // Make sure the `colorAxis` object of the `defaultOptions` isn't used
        // in the chart copy's user options, because a color axis should only be
        // added when the user actually applies it.
        options.colorAxis = chart.userOptions.colorAxis;

        // Generate the chart copy
        const chartCopy = new (chart.constructor as typeof Chart)(
            options,
            chart.callback
        );

        // Axis options and series options  (#2022, #3900, #5982)
        if (chartOptions) {
            type CollType = ('xAxis' | 'yAxis' | 'series');
            (['xAxis', 'yAxis', 'series'] as Array<CollType>).forEach(
                function (coll: CollType): void {
                    if (chartOptions[coll]) {
                        chartCopy.update({
                            [coll]: chartOptions[coll]
                        } as Partial<Options>);
                    }
                }
            );
        }

        // Reflect axis extremes in the export (#5924)
        chart.axes.forEach(function (axis): void {
            const axisCopy = find(chartCopy.axes, (copy: Axis): boolean =>
                copy.options.internalKey === axis.userOptions.internalKey
            );

            if (axisCopy) {
                const extremes = axis.getExtremes(),
                    // Make sure min and max overrides in the
                    // `exporting.chartOptions.xAxis` settings are reflected.
                    // These should override user-set extremes via zooming,
                    // scrollbar etc (#7873).
                    exportOverride = splat(chartOptions?.[axis.coll] || {})[0],
                    userMin = 'min' in exportOverride ?
                        exportOverride.min :
                        extremes.userMin,
                    userMax = 'max' in exportOverride ?
                        exportOverride.max :
                        extremes.userMax;

                if (
                    ((
                        typeof userMin !== 'undefined' &&
                        userMin !== axisCopy.min
                    ) || (
                        typeof userMax !== 'undefined' &&
                        userMax !== axisCopy.max
                    ))
                ) {
                    axisCopy.setExtremes(
                        userMin ?? void 0,
                        userMax ?? void 0,
                        true,
                        false
                    );
                }
            }
        });

        // Get the SVG from the container's innerHTML
        svg = chartCopy.exporting?.getChartHTML(
            chart.styledMode ||
            options.exporting?.applyStyleSheets
        ) || '';

        fireEvent(chart, 'getSVG', { chartCopy: chartCopy });

        svg = Exporting.sanitizeSVG(svg, options);

        // Free up memory
        options = void 0;
        chartCopy.destroy();
        discardElement(sandbox);

        return svg;
    }

    /**
     * Gets the SVG for export using the getSVG function with additional
     * options.
     *
     * @private
     * @function Highcharts.Exporting#getSVGForExport
     *
     * @param {Highcharts.ExportingOptions} [exportingOptions]
     * The exporting options.
     * @param {Highcharts.Options} [chartOptions]
     * Additional chart options for the exported chart.
     *
     * @return {string}
     * The SVG representation of the rendered chart.
     *
     * @requires modules/exporting
     */
    public getSVGForExport(
        exportingOptions?: ExportingOptions,
        chartOptions?: Partial<Options>
    ): string {
        const currentExportingOptions: ExportingOptions = this.options;
        return this.getSVG(merge(
            { chart: { borderRadius: 0 } },
            currentExportingOptions.chartOptions,
            chartOptions,
            {
                exporting: {
                    sourceWidth: (
                        exportingOptions?.sourceWidth ||
                        currentExportingOptions.sourceWidth
                    ),
                    sourceHeight: (
                        exportingOptions?.sourceHeight ||
                        currentExportingOptions.sourceHeight
                    )
                }
            }
        ));
    }

    /**
     * Analyze inherited styles from stylesheets and add them inline.
     *
     * @private
     * @function Highcharts.Exporting#inlineStyles
     *
     * @todo What are the border styles for text about? In general, text has a
     * lot of properties.
     *
     * @todo Make it work with IE9 and IE10.
     *
     * @requires modules/exporting
     */
    public inlineStyles(): void {
        const denylist = Exporting.inlineDenylist,
            allowlist = Exporting.inlineAllowlist, // For IE
            defaultStyles: Record<string, CSSObject> = {};
        let dummySVG: SVGElement;

        // Create an iframe where we read default styles without pollution from
        // this body
        const iframe = createElement(
            'iframe',
            void 0,
            {
                width: '1px',
                height: '1px',
                visibility: 'hidden'
            },
            doc.body
        ) as HTMLIFrameElement;

        const iframeDoc = iframe.contentWindow?.document;
        if (iframeDoc) {
            iframeDoc.body.appendChild(
                iframeDoc.createElementNS(SVG_NS, 'svg')
            );
        }

        /**
         * Call this on all elements and recurse to children.
         *
         * @private
         * @function recurse
         *
         * @param {Highcharts.HTMLDOMElement | Highcharts.SVGSVGElement} node
         * Element child.
         */
        function recurse(node: (HTMLDOMElement | SVGSVGElement)): void {
            const filteredStyles: CSSObject = {};
            let styles: CSSObject,
                parentStyles: (CSSObject | SVGAttributes),
                dummy: Element,
                denylisted: (boolean | undefined),
                allowlisted: (boolean | undefined),
                i: number;

            /**
             * Check computed styles and whether they are in the allow/denylist
             * for styles or attributes.
             *
             * @private
             * @function filterStyles
             *
             * @param {string | number | Highcharts.GradientColor | Highcharts.PatternObject | undefined} val
             * Style value.
             * @param {string} prop
             * Style property name.
             */
            function filterStyles(
                val: (
                    string |
                    number |
                    GradientColor |
                    PatternObject |
                    undefined
                ),
                prop: string
            ): void {

                // Check against allowlist & denylist
                denylisted = allowlisted = false;
                if (allowlist.length) {
                    // Styled mode in IE has a allowlist instead. Exclude all
                    // props not in this list.
                    i = allowlist.length;
                    while (i-- && !allowlisted) {
                        allowlisted = allowlist[i].test(prop);
                    }
                    denylisted = !allowlisted;
                }

                // Explicitly remove empty transforms
                if (prop === 'transform' && val === 'none') {
                    denylisted = true;
                }

                i = denylist.length;
                while (i-- && !denylisted) {
                    if (prop.length > RegexLimits.shortLimit) {
                        throw new Error('Input too long');
                    }
                    denylisted = (
                        denylist[i].test(prop) ||
                        typeof val === 'function'
                    );
                }

                if (!denylisted) {
                    // If parent node has the same style, it gets inherited, no
                    // need to inline it. Top-level props should be diffed
                    // against parent (#7687).
                    if (
                        (
                            (parentStyles as CSSObject)[
                                prop as keyof CSSObject
                            ] !== val ||
                            node.nodeName === 'svg'
                        ) &&
                        (defaultStyles[node.nodeName])[
                            prop as keyof CSSObject
                        ] !== val
                    ) {
                        // Attributes
                        if (
                            !Exporting.inlineToAttributes ||
                            Exporting.inlineToAttributes.indexOf(prop) !== -1
                        ) {
                            if (val) {
                                node.setAttribute(
                                    Exporting.hyphenate(prop), val as string
                                );
                            }
                        // Styles
                        } else {
                            (filteredStyles as Record<string, (string | number | GradientColor | PatternObject | undefined)>)[
                                prop
                            ] = val;
                        }
                    }
                }
            }

            if (
                iframeDoc &&
                node.nodeType === 1 &&
                Exporting.unstyledElements.indexOf(node.nodeName) === -1
            ) {
                styles =
                    win.getComputedStyle(node, null) as unknown as CSSObject;
                parentStyles = node.nodeName === 'svg' ?
                    {} :
                    win.getComputedStyle(
                        node.parentNode, null
                    ) as unknown as CSSObject;

                // Get default styles from the browser so that we don't have to
                // add these
                if (!defaultStyles[node.nodeName]) {
                    /*
                    If (!dummySVG) {
                        dummySVG = doc.createElementNS(H.SVG_NS, 'svg');
                        dummySVG.setAttribute('version', '1.1');
                        doc.body.appendChild(dummySVG);
                    }
                    */
                    dummySVG =
                        iframeDoc.getElementsByTagName(
                            'svg'
                        )[0] as unknown as SVGElement;
                    dummy = iframeDoc.createElementNS(
                        node.namespaceURI,
                        node.nodeName
                    );
                    dummySVG.appendChild(dummy);

                    // Get the defaults into a standard object (simple merge
                    // won't do)
                    const s = win.getComputedStyle(dummy, null),
                        defaults: Record<string, string> = {};
                    for (const key in s) {
                        if (
                            key.length < RegexLimits.shortLimit &&
                            typeof s[key] === 'string' &&
                            !/^\d+$/.test(key)
                        ) {
                            defaults[key] = s[key];
                        }
                    }
                    defaultStyles[node.nodeName] = defaults;

                    // Remove default fill, otherwise text disappears when
                    // exported
                    if (node.nodeName === 'text') {
                        delete defaultStyles.text.fill;
                    }
                    dummySVG.removeChild(dummy);
                }

                // Loop through all styles and add them inline if they are ok
                for (const p in styles) {
                    if (
                        // Some browsers put lots of styles on the prototype...
                        isFirefox ||
                        isMS ||
                        isSafari || // #16902
                        // ... Chrome puts them on the instance
                        Object.hasOwnProperty.call(styles, p)
                    ) {
                        filterStyles(styles[p as keyof CSSObject], p);
                    }
                }

                // Apply styles
                css(node, filteredStyles);

                // Set default stroke width (needed at least for IE)
                if (node.nodeName === 'svg') {
                    node.setAttribute('stroke-width', '1px');
                }

                if (node.nodeName === 'text') {
                    return;
                }

                // Recurse
                [].forEach.call(node.children || node.childNodes, recurse);
            }
        }

        /**
         * Remove the dummy objects used to get defaults.
         *
         * @private
         * @function tearDown
         */
        function tearDown(): void {
            dummySVG.parentNode.removeChild(dummySVG);
            // Remove trash from DOM that stayed after each exporting
            iframe.parentNode.removeChild(iframe);
        }

        recurse(this.chart.container.querySelector('svg') as SVGSVGElement);
        tearDown();
    }

    /**
<<<<<<< HEAD
     * Resolve CSS variables into constant color values
     */
    function resolveCSSVariables(
        this: ChartComposition
    ): void {
        Array.from(
            this.container.querySelectorAll('*') as NodeListOf<SVGDOMElement>
        ).forEach((element): void => {
            ['color', 'fill', 'stop-color', 'stroke'].forEach((prop): void => {
                const attrValue = element.getAttribute(prop);
                if (attrValue?.includes('var(')) {
                    element.setAttribute(
                        prop,
                        getComputedStyle(element).getPropertyValue(prop)
=======
     * Get SVG of chart prepared for client side export. This converts embedded
     * images in the SVG to data URIs. It requires the regular exporting module.
     * The options and chartOptions arguments are passed to the getSVGForExport
     * function.
     *
     * @private
     * @async
     * @function Highcharts.Exporting#localExport
     *
     * @param {Highcharts.ExportingOptions} exportingOptions
     * The exporting options.
     * @param {Highcharts.Options} chartOptions
     * Additional chart options for the exported chart.
     *
     * @return {Promise<string>}
     * The sanitized SVG.
     *
     * @requires modules/exporting
     */
    public async localExport(
        exportingOptions: ExportingOptions,
        chartOptions: Partial<Options>
    ): Promise<string | void> {
        const chart = this.chart,
            exporting = this,
            // After grabbing the SVG of the chart's copy container we need
            // to do sanitation on the SVG
            sanitize = (svg?: string): string => Exporting.sanitizeSVG(
                svg || '',
                chartCopyOptions
            ),
            // Return true if the SVG contains images with external data.
            // With the boost module there are `image` elements with encoded
            // PNGs, these are supported by svg2pdf and should pass (#10243)
            hasExternalImages = function (): boolean {
                return [].some.call(
                    chart.container.getElementsByTagName('image'),
                    function (image: HTMLDOMElement): boolean {
                        const href = image.getAttribute('href');
                        return (
                            href !== '' &&
                            typeof href === 'string' &&
                            href.indexOf('data:') !== 0
                        );
                    }
                );
            };

        let chartCopyContainer: (HTMLDOMElement | undefined),
            chartCopyOptions: Options,
            href: (string | null) = null,
            images: (Array<SVGImageElement> | HTMLCollectionOf<SVGImageElement> | undefined);

        // If we are on IE and in styled mode, add an allowlist to the
        // renderer for inline styles that we want to pass through. There
        // are so many styles by default in IE that we don't want to
        // denylist them all
        if (isMS && chart.styledMode && !Exporting.inlineAllowlist.length) {
            Exporting.inlineAllowlist.push(
                /^blockSize/,
                /^border/,
                /^caretColor/,
                /^color/,
                /^columnRule/,
                /^columnRuleColor/,
                /^cssFloat/,
                /^cursor/,
                /^fill$/,
                /^fillOpacity/,
                /^font/,
                /^inlineSize/,
                /^length/,
                /^lineHeight/,
                /^opacity/,
                /^outline/,
                /^parentRule/,
                /^rx$/,
                /^ry$/,
                /^stroke/,
                /^textAlign/,
                /^textAnchor/,
                /^textDecoration/,
                /^transform/,
                /^vectorEffect/,
                /^visibility/,
                /^x$/,
                /^y$/
            );
        }

        // Always fall back on:
        // - MS browsers: Embedded images JPEG/PNG, or any PDF
        // - Embedded images and PDF
        if (
            (
                isMS &&
                (
                    exportingOptions.type === 'application/pdf' ||
                    chart.container.getElementsByTagName('image').length &&
                    exportingOptions.type !== 'image/svg+xml'
                )
            ) || (
                exportingOptions.type === 'application/pdf' &&
                hasExternalImages()
            )
        ) {
            await this.fallbackToServer(
                exportingOptions,
                new Error(
                    'Image type not supported for this chart/browser.'
                )
            );
            return;
        }

        // Hook into getSVG to get a copy of the chart copy's container (#8273)
        const unbindGetSVG = addEvent(chart, 'getSVG', (
            e: { chartCopy: Chart }
        ): void => {
            chartCopyOptions = e.chartCopy.options;
            chartCopyContainer =
                e.chartCopy.container.cloneNode(true) as HTMLElement;
            images = chartCopyContainer && chartCopyContainer
                .getElementsByTagName('image') || [];
        });

        try {
            // Trigger hook to get chart copy
            this.getSVGForExport(exportingOptions, chartOptions);

            // Get the static array
            const imagesArray = images ? Array.from(images) : [];

            // Go through the images we want to embed
            for (const image of imagesArray) {
                href = image.getAttributeNS(
                    'http://www.w3.org/1999/xlink',
                    'href'
                );

                if (href) {
                    Exporting.objectURLRevoke = false;
                    const dataURL = await Exporting.imageToDataURL(
                        href,
                        exportingOptions?.scale || 1,
                        exportingOptions?.type || 'image/png'
>>>>>>> aee615fa
                    );

                    // Change image href in chart copy
                    image.setAttributeNS(
                        'http://www.w3.org/1999/xlink',
                        'href',
                        dataURL
                    );

                // Hidden, boosted series have blank href (#10243)
                } else {
                    image.parentNode.removeChild(image);
                }
<<<<<<< HEAD

                const styleValue = element.style?.[prop as any];
                if (styleValue?.includes('var(')) {
                    element.style[prop as any] =
                        getComputedStyle(element).getPropertyValue(prop);
                }
            });
        });
=======
            }

            // Sanitize the SVG
            const sanitizedSVG = sanitize(chartCopyContainer?.innerHTML);

            // Use SVG of chart copy. If SVG contains foreignObjects PDF fails
            // in all browsers and all exports except SVG will fail in IE, as
            // both CanVG and svg2pdf choke on this. Gracefully fall back.
            if (
                sanitizedSVG.indexOf('<foreignObject') > -1 &&
                exportingOptions.type !== 'image/svg+xml' &&
                (
                    isMS ||
                    exportingOptions.type === 'application/pdf'
                )
            ) {
                throw new Error(
                    'Image type not supported for charts with embedded HTML'
                );
            } else {
                // Trigger SVG download
                await exporting.downloadSVG(
                    sanitizedSVG,
                    extend(
                        { filename: exporting.getFilename() },
                        exportingOptions
                    )
                );
            }

            // Return the sanitized SVG
            return sanitizedSVG;
        } catch (error) {
            await this.fallbackToServer(
                exportingOptions,
                error as Error
            );
        } finally {
            // Clean up
            unbindGetSVG();
        }
>>>>>>> aee615fa
    }

    /**
     * Move the chart container(s) to another div.
     *
     * @private
     * @function Highcharts.Exporting#moveContainers
     *
     * @param {Highcharts.HTMLDOMElement} moveTo
     * Move target.
     *
     * @requires modules/exporting
     */
    public moveContainers(
        moveTo: HTMLDOMElement
    ): void {
        const chart = this.chart,
            { scrollablePlotArea } = chart;

        (
            // When scrollablePlotArea is active (#9533)
            scrollablePlotArea ?
                [
                    scrollablePlotArea.fixedDiv,
                    scrollablePlotArea.scrollingContainer
                ] :
                [chart.container]
        ).forEach(function (div: HTMLDOMElement): void {
            moveTo.appendChild(div);
        });
    }

    /**
     * Clears away other elements in the page and prints the chart as it is
     * displayed. By default, when the exporting module is enabled, a context
     * button with a drop down menu in the upper right corner accesses this
     * function.
     *
     * @sample highcharts/members/chart-print/
     * Print from a HTML button
     *
     * @function Highcharts.Exporting#print
     *
     * @emits Highcharts.Chart#event:beforePrint
     * @emits Highcharts.Chart#event:afterPrint
     *
     * @requires modules/exporting
     */
    public print(): void {
        const chart = this.chart;

        // Block the button while in printing mode
        if (this.isPrinting) {
            return;
        }

        Exporting.printingChart = chart;
        if (!isSafari) {
            this.beforePrint();
        }

        // Give the browser time to draw WebGL content, an issue that randomly
        // appears (at least) in Chrome ~67 on the Mac (#8708).
        setTimeout((): void => {
            win.focus(); // #1510
            win.print();

            // Allow the browser to prepare before reverting
            if (!isSafari) {
                setTimeout((): void => {
                    chart.exporting?.afterPrint();
                }, 1000);
            }
        }, 1);
    }

    /**
     * Add the buttons on chart load.
     *
     * @private
     * @function Highcharts.Exporting#render
     *
     * @requires modules/exporting
     */
    public render(): void {
        const exporting = this,
            { chart, options } = exporting,
            isDirty = exporting?.isDirty || !exporting?.svgElements.length;

        if (exporting.isDirty) {
            exporting.destroy();
        }

        if (isDirty && options.enabled !== false) {
            exporting.events = [];

            exporting.group ||= chart.renderer.g('exporting-group').attr({
                zIndex: 3 // #4955, // #8392
            }).add();

            objectEach(options?.buttons, function (
                button: ExportingButtonOptions
            ): void {
                exporting.addButton(button);
            });
            exporting.isDirty = false;
        }
    }

    /**
     * Resolve CSS variables into hex colors.
     *
     * @private
     * @function Highcharts.Exporting#resolveCSSVariables
     *
     * @requires modules/exporting
     */
    public resolveCSSVariables(): void {
        const svgElements = this.chart.container.querySelectorAll('*'),
            colorAttributes = ['color', 'fill', 'stop-color', 'stroke'];

        Array.from(svgElements).forEach((element: Element): void => {
            colorAttributes.forEach((attr): void => {
                const attrValue = element.getAttribute(attr);
                if (attrValue?.includes('var(')) {
                    element.setAttribute(
                        attr,
                        getComputedStyle(element).getPropertyValue(attr)
                    );
                }
            });
        });
    }

    /**
     * Updates the exporting object with the provided exporting options.
     *
     * @private
     * @function Highcharts.Exporting#update
     *
     * @param {Highcharts.ExportingOptions} exportingOptions
     * The exporting options to update with.
     * @param {boolean} [redraw=true]
     * Whether to redraw or not.
     *
     * @requires modules/exporting
     */
    public update(
        exportingOptions: ExportingOptions,
        redraw?: boolean
    ): void {
        this.isDirty = true;
        merge(true, this.options, exportingOptions);
        if (pick(redraw, true)) {
            this.chart.redraw();
        }
    }
}

/* *
 *
 *  Class Prototype
 *
 * */

interface Exporting extends ExportingLike {}

/* *
 *
 *  Class Namespace
 *
 * */

namespace Exporting {

    /* *
     *
     *  Declarations
     *
     * */

    export interface AfterPrintCallbackFunction {
        (chart: Chart, event: Event): void;
    }

    export interface BeforePrintCallbackFunction {
        (chart: Chart, event: Event): void;
    }

    export declare interface ChartAdditions {
        update(options: ExportingOptions, redraw?: boolean): void;
    }

    export interface DivElement extends HTMLDOMElement {
        hideTimer?: number;
        hideMenu(): void;
    }

    export interface DownloadSVGFunction {
        (
            svg: string,
            exportingOptions: ExportingOptions
        ): Promise<void>
    }

    export interface DownloadSVGEventArgs {
        svg: string;
        exportingOptions: ExportingOptions;
        exporting?: Exporting;
        defaultPrevented?: boolean;
        preventDefault?: Function;
    }

    export interface ErrorCallbackFunction {
        (options: ExportingOptions, err: Error): void;
    }

    export interface ExportEventCallback<T> {
        (this: T, eventArguments: (AnyRecord | Event)): (boolean | void | Promise<boolean | void>);
    }

    export interface ImageOptions {
        type: string;
        filename: string;
        scale: number;
        libURL: string;
    }

    export interface MenuObject {
        onclick?: ExportEventCallback<Chart>;
        separator?: boolean;
        text?: string;
        textKey?: string;
    }

    export interface PrintReverseInfoObject {
        childNodes: NodeListOf<ChildNode>;
        origDisplay: Array<(string | null)> ;
        resetParams?: [
            (number | null)?,
            (number | null)?,
            (boolean | Partial<AnimationOptions>)?
        ];
    }

    /* *
     *
     *  Functions
     *
     * */

    /**
     * Composition function.
     *
     * @private
     * @function Highcharts.Exporting#compose
     *
     * @param {ChartClass} ChartClass
     * Chart class.
     * @param {SVGRendererClass} SVGRendererClass
     * SVGRenderer class.
     *
     * @requires modules/exporting
     */
    export function compose(
        ChartClass: typeof Chart,
        SVGRendererClass: typeof SVGRenderer
    ): void {
        ExportingSymbols.compose(SVGRendererClass);
        Fullscreen.compose(ChartClass);

        // Check the composition registry for the Exporting
        if (!pushUnique(composed, 'Exporting')) {
            return;
        }

        // Adding wrappers for the deprecated functions
        extend(Chart.prototype, {
            exportChart: async function (
                this: Chart,
                exportingOptions?: ExportingOptions,
                chartOptions?: Options
            ): Promise<void> {
                await this.exporting?.exportChart(
                    exportingOptions,
                    chartOptions
                );
                return;
            },
            getChartHTML: function (
                this: Chart,
                applyStyleSheets?: boolean
            ): (string | void) {
                return this.exporting?.getChartHTML(applyStyleSheets);
            },
            getFilename: function (
                this: Chart
            ): (string | void) {
                return this.exporting?.getFilename();
            },
            getSVG: function (
                this: Chart,
                chartOptions?: Partial<Options>
            ): (string | void) {
                return this.exporting?.getSVG(chartOptions);
            },
            print: function (
                this: Chart
            ): void {
                return this.exporting?.print();
            }
        });

        ChartClass.prototype.callbacks.push(chartCallback);
        addEvent(
            ChartClass,
            'afterInit',
            onChartAfterInit
        );
        addEvent(
            ChartClass,
            'layOutTitle',
            onChartLayOutTitle
        );

        if (isSafari) {
            win.matchMedia('print').addListener(
                function (
                    this: MediaQueryList,
                    mqlEvent: MediaQueryListEvent
                ): void {
                    if (!Exporting.printingChart) {
                        return void 0;
                    }
                    if (mqlEvent.matches) {
                        Exporting.printingChart.exporting?.beforePrint();
                    } else {
                        Exporting.printingChart.exporting?.afterPrint();
                    }
                }
            );
        }

        // Update with defaults of the exporting module
        setOptions(ExportingDefaults);
    }

    /**
     * Function that is added to the callbacks array that runs on chart load.
     *
     * @private
     * @function Highcharts#chartCallback
     *
     * @param {Highcharts.Chart} chart
     * The chart instance.
     *
     * @requires modules/exporting
     */
    function chartCallback(
        chart: Chart
    ): void {
        const exporting = chart.exporting;
        if (exporting) {
            exporting.render();

            // Add the exporting buttons on each chart redraw
            addEvent(chart, 'redraw', function (): void {
                this.exporting?.render();
            });

            // Destroy the export elements at chart destroy
            addEvent(chart, 'destroy', function (): void {
                this.exporting?.destroy();
            });
        }

        // Uncomment this to see a button directly below the chart, for quick
        // testing of export
        // let button, viewImage, viewSource;
        // if (!chart.renderer.forExport) {
        //     viewImage = function (): void {
        //         const div = doc.createElement('div');
        //         div.innerHTML = chart.exporting?.getSVGForExport() || '';
        //         chart.renderTo.parentNode.appendChild(div);
        //     };

        //     viewSource = function (): void {
        //         const pre = doc.createElement('pre');
        //         pre.innerHTML = chart.exporting?.getSVGForExport()
        //             .replace(/</g, '\n&lt;')
        //             .replace(/>/g, '&gt;') || '';
        //         chart.renderTo.parentNode.appendChild(pre);
        //     };

        //     viewImage();

        //     // View SVG Image
        //     button = doc.createElement('button');
        //     button.innerHTML = 'View SVG Image';
        //     chart.renderTo.parentNode.appendChild(button);
        //     button.onclick = viewImage;

        //     // View SVG Source
        //     button = doc.createElement('button');
        //     button.innerHTML = 'View SVG Source';
        //     chart.renderTo.parentNode.appendChild(button);
        //     button.onclick = viewSource;
        // }
    }

    /**
     * Add update methods to handle chart.update and chart.exporting.update and
     * chart.navigation.update. These must be added to the chart instance rather
     * than the Chart prototype in order to use the chart instance inside the
     * update function.
     *
     * @private
     * @function Highcharts#onChartAfterInit
     *
     * @requires modules/exporting
     */
    function onChartAfterInit(
        this: Chart
    ): void {
        const chart = this;

        // Create the exporting instance
        if (chart.options.exporting) {
            /**
             * Exporting object.
             *
             * @name Highcharts.Chart#exporting
             * @type {Highcharts.Exporting}
             */
            chart.exporting = new Exporting(
                chart,
                chart.options.exporting
            );

            // Register update() method for navigation. Cannot be set the same
            // way as for exporting, because navigation options are shared with
            // bindings which has separate update() logic.
            ChartNavigationComposition
                .compose(chart).navigation
                .addUpdate((
                    options: NavigationOptions,
                    redraw?: boolean
                ): void => {
                    if (chart.exporting) {
                        chart.exporting.isDirty = true;
                        merge(true, chart.options.navigation, options);
                        if (pick(redraw, true)) {
                            chart.redraw();
                        }
                    }
                });
        }
    }

    /**
     * On layout of titles (title, subtitle and caption), adjust the `alignTo`
     * box to avoid the context menu button.
     *
     * @private
     * @function Highcharts#onChartLayOutTitle
     *
     * @requires modules/exporting
     */
    function onChartLayOutTitle(
        this: Chart,
        { alignTo, key, textPxLength }: Chart.LayoutTitleEventObject
    ): void {
        const exportingOptions = this.options.exporting,
            { align, buttonSpacing = 0, verticalAlign, width = 0 } = merge(
                this.options.navigation?.buttonOptions,
                exportingOptions?.buttons?.contextButton
            ),
            space = alignTo.width - textPxLength,
            widthAdjust = width + buttonSpacing;

        if (
            (exportingOptions?.enabled ?? true) &&
            key === 'title' &&
            align === 'right' &&
            verticalAlign === 'top'
        ) {
            if (space < 2 * widthAdjust) {
                if (space < widthAdjust) {
                    alignTo.width -= widthAdjust;
                } else if (this.title?.alignValue !== 'left') {
                    alignTo.x -= widthAdjust - space / 2;
                }
            }
        }
    }
}

/* *
 *
 *  Default Export
 *
 * */

export default Exporting;

/* *
 *
 *  API Declarations
 *
 * */

/**
 * Gets fired after a chart is printed through the context menu item or the
 * Chart.print method.
 *
 * @callback Highcharts.ExportingAfterPrintCallbackFunction
 *
 * @param {Highcharts.Chart} this
 * The chart on which the event occurred.
 * @param {global.Event} event
 * The event that occurred.
 */

/**
 * Gets fired before a chart is printed through the context menu item or the
 * Chart.print method.
 *
 * @callback Highcharts.ExportingBeforePrintCallbackFunction
 *
 * @param {Highcharts.Chart} this
 * The chart on which the event occurred.
 * @param {global.Event} event
 * The event that occurred.
 */

/**
 * Function to call if the offline-exporting module fails to export a chart on
 * the client side.
 *
 * @callback Highcharts.ExportingErrorCallbackFunction
 *
 * @param {Highcharts.ExportingOptions} options
 * The exporting options.
 * @param {global.Error} err
 * The error from the module.
 */

/**
 * Definition for a menu item in the context menu.
 *
 * @interface Highcharts.ExportingMenuObject
 *//**
 * The text for the menu item.
 *
 * @name Highcharts.ExportingMenuObject#text
 * @type {string | undefined}
 *//**
 * If internationalization is required, the key to a language string.
 *
 * @name Highcharts.ExportingMenuObject#textKey
 * @type {string | undefined}
 *//**
 * The click handler for the menu item.
 *
 * @name Highcharts.ExportingMenuObject#onclick
 * @type {Highcharts.EventCallbackFunction<Highcharts.Chart> | undefined}
 *//**
 * Indicates a separator line instead of an item.
 *
 * @name Highcharts.ExportingMenuObject#separator
 * @type {boolean | undefined}
 */

/**
 * Possible MIME types for exporting.
 *
 * @typedef {"image/png" | "image/jpeg" | "application/pdf" | "image/svg+xml"} Highcharts.ExportingMimeTypeValue
 */

(''); // Keeps doclets above in transpiled file

/* *
 *
 *  API Options
 *
 * */

/**
 * Fires after a chart is printed through the context menu item or the
 * `Chart.print` method.
 *
 * @sample highcharts/chart/events-beforeprint-afterprint/
 * Rescale the chart to print
 *
 * @type {Highcharts.ExportingAfterPrintCallbackFunction}
 * @since 4.1.0
 * @context Highcharts.Chart
 * @requires modules/exporting
 * @apioption chart.events.afterPrint
 */

/**
 * Fires before a chart is printed through the context menu item or
 * the `Chart.print` method.
 *
 * @sample highcharts/chart/events-beforeprint-afterprint/
 * Rescale the chart to print
 *
 * @type {Highcharts.ExportingBeforePrintCallbackFunction}
 * @since 4.1.0
 * @context Highcharts.Chart
 * @requires modules/exporting
 * @apioption chart.events.beforePrint
 */

(''); // Keeps doclets above in transpiled file<|MERGE_RESOLUTION|>--- conflicted
+++ resolved
@@ -27,20 +27,14 @@
     ExportingOptions,
     ExportingButtonOptions
 } from './ExportingOptions';
-<<<<<<< HEAD
+import type ExportingLike from './ExportingLike';
 import type {
+    DOMElementType,
     HTMLDOMElement,
     SVGDOMElement
 } from '../../Core/Renderer/DOMElementType';
-=======
-import type ExportingLike from './ExportingLike';
-import type {
-    DOMElementType,
-    HTMLDOMElement
-} from '../../Core/Renderer/DOMElementType';
 import type GradientColor from '../../Core/Color/GradientColor';
 import type { LangOptions } from '../../Core/Options';
->>>>>>> aee615fa
 import type NavigationOptions from './NavigationOptions';
 import type Options from '../../Core/Options';
 import type { PatternObject } from '../PatternFill';
@@ -919,17 +913,10 @@
             // Presentational CSS
             if (!chart.styledMode) {
                 css(innerMenu, extend<CSSObject>({
-<<<<<<< HEAD
                     MozBoxShadow: '3px 3px 10px #0008',
                     WebkitBoxShadow: '3px 3px 10px #0008',
                     boxShadow: '3px 3px 10px #0008'
-                }, navOptions.menuStyle as any));
-=======
-                    MozBoxShadow: '3px 3px 10px #888',
-                    WebkitBoxShadow: '3px 3px 10px #888',
-                    boxShadow: '3px 3px 10px #888'
                 }, navOptions?.menuStyle || {}));
->>>>>>> aee615fa
             }
 
             // Hide on mouse out
@@ -1987,22 +1974,6 @@
     }
 
     /**
-<<<<<<< HEAD
-     * Resolve CSS variables into constant color values
-     */
-    function resolveCSSVariables(
-        this: ChartComposition
-    ): void {
-        Array.from(
-            this.container.querySelectorAll('*') as NodeListOf<SVGDOMElement>
-        ).forEach((element): void => {
-            ['color', 'fill', 'stop-color', 'stroke'].forEach((prop): void => {
-                const attrValue = element.getAttribute(prop);
-                if (attrValue?.includes('var(')) {
-                    element.setAttribute(
-                        prop,
-                        getComputedStyle(element).getPropertyValue(prop)
-=======
      * Get SVG of chart prepared for client side export. This converts embedded
      * images in the SVG to data URIs. It requires the regular exporting module.
      * The options and chartOptions arguments are passed to the getSVGForExport
@@ -2149,7 +2120,6 @@
                         href,
                         exportingOptions?.scale || 1,
                         exportingOptions?.type || 'image/png'
->>>>>>> aee615fa
                     );
 
                     // Change image href in chart copy
@@ -2163,16 +2133,6 @@
                 } else {
                     image.parentNode.removeChild(image);
                 }
-<<<<<<< HEAD
-
-                const styleValue = element.style?.[prop as any];
-                if (styleValue?.includes('var(')) {
-                    element.style[prop as any] =
-                        getComputedStyle(element).getPropertyValue(prop);
-                }
-            });
-        });
-=======
             }
 
             // Sanitize the SVG
@@ -2214,7 +2174,6 @@
             // Clean up
             unbindGetSVG();
         }
->>>>>>> aee615fa
     }
 
     /**
@@ -2333,17 +2292,24 @@
      * @requires modules/exporting
      */
     public resolveCSSVariables(): void {
-        const svgElements = this.chart.container.querySelectorAll('*'),
-            colorAttributes = ['color', 'fill', 'stop-color', 'stroke'];
-
-        Array.from(svgElements).forEach((element: Element): void => {
-            colorAttributes.forEach((attr): void => {
-                const attrValue = element.getAttribute(attr);
+        Array.from(
+            this.chart.container.querySelectorAll(
+                '*'
+            ) as NodeListOf<SVGDOMElement>
+        ).forEach((element): void => {
+            ['color', 'fill', 'stop-color', 'stroke'].forEach((prop): void => {
+                const attrValue = element.getAttribute(prop);
                 if (attrValue?.includes('var(')) {
                     element.setAttribute(
-                        attr,
-                        getComputedStyle(element).getPropertyValue(attr)
+                        prop,
+                        getComputedStyle(element).getPropertyValue(prop)
                     );
+                }
+
+                const styleValue = element.style?.[prop as any];
+                if (styleValue?.includes('var(')) {
+                    element.style[prop as any] =
+                        getComputedStyle(element).getPropertyValue(prop);
                 }
             });
         });
