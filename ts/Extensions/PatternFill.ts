--- conflicted
+++ resolved
@@ -35,12 +35,9 @@
 const { animObject } = A;
 import D from '../Core/Defaults.js';
 const { getOptions } = D;
-<<<<<<< HEAD
-import MapPoint from '../Series/Map/MapPoint';
-=======
 import H from '../Core/Globals.js';
 const { composed } = H;
->>>>>>> af97c35d
+import MapPoint from '../Series/Map/MapPoint';
 import U from '../Core/Utilities.js';
 import { Palette } from '../Core/Color/Palettes';
 const {
@@ -149,14 +146,11 @@
 
         addEvent(SeriesClass, 'render', onSeriesRender);
         wrap(SeriesClass.prototype, 'getColor', wrapSeriesGetColor);
-<<<<<<< HEAD
 
         // Pattern scale corrections
         addEvent(SeriesClass, 'afterRender', onPatternScaleCorrection);
         addEvent(SeriesClass, 'mapZoomComplete', onPatternScaleCorrection);
     }
-=======
->>>>>>> af97c35d
 
         extend(SVGRendererClass.prototype, {
             addPattern: rendererAddPattern
