--- conflicted
+++ resolved
@@ -24,7 +24,7 @@
 import type Chart from '../Core/Chart/Chart.js';
 import type ColorString from '../Core/Color/ColorString';
 import type Point from '../Core/Series/Point.js';
-import type Series from '../Core/Series/Series.js';
+import Series from '../Core/Series/Series.js';
 import type SVGAttributes from '../Core/Renderer/SVG/SVGAttributes';
 import type { SVGDOMElement } from '../Core/Renderer/DOMElementType';
 import type SVGElement from '../Core/Renderer/SVG/SVGElement';
@@ -640,41 +640,22 @@
     options: PatternOptionsObject,
     animation?: (boolean|Partial<AnimationOptions>)
 ): (SVGElement|undefined) {
-<<<<<<< HEAD
-    let attribs: SVGAttributes,
-        id = options.id,
-        pattern: (SVGElement|undefined),
-        path: SVGAttributes;
     const animate = pick(animation, true),
         animationOptions = animObject(animate),
         color: ColorString = options.color || '#343434',
-=======
-    const animate = pick(animation, true),
-        animationOptions = animObject(animate),
->>>>>>> b6b0e771
         defaultSize = 32,
         height: number = (
             options.height || (options._height as any) || defaultSize
         ),
-<<<<<<< HEAD
-        ren = this,
-        rect = function (fill: ColorString): void {
-            ren.rect(0, 0, width, height)
-                .attr({ fill })
-                .add(pattern);
-        },
-        width: number = options.width || (options._width as any) || defaultSize;
-=======
-        color: ColorString = options.color || '#343434',
         rect = (fill: ColorString): SVGElement => this
             .rect(0, 0, width, height)
             .attr({ fill })
-            .add(pattern);
-
-    let path: SVGAttributes,
+            .add(pattern),
+        width: number = options.width || (options._width as any) || defaultSize;
+        
+    let attribs: SVGAttributes,
         id = options.id,
-        attribs: SVGAttributes;
->>>>>>> b6b0e771
+        path: SVGAttributes;
 
     if (!id) {
         this.idCounter = this.idCounter || 0;
@@ -811,76 +792,9 @@
         this.color = this.options.color = oldColor;
     } else {
         // We have a color, no need to do anything special
-<<<<<<< HEAD
-        proceed.apply(
-            this,
-            Array.prototype.slice.call(arguments as any, 1) as any
-        );
-    }
-});
-
-
-// Calculate pattern dimensions on points that have their own pattern.
-addEvent(Series, 'render', function (): void {
-    const isResizing = this.chart.isResizing;
-
-    if (this.isDirtyData || isResizing || !this.chart.hasRendered) {
-        (this.points || []).forEach(function (point: Point): void {
-            const colorOptions = point.options && point.options.color;
-
-            if (
-                colorOptions &&
-                (colorOptions as PatternFill.PatternObject).pattern
-            ) {
-                // For most points we want to recalculate the dimensions on
-                // render, where we have the shape args and bbox. But if we
-                // are resizing and don't have the shape args, defer it, since
-                // the bounding box is still not resized.
-                if (
-                    isResizing &&
-                    !(
-                        point.shapeArgs &&
-                        point.shapeArgs.width &&
-                        point.shapeArgs.height
-                    )
-                ) {
-                    (colorOptions as PatternFill.PatternObject)
-                        .pattern._width = 'defer';
-                    (colorOptions as PatternFill.PatternObject)
-                        .pattern._height = 'defer';
-                } else {
-                    point.calculatePatternDimensions(
-                        (colorOptions as PatternFill.PatternObject).pattern
-                    );
-                }
-            }
-        });
-    }
-});
-
-
-// Merge series color options to points
-addEvent(Point, 'afterInit', function (): void {
-    const point = this,
-        colorOptions: (PatternFill.PatternObject|undefined) =
-            point.options.color as any;
-
-    // Only do this if we have defined a specific color on this point. Otherwise
-    // we will end up trying to re-add the series color for each point.
-    if (colorOptions && colorOptions.pattern) {
-        // Move path definition to object, allows for merge with series path
-        // definition
-        if (typeof colorOptions.pattern.path === 'string') {
-            colorOptions.pattern.path = {
-                d: colorOptions.pattern.path
-            };
-        }
-        // Merge with series options
-        point.color = point.options.color = merge(
-            point.series.options.color as any, colorOptions
-        );
-    }
-});
+        proceed.apply(this, [].slice.call(arguments, 1) as any);
+    }
+}
 
 /**
  * Scales the pattern element to the given scales.
@@ -986,229 +900,6 @@
     }
 });
 
-// Add functionality to SVG renderer to handle patterns as complex colors
-addEvent(SVGRenderer, 'complexColor', function (
-    args: {
-        args: [
-            PatternFill.PatternObject,
-            string,
-            SVGDOMElement
-        ];
-    }
-): boolean {
-    const color = args.args[0],
-        prop = args.args[1],
-        element = args.args[2],
-        chartIndex = (this.chartIndex || 0);
-
-    let pattern = color.pattern,
-        value = '#343434';
-
-    // Handle patternIndex
-    if (typeof color.patternIndex !== 'undefined' && patterns) {
-        pattern = patterns[color.patternIndex];
-    }
-
-    // Skip and call default if there is no pattern
-    if (!pattern) {
-        return true;
-    }
-
-    // We have a pattern.
-    if (
-        pattern.image ||
-        typeof pattern.path === 'string' ||
-        pattern.path && pattern.path.d
-    ) {
-        // Real pattern. Add it and set the color value to be a reference.
-
-        // Force Hash-based IDs for legend items, as they are drawn before
-        // point render, meaning they are drawn before autocalculated image
-        // width/heights. We don't want them to highjack the width/height for
-        // this ID if it is defined by users.
-        let forceHashId = element.parentNode &&
-            (element.parentNode as any).getAttribute('class');
-        forceHashId = forceHashId &&
-            forceHashId.indexOf('highcharts-legend') > -1;
-
-        // If we don't have a width/height yet, handle it. Try faking a point
-        // and running the algorithm again.
-        if (pattern._width === 'defer' || pattern._height === 'defer') {
-            Point.prototype.calculatePatternDimensions.call(
-                { graphic: { element: element } }, pattern
-            );
-        }
-
-        // If we don't have an explicit ID, compute a hash from the
-        // definition and use that as the ID. This ensures that points with
-        // the same pattern definition reuse existing pattern elements by
-        // default. We combine two hashes, the second with an additional
-        // preSeed algorithm, to minimize collision probability.
-        if (forceHashId || !pattern.id) {
-            // Make a copy so we don't accidentally edit options when setting ID
-            pattern = merge({}, pattern);
-            pattern.id = 'highcharts-pattern-' + chartIndex + '-' +
-                hashFromObject(pattern) + hashFromObject(pattern, true);
-        }
-
-        // Add it. This function does nothing if an element with this ID
-        // already exists.
-        this.addPattern(pattern, !this.forExport && pick(
-            (pattern as any).animation,
-            this.globalAnimation,
-            { duration: 100 }
-        ));
-
-
-        value = `url(${this.url}#${pattern.id + (this.forExport ? '-export' : '')})`;
-
-    } else {
-        // Not a full pattern definition, just add color
-        value = pattern.color || value;
-    }
-
-    // Set the fill/stroke prop on the element
-    element.setAttribute(prop, value);
-
-    // Allow the color to be concatenated into tooltips formatters etc.
-    color.toString = function (): string {
-        return value;
-    };
-
-    // Skip default handler
-    return false;
-});
-
-// When animation is used, we have to recalculate pattern dimensions after
-// resize, as the bounding boxes are not available until then.
-addEvent(Chart, 'endResize', function (): void {
-    if (
-        (this.renderer && this.renderer.defIds || []).filter(function (
-            id: string
-        ): (boolean|string) {
-            return (
-                id &&
-                id.indexOf &&
-                id.indexOf('highcharts-pattern-') === 0
-            );
-        }).length
-    ) {
-        // We have non-default patterns to fix. Find them by looping through
-        // all points.
-        this.series.forEach(function (series: Series): void {
-
-            if (series.visible) {
-                series.points.forEach(function (point: Point): void {
-                    const colorOptions = point.options && point.options.color;
-
-                    if (
-                        colorOptions &&
-                        (colorOptions as PatternFill.PatternObject).pattern
-                    ) {
-                        (colorOptions as PatternFill.PatternObject).pattern
-                            ._width = 'defer';
-                        (colorOptions as PatternFill.PatternObject).pattern
-                            ._height = 'defer';
-                    }
-                });
-            }
-        });
-        // Redraw without animation
-        this.redraw(false);
-    }
-});
-
-// Add a garbage collector to delete old patterns with autogenerated hashes that
-// are no longer being referenced.
-addEvent(Chart, 'redraw', function (): void {
-    const usedIds: {[key: string]: boolean} = {},
-        renderer = this.renderer,
-        // Get the autocomputed patterns - these are the ones we might delete
-        patterns = (renderer.defIds || []).filter(function (
-            pattern: string
-        ): boolean {
-            return (
-                pattern.indexOf &&
-                pattern.indexOf('highcharts-pattern-') === 0
-            );
-        });
-    if (patterns.length) {
-        // Look through the DOM for usage of the patterns. This can be points,
-        // series, tooltips etc.
-        [].forEach.call(
-            this.renderTo.querySelectorAll(
-                '[color^="url("], [fill^="url("], [stroke^="url("]'
-            ),
-            function (node: SVGDOMElement): void {
-                const id = node.getAttribute('fill') ||
-                        node.getAttribute('color') ||
-                        node.getAttribute('stroke');
-                if (id) {
-                    const sanitizedId = id
-                        .replace(renderer.url, '')
-                        .replace('url(#', '')
-                        .replace(')', '');
-                    usedIds[sanitizedId] = true;
-                }
-            }
-        );
-
-        // Loop through the patterns that exist and see if they are used
-        patterns.forEach(function (id: string): void {
-            if (!usedIds[id]) {
-                // Remove id from used id list
-                erase(renderer.defIds as any, id);
-                // Remove pattern element
-                if ((renderer.patternElements as any)[id]) {
-                    (renderer.patternElements as any)[id].destroy();
-                    delete (renderer.patternElements as any)[id];
-                }
-            }
-        });
-    }
-});
-
-/* eslint-enable no-invalid-this */
-
-/* *
- *
- *  Namespace
- *
- * */
-
-namespace PatternFill {
-
-    export interface PatternObject {
-        animation?: Partial<AnimationOptions>;
-        pattern: PatternOptionsObject;
-        patternIndex?: number;
-    }
-
-    export interface PatternOptionsObject {
-        _inverted?: (Boolean);
-        _height?: (number|string);
-        _width?: (number|string);
-        _x?: number;
-        _y?: number;
-        aspectRatio?: number;
-        backgroundColor?: ColorString;
-        color: ColorString;
-        height: number;
-        id?: string;
-        image?: string;
-        opacity?: number;
-        path: (string|SVGAttributes);
-        patternContentUnits?: 'userSpaceOnUse'|'objectBoundingBox';
-        patternTransform?: string;
-        width: number;
-        x?: number;
-        y?: number;
-=======
-        proceed.apply(this, [].slice.call(arguments, 1) as any);
->>>>>>> b6b0e771
-    }
-}
-
 /* *
  *
  *  Registry
