--- conflicted
+++ resolved
@@ -65,157 +65,10 @@
     }
 }
 
-<<<<<<< HEAD
-/**
- * Internal types
- * @private
- */
-declare global {
-    namespace Highcharts {
-        type DataValueType = (number|string|null);
-        interface DataAfterCompleteCallbackFunction {
-            (dataOptions?: Partial<Options>): void;
-        }
-        interface DataBeforeParseCallbackFunction {
-            (csv: string): string;
-        }
-        interface DataCompleteCallbackFunction {
-            (chartOptions: Partial<Options>): void;
-        }
-        interface DataDateFormatCallbackFunction {
-            (match: ReturnType<string['match']>): number;
-        }
-        interface DataDateFormatObject {
-            alternative?: string;
-            parser: DataDateFormatCallbackFunction;
-            regex: RegExp;
-        }
-        interface DataOptions {
-            afterComplete?: DataAfterCompleteCallbackFunction;
-            beforeParse?: DataBeforeParseCallbackFunction;
-            columns?: Array<Array<DataValueType>>;
-            columnsURL?: string;
-            columnTypes?: Array<string>;
-            complete?: DataCompleteCallbackFunction;
-            csv?: string;
-            csvURL?: string;
-            dataRefreshRate?: number;
-            dateFormat?: string;
-            dateFormats?: undefined;
-            decimalPoint?: string;
-            enablePolling?: boolean;
-            endColumn?: number;
-            endRow?: number;
-            error?: Function;
-            firstRowAsNames?: boolean;
-            googleAPIKey?: string;
-            googleSpreadsheetKey?: string;
-            googleSpreadsheetRange?: string;
-            itemDelimiter?: string;
-            lineDelimiter?: string;
-            parsed?: DataParsedCallbackFunction;
-            parseDate?: DataParseDateCallbackFunction;
-            rows?: Array<Array<DataValueType>>;
-            rowsURL?: string;
-            seriesMapping?: Array<Record<string, number>>;
-            sort?: boolean;
-            startColumn?: number;
-            startRow?: number;
-            switchRowsAndColumns?: boolean;
-            table?: (string|HTMLElement);
-        }
-        interface DataParseDateCallbackFunction {
-            (dateValue: string): number;
-        }
-        interface DataParsedCallbackFunction {
-            (columns: Array<Array<DataValueType>>): (boolean|undefined);
-        }
-        interface DataValueCountObject {
-            global: number;
-            globalPointArrayMap: Array<string>;
-            individual: Array<number>;
-            seriesBuilders: Array<SeriesBuilder>;
-            xColumns: Array<number>;
-        }
-        interface SeriesBuilderReaderObject {
-            columnIndex: (number|undefined);
-            configName: string;
-        }
-        class Data {
-            public constructor(
-                dataOptions: DataOptions,
-                chartOptions?: Partial<Options>,
-                chart?: Chart
-            );
-            public alternativeFormat?: string;
-            public chart: Chart;
-            public chartOptions: Options;
-            public columns?: Array<Array<DataValueType>>;
-            public dateFormat?: string;
-            public dateFormats: Record<string, DataDateFormatObject>;
-            public decimalRegex?: RegExp;
-            public firstRowAsNames: boolean;
-            public liveDataTimeout?: number;
-            public rawColumns: Array<Array<string>>;
-            public options: DataOptions;
-            public valueCount?: DataValueCountObject;
-            public complete(): void;
-            public dataFound(): void;
-            public fetchLiveData(): (boolean|string);
-            public getColumnDistribution(): void;
-            public getData(): (Array<Array<DataValueType>>|undefined);
-            public getFreeIndexes(
-                numberOfColumns: number,
-                seriesBuilders: Array<SeriesBuilder>
-            ): Array<number>;
-            public hasURLOption(options: DataOptions): boolean;
-            public init(
-                options: DataOptions,
-                chartOptions?: Options,
-                chart?: Chart
-            ): void;
-            public parseColumn(column: Array<DataValueType>, col: number): void;
-            public parseCSV(
-                inOptions?: DataOptions
-            ): Array<Array<(number|string)>>;
-            public parsed(): (boolean|undefined);
-            public parseDate(val: string): number;
-            public parseGoogleSpreadsheet(): boolean;
-            public parseTable(): Array<Array<(number|string)>>;
-            public parseTypes(): void;
-            public rowsToColumns(
-                rows: (Array<Array<DataValueType>>|undefined)
-            ): (Array<Array<DataValueType>>|undefined);
-            public trim(str: string, inside?: boolean): string;
-        }
-        class SeriesBuilder {
-            public name?: string;
-            public readers: Array<SeriesBuilderReaderObject>;
-            public pointIsArray: boolean;
-            public addColumnReader(
-                columnIndex: (number|undefined),
-                configName: string
-            ): void;
-            public getReferencedColumnIndexes(): Array<number>;
-            public hasReader(configName: string): (boolean|undefined);
-            public populateColumns(freeIndexes: Array<number>): boolean;
-            public read<DataItemType>(
-                columns: Array<Array<DataItemType>>,
-                rowIndex: number
-            ): (Array<DataItemType>|Record<string, DataItemType>);
-        }
-        function data(
-            dataOptions: DataOptions,
-            chartOptions?: Options,
-            chart?: Chart
-        ): Data;
-    }
-=======
 type DataValueType = (number|string|null);
 
 interface DataAfterCompleteCallbackFunction {
     (dataOptions?: Partial<Options>): void;
->>>>>>> 75b6547b
 }
 
 interface DataBeforeParseCallbackFunction {
@@ -1920,37 +1773,6 @@
     }
 
     /**
-<<<<<<< HEAD
-     * Reorganize rows into columns.
-     *
-     * @function Highcharts.Data#rowsToColumns
-     */
-    public rowsToColumns(rows: (Array<Array<Highcharts.DataValueType>>|undefined)): (Array<Array<Highcharts.DataValueType>>|undefined) {
-        let row,
-            rowsLength,
-            col,
-            colsLength,
-            columns: (Array<Array<Highcharts.DataValueType>>|undefined);
-
-        if (rows) {
-            columns = [];
-            rowsLength = rows.length;
-            for (row = 0; row < rowsLength; row++) {
-                colsLength = rows[row].length;
-                for (col = 0; col < colsLength; col++) {
-                    if (!columns[col]) {
-                        columns[col] = [];
-                    }
-                    columns[col][row] = rows[row][col];
-                }
-            }
-        }
-        return columns;
-    }
-
-    /**
-=======
->>>>>>> 75b6547b
      * Get the parsed data in a form that we can apply directly to the
      * `series.data` config. Array positions can be mapped using the
      * `series.keys` option.
