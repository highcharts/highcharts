--- conflicted
+++ resolved
@@ -1064,15 +1064,9 @@
                     void 0
             ) ||
             this.options.xData ||
-<<<<<<< HEAD
             this.getColumn('x', true)
-        );
-=======
-            this.processedXData ||
-            false
         ),
         lineWidth = pick(options.lineWidth, 1);
->>>>>>> 84707dea
 
     let renderer: WGLRenderer = false as any,
         lastClientX: (number|undefined),
