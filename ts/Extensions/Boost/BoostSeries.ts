/* *
 *
 *  (c) 2019-2025 Highsoft AS
 *
 *  Boost module: stripped-down renderer for higher performance
 *
 *  License: highcharts.com/license
 *
 *  !!!!!!! SOURCE GETS TRANSPILED BY TYPESCRIPT. EDIT TS FILE ONLY. !!!!!!!
 *
 * */

'use strict';

/* *
 *
 *  Imports
 *
 * */

import type { BoostChartComposition } from './BoostChart';
import type {
    BoostTargetAdditions,
    BoostTargetObject
} from './BoostTargetObject';
import type Chart from '../../Core/Chart/Chart';
import type DataExtremesObject from '../../Core/Series/DataExtremesObject';
import type Point from '../../Core/Series/Point';
import type {
    PointOptions,
    PointShortOptions
} from '../../Core/Series/PointOptions';
import type Series from '../../Core/Series/Series';
import type Types from '../../Shared/Types';
import type SeriesRegistry from '../../Core/Series/SeriesRegistry';
import type { SeriesTypePlotOptions } from '../../Core/Series/SeriesType';
import BoostableMap from './BoostableMap.js';
import Boostables from './Boostables.js';
import BoostChart from './BoostChart.js';
const {
    getBoostClipRect,
    isChartSeriesBoosting
} = BoostChart;
import D from '../../Core/Defaults.js';
const { getOptions } = D;
import H from '../../Core/Globals.js';
const {
    composed,
    doc,
    noop,
    win
} = H;
import U from '../../Core/Utilities.js';
const {
    addEvent,
    destroyObjectProperties,
    error,
    extend,
    fireEvent,
    isArray,
    isNumber,
    pick,
    pushUnique,
    wrap,
    defined
} = U;
import WGLRenderer from './WGLRenderer.js';
import DataTableCore from '../../Data/DataTableCore.js';

/* *
 *
 *  Declarations
 *
 * */

declare module '../../Core/Series/SeriesBase' {
    interface SeriesBase extends BoostTargetObject {
        boosted?: boolean;
        boost?: BoostSeriesAdditions;
        fill?: boolean;
        fillOpacity?: boolean;
        processedData?: Array<(PointOptions|PointShortOptions)>;
        sampling?: boolean;
    }
}

declare module '../../Core/Series/SeriesOptions' {
    interface SeriesOptions {
        boostData?: Array<unknown>;
        xData?: Array<number>;
        yData?: Array<(number|null)>;
    }
}

interface BoostAlteredObject {
    own: boolean;
    prop: ('allowDG'|'directTouch'|'stickyTracking');
    val: unknown;
    value?: unknown;
}

interface BoostPointMockup {
    destroy(): void;
    x: (false|number);
    clientX: number;
    dist?: number;
    distX?: number;
    plotX: number;
    plotY: number;
    i: number;
    percentage: number;
}

interface BoostSeriesAdditions extends BoostTargetAdditions {
    altered?: Array<BoostAlteredObject>;
    getPoint(boostPoint: (BoostPointMockup|Point)): BoostPointComposition;
}

export declare class BoostPointComposition extends Point {
    series: BoostSeriesComposition;
    init(
        series: BoostSeriesComposition,
        options: (PointOptions|PointShortOptions),
        x?: number
    ): BoostPointComposition;
}

export declare class BoostSeriesComposition extends Series {
    boosted?: boolean;
    boost: BoostSeriesAdditions;
    chart: BoostChartComposition;
    pointClass: typeof BoostPointComposition;
}

/* *
 *
 *  Constants
 *
 * */

const CHUNK_SIZE = 3000;

/* *
 *
 *  Variables
 *
 * */

let index: (number|string),
    mainCanvas: (HTMLCanvasElement|undefined);

/* *
 *
 *  Functions
 *
 * */

/**
 * @private
 */
function allocateIfNotSeriesBoosting(
    renderer: WGLRenderer,
    series: Series
): void {
    const boost = series.boost;

    if (
        renderer &&
        boost &&
        boost.target &&
        boost.canvas &&
        !isChartSeriesBoosting(series.chart)
    ) {
        renderer.allocateBufferForSingleSeries(series);
    }
}

/**
 * Return true if ths boost.enabled option is true
 *
 * @private
 * @param {Highcharts.Chart} chart
 * The chart
 * @return {boolean}
 * True, if boost is enabled.
 */
function boostEnabled(chart: Chart): boolean {
    return pick(
        (
            chart &&
            chart.options &&
            chart.options.boost &&
            chart.options.boost.enabled
        ),
        true
    );
}

/**
 * @private
 */
function compose<T extends typeof Series>(
    SeriesClass: T,
    seriesTypes: typeof SeriesRegistry.seriesTypes,
    PointClass: typeof Point,
    wglMode?: boolean
): (T&typeof BoostSeriesComposition) {
    if (pushUnique(composed, 'Boost.Series')) {
        const plotOptions = getOptions().plotOptions as SeriesTypePlotOptions,
            seriesProto = SeriesClass.prototype as BoostSeriesComposition;

        addEvent(SeriesClass, 'destroy', onSeriesDestroy);
        addEvent(SeriesClass, 'hide', onSeriesHide);

        if (wglMode) {
            seriesProto.renderCanvas = seriesRenderCanvas;
        }

        wrap(seriesProto, 'getExtremes', wrapSeriesGetExtremes);
        wrap(seriesProto, 'processData', wrapSeriesProcessData);
        wrap(seriesProto, 'searchPoint', wrapSeriesSearchPoint);

        (
            [
                'translate',
                'generatePoints',
                'drawTracker',
                'drawPoints',
                'render'
            ] as Array<(
                'translate'|
                'generatePoints'|
                'drawTracker'|
                'drawPoints'|
                'render'
            )>
        ).forEach((method): void =>
            wrapSeriesFunctions(seriesProto, seriesTypes, method)
        );
        wrap(
            PointClass.prototype,
            'firePointEvent',
            function (
                this: typeof PointClass.prototype,
                proceed,
                type,
                e
            ): boolean | undefined {
                if (type === 'click' && this.series.boosted) {
                    const point = e.point;

                    if (
                        (point.dist || point.distX) >= (
                            point.series.options.marker?.radius ?? 10
                        )
                    ) {
                        return;
                    }
                }
                return proceed.apply(this, [].slice.call(arguments, 1));
            });

        // Set default options
        Boostables.forEach((type: string): void => {
            const typePlotOptions = plotOptions[type];
            if (typePlotOptions) {
                typePlotOptions.boostThreshold = 5000;
                typePlotOptions.boostData = [];
                seriesTypes[type].prototype.fillOpacity = true;
            }
        });

        if (wglMode) {
            const {
                area: AreaSeries,
                areaspline: AreaSplineSeries,
                bubble: BubbleSeries,
                column: ColumnSeries,
                heatmap: HeatmapSeries,
                scatter: ScatterSeries,
                treemap: TreemapSeries
            } = seriesTypes;

            if (AreaSeries) {
                extend(AreaSeries.prototype, {
                    fill: true,
                    fillOpacity: true,
                    sampling: true
                });
            }

            if (AreaSplineSeries) {
                extend(AreaSplineSeries.prototype, {
                    fill: true,
                    fillOpacity: true,
                    sampling: true
                });
            }

            if (BubbleSeries) {
                const bubbleProto = BubbleSeries.prototype;

                // By default, the bubble series does not use the KD-tree, so
                // force it to.
                delete (bubbleProto as Partial<Series>).buildKDTree;
                // SeriesTypes.bubble.prototype.directTouch = false;

                // Needed for markers to work correctly
                wrap(
                    bubbleProto,
                    'markerAttribs',
                    function (
                        this: typeof bubbleProto,
                        proceed: Function
                    ): boolean {
                        if (this.boosted) {
                            return false;
                        }
                        return proceed.apply(this, [].slice.call(arguments, 1));
                    }
                );
            }

            if (ColumnSeries) {
                extend(ColumnSeries.prototype, {
                    fill: true,
                    sampling: true
                });
            }

            if (ScatterSeries) {
                ScatterSeries.prototype.fill = true;
            }

            // We need to handle heatmaps separately, since we can't perform the
            // size/color calculations in the shader easily.
            // @todo This likely needs future optimization.
            [HeatmapSeries, TreemapSeries].forEach((SC): void => {
                if (SC) {
                    wrap(SC.prototype, 'drawPoints', wrapSeriesDrawPoints);
                }
            });
        }
    }

    return SeriesClass as (T&typeof BoostSeriesComposition);
}

/**
 * Create a canvas + context and attach it to the target
 *
 * @private
 * @function createAndAttachRenderer
 *
 * @param {Highcharts.Chart} chart
 * the chart
 *
 * @param {Highcharts.Series} series
 * the series
 *
 * @return {Highcharts.BoostGLRenderer}
 * the canvas renderer
 */
function createAndAttachRenderer(
    chart: Chart,
    series: Series
): WGLRenderer {
    const ChartClass = chart.constructor as typeof Chart,
        targetGroup = chart.seriesGroup || series.group,
        alpha = 1;

    let width = chart.chartWidth,
        height = chart.chartHeight,
        target: BoostTargetObject = chart,
        foSupported: boolean = typeof SVGForeignObjectElement !== 'undefined',
        hasClickHandler = false;

    if (isChartSeriesBoosting(chart)) {
        target = chart;
    } else {
        target = series;
        hasClickHandler = Boolean(
            series.options.events?.click ||
            series.options.point?.events?.click
        );
    }

    const boost: Required<BoostTargetAdditions> = target.boost =
        target.boost as Required<BoostTargetAdditions> ||
        {} as Required<BoostTargetAdditions>;

    // Support for foreignObject is flimsy as best.
    // IE does not support it, and Chrome has a bug which messes up
    // the canvas draw order.
    // As such, we force the Image fallback for now, but leaving the
    // actual Canvas path in-place in case this changes in the future.
    foSupported = false;

    if (!mainCanvas) {
        mainCanvas = doc.createElement('canvas');
    }

    if (!boost.target) {
        boost.canvas = mainCanvas;

        // Fall back to image tag if foreignObject isn't supported,
        // or if we're exporting.
        if (chart.renderer.forExport || !foSupported) {
            target.renderTarget = boost.target = chart.renderer.image(
                '',
                0,
                0,
                width,
                height
            )
                .addClass('highcharts-boost-canvas')
                .add(targetGroup);

            boost.clear = function (): void {
                boost.target.attr({
                    // Insert a blank pixel (#17182)
                    /* eslint-disable-next-line max-len*/
                    href: 'data:image/png;base64,iVBORw0KGgoAAAANSUhEUgAAAAEAAAABCAQAAAC1HAwCAAAAC0lEQVR42mNkYAAAAAYAAjCB0C8AAAAASUVORK5CYII='
                });
            };

            boost.copy = function (): void {
                boost.resize();
                boost.target.attr({
                    href: boost.canvas.toDataURL('image/png')
                });
            };

        } else {
            boost.targetFo = chart.renderer
                .createElement('foreignObject')
                .add(targetGroup);

            target.renderTarget = boost.target =
                doc.createElement('canvas') as any;
            boost.targetCtx = boost.target.getContext('2d');

            boost.targetFo.element.appendChild(boost.target as any);

            boost.clear = function (): void {
                boost.target.width = boost.canvas.width;
                boost.target.height = boost.canvas.height;
            };

            boost.copy = function (): void {
                boost.target.width = boost.canvas.width;
                boost.target.height = boost.canvas.height;
                boost.targetCtx.drawImage(boost.canvas, 0, 0);
            };
        }

        boost.resize = function (): void {
            width = chart.chartWidth;
            height = chart.chartHeight;

            (boost.targetFo || boost.target)
                .attr({
                    x: 0,
                    y: 0,
                    width,
                    height
                })
                .css({
                    pointerEvents: hasClickHandler ? void 0 : 'none',
                    mixedBlendMode: 'normal',
                    opacity: alpha
                })
                .addClass(hasClickHandler ? 'highcharts-tracker' : '');

            if (target instanceof ChartClass) {
                target.boost?.markerGroup?.translate(
                    chart.plotLeft,
                    chart.plotTop
                );
            }
        };

        boost.clipRect = chart.renderer.clipRect();

        (boost.targetFo || boost.target)
            .attr({
                // Set the z index of the boost target to that of the last
                // series using it. This logic is not perfect, as it will not
                // handle interleaved series with boost enabled or disabled. But
                // it will cover the most common use case of one or more
                // successive boosted or non-boosted series (#9819).
                zIndex: series.options.zIndex
            });

        if (target instanceof ChartClass) {
            (target.boost as any).markerGroup = target.renderer
                .g()
                .add(targetGroup)
                .translate(series.xAxis.pos, series.yAxis.pos);
        }
    }

    boost.canvas.width = width;
    boost.canvas.height = height;

    if (boost.clipRect) {
        const box = getBoostClipRect(chart, target);

        boost.clipRect.attr(box);

        // When using panes, the image itself must be clipped. When not
        // using panes, it is better to clip the target group, because then
        // we preserve clipping on touch- and mousewheel zoom preview.
        if (
            !chart.navigator &&
            box.width === chart.clipBox.width &&
            box.height === chart.clipBox.height
        ) {
            targetGroup?.clip(chart.renderer.clipRect(
                box.x - 4,
                box.y,
                box.width + 4,
                box.height + 4
            )); // #9799
        } else {
            (boost.targetFo || boost.target).clip(boost.clipRect);
        }
    }

    boost.resize();
    boost.clear();

    if (!boost.wgl) {
        boost.wgl = new WGLRenderer((wgl): void => {
            if (wgl.settings.debug.timeBufferCopy) {
                console.time('buffer copy'); // eslint-disable-line no-console
            }

            boost.copy();

            if (wgl.settings.debug.timeBufferCopy) {
                console.timeEnd('buffer copy'); // eslint-disable-line no-console
            }
        });

        if (!boost.wgl.init(boost.canvas)) {
            // The OGL renderer couldn't be inited. This likely means a shader
            // error as we wouldn't get to this point if there was no WebGL
            // support.
            error('[highcharts boost] - unable to init WebGL renderer');
        }

        boost.wgl.setOptions(chart.options.boost || {});

        if (target instanceof ChartClass) {
            boost.wgl.allocateBuffer(chart);
        }
    }

    boost.wgl.setSize(width, height);

    return boost.wgl;
}

/**
 * If implemented in the core, parts of this can probably be
 * shared with other similar methods in Highcharts.
 * @private
 * @function Highcharts.Series#destroyGraphics
 */
function destroyGraphics(
    series: Series
): void {
    const points = series.points;

    if (points) {
        let point: Point,
            i: number;

        for (i = 0; i < points.length; i = i + 1) {
            point = points[i];
            if (point && point.destroyElements) {
                point.destroyElements(); // #7557
            }
        }
    }

    (
        ['graph', 'area', 'tracker'] as
        Array<('graph'|'area'|'tracker')>
    ).forEach((prop): void => {
        const seriesProp = series[prop];
        if (seriesProp) {
            series[prop] = seriesProp.destroy();
        }
    });

    for (const zone of series.zones) {
        destroyObjectProperties(zone, void 0, true);
    }

}

/**
 * An "async" foreach loop. Uses a setTimeout to keep the loop from blocking the
 * UI thread.
 *
 * @private
 * @param {Array<unknown>} arr
 * The array to loop through.
 * @param {Function} fn
 * The callback to call for each item.
 * @param {Function} finalFunc
 * The callback to call when done.
 * @param {number} [chunkSize]
 * The number of iterations per timeout.
 * @param {number} [i]
 * The current index.
 * @param {boolean} [noTimeout]
 * Set to true to skip timeouts.
 */
function eachAsync(
    arr: Array<unknown>|Types.TypedArray,
    fn: Function,
    finalFunc: Function,
    chunkSize?: number,
    i?: number,
    noTimeout?: boolean
): void {
    i = i || 0;
    chunkSize = chunkSize || CHUNK_SIZE;

    const threshold = i + chunkSize;

    let proceed = true;

    while (proceed && i < threshold && i < arr.length) {
        proceed = fn(arr[i], i);
        ++i;
    }

    if (proceed) {
        if (i < arr.length) {

            if (noTimeout) {
                eachAsync(arr, fn, finalFunc, chunkSize, i, noTimeout);
            } else if (win.requestAnimationFrame) {
                // If available, do requestAnimationFrame - shaves off a few ms
                win.requestAnimationFrame(function (): void {
                    eachAsync(arr, fn, finalFunc, chunkSize, i);
                });
            } else {
                setTimeout(eachAsync, 0, arr, fn, finalFunc, chunkSize, i);

            }

        } else if (finalFunc) {
            finalFunc();
        }
    }
}

/**
 * Enter boost mode and apply boost-specific properties.
 * @private
 * @function Highcharts.Series#enterBoost
 */
function enterBoost(
    series: Series
): void {
    series.boost = series.boost || {
        // Faster than a series bind:
        getPoint: ((bp): BoostPointComposition => getPoint(series, bp))
    };

    const alteredByBoost: Array<BoostAlteredObject> = series.boost.altered = [];

    // Save the original values, including whether it was an own
    // property or inherited from the prototype.
    (
        ['allowDG', 'directTouch', 'stickyTracking'] as
        Array<('allowDG'|'directTouch'|'stickyTracking')>
    ).forEach((prop): void => {
        alteredByBoost.push({
            prop: prop,
            val: series[prop],
            own: Object.hasOwnProperty.call(series, prop)
        });
    });

    series.allowDG = false;
    series.directTouch = false;
    series.stickyTracking = true;

    // Prevent animation when zooming in on boosted series(#13421).
    series.finishedAnimating = true;

    // Hide series label if any
    if (series.labelBySeries) {
        series.labelBySeries = series.labelBySeries.destroy();
    }

    // Destroy existing points after zoom out
    if (
        series.is('scatter') &&
        !series.is('treemap') &&
        series.data.length
    ) {
        for (const point of series.data) {
            point?.destroy?.();
        }
        series.data.length = 0;
        series.points.length = 0;
        delete series.processedData;
    }
}

/**
 * Exit from boost mode and restore non-boost properties.
 * @private
 * @function Highcharts.Series#exitBoost
 */
function exitBoost(
    series: Series
): void {
    const boost = series.boost,
        chart = series.chart,
        chartBoost = chart.boost;

    if (chartBoost?.markerGroup) {
        chartBoost.markerGroup.destroy();
        chartBoost.markerGroup = void 0;

        for (const s of chart.series) {
            s.markerGroup = void 0;
            s.markerGroup = s.plotGroup(
                'markerGroup',
                'markers',
                'visible',
                1,
                chart.seriesGroup
            ).addClass('highcharts-tracker');
        }
    }

    // Reset instance properties and/or delete instance properties and go back
    // to prototype
    if (boost) {
        (boost.altered || []).forEach((setting): void => {
            if (setting.own) {
                series[setting.prop] = setting.val as any;
            } else {
                // Revert to prototype
                delete series[setting.prop];
            }
        });

        // Clear previous run
        if (boost.clear) {
            boost.clear();
        }
    }

    // #21106, clean up boost clipping on the series groups.
    (chart.seriesGroup || series.group)?.clip();
}

/**
 * @private
 * @function Highcharts.Series#hasExtremes
 */
function hasExtremes(
    series: Series,
    checkX?: boolean
): boolean {
    const options = series.options,
        dataLength = series.dataTable.getModified().rowCount,
        xAxis = series.xAxis && series.xAxis.options,
        yAxis = series.yAxis && series.yAxis.options,
        colorAxis = series.colorAxis && series.colorAxis.options;

    return dataLength > pick(options.boostThreshold, Number.MAX_VALUE) &&
            // Defined yAxis extremes
            isNumber(yAxis.min) &&
            isNumber(yAxis.max) &&
            // Defined (and required) xAxis extremes
            (!checkX ||
                (isNumber(xAxis.min) && isNumber(xAxis.max))
            ) &&
            // Defined (e.g. heatmap) colorAxis extremes
            (!colorAxis ||
                (isNumber(colorAxis.min) && isNumber(colorAxis.max))
            );
}

/**
 * Used multiple times. In processData first on this.options.data, the second
 * time it runs the check again after processedXData is built.
 * If the data is going to be grouped, the series shouldn't be boosted.
 * @private
 */
const getSeriesBoosting = (
    series: BoostSeriesComposition,
    data?: Array<(PointOptions|PointShortOptions)>|Types.TypedArray
): boolean => {
    // Check if will be grouped.
    if (series.forceCrop) {
        return false;
    }
    return (
        isChartSeriesBoosting(series.chart) ||
        (
            (data ? data.length : 0) >=
            pick(series.options.boostThreshold, Number.MAX_VALUE)
        )
    );
};

/**
 * Extend series.destroy to also remove the fake k-d-tree points (#5137).
 * Normally this is handled by Series.destroy that calls Point.destroy,
 * but the fake search points are not registered like that.
 * @private
 */
function onSeriesDestroy(
    this: Series
): void {
    const series = this,
        chart = series.chart;

    if (
        chart.boost &&
        chart.boost.markerGroup === series.markerGroup
    ) {
        series.markerGroup = void 0;
    }

    if (chart.hoverPoints) {
        chart.hoverPoints = chart.hoverPoints.filter(function (
            point: Point
        ): boolean {
            return point.series === series;
        });
    }

    if (chart.hoverPoint && chart.hoverPoint.series === series) {
        chart.hoverPoint = void 0;
    }
}

/**
 * @private
 */
function onSeriesHide(
    this: Series
): void {
    const boost = this.boost;

    if (boost && boost.canvas && boost.target) {
        if (boost.wgl) {
            boost.wgl.clear();
        }
        if (boost.clear) {
            boost.clear();
        }
    }
}

/**
 * Performs the actual render if the renderer is
 * attached to the series.
 * @private
 */
function renderIfNotSeriesBoosting(series: Series): void {
    const boost = series.boost;

    if (
        boost &&
        boost.canvas &&
        boost.target &&
        boost.wgl &&
        !isChartSeriesBoosting(series.chart)
    ) {
        boost.wgl.render(series.chart);
    }
}

/**
 * Return a full Point object based on the index.
 * The boost module uses stripped point objects for performance reasons.
 * @private
 * @param {object|Highcharts.Point} boostPoint
 *        A stripped-down point object
 * @return {Highcharts.Point}
 *         A Point object as per https://api.highcharts.com/highcharts#Point
 */
function getPoint(
    series: Series,
    boostPoint: (BoostPointMockup|Point)
): BoostPointComposition {
    const seriesOptions = series.options,
        xAxis = series.xAxis,
        PointClass = series.pointClass;

    if (boostPoint instanceof PointClass) {
        return boostPoint as BoostPointComposition;
    }

    const data = seriesOptions.data,
        isScatter = series.is('scatter'),
        xData = (
            (isScatter && series.getColumn('x', true).length ?
                series.getColumn('x', true) :
                void 0) ||
            (series.getColumn('x').length ? series.getColumn('x') : void 0) ||
            seriesOptions.xData ||
            series.getColumn('x', true) ||
            false
        ),
        yData = (
            series.getColumn('y', true) ||
            seriesOptions.yData ||
            false
        ),
        pointIndex = boostPoint.i,
        pointColor = (data?.[pointIndex] as { color?: string } | undefined)
            ?.color,
        point = new PointClass(
            series as BoostSeriesComposition,
            (isScatter && xData && yData) ?
                [xData[pointIndex], yData[pointIndex]] :
                (
                    isArray(data) ? data : []
                )[pointIndex],
            xData ? xData[pointIndex] : void 0
        ) as BoostPointComposition;

    if (
        isScatter &&
        seriesOptions?.keys?.length
    ) {
        const keys = seriesOptions.keys;

        // Don't reassign X and Y properties as they're already handled above
        for (
            let keysIndex = keys.length - 1;
            keysIndex > -1;
            keysIndex--
        ) {
            (point as any)[keys[keysIndex]] =
                (data as any)[pointIndex][keysIndex];
        }
    }

    point.category = pick(
        xAxis.categories ?
            xAxis.categories[point.x] :
            point.x, // @todo simplify
        point.x
    );
    point.key = point.name ?? point.category;

    point.dist = boostPoint.dist;
    point.distX = boostPoint.distX;
    point.plotX = boostPoint.plotX;
    point.plotY = boostPoint.plotY;
    point.index = pointIndex;
    point.percentage = boostPoint.percentage;
    point.isInside = series.isPointInside(point);
    if (pointColor) {
        point.color = pointColor; // Set color for hover effect #23370
    }
    return point;
}

/**
 * @private
 */
function scatterProcessData(
    this: BoostSeriesComposition,
    force?: boolean
): (boolean|undefined) {
    const series = this,
        {
            options,
            xAxis,
            yAxis
        } = series;

    // Process only on changes
    if (
        !series.isDirty &&
        !xAxis.isDirty &&
        !yAxis.isDirty &&
        !force
    ) {
        return false;
    }

    // Required to get tick-based zoom ranges that take options into account
    // like `minPadding`, `maxPadding`, `startOnTick`, `endOnTick`.
    series.yAxis.setTickInterval();

    const boostThreshold = options.boostThreshold || 0,
        cropThreshold = options.cropThreshold,
        xData = series.getColumn('x'),
        xExtremes = xAxis.getExtremes(),
        xMax = xExtremes.max ?? Number.MAX_VALUE,
        xMin = xExtremes.min ?? -Number.MAX_VALUE,
        yData = series.getColumn('y'),
        yExtremes = yAxis.getExtremes(),
        yMax = yExtremes.max ?? Number.MAX_VALUE,
        yMin = yExtremes.min ?? -Number.MAX_VALUE;

    // Skip processing in non-boost zoom
    if (
        !series.boosted &&
        xAxis.old &&
        yAxis.old &&
        xMin >= (xAxis.old.min ?? -Number.MAX_VALUE) &&
        xMax <= (xAxis.old.max ?? Number.MAX_VALUE) &&
        yMin >= (yAxis.old.min ?? -Number.MAX_VALUE) &&
        yMax <= (yAxis.old.max ?? Number.MAX_VALUE)
    ) {
        series.dataTable.getModified().setColumns({
            x: xData,
            y: yData
        });
        return true;
    }

    // Without thresholds just assign data
    const dataLength = series.dataTable.rowCount;
    if (
        !boostThreshold ||
        dataLength < boostThreshold ||
        (
            cropThreshold &&
            !series.forceCrop &&
            !series.getExtremesFromAll &&
            !options.getExtremesFromAll &&
            dataLength < cropThreshold
        )
    ) {
        series.dataTable.getModified().setColumns({
            x: xData,
            y: yData
        });
        return true;
    }

    // Filter unsorted scatter data for ranges
    const processedData: Array<PointOptions> = [],
        processedXData: Array<number> = [],
        processedYData: Array<number> = [],
        xRangeNeeded = !(isNumber(xExtremes.max) || isNumber(xExtremes.min)),
        yRangeNeeded = !(isNumber(yExtremes.max) || isNumber(yExtremes.min));

    let cropped = false,
        x: number,
        xDataMax = xData[0],
        xDataMin = xData[0],
        y: number,
        yDataMax = yData?.[0],
        yDataMin = yData?.[0];

    for (let i = 0, iEnd = xData.length; i < iEnd; ++i) {
        x = xData[i];
        y = yData?.[i];

        if (
            x >= xMin && x <= xMax &&
            y >= yMin && y <= yMax
        ) {
            processedData.push({ x, y });
            processedXData.push(x);
            processedYData.push(y);
            if (xRangeNeeded) {
                xDataMax = Math.max(xDataMax, x);
                xDataMin = Math.min(xDataMin, x);
            }
            if (yRangeNeeded) {
                yDataMax = Math.max(yDataMax, y);
                yDataMin = Math.min(yDataMin, y);
            }
        } else {
            cropped = true;
        }
    }

    if (xRangeNeeded) {
        xAxis.dataMax = Math.max(xDataMax, xAxis.dataMax || 0);
        xAxis.dataMin = Math.min(xDataMin, xAxis.dataMin || 0);
    }
    if (yRangeNeeded) {
        yAxis.dataMax = Math.max(yDataMax, yAxis.dataMax || 0);
        yAxis.dataMin = Math.min(yDataMin, yAxis.dataMin || 0);
    }

    // Set properties as base processData
    series.cropped = cropped;
    series.cropStart = 0;
    // For boosted points rendering
<<<<<<< HEAD
    if (cropped && series.dataTable.modified === series.dataTable) {
=======
    if (cropped && !series.dataTable.modified) {
>>>>>>> 79eaf599
        // Calling setColumns with cropped data must be done on a new instance
        // to avoid modification of the original (complete) data
        series.dataTable.modified = new DataTableCore();
    }
<<<<<<< HEAD
    series.dataTable.modified.setColumns({
=======
    series.dataTable.getModified().setColumns({
>>>>>>> 79eaf599
        x: processedXData,
        y: processedYData
    });

    if (!getSeriesBoosting(series, processedXData)) {
        series.processedData = processedData; // For un-boosted points rendering
    }

    return true;
}

/**
 * @private
 * @function Highcharts.Series#renderCanvas
 */
function seriesRenderCanvas(this: Series): void {
    const options = this.options || {},
        chart = this.chart,
        chartBoost = chart.boost,
        seriesBoost = this.boost,
        xAxis = this.xAxis,
        yAxis = this.yAxis,
        xData = options.xData || this.getColumn('x', true),
        yData = options.yData || this.getColumn('y', true),
        lowData = this.getColumn('low', true),
        highData = this.getColumn('high', true),
        rawData = this.processedData || options.data,
        xExtremes = xAxis.getExtremes(),
        // Taking into account the offset of the min point #19497
        xMin = xExtremes.min - (xAxis.minPointOffset || 0),
        xMax = xExtremes.max + (xAxis.minPointOffset || 0),
        yExtremes = yAxis.getExtremes(),
        yMin = yExtremes.min - (yAxis.minPointOffset || 0),
        yMax = yExtremes.max + (yAxis.minPointOffset || 0),
        pointTaken: Record<string, boolean> = {},
        sampling = !!this.sampling,
        enableMouseTracking = options.enableMouseTracking,
        threshold: number = options.threshold as any,
        isRange = this.pointArrayMap &&
            this.pointArrayMap.join(',') === 'low,high',
        isStacked = !!options.stacking,
        cropStart = this.cropStart || 0,
        requireSorting = this.requireSorting,
        useRaw = !xData,
        compareX = options.findNearestPointBy === 'x',
        xDataFull = (
            (
                this.getColumn('x').length ?
                    this.getColumn('x') :
                    void 0
            ) ||
            this.options.xData ||
            this.getColumn('x', true)
        ),
        lineWidth = pick(options.lineWidth, 1),
        nullYSubstitute = options.nullInteraction && yMin,
        tooltip = chart.tooltip;

    let renderer: WGLRenderer = false as any,
        lastClientX: (number|undefined),
        yBottom = yAxis.getThreshold(threshold),
        minVal: (number|undefined),
        maxVal: (number|undefined),
        minI: (number|undefined),
        maxI: (number|undefined);

    // Clear mock points and tooltip after zoom (#20330)
    if (!this.boosted) {
        return;
    }

    this.points?.forEach((point: Point): void => {
        point?.destroyElements?.();
    });
    this.points = [];

    if (tooltip && !tooltip.isHidden) {
        const isSeriesHovered =
            chart.hoverPoint?.series === this ||
            chart.hoverPoints?.some(
                (point: Point): boolean => point.series === this
            );

        if (isSeriesHovered) {
            chart.hoverPoint = chart.hoverPoints = void 0;
            tooltip.hide(0);
        }
    } else if (chart.hoverPoints) {
        chart.hoverPoints = chart.hoverPoints.filter(
            (point: Point): boolean => point.series !== this
        );
    }

    // When touch-zooming or mouse-panning, re-rendering the canvas would not
    // perform fast enough. Instead, let the axes redraw, but not the series.
    // The series is scale-translated in an event handler for an approximate
    // preview.
    if (xAxis.isPanning || yAxis.isPanning) {
        return;
    }

    // Get or create the renderer
    renderer = createAndAttachRenderer(chart, this);

    chart.boosted = true;

    if (!this.visible) {
        return;
    }

    // If we are zooming out from SVG mode, destroy the graphics
    if (this.points || this.graph) {
        destroyGraphics(this);
    }

    // If we're rendering per. series we should create the marker groups
    // as usual.
    if (!isChartSeriesBoosting(chart)) {
        // If all series were boosting, but are not anymore
        // restore private markerGroup
        if (this.markerGroup === chartBoost?.markerGroup) {
            this.markerGroup = void 0;
        }

        this.markerGroup = this.plotGroup(
            'markerGroup',
            'markers',
            'visible',
            1,
            chart.seriesGroup
        ).addClass('highcharts-tracker');
    } else {
        // If series has a private markerGroup, remove that
        // and use common markerGroup
        if (
            this.markerGroup &&
            this.markerGroup !== chartBoost?.markerGroup
        ) {
            this.markerGroup.destroy();
        }
        // Use a single group for the markers
        this.markerGroup = chartBoost?.markerGroup;

        // When switching from chart boosting mode, destroy redundant
        // series boosting targets
        if (seriesBoost && seriesBoost.target) {
            this.renderTarget =
            seriesBoost.target =
            seriesBoost.target.destroy();
        }
    }

    const points: Array<BoostPointMockup> = this.points = [],
        addKDPoint = (
            clientX: number,
            plotY: number,
            i: number,
            percentage: number
        ): void => {
            const x = xDataFull ? xDataFull[cropStart + i] : false,
                pushPoint = (plotX: number): void => {
                    if (chart.inverted) {
                        plotX = xAxis.len - plotX;
                        plotY = yAxis.len - plotY;
                    }

                    points.push({
                        destroy: noop,
                        x: x,
                        clientX: plotX,
                        plotX: plotX,
                        plotY: plotY,
                        i: cropStart + i,
                        percentage: percentage
                    });
                };

            // We need to do ceil on the clientX to make things
            // snap to pixel values. The renderer will frequently
            // draw stuff on "sub-pixels".
            clientX = Math.ceil(clientX);

            // Shaves off about 60ms compared to repeated concatenation
            index = compareX ? clientX : clientX + ',' + plotY;

            // The k-d tree requires series points.
            // Reduce the amount of points, since the time to build the
            // tree increases exponentially.
            if (enableMouseTracking) {
                if (!pointTaken[index]) {
                    pointTaken[index] = true;
                    pushPoint(clientX);
                } else if (x === xDataFull[xDataFull.length - 1]) {
                    // If the last point is on the same pixel as the last
                    // tracked point, swap them. (#18856)
                    points.length--;
                    pushPoint(clientX);
                }
            }
        };

    // Do not start building while drawing
    this.buildKDTree = noop;

    fireEvent(this, 'renderCanvas');

    if (chartBoost && seriesBoost?.target && lineWidth > 1 && this.is('line')) {
        chartBoost.lineWidthFilter?.remove();
        chartBoost.lineWidthFilter = chart.renderer.definition({
            tagName: 'filter',
            children: [
                {
                    tagName: 'feMorphology',
                    attributes: {
                        operator: 'dilate',
                        radius: 0.25 * lineWidth
                    }
                }
            ],
            attributes: { id: 'linewidth' }
        });

        seriesBoost.target.attr({
            filter: 'url(#linewidth)'
        });
    }

    if (renderer) {
        allocateIfNotSeriesBoosting(renderer, this);
        renderer.pushSeries(this);
        // Perform the actual renderer if we're on series level
        renderIfNotSeriesBoosting(this);
    }

    /**
     * This builds the KD-tree
     * @private
     */
    function processPoint(
        d: (number|Array<number>|Record<string, number>),
        i: number
    ): boolean {
        const chartDestroyed = typeof chart.index === 'undefined';

        let x: number,
            y,
            clientX,
            plotY,
            percentage,
            low: number = false as any,
            isYInside = true;

        if (!defined(d)) {
            return true;
        }

        if (!chartDestroyed) {
            if (useRaw) {
                x = (d as any)[0];
                y = (d as any)[1];
            } else {
                x = d as any;
                y = yData[i] ?? nullYSubstitute ?? null;
            }

            // Resolve low and high for range series
            if (isRange) {
                if (useRaw) {
                    y = (d as any).slice(1, 3);
                }

                low = lowData[i];
                y = highData[i];
            } else if (isStacked) {
                x = (d as any).x;
                y = (d as any).stackY;
                low = y - (d as any).y;
                percentage = (d as any).percentage;
            }

            // Optimize for scatter zooming
            if (!requireSorting) {
                isYInside = (y || 0) >= yMin && y <= yMax;
            }

            if (y !== null && x >= xMin && x <= xMax && isYInside) {

                clientX = xAxis.toPixels(x, true);

                if (sampling) {
                    if (
                        typeof minI === 'undefined' ||
                        clientX === lastClientX
                    ) {
                        if (!isRange) {
                            low = y;
                        }
                        if (
                            typeof maxI === 'undefined' ||
                            y > (maxVal as any)
                        ) {
                            maxVal = y;
                            maxI = i;
                        }
                        if (
                            typeof minI === 'undefined' ||
                            low < (minVal as any)
                        ) {
                            minVal = low;
                            minI = i;
                        }

                    }
                    // Add points and reset
                    if (!compareX || clientX !== lastClientX) {
                        // `maxI` is number too:
                        if (typeof minI !== 'undefined') {
                            plotY =
                                yAxis.toPixels(maxVal as any, true);
                            yBottom =
                                yAxis.toPixels(minVal as any, true);

                            addKDPoint(clientX, plotY, maxI as any, percentage);
                            if (yBottom !== plotY) {
                                addKDPoint(clientX, yBottom, minI, percentage);
                            }
                        }

                        minI = maxI = void 0;
                        lastClientX = clientX;
                    }
                } else {
                    plotY = Math.ceil(yAxis.toPixels(y, true));
                    addKDPoint(clientX, plotY, i, percentage);
                }
            }
        }

        return !chartDestroyed;
    }

    /**
     * @private
     */
    const boostOptions = renderer.settings,
        doneProcessing = (): void => {
            fireEvent(this, 'renderedCanvas');

            // Go back to prototype, ready to build
            delete (this as Partial<typeof this>).buildKDTree;

            // Check that options exist, as async processing
            // could mean the series is removed at this point (#19895)
            if (this.options) {
                this.buildKDTree();
            }

            if (boostOptions.debug.timeKDTree) {
                console.timeEnd('kd tree building'); // eslint-disable-line no-console
            }
        };

    // Loop over the points to build the k-d tree - skip this if
    // exporting
    if (!chart.renderer.forExport) {
        if (boostOptions.debug.timeKDTree) {
            console.time('kd tree building'); // eslint-disable-line no-console
        }

        eachAsync(
            isStacked ?
                this.data.slice(cropStart) :
                (xData || rawData),
            processPoint,
            doneProcessing
        );
    }
}

/**
 * Used for treemap|heatmap.drawPoints
 * @private
 */
function wrapSeriesDrawPoints(
    this: Series,
    proceed: Function
): void {
    let enabled = true;

    if (this.chart.options && this.chart.options.boost) {
        enabled = typeof this.chart.options.boost.enabled === 'undefined' ?
            true :
            this.chart.options.boost.enabled;
    }

    if (!enabled || !this.boosted) {
        return proceed.call(this);
    }

    this.chart.boosted = true;

    // Make sure we have a valid OGL context
    const renderer = createAndAttachRenderer(this.chart, this);

    if (renderer) {
        allocateIfNotSeriesBoosting(renderer, this);
        renderer.pushSeries(this);
    }

    renderIfNotSeriesBoosting(this);
}

/**
 * Override a bunch of methods the same way. If the number of points is
 * below the threshold, run the original method. If not, check for a
 * canvas version or do nothing.
 *
 * Note that we're not overriding any of these for heatmaps.
 */
function wrapSeriesFunctions(
    seriesProto: Series,
    seriesTypes: typeof SeriesRegistry.seriesTypes,
    method: (
        'translate'|
        'generatePoints'|
        'drawTracker'|
        'drawPoints'|
        'render'
    )
): void {
    /**
     * @private
     */
    function branch(
        this: Series,
        proceed: Function
    ): void {
        const letItPass = this.options.stacking &&
            (method === 'translate' || method === 'generatePoints');

        if (
            !this.boosted ||
            letItPass ||
            !boostEnabled(this.chart) ||
            this.type === 'heatmap' ||
            this.type === 'treemap' ||
            !BoostableMap[this.type] ||
            this.options.boostThreshold === 0
        ) {

            proceed.call(this);

        // Run canvas version of method, like renderCanvas(), if it exists
        } else if (method === 'render' && this.renderCanvas) {
            this.renderCanvas();
        }
    }

    wrap(seriesProto, method, branch);

    // Special case for some types, when translate method is already wrapped
    if (method === 'translate') {
        for (const type of [
            'column',
            'arearange',
            'columnrange',
            'heatmap',
            'treemap'
        ]) {
            if (seriesTypes[type]) {
                wrap(seriesTypes[type].prototype, method, branch);
            }
        }
    }
}

/**
 * Do not compute extremes when min and max are set. If we use this in the
 * core, we can add the hook to hasExtremes to the methods directly.
 * @private
 */
function wrapSeriesGetExtremes(
    this: Series,
    proceed: Function
): DataExtremesObject {

    if (this.boosted) {
        if (hasExtremes(this)) {
            return {};
        }
        if (this.xAxis.isPanning || this.yAxis.isPanning) {
            // Do not re-compute the extremes during panning, because looping
            // the data is expensive. The `this` contains the `dataMin` and
            // `dataMax` to use.
            return this;
        }
    }
    return proceed.apply(this, [].slice.call(arguments, 1));
}

/**
 * If the series is a heatmap or treemap, or if the series is not boosting
 * do the default behaviour. Otherwise, process if the series has no
 * extremes.
 * @private
 */
function wrapSeriesProcessData(
    this: Series,
    proceed: Function
): void {
    let dataToMeasure: (
        PointOptions|PointShortOptions
    )[]|Types.TypedArray|undefined = this.options.data;

    if (boostEnabled(this.chart) && BoostableMap[this.type]) {
        const series = this as BoostSeriesComposition,
            // Flag for code that should run for ScatterSeries and its
            // subclasses, apart from the enlisted exceptions.
            isScatter = series.is('scatter') &&
                !series.is('bubble') &&
                !series.is('treemap') &&
                !series.is('heatmap');
        // If there are no extremes given in the options, we also need to
        // process the data to read the data extremes. If this is a heatmap,
        // do default behaviour.
        if (
            // First pass with options.data:
            !getSeriesBoosting(series, dataToMeasure) ||
            isScatter ||
            series.is('treemap') ||
            // Use processedYData for the stack (#7481):
            series.options.stacking ||
            !hasExtremes(series, true)
        ) {
            // Do nothing until the panning stops
            if (
                series.boosted && (
                    series.xAxis?.isPanning || series.yAxis?.isPanning
                )
            ) {
                return;
            }

            // Extra check for zoomed scatter data
            if (isScatter && series.yAxis.type !== 'treegrid') {
                scatterProcessData.call(series, arguments[1]);
            } else {
                proceed.apply(series, [].slice.call(arguments, 1));
            }
            dataToMeasure = series.getColumn('x', true);
        }

        // Set the isBoosting flag, second pass with processedXData to
        // see if we have zoomed.
        series.boosted = getSeriesBoosting(series, dataToMeasure);

        // Enter or exit boost mode
        if (series.boosted) {
            // Force turbo-mode:
            let firstPoint;
            if (series.options.data?.length) {
                firstPoint = series.getFirstValidPoint(
                    series.options.data
                );
                if (
                    !isNumber(firstPoint) &&
                    !isArray(firstPoint) &&
                    !series.is('treemap')
                ) {
                    error(12, false, series.chart);
                }
            }
            enterBoost(series);
        } else {
            exitBoost(series);
        }
    // The series type is not boostable
    } else {
        proceed.apply(this, [].slice.call(arguments, 1));
    }
}

/**
 * Return a point instance from the k-d-tree
 * @private
 */
function wrapSeriesSearchPoint(
    this: Series,
    proceed: Function
): (Point|undefined) {
    const result = proceed.apply(this, [].slice.call(arguments, 1));

    if (this.boost && result) {
        return this.boost.getPoint(result);
    }

    return result;
}

/* *
 *
 *  Default Export
 *
 * */

const BoostSeries = {
    compose,
    destroyGraphics,
    eachAsync,
    getPoint
};

export default BoostSeries;<|MERGE_RESOLUTION|>--- conflicted
+++ resolved
@@ -1101,20 +1101,12 @@
     series.cropped = cropped;
     series.cropStart = 0;
     // For boosted points rendering
-<<<<<<< HEAD
-    if (cropped && series.dataTable.modified === series.dataTable) {
-=======
     if (cropped && !series.dataTable.modified) {
->>>>>>> 79eaf599
         // Calling setColumns with cropped data must be done on a new instance
         // to avoid modification of the original (complete) data
         series.dataTable.modified = new DataTableCore();
     }
-<<<<<<< HEAD
-    series.dataTable.modified.setColumns({
-=======
     series.dataTable.getModified().setColumns({
->>>>>>> 79eaf599
         x: processedXData,
         y: processedYData
     });
