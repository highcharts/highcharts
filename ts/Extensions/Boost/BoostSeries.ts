/* *
 *
 *  (c) 2019-2024 Highsoft AS
 *
 *  Boost module: stripped-down renderer for higher performance
 *
 *  License: highcharts.com/license
 *
 *  !!!!!!! SOURCE GETS TRANSPILED BY TYPESCRIPT. EDIT TS FILE ONLY. !!!!!!!
 *
 * */

'use strict';

/* *
 *
 *  Imports
 *
 * */

import type { BoostChartComposition } from './BoostChart';
import type {
    BoostTargetAdditions,
    BoostTargetObject
} from './BoostTargetObject';
import type Chart from '../../Core/Chart/Chart';
import type DataExtremesObject from '../../Core/Series/DataExtremesObject';
import type Point from '../../Core/Series/Point';
import type {
    PointOptions,
    PointShortOptions
} from '../../Core/Series/PointOptions';
import type Series from '../../Core/Series/Series';
import type { TypedArray } from '../../Core/Series/SeriesOptions';
import type SeriesRegistry from '../../Core/Series/SeriesRegistry';
import type { SeriesTypePlotOptions } from '../../Core/Series/SeriesType';
import BoostableMap from './BoostableMap.js';
import Boostables from './Boostables.js';
import BoostChart from './BoostChart.js';
const {
    getBoostClipRect,
    isChartSeriesBoosting
} = BoostChart;
import D from '../../Core/Defaults.js';
const { getOptions } = D;
import H from '../../Core/Globals.js';
const {
    composed,
    doc,
    noop,
    win
} = H;
import U from '../../Core/Utilities.js';
const {
    addEvent,
    destroyObjectProperties,
    error,
    extend,
    fireEvent,
    isArray,
    isNumber,
    pick,
    pushUnique,
    wrap,
    defined
} = U;
import WGLRenderer from './WGLRenderer.js';

/* *
 *
 *  Declarations
 *
 * */

declare module '../../Core/Series/SeriesLike' {
    interface SeriesLike extends BoostTargetObject {
        boosted?: boolean;
        boost?: BoostSeriesAdditions;
        fill?: boolean;
        fillOpacity?: boolean;
        processedData?: Array<(PointOptions|PointShortOptions)>;
        sampling?: boolean;
    }
}

declare module '../../Core/Series/SeriesOptions' {
    interface SeriesOptions {
        boostData?: Array<unknown>;
        xData?: Array<number>;
        yData?: Array<(number|null)>;
    }
}

interface BoostAlteredObject {
    own: boolean;
    prop: ('allowDG'|'directTouch'|'stickyTracking');
    val: unknown;
    value?: unknown;
}

interface BoostPointMockup {
    destroy(): void;
    x: (false|number);
    clientX: number;
    dist?: number;
    distX?: number;
    plotX: number;
    plotY: number;
    i: number;
    percentage: number;
}

interface BoostSeriesAdditions extends BoostTargetAdditions {
    altered?: Array<BoostAlteredObject>;
    getPoint(boostPoint: (BoostPointMockup|Point)): BoostPointComposition;
}

export declare class BoostPointComposition extends Point {
    series: BoostSeriesComposition;
    init(
        series: BoostSeriesComposition,
        options: (PointOptions|PointShortOptions),
        x?: number
    ): BoostPointComposition;
}

export declare class BoostSeriesComposition extends Series {
    boosted?: boolean;
    boost: BoostSeriesAdditions;
    chart: BoostChartComposition;
    pointClass: typeof BoostPointComposition;
}

/* *
 *
 *  Constants
 *
 * */

const CHUNK_SIZE = 3000;

/* *
 *
 *  Variables
 *
 * */

let index: (number|string),
    mainCanvas: (HTMLCanvasElement|undefined);

/* *
 *
 *  Functions
 *
 * */

/**
 * @private
 */
function allocateIfNotSeriesBoosting(
    renderer: WGLRenderer,
    series: Series
): void {
    const boost = series.boost;

    if (
        renderer &&
        boost &&
        boost.target &&
        boost.canvas &&
        !isChartSeriesBoosting(series.chart)
    ) {
        renderer.allocateBufferForSingleSeries(series);
    }
}

/**
 * Return true if ths boost.enabled option is true
 *
 * @private
 * @param {Highcharts.Chart} chart
 * The chart
 * @return {boolean}
 * True, if boost is enabled.
 */
function boostEnabled(chart: Chart): boolean {
    return pick(
        (
            chart &&
            chart.options &&
            chart.options.boost &&
            chart.options.boost.enabled
        ),
        true
    );
}

/**
 * @private
 */
function compose<T extends typeof Series>(
    SeriesClass: T,
    seriesTypes: typeof SeriesRegistry.seriesTypes,
    wglMode?: boolean
): (T&typeof BoostSeriesComposition) {
    if (pushUnique(composed, 'Boost.Series')) {
        const plotOptions = getOptions().plotOptions as SeriesTypePlotOptions,
            seriesProto = SeriesClass.prototype as BoostSeriesComposition;

        addEvent(SeriesClass, 'destroy', onSeriesDestroy);
        addEvent(SeriesClass, 'hide', onSeriesHide);

        if (wglMode) {
            seriesProto.renderCanvas = seriesRenderCanvas;
        }

        wrap(seriesProto, 'getExtremes', wrapSeriesGetExtremes);
        wrap(seriesProto, 'processData', wrapSeriesProcessData);
        wrap(seriesProto, 'searchPoint', wrapSeriesSearchPoint);

        (
            [
                'translate',
                'generatePoints',
                'drawTracker',
                'drawPoints',
                'render'
            ] as Array<(
                'translate'|
                'generatePoints'|
                'drawTracker'|
                'drawPoints'|
                'render'
            )>
        ).forEach((method): void =>
            wrapSeriesFunctions(seriesProto, seriesTypes, method)
        );

        // Set default options
        Boostables.forEach((type: string): void => {
            const typePlotOptions = plotOptions[type];
            if (typePlotOptions) {
                typePlotOptions.boostThreshold = 5000;
                typePlotOptions.boostData = [];
                seriesTypes[type].prototype.fillOpacity = true;
            }
        });

        if (wglMode) {
            const {
                area: AreaSeries,
                areaspline: AreaSplineSeries,
                bubble: BubbleSeries,
                column: ColumnSeries,
                heatmap: HeatmapSeries,
                scatter: ScatterSeries,
                treemap: TreemapSeries
            } = seriesTypes;

            if (AreaSeries) {
                extend(AreaSeries.prototype, {
                    fill: true,
                    fillOpacity: true,
                    sampling: true
                });
            }

            if (AreaSplineSeries) {
                extend(AreaSplineSeries.prototype, {
                    fill: true,
                    fillOpacity: true,
                    sampling: true
                });
            }

            if (BubbleSeries) {
                const bubbleProto = BubbleSeries.prototype;

                // By default, the bubble series does not use the KD-tree, so
                // force it to.
                delete (bubbleProto as Partial<Series>).buildKDTree;
                // SeriesTypes.bubble.prototype.directTouch = false;

                // Needed for markers to work correctly
                wrap(
                    bubbleProto,
                    'markerAttribs',
                    function (
                        this: typeof bubbleProto,
                        proceed: Function
                    ): boolean {
                        if (this.boosted) {
                            return false;
                        }
                        return proceed.apply(this, [].slice.call(arguments, 1));
                    }
                );
            }

            if (ColumnSeries) {
                extend(ColumnSeries.prototype, {
                    fill: true,
                    sampling: true
                });
            }

            if (ScatterSeries) {
                ScatterSeries.prototype.fill = true;
            }

            // We need to handle heatmaps separately, since we can't perform the
            // size/color calculations in the shader easily.
            // @todo This likely needs future optimization.
            [HeatmapSeries, TreemapSeries].forEach((SC): void => {
                if (SC) {
                    wrap(SC.prototype, 'drawPoints', wrapSeriesDrawPoints);
                }
            });
        }
    }

    return SeriesClass as (T&typeof BoostSeriesComposition);
}

/**
 * Create a canvas + context and attach it to the target
 *
 * @private
 * @function createAndAttachRenderer
 *
 * @param {Highcharts.Chart} chart
 * the chart
 *
 * @param {Highcharts.Series} series
 * the series
 *
 * @return {Highcharts.BoostGLRenderer}
 * the canvas renderer
 */
function createAndAttachRenderer(
    chart: Chart,
    series: Series
): WGLRenderer {
    const ChartClass = chart.constructor as typeof Chart,
        targetGroup = chart.seriesGroup || series.group,
        alpha = 1;

    let width = chart.chartWidth,
        height = chart.chartHeight,
        target: BoostTargetObject = chart,
        foSupported: boolean = typeof SVGForeignObjectElement !== 'undefined',
        hasClickHandler = false;

    if (isChartSeriesBoosting(chart)) {
        target = chart;
    } else {
        target = series;
        hasClickHandler = Boolean(
            series.options.events?.click ||
            series.options.point?.events?.click
        );
    }

    const boost: Required<BoostTargetAdditions> = target.boost =
        target.boost as Required<BoostTargetAdditions> ||
        {} as Required<BoostTargetAdditions>;

    // Support for foreignObject is flimsy as best.
    // IE does not support it, and Chrome has a bug which messes up
    // the canvas draw order.
    // As such, we force the Image fallback for now, but leaving the
    // actual Canvas path in-place in case this changes in the future.
    foSupported = false;

    if (!mainCanvas) {
        mainCanvas = doc.createElement('canvas');
    }

    if (!boost.target) {
        boost.canvas = mainCanvas;

        // Fall back to image tag if foreignObject isn't supported,
        // or if we're exporting.
        if (chart.renderer.forExport || !foSupported) {
            target.renderTarget = boost.target = chart.renderer.image(
                '',
                0,
                0,
                width,
                height
            )
                .addClass('highcharts-boost-canvas')
                .add(targetGroup);

            boost.clear = function (): void {
                boost.target.attr({
                    // Insert a blank pixel (#17182)
                    /* eslint-disable-next-line max-len*/
                    href: 'data:image/png;base64,iVBORw0KGgoAAAANSUhEUgAAAAEAAAABCAQAAAC1HAwCAAAAC0lEQVR42mNkYAAAAAYAAjCB0C8AAAAASUVORK5CYII='
                });
            };

            boost.copy = function (): void {
                boost.resize();
                boost.target.attr({
                    href: boost.canvas.toDataURL('image/png')
                });
            };

        } else {
            boost.targetFo = chart.renderer
                .createElement('foreignObject')
                .add(targetGroup);

            target.renderTarget = boost.target =
                doc.createElement('canvas') as any;
            boost.targetCtx = boost.target.getContext('2d');

            boost.targetFo.element.appendChild(boost.target as any);

            boost.clear = function (): void {
                boost.target.width = boost.canvas.width;
                boost.target.height = boost.canvas.height;
            };

            boost.copy = function (): void {
                boost.target.width = boost.canvas.width;
                boost.target.height = boost.canvas.height;
                boost.targetCtx.drawImage(boost.canvas, 0, 0);
            };
        }

        boost.resize = function (): void {
            width = chart.chartWidth;
            height = chart.chartHeight;

            (boost.targetFo || boost.target)
                .attr({
                    x: 0,
                    y: 0,
                    width,
                    height
                })
                .css({
                    pointerEvents: hasClickHandler ? void 0 : 'none',
                    mixedBlendMode: 'normal',
                    opacity: alpha
                })
                .addClass(hasClickHandler ? 'highcharts-tracker' : '');

            if (target instanceof ChartClass) {
                target.boost?.markerGroup?.translate(
                    chart.plotLeft,
                    chart.plotTop
                );
            }
        };

        boost.clipRect = chart.renderer.clipRect();

        (boost.targetFo || boost.target)
            .attr({
                // Set the z index of the boost target to that of the last
                // series using it. This logic is not perfect, as it will not
                // handle interleaved series with boost enabled or disabled. But
                // it will cover the most common use case of one or more
                // successive boosted or non-boosted series (#9819).
                zIndex: series.options.zIndex
            });

        if (target instanceof ChartClass) {
            (target.boost as any).markerGroup = target.renderer
                .g()
                .add(targetGroup)
                .translate(series.xAxis.pos, series.yAxis.pos);
        }
    }

    boost.canvas.width = width;
    boost.canvas.height = height;

    if (boost.clipRect) {
        const box = getBoostClipRect(chart, target),

            // When using panes, the image itself must be clipped. When not
            // using panes, it is better to clip the target group, because then
            // we preserve clipping on touch- and mousewheel zoom preview.
            clippedElement = (
                box.width === chart.clipBox.width &&
                box.height === chart.clipBox.height
            ) ? targetGroup :
                (boost.targetFo || boost.target);

        boost.clipRect.attr(box);
        clippedElement?.clip(boost.clipRect);
    }

    boost.resize();
    boost.clear();

    if (!boost.wgl) {
        boost.wgl = new WGLRenderer((wgl): void => {
            if (wgl.settings.debug.timeBufferCopy) {
                console.time('buffer copy'); // eslint-disable-line no-console
            }

            boost.copy();

            if (wgl.settings.debug.timeBufferCopy) {
                console.timeEnd('buffer copy'); // eslint-disable-line no-console
            }
        });

        if (!boost.wgl.init(boost.canvas)) {
            // The OGL renderer couldn't be inited. This likely means a shader
            // error as we wouldn't get to this point if there was no WebGL
            // support.
            error('[highcharts boost] - unable to init WebGL renderer');
        }

        boost.wgl.setOptions(chart.options.boost || {});

        if (target instanceof ChartClass) {
            boost.wgl.allocateBuffer(chart);
        }
    }

    boost.wgl.setSize(width, height);

    return boost.wgl;
}

/**
 * If implemented in the core, parts of this can probably be
 * shared with other similar methods in Highcharts.
 * @private
 * @function Highcharts.Series#destroyGraphics
 */
function destroyGraphics(
    series: Series
): void {
    const points = series.points;

    if (points) {
        let point: Point,
            i: number;

        for (i = 0; i < points.length; i = i + 1) {
            point = points[i];
            if (point && point.destroyElements) {
                point.destroyElements(); // #7557
            }
        }
    }

    (
        ['graph', 'area', 'tracker'] as
        Array<('graph'|'area'|'tracker')>
    ).forEach((prop): void => {
        const seriesProp = series[prop];
        if (seriesProp) {
            series[prop] = seriesProp.destroy();
        }
    });

    for (const zone of series.zones) {
        destroyObjectProperties(zone, void 0, true);
    }

}

/**
 * An "async" foreach loop. Uses a setTimeout to keep the loop from blocking the
 * UI thread.
 *
 * @private
 * @param {Array<unknown>} arr
 * The array to loop through.
 * @param {Function} fn
 * The callback to call for each item.
 * @param {Function} finalFunc
 * The callback to call when done.
 * @param {number} [chunkSize]
 * The number of iterations per timeout.
 * @param {number} [i]
 * The current index.
 * @param {boolean} [noTimeout]
 * Set to true to skip timeouts.
 */
function eachAsync(
    arr: Array<unknown>|TypedArray,
    fn: Function,
    finalFunc: Function,
    chunkSize?: number,
    i?: number,
    noTimeout?: boolean
): void {
    i = i || 0;
    chunkSize = chunkSize || CHUNK_SIZE;

    const threshold = i + chunkSize;

    let proceed = true;

    while (proceed && i < threshold && i < arr.length) {
        proceed = fn(arr[i], i);
        ++i;
    }

    if (proceed) {
        if (i < arr.length) {

            if (noTimeout) {
                eachAsync(arr, fn, finalFunc, chunkSize, i, noTimeout);
            } else if (win.requestAnimationFrame) {
                // If available, do requestAnimationFrame - shaves off a few ms
                win.requestAnimationFrame(function (): void {
                    eachAsync(arr, fn, finalFunc, chunkSize, i);
                });
            } else {
                setTimeout(eachAsync, 0, arr, fn, finalFunc, chunkSize, i);

            }

        } else if (finalFunc) {
            finalFunc();
        }
    }
}

/**
 * Enter boost mode and apply boost-specific properties.
 * @private
 * @function Highcharts.Series#enterBoost
 */
function enterBoost(
    series: Series
): void {
    series.boost = series.boost || {
        // Faster than a series bind:
        getPoint: ((bp): BoostPointComposition => getPoint(series, bp))
    };

    const alteredByBoost: Array<BoostAlteredObject> = series.boost.altered = [];

    // Save the original values, including whether it was an own
    // property or inherited from the prototype.
    (
        ['allowDG', 'directTouch', 'stickyTracking'] as
        Array<('allowDG'|'directTouch'|'stickyTracking')>
    ).forEach((prop): void => {
        alteredByBoost.push({
            prop: prop,
            val: series[prop],
            own: Object.hasOwnProperty.call(series, prop)
        });
    });

    series.allowDG = false;
    series.directTouch = false;
    series.stickyTracking = true;

    // Prevent animation when zooming in on boosted series(#13421).
    series.finishedAnimating = true;

    // Hide series label if any
    if (series.labelBySeries) {
        series.labelBySeries = series.labelBySeries.destroy();
    }

    // Destroy existing points after zoom out
    if (
        series.is('scatter') &&
        !series.is('treemap') &&
        series.data.length
    ) {
        for (const point of series.data) {
            point?.destroy?.();
        }
        series.data.length = 0;
        series.points.length = 0;
        delete series.processedData;
    }
}

/**
 * Exit from boost mode and restore non-boost properties.
 * @private
 * @function Highcharts.Series#exitBoost
 */
function exitBoost(
    series: Series
): void {
    const boost = series.boost,
        chart = series.chart,
        chartBoost = chart.boost;

    if (chartBoost?.markerGroup) {
        chartBoost.markerGroup.destroy();
        chartBoost.markerGroup = void 0;

        for (const s of chart.series) {
            s.markerGroup = void 0;
            s.markerGroup = s.plotGroup(
                'markerGroup',
                'markers',
                'visible',
                1,
                chart.seriesGroup
            ).addClass('highcharts-tracker');
        }
    }

    // Reset instance properties and/or delete instance properties and go back
    // to prototype
    if (boost) {
        (boost.altered || []).forEach((setting): void => {
            if (setting.own) {
                series[setting.prop] = setting.val as any;
            } else {
                // Revert to prototype
                delete series[setting.prop];
            }
        });

        // Clear previous run
        if (boost.clear) {
            boost.clear();
        }
    }

    // #21106, clean up boost clipping on the series groups.
    (chart.seriesGroup || series.group)?.clip();
}

/**
 * @private
 * @function Highcharts.Series#hasExtremes
 */
function hasExtremes(
    series: Series,
    checkX?: boolean
): boolean {
    const options = series.options,
        dataLength = series.dataTable.modified.rowCount,
        xAxis = series.xAxis && series.xAxis.options,
        yAxis = series.yAxis && series.yAxis.options,
        colorAxis = series.colorAxis && series.colorAxis.options;

    return dataLength > (options.boostThreshold || Number.MAX_VALUE) &&
            // Defined yAxis extremes
            isNumber(yAxis.min) &&
            isNumber(yAxis.max) &&
            // Defined (and required) xAxis extremes
            (!checkX ||
                (isNumber(xAxis.min) && isNumber(xAxis.max))
            ) &&
            // Defined (e.g. heatmap) colorAxis extremes
            (!colorAxis ||
                (isNumber(colorAxis.min) && isNumber(colorAxis.max))
            );
}

/**
 * Used multiple times. In processData first on this.options.data, the second
 * time it runs the check again after processedXData is built.
 * If the data is going to be grouped, the series shouldn't be boosted.
 * @private
 */
const getSeriesBoosting = (
    series: BoostSeriesComposition,
    data?: Array<(PointOptions|PointShortOptions)>|TypedArray
): boolean => {
    // Check if will be grouped.
    if (series.forceCrop) {
        return false;
    }
    return (
        isChartSeriesBoosting(series.chart) ||
        (
            (data ? data.length : 0) >=
            (series.options.boostThreshold || Number.MAX_VALUE)
        )
    );
};

/**
 * Extend series.destroy to also remove the fake k-d-tree points (#5137).
 * Normally this is handled by Series.destroy that calls Point.destroy,
 * but the fake search points are not registered like that.
 * @private
 */
function onSeriesDestroy(
    this: Series
): void {
    const series = this,
        chart = series.chart;

    if (
        chart.boost &&
        chart.boost.markerGroup === series.markerGroup
    ) {
        series.markerGroup = null as any;
    }

    if (chart.hoverPoints) {
        chart.hoverPoints = chart.hoverPoints.filter(function (
            point: Point
        ): boolean {
            return point.series === series;
        });
    }

    if (chart.hoverPoint && chart.hoverPoint.series === series) {
        chart.hoverPoint = null as any;
    }
}

/**
 * @private
 */
function onSeriesHide(
    this: Series
): void {
    const boost = this.boost;

    if (boost && boost.canvas && boost.target) {
        if (boost.wgl) {
            boost.wgl.clear();
        }
        if (boost.clear) {
            boost.clear();
        }
    }
}

/**
 * Performs the actual render if the renderer is
 * attached to the series.
 * @private
 */
function renderIfNotSeriesBoosting(series: Series): void {
    const boost = series.boost;

    if (
        boost &&
        boost.canvas &&
        boost.target &&
        boost.wgl &&
        !isChartSeriesBoosting(series.chart)
    ) {
        boost.wgl.render(series.chart);
    }
}

/**
 * Return a full Point object based on the index.
 * The boost module uses stripped point objects for performance reasons.
 * @private
 * @param {object|Highcharts.Point} boostPoint
 *        A stripped-down point object
 * @return {Highcharts.Point}
 *         A Point object as per https://api.highcharts.com/highcharts#Point
 */
function getPoint(
    series: Series,
    boostPoint: (BoostPointMockup|Point)
): BoostPointComposition {
    const seriesOptions = series.options,
        xAxis = series.xAxis,
        PointClass = series.pointClass;

    if (boostPoint instanceof PointClass) {
        return boostPoint as BoostPointComposition;
    }

<<<<<<< HEAD
    const isScatter = series.type === 'scatter',
        xData = (
            (isScatter ? series.processedXData : false) ||
            series.xData ||
=======
    const xData = (
            (series.getColumn('x').length ? series.getColumn('x') : void 0) ||
>>>>>>> a2749660
            seriesOptions.xData ||
            series.getColumn('x', true) ||
            false
        ),
        yData = (
            series.processedYData as number[] ||
            series.yData ||
            seriesOptions.yData ||
            false
        ),
        point = new PointClass(
            series as BoostSeriesComposition,
<<<<<<< HEAD
            (isScatter && xData && yData) ?
                [xData[boostPoint.i], yData[boostPoint.i]] :
                (series.options.data || [])[boostPoint.i],
=======
            (
                isArray(series.options.data) ? series.options.data : []
            )[boostPoint.i],
>>>>>>> a2749660
            xData ? xData[boostPoint.i] : void 0
        ) as BoostPointComposition;

    point.category = pick(
        xAxis.categories ?
            xAxis.categories[point.x] :
            point.x, // @todo simplify
        point.x
    );
    point.key = point.name ?? point.category;

    point.dist = boostPoint.dist;
    point.distX = boostPoint.distX;
    point.plotX = boostPoint.plotX;
    point.plotY = boostPoint.plotY;
    point.index = boostPoint.i;
    point.percentage = boostPoint.percentage;
    point.isInside = series.isPointInside(point);
    return point;
}

/**
 * @private
 */
function scatterProcessData(
    this: BoostSeriesComposition,
    force?: boolean
): (boolean|undefined) {
    const series = this,
        {
            options,
            xAxis,
            yAxis
        } = series;

    // Process only on changes
    if (
        !series.isDirty &&
        !xAxis.isDirty &&
        !yAxis.isDirty &&
        !force
    ) {
        return false;
    }

    // Required to get tick-based zoom ranges that take options into account
    // like `minPadding`, `maxPadding`, `startOnTick`, `endOnTick`.
    series.yAxis.setTickInterval();

    const boostThreshold = options.boostThreshold || 0,
        cropThreshold = options.cropThreshold,
        xData = series.getColumn('x'),
        xExtremes = xAxis.getExtremes(),
        xMax = xExtremes.max ?? Number.MAX_VALUE,
        xMin = xExtremes.min ?? -Number.MAX_VALUE,
        yData = series.getColumn('y'),
        yExtremes = yAxis.getExtremes(),
        yMax = yExtremes.max ?? Number.MAX_VALUE,
        yMin = yExtremes.min ?? -Number.MAX_VALUE;

    // Skip processing in non-boost zoom
    if (
        !series.boosted &&
        xAxis.old &&
        yAxis.old &&
        xMin >= (xAxis.old.min ?? -Number.MAX_VALUE) &&
        xMax <= (xAxis.old.max ?? Number.MAX_VALUE) &&
        yMin >= (yAxis.old.min ?? -Number.MAX_VALUE) &&
        yMax <= (yAxis.old.max ?? Number.MAX_VALUE)
    ) {
        series.dataTable.modified.setColumns({
            x: xData,
            y: yData
        });
        return true;
    }

    // Without thresholds just assign data
    const dataLength = series.dataTable.rowCount;
    if (
        !boostThreshold ||
        dataLength < boostThreshold ||
        (
            cropThreshold &&
            !series.forceCrop &&
            !series.getExtremesFromAll &&
            !options.getExtremesFromAll &&
            dataLength < cropThreshold
        )
    ) {
        series.dataTable.modified.setColumns({
            x: xData,
            y: yData
        });
        return true;
    }

    // Filter unsorted scatter data for ranges
    const processedData: Array<PointOptions> = [],
        processedXData: Array<number> = [],
        processedYData: Array<number> = [],
        xRangeNeeded = !(isNumber(xExtremes.max) || isNumber(xExtremes.min)),
        yRangeNeeded = !(isNumber(yExtremes.max) || isNumber(yExtremes.min));

    let cropped = false,
        x: number,
        xDataMax = xData[0],
        xDataMin = xData[0],
        y: number,
        yDataMax = yData?.[0],
        yDataMin = yData?.[0];

    for (let i = 0, iEnd = xData.length; i < iEnd; ++i) {
        x = xData[i];
        y = yData?.[i];

        if (
            x >= xMin && x <= xMax &&
            y >= yMin && y <= yMax
        ) {
            processedData.push({ x, y });
            processedXData.push(x);
            processedYData.push(y);
            if (xRangeNeeded) {
                xDataMax = Math.max(xDataMax, x);
                xDataMin = Math.min(xDataMin, x);
            }
            if (yRangeNeeded) {
                yDataMax = Math.max(yDataMax, y);
                yDataMin = Math.min(yDataMin, y);
            }
        } else {
            cropped = true;
        }
    }

    if (xRangeNeeded) {
        xAxis.options.max ??= xDataMax;
        xAxis.options.min ??= xDataMin;
    }
    if (yRangeNeeded) {
        yAxis.options.max ??= yDataMax;
        yAxis.options.min ??= yDataMin;
    }

    // Set properties as base processData
    series.cropped = cropped;
    series.cropStart = 0;
    // For boosted points rendering
    series.dataTable.modified.setColumns({
        x: processedXData,
        y: processedYData
    });

    if (!getSeriesBoosting(series, processedXData)) {
        series.processedData = processedData; // For un-boosted points rendering
    }

    return true;
}

/**
 * @private
 * @function Highcharts.Series#renderCanvas
 */
function seriesRenderCanvas(this: Series): void {
    const options = this.options || {},
        chart = this.chart,
        chartBoost = chart.boost,
        seriesBoost = this.boost,
        xAxis = this.xAxis,
        yAxis = this.yAxis,
        xData = options.xData || this.getColumn('x', true),
        yData = options.yData || this.getColumn('y', true),
        lowData = this.getColumn('low', true),
        highData = this.getColumn('high', true),
        rawData = this.processedData || options.data,
        xExtremes = xAxis.getExtremes(),
        // Taking into account the offset of the min point #19497
        xMin = xExtremes.min - (xAxis.minPointOffset || 0),
        xMax = xExtremes.max + (xAxis.minPointOffset || 0),
        yExtremes = yAxis.getExtremes(),
        yMin = yExtremes.min - (yAxis.minPointOffset || 0),
        yMax = yExtremes.max + (yAxis.minPointOffset || 0),
        pointTaken: Record<string, boolean> = {},
        sampling = !!this.sampling,
        enableMouseTracking = options.enableMouseTracking,
        threshold: number = options.threshold as any,
        isRange = this.pointArrayMap &&
            this.pointArrayMap.join(',') === 'low,high',
        isStacked = !!options.stacking,
        cropStart = this.cropStart || 0,
        requireSorting = this.requireSorting,
        useRaw = !xData,
        compareX = options.findNearestPointBy === 'x',
        xDataFull = (
            (
                this.getColumn('x', true).length ?
                    this.getColumn('x', true) :
                    void 0
            ) ||
            this.options.xData ||
            this.getColumn('x', true)
        ),
        lineWidth = pick(options.lineWidth, 1);

    let renderer: WGLRenderer = false as any,
        lastClientX: (number|undefined),
        yBottom = yAxis.getThreshold(threshold),
        minVal: (number|undefined),
        maxVal: (number|undefined),
        minI: (number|undefined),
        maxI: (number|undefined);


    // When touch-zooming or mouse-panning, re-rendering the canvas would not
    // perform fast enough. Instead, let the axes redraw, but not the series.
    // The series is scale-translated in an event handler for an approximate
    // preview.
    if (xAxis.isPanning || yAxis.isPanning) {
        return;
    }

    // Get or create the renderer
    renderer = createAndAttachRenderer(chart, this);

    chart.boosted = true;

    if (!this.visible) {
        return;
    }

    // If we are zooming out from SVG mode, destroy the graphics
    if (this.points || this.graph) {
        destroyGraphics(this);
    }

    // If we're rendering per. series we should create the marker groups
    // as usual.
    if (!isChartSeriesBoosting(chart)) {
        // If all series were boosting, but are not anymore
        // restore private markerGroup
        if (this.markerGroup === chartBoost?.markerGroup) {
            this.markerGroup = void 0;
        }

        this.markerGroup = this.plotGroup(
            'markerGroup',
            'markers',
            'visible',
            1,
            chart.seriesGroup
        ).addClass('highcharts-tracker');
    } else {
        // If series has a private markerGroup, remove that
        // and use common markerGroup
        if (
            this.markerGroup &&
            this.markerGroup !== chartBoost?.markerGroup
        ) {
            this.markerGroup.destroy();
        }
        // Use a single group for the markers
        this.markerGroup = chartBoost?.markerGroup;

        // When switching from chart boosting mode, destroy redundant
        // series boosting targets
        if (seriesBoost && seriesBoost.target) {
            this.renderTarget =
            seriesBoost.target =
            seriesBoost.target.destroy();
        }
    }

    const points: Array<BoostPointMockup> = this.points = [],
        addKDPoint = (
            clientX: number,
            plotY: number,
            i: number,
            percentage: number
        ): void => {
            const x = xDataFull ? xDataFull[cropStart + i] : false,
                pushPoint = (plotX: number): void => {
                    if (chart.inverted) {
                        plotX = xAxis.len - plotX;
                        plotY = yAxis.len - plotY;
                    }

                    points.push({
                        destroy: noop,
                        x: x,
                        clientX: plotX,
                        plotX: plotX,
                        plotY: plotY,
                        i: cropStart + i,
                        percentage: percentage
                    });
                };

            // We need to do ceil on the clientX to make things
            // snap to pixel values. The renderer will frequently
            // draw stuff on "sub-pixels".
            clientX = Math.ceil(clientX);

            // Shaves off about 60ms compared to repeated concatenation
            index = compareX ? clientX : clientX + ',' + plotY;

            // The k-d tree requires series points.
            // Reduce the amount of points, since the time to build the
            // tree increases exponentially.
            if (enableMouseTracking) {
                if (!pointTaken[index]) {
                    pointTaken[index] = true;
                    pushPoint(clientX);
                } else if (x === xDataFull[xDataFull.length - 1]) {
                    // If the last point is on the same pixel as the last
                    // tracked point, swap them. (#18856)
                    points.length--;
                    pushPoint(clientX);
                }
            }
        };

    // Do not start building while drawing
    this.buildKDTree = noop;

    fireEvent(this, 'renderCanvas');

    if (
        this.is('line') &&
        lineWidth > 1 &&
        seriesBoost?.target &&
        chartBoost &&
        !chartBoost.lineWidthFilter
    ) {
        chartBoost.lineWidthFilter = chart.renderer.definition({
            tagName: 'filter',
            children: [
                {
                    tagName: 'feMorphology',
                    attributes: {
                        operator: 'dilate',
                        radius: 0.25 * lineWidth
                    }
                }
            ],
            attributes: { id: 'linewidth' }
        });

        seriesBoost.target.attr({
            filter: 'url(#linewidth)'
        });
    }

    if (renderer) {
        allocateIfNotSeriesBoosting(renderer, this);
        renderer.pushSeries(this);
        // Perform the actual renderer if we're on series level
        renderIfNotSeriesBoosting(this);
    }

    /**
     * This builds the KD-tree
     * @private
     */
    function processPoint(
        d: (number|Array<number>|Record<string, number>),
        i: number
    ): boolean {
        const chartDestroyed = typeof chart.index === 'undefined';

        let x: number,
            y: number,
            clientX,
            plotY,
            percentage,
            low: number = false as any,
            isYInside = true;

        if (!defined(d)) {
            return true;
        }

        if (!chartDestroyed) {
            if (useRaw) {
                x = (d as any)[0];
                y = (d as any)[1];
            } else {
                x = d as any;
                y = yData?.[i] as any;
            }

            // Resolve low and high for range series
            if (isRange) {
                if (useRaw) {
                    y = (d as any).slice(1, 3);
                }

                low = lowData[i];
                y = highData[i];
            } else if (isStacked) {
                x = (d as any).x;
                y = (d as any).stackY;
                low = y - (d as any).y;
                percentage = (d as any).percentage;
            }

            // Optimize for scatter zooming
            if (!requireSorting) {
                isYInside = (y || 0) >= yMin && y <= yMax;
            }

            if (y !== null && x >= xMin && x <= xMax && isYInside) {

                clientX = xAxis.toPixels(x, true);

                if (sampling) {
                    if (
                        typeof minI === 'undefined' ||
                        clientX === lastClientX
                    ) {
                        if (!isRange) {
                            low = y;
                        }
                        if (
                            typeof maxI === 'undefined' ||
                            y > (maxVal as any)
                        ) {
                            maxVal = y;
                            maxI = i;
                        }
                        if (
                            typeof minI === 'undefined' ||
                            low < (minVal as any)
                        ) {
                            minVal = low;
                            minI = i;
                        }

                    }
                    // Add points and reset
                    if (!compareX || clientX !== lastClientX) {
                        // `maxI` is number too:
                        if (typeof minI !== 'undefined') {
                            plotY =
                                yAxis.toPixels(maxVal as any, true);
                            yBottom =
                                yAxis.toPixels(minVal as any, true);

                            addKDPoint(clientX, plotY, maxI as any, percentage);
                            if (yBottom !== plotY) {
                                addKDPoint(clientX, yBottom, minI, percentage);
                            }
                        }

                        minI = maxI = void 0;
                        lastClientX = clientX;
                    }
                } else {
                    plotY = Math.ceil(yAxis.toPixels(y, true));
                    addKDPoint(clientX, plotY, i, percentage);
                }
            }
        }

        return !chartDestroyed;
    }

    /**
     * @private
     */
    const boostOptions = renderer.settings,
        doneProcessing = (): void => {
            fireEvent(this, 'renderedCanvas');

            // Go back to prototype, ready to build
            delete (this as Partial<typeof this>).buildKDTree;

            // Check that options exist, as async processing
            // could mean the series is removed at this point (#19895)
            if (this.options) {
                this.buildKDTree();
            }

            if (boostOptions.debug.timeKDTree) {
                console.timeEnd('kd tree building'); // eslint-disable-line no-console
            }
        };

    // Loop over the points to build the k-d tree - skip this if
    // exporting
    if (!chart.renderer.forExport) {
        if (boostOptions.debug.timeKDTree) {
            console.time('kd tree building'); // eslint-disable-line no-console
        }

        eachAsync(
            isStacked ?
                this.data.slice(cropStart) :
                (xData || rawData),
            processPoint,
            doneProcessing
        );
    }
}

/**
 * Used for treemap|heatmap.drawPoints
 * @private
 */
function wrapSeriesDrawPoints(
    this: Series,
    proceed: Function
): void {
    let enabled = true;

    if (this.chart.options && this.chart.options.boost) {
        enabled = typeof this.chart.options.boost.enabled === 'undefined' ?
            true :
            this.chart.options.boost.enabled;
    }

    if (!enabled || !this.boosted) {
        return proceed.call(this);
    }

    this.chart.boosted = true;

    // Make sure we have a valid OGL context
    const renderer = createAndAttachRenderer(this.chart, this);

    if (renderer) {
        allocateIfNotSeriesBoosting(renderer, this);
        renderer.pushSeries(this);
    }

    renderIfNotSeriesBoosting(this);
}

/**
 * Override a bunch of methods the same way. If the number of points is
 * below the threshold, run the original method. If not, check for a
 * canvas version or do nothing.
 *
 * Note that we're not overriding any of these for heatmaps.
 */
function wrapSeriesFunctions(
    seriesProto: Series,
    seriesTypes: typeof SeriesRegistry.seriesTypes,
    method: (
        'translate'|
        'generatePoints'|
        'drawTracker'|
        'drawPoints'|
        'render'
    )
): void {
    /**
     * @private
     */
    function branch(
        this: Series,
        proceed: Function
    ): void {
        const letItPass = this.options.stacking &&
            (method === 'translate' || method === 'generatePoints');

        if (
            !this.boosted ||
            letItPass ||
            !boostEnabled(this.chart) ||
            this.type === 'heatmap' ||
            this.type === 'treemap' ||
            !BoostableMap[this.type] ||
            this.options.boostThreshold === 0
        ) {

            proceed.call(this);

        // Run canvas version of method, like renderCanvas(), if it exists
        } else if (method === 'render' && this.renderCanvas) {
            this.renderCanvas();
        }
    }

    wrap(seriesProto, method, branch);

    // Special case for some types, when translate method is already wrapped
    if (method === 'translate') {
        for (const type of [
            'column',
            'arearange',
            'columnrange',
            'heatmap',
            'treemap'
        ]) {
            if (seriesTypes[type]) {
                wrap(seriesTypes[type].prototype, method, branch);
            }
        }
    }
}

/**
 * Do not compute extremes when min and max are set. If we use this in the
 * core, we can add the hook to hasExtremes to the methods directly.
 * @private
 */
function wrapSeriesGetExtremes(
    this: Series,
    proceed: Function
): DataExtremesObject {

    if (this.boosted) {
        if (hasExtremes(this)) {
            return {};
        }
        if (this.xAxis.isPanning || this.yAxis.isPanning) {
            // Do not re-compute the extremes during panning, because looping
            // the data is expensive. The `this` contains the `dataMin` and
            // `dataMax` to use.
            return this;
        }
    }
    return proceed.apply(this, [].slice.call(arguments, 1));
}

/**
 * If the series is a heatmap or treemap, or if the series is not boosting
 * do the default behaviour. Otherwise, process if the series has no
 * extremes.
 * @private
 */
function wrapSeriesProcessData(
    this: Series,
    proceed: Function
): void {
    let dataToMeasure: (PointOptions|PointShortOptions)[]|TypedArray|undefined =
        this.options.data;

    if (boostEnabled(this.chart) && BoostableMap[this.type]) {
        const series = this as BoostSeriesComposition,
            // Flag for code that should run for ScatterSeries and its
            // subclasses, apart from the enlisted exceptions.
            isScatter = series.is('scatter') &&
                !series.is('bubble') &&
                !series.is('treemap') &&
                !series.is('heatmap');
        // If there are no extremes given in the options, we also need to
        // process the data to read the data extremes. If this is a heatmap,
        // do default behaviour.
        if (
            // First pass with options.data:
            !getSeriesBoosting(series, dataToMeasure) ||
            isScatter ||
            series.is('treemap') ||
            // Use processedYData for the stack (#7481):
            series.options.stacking ||
            !hasExtremes(series, true)
        ) {
            // Do nothing until the panning stops
            if (
                series.boosted && (
                    series.xAxis?.isPanning || series.yAxis?.isPanning
                )
            ) {
                return;
            }

            // Extra check for zoomed scatter data
            if (isScatter && !series.yAxis.treeGrid) {
                scatterProcessData.call(series, arguments[1]);
            } else {
                proceed.apply(series, [].slice.call(arguments, 1));
            }
            dataToMeasure = series.getColumn('x', true);
        }

        // Set the isBoosting flag, second pass with processedXData to
        // see if we have zoomed.
        series.boosted = getSeriesBoosting(series, dataToMeasure);

        // Enter or exit boost mode
        if (series.boosted) {
            // Force turbo-mode:
            let firstPoint;
            if (series.options.data?.length) {
                firstPoint = series.getFirstValidPoint(
                    series.options.data
                );
                if (
                    !isNumber(firstPoint) &&
                    !isArray(firstPoint) &&
                    !series.is('treemap')
                ) {
                    error(12, false, series.chart);
                }
            }
            enterBoost(series);
        } else {
            exitBoost(series);
        }
    // The series type is not boostable
    } else {
        proceed.apply(this, [].slice.call(arguments, 1));
    }
}

/**
 * Return a point instance from the k-d-tree
 * @private
 */
function wrapSeriesSearchPoint(
    this: Series,
    proceed: Function
): (Point|undefined) {
    const result = proceed.apply(this, [].slice.call(arguments, 1));

    if (this.boost && result) {
        return this.boost.getPoint(result);
    }

    return result;
}

/* *
 *
 *  Default Export
 *
 * */

const BoostSeries = {
    compose,
    destroyGraphics,
    eachAsync,
    getPoint
};

export default BoostSeries;<|MERGE_RESOLUTION|>--- conflicted
+++ resolved
@@ -874,36 +874,29 @@
         return boostPoint as BoostPointComposition;
     }
 
-<<<<<<< HEAD
     const isScatter = series.type === 'scatter',
         xData = (
-            (isScatter ? series.processedXData : false) ||
-            series.xData ||
-=======
-    const xData = (
+            (isScatter && series.getColumn('x', true).length ?
+                series.getColumn('x', true) :
+                void 0) ||
             (series.getColumn('x').length ? series.getColumn('x') : void 0) ||
->>>>>>> a2749660
             seriesOptions.xData ||
             series.getColumn('x', true) ||
             false
         ),
         yData = (
-            series.processedYData as number[] ||
-            series.yData ||
+            series.getColumn('y', true) ||
+            series.getColumn('y') ||
             seriesOptions.yData ||
             false
         ),
         point = new PointClass(
             series as BoostSeriesComposition,
-<<<<<<< HEAD
             (isScatter && xData && yData) ?
                 [xData[boostPoint.i], yData[boostPoint.i]] :
-                (series.options.data || [])[boostPoint.i],
-=======
-            (
-                isArray(series.options.data) ? series.options.data : []
-            )[boostPoint.i],
->>>>>>> a2749660
+                (
+                    isArray(series.options.data) ? series.options.data : []
+                )[boostPoint.i],
             xData ? xData[boostPoint.i] : void 0
         ) as BoostPointComposition;
 
