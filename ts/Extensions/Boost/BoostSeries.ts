/* *
 *
 *  (c) 2019-2024 Highsoft AS
 *
 *  Boost module: stripped-down renderer for higher performance
 *
 *  License: highcharts.com/license
 *
 *  !!!!!!! SOURCE GETS TRANSPILED BY TYPESCRIPT. EDIT TS FILE ONLY. !!!!!!!
 *
 * */

'use strict';

/* *
 *
 *  Imports
 *
 * */

import type { BoostChartComposition } from './BoostChart';
import type {
    BoostTargetAdditions,
    BoostTargetObject
} from './BoostTargetObject';
import type Chart from '../../Core/Chart/Chart';
import type DataExtremesObject from '../../Core/Series/DataExtremesObject';
import type Point from '../../Core/Series/Point';
import type {
    PointOptions,
    PointShortOptions
} from '../../Core/Series/PointOptions';
import type Series from '../../Core/Series/Series';
import type { SeriesDataOptionsObject, TypedArray } from '../../Core/Series/SeriesOptions';
import type SeriesRegistry from '../../Core/Series/SeriesRegistry';
import type { SeriesTypePlotOptions } from '../../Core/Series/SeriesType';
<<<<<<< HEAD
import type SVGElement from '../../Core/Renderer/SVG/SVGElement';
=======
>>>>>>> 67ac3f4a

import BoostableMap from './BoostableMap.js';
import Boostables from './Boostables.js';
import BoostChart from './BoostChart.js';
const {
    getBoostClipRect,
    isChartSeriesBoosting
} = BoostChart;
import D from '../../Core/Defaults.js';
const { getOptions } = D;
import H from '../../Core/Globals.js';
const {
    composed,
    doc,
    noop,
    win
} = H;
import U from '../../Core/Utilities.js';
const {
    addEvent,
    destroyObjectProperties,
    error,
    extend,
    fireEvent,
    isArray,
    isNumber,
    isObject,
    pick,
    pushUnique,
    wrap,
    defined
} = U;
import WGLRenderer from './WGLRenderer.js';

/* *
 *
 *  Declarations
 *
 * */

declare module '../../Core/Series/SeriesLike' {
    interface SeriesLike extends BoostTargetObject {
        boosted?: boolean;
        boost?: BoostSeriesAdditions;
        fill?: boolean;
        fillOpacity?: boolean;
        processedData?: Array<(PointOptions|PointShortOptions)>;
        sampling?: boolean;
    }
}

declare module '../../Core/Series/SeriesOptions' {
    interface SeriesOptions {
        boostData?: Array<unknown>;
        xData?: Array<number>;
        yData?: Array<(number|null)>;
    }
}

interface BoostAlteredObject {
    own: boolean;
    prop: ('allowDG'|'directTouch'|'stickyTracking');
    val: unknown;
    value?: unknown;
}

interface BoostPointMockup {
    destroy(): void;
    x: (false|number);
    clientX: number;
    dist?: number;
    distX?: number;
    plotX: number;
    plotY: number;
    i: number;
    percentage: number;
}

interface BoostSeriesAdditions extends BoostTargetAdditions {
    altered?: Array<BoostAlteredObject>;
    getPoint(boostPoint: (BoostPointMockup|Point)): BoostPointComposition;
}

export declare class BoostPointComposition extends Point {
    series: BoostSeriesComposition;
    init(
        series: BoostSeriesComposition,
        options: (PointOptions|PointShortOptions),
        x?: number
    ): BoostPointComposition;
}

export declare class BoostSeriesComposition extends Series {
    boosted?: boolean;
    boost: BoostSeriesAdditions;
    chart: BoostChartComposition;
    pointClass: typeof BoostPointComposition;
}

/* *
 *
 *  Constants
 *
 * */

const CHUNK_SIZE = 3000;

/* *
 *
 *  Variables
 *
 * */

let index: (number|string),
    mainCanvas: (HTMLCanvasElement|undefined);

/* *
 *
 *  Functions
 *
 * */

/**
 * @private
 */
function allocateIfNotSeriesBoosting(
    renderer: WGLRenderer,
    series: Series
): void {
    const boost = series.boost;

    if (renderer &&
        boost &&
        boost.target &&
        boost.canvas &&
        !isChartSeriesBoosting(series.chart)
    ) {
        renderer.allocateBufferForSingleSeries(series);
    }
}

/**
 * Return true if ths boost.enabled option is true
 *
 * @private
 * @param {Highcharts.Chart} chart
 * The chart
 * @return {boolean}
 * True, if boost is enabled.
 */
function boostEnabled(chart: Chart): boolean {
    return pick(
        (
            chart &&
            chart.options &&
            chart.options.boost &&
            chart.options.boost.enabled
        ),
        true
    );
}

/**
 * @private
 */
function compose<T extends typeof Series>(
    SeriesClass: T,
    seriesTypes: typeof SeriesRegistry.seriesTypes,
    wglMode?: boolean
): (T&typeof BoostSeriesComposition) {

    if (pushUnique(composed, compose)) {
        const plotOptions = getOptions().plotOptions as SeriesTypePlotOptions,
            seriesProto = SeriesClass.prototype as BoostSeriesComposition;

        addEvent(SeriesClass, 'destroy', onSeriesDestroy);
        addEvent(SeriesClass, 'hide', onSeriesHide);

        if (wglMode) {
            seriesProto.renderCanvas = seriesRenderCanvas;
        }

        wrap(seriesProto, 'getExtremes', wrapSeriesGetExtremes);
        wrap(seriesProto, 'processData', wrapSeriesProcessData);
        wrap(seriesProto, 'searchPoint', wrapSeriesSearchPoint);

        (
            [
                'translate',
                'generatePoints',
                'drawTracker',
                'drawPoints',
                'render'
            ] as Array<(
                'translate'|
                'generatePoints'|
                'drawTracker'|
                'drawPoints'|
                'render'
            )>
        ).forEach((method): void =>
            wrapSeriesFunctions(seriesProto, seriesTypes, method)
        );

        // Set default options
        Boostables.forEach((type: string): void => {
            const typePlotOptions = plotOptions[type];
            if (typePlotOptions) {
                typePlotOptions.boostThreshold = 5000;
                typePlotOptions.boostData = [];
                seriesTypes[type].prototype.fillOpacity = true;
            }
        });

        if (wglMode) {
            const {
                area: AreaSeries,
                areaspline: AreaSplineSeries,
                bubble: BubbleSeries,
                column: ColumnSeries,
                heatmap: HeatmapSeries,
                scatter: ScatterSeries,
                treemap: TreemapSeries
            } = seriesTypes;

            if (AreaSeries) {
                extend(AreaSeries.prototype, {
                    fill: true,
                    fillOpacity: true,
                    sampling: true
                });
            }

            if (AreaSplineSeries) {
                extend(AreaSplineSeries.prototype, {
                    fill: true,
                    fillOpacity: true,
                    sampling: true
                });
            }

            if (BubbleSeries) {
                const bubbleProto = BubbleSeries.prototype;

                // By default, the bubble series does not use the KD-tree, so
                // force it to.
                delete (bubbleProto as Partial<Series>).buildKDTree;
                // SeriesTypes.bubble.prototype.directTouch = false;

                // Needed for markers to work correctly
                wrap(
                    bubbleProto,
                    'markerAttribs',
                    function (
                        this: typeof bubbleProto,
                        proceed: Function
                    ): boolean {
                        if (this.boosted) {
                            return false;
                        }
                        return proceed.apply(this, [].slice.call(arguments, 1));
                    }
                );
            }

            if (ColumnSeries) {
                extend(ColumnSeries.prototype, {
                    fill: true,
                    sampling: true
                });
            }

            if (ScatterSeries) {
                ScatterSeries.prototype.fill = true;
            }

            // We need to handle heatmaps separatly, since we can't perform the
            // size/color calculations in the shader easily.
            // @todo This likely needs future optimization.
            [HeatmapSeries, TreemapSeries].forEach((SC): void => {
                if (SC) {
                    wrap(SC.prototype, 'drawPoints', wrapSeriesDrawPoints);
                }
            });
        }
    }

    return SeriesClass as (T&typeof BoostSeriesComposition);
}

/**
 * Create a canvas + context and attach it to the target
 *
 * @private
 * @function createAndAttachRenderer
 *
 * @param {Highcharts.Chart} chart
 * the chart
 *
 * @param {Highcharts.Series} series
 * the series
 *
 * @return {Highcharts.BoostGLRenderer}
 * the canvas renderer
 */
function createAndAttachRenderer(
    chart: Chart,
    series: Series
): WGLRenderer {
    const ChartClass = chart.constructor as typeof Chart,
        targetGroup = chart.seriesGroup || series.group,
        alpha = 1;

    let width = chart.chartWidth,
        height = chart.chartHeight,
        target: BoostTargetObject = chart,
        foSupported: boolean = typeof SVGForeignObjectElement !== 'undefined';

    if (isChartSeriesBoosting(chart)) {
        target = chart;
    } else {
        target = series;
    }

    const boost: Required<BoostTargetAdditions> = target.boost =
        target.boost as Required<BoostTargetAdditions> ||
        {} as Required<BoostTargetAdditions>;

    // Support for foreignObject is flimsy as best.
    // IE does not support it, and Chrome has a bug which messes up
    // the canvas draw order.
    // As such, we force the Image fallback for now, but leaving the
    // actual Canvas path in-place in case this changes in the future.
    foSupported = false;

    if (!mainCanvas) {
        mainCanvas = doc.createElement('canvas');
    }

    if (!boost.target) {
        boost.canvas = mainCanvas;

        // Fall back to image tag if foreignObject isn't supported,
        // or if we're exporting.
        if (chart.renderer.forExport || !foSupported) {
            target.renderTarget = boost.target = chart.renderer.image(
                '',
                0,
                0,
                width,
                height
            )
                .addClass('highcharts-boost-canvas')
                .add(targetGroup);

            boost.clear = function (): void {
                boost.target.attr({
                    // Insert a blank pixel (#17182)
                    /* eslint-disable-next-line max-len*/
                    href: 'data:image/png;base64,iVBORw0KGgoAAAANSUhEUgAAAAEAAAABCAQAAAC1HAwCAAAAC0lEQVR42mNkYAAAAAYAAjCB0C8AAAAASUVORK5CYII='
                });
            };

            boost.copy = function (): void {
                boost.resize();
                boost.target.attr({
                    href: boost.canvas.toDataURL('image/png')
                });
            };

        } else {
            boost.targetFo = chart.renderer
                .createElement('foreignObject')
                .add(targetGroup);

            target.renderTarget = boost.target =
                doc.createElement('canvas') as any;
            boost.targetCtx = boost.target.getContext('2d');

            boost.targetFo.element.appendChild(boost.target as any);

            boost.clear = function (): void {
                boost.target.width = boost.canvas.width;
                boost.target.height = boost.canvas.height;
            };

            boost.copy = function (): void {
                boost.target.width = boost.canvas.width;
                boost.target.height = boost.canvas.height;
                boost.targetCtx.drawImage(boost.canvas, 0, 0);
            };
        }

        boost.resize = function (): void {
            width = chart.chartWidth;
            height = chart.chartHeight;

            (boost.targetFo || boost.target)
                .attr({
                    x: 0,
                    y: 0,
                    width,
                    height
                })
                .css({
                    pointerEvents: 'none',
                    mixedBlendMode: 'normal',
                    opacity: alpha
                } as any);

            if (target instanceof ChartClass) {
                (target.boost as any).markerGroup.translate(
                    chart.plotLeft,
                    chart.plotTop
                );
            }
        };

        boost.clipRect = chart.renderer.clipRect();

        (boost.targetFo || boost.target)
            .attr({
                // Set the z index of the boost target to that of the last
                // series using it. This logic is not perfect, as it will not
                // handle interleaved series with boost enabled or disabled. But
                // it will cover the most common use case of one or more
                // successive boosted or non-boosted series (#9819).
                zIndex: series.options.zIndex
            })
            .clip(boost.clipRect);

        if (target instanceof ChartClass) {
            (target.boost as any).markerGroup = target.renderer
                .g()
                .add(targetGroup)
                .translate(series.xAxis.pos, series.yAxis.pos);
        }
    }

    boost.canvas.width = width;
    boost.canvas.height = height;

    if (boost.clipRect) {
        boost.clipRect.attr(getBoostClipRect(chart, target));
    }

    boost.resize();
    boost.clear();

    if (!boost.wgl) {
        boost.wgl = new WGLRenderer((wgl): void => {
            if (wgl.settings.debug.timeBufferCopy) {
                console.time('buffer copy'); // eslint-disable-line no-console
            }

            boost.copy();

            if (wgl.settings.debug.timeBufferCopy) {
                console.timeEnd('buffer copy'); // eslint-disable-line no-console
            }
        });

        if (!boost.wgl.init(boost.canvas)) {
            // The OGL renderer couldn't be inited.
            // This likely means a shader error as we wouldn't get to this point
            // if there was no WebGL support.
            error('[highcharts boost] - unable to init WebGL renderer');
        }

        // target.ogl.clear();
        boost.wgl.setOptions(chart.options.boost || {});

        if (target instanceof ChartClass) {
            boost.wgl.allocateBuffer(chart);
        }
    }

    boost.wgl.setSize(width, height);

    return boost.wgl;
}

/**
 * If implemented in the core, parts of this can probably be
 * shared with other similar methods in Highcharts.
 * @private
 * @function Highcharts.Series#destroyGraphics
 */
function destroyGraphics(
    series: Series
): void {
    const points = series.points;

    if (points) {
        let point: Point,
            i: number;

        for (i = 0; i < points.length; i = i + 1) {
            point = points[i];
            if (point && point.destroyElements) {
                point.destroyElements(); // #7557
            }
        }
    }

    (
        ['graph', 'area', 'tracker'] as
        Array<('graph'|'area'|'tracker')>
    ).forEach((prop): void => {
        const seriesProp = series[prop];
        if (seriesProp) {
            series[prop] = seriesProp.destroy();
        }
    });

    for (const zone of series.zones) {
        destroyObjectProperties(zone, void 0, true);
    }

}

/**
 * An "async" foreach loop. Uses a setTimeout to keep the loop from blocking the
 * UI thread.
 *
 * @private
 * @param {Array<unknown>} arr
 * The array to loop through.
 * @param {Function} fn
 * The callback to call for each item.
 * @param {Function} finalFunc
 * The callback to call when done.
 * @param {number} [chunkSize]
 * The number of iterations per timeout.
 * @param {number} [i]
 * The current index.
 * @param {boolean} [noTimeout]
 * Set to true to skip timeouts.
 */
function eachAsync(
    arr: Array<unknown>|TypedArray,
    fn: Function,
    finalFunc: Function,
    chunkSize?: number,
    i?: number,
    noTimeout?: boolean
): void {
    i = i || 0;
    chunkSize = chunkSize || CHUNK_SIZE;

    const threshold = i + chunkSize;

    let proceed = true;

    while (proceed && i < threshold && i < arr.length) {
        proceed = fn(arr[i], i);
        ++i;
    }

    if (proceed) {
        if (i < arr.length) {

            if (noTimeout) {
                eachAsync(arr, fn, finalFunc, chunkSize, i, noTimeout);
            } else if (win.requestAnimationFrame) {
                // If available, do requestAnimationFrame - shaves off a few ms
                win.requestAnimationFrame(function (): void {
                    eachAsync(arr, fn, finalFunc, chunkSize, i);
                });
            } else {
                setTimeout(eachAsync, 0, arr, fn, finalFunc, chunkSize, i);

            }

        } else if (finalFunc) {
            finalFunc();
        }
    }
}

/**
 * Enter boost mode and apply boost-specific properties.
 * @private
 * @function Highcharts.Series#enterBoost
 */
function enterBoost(
    series: Series
): void {
    series.boost = series.boost || {
        // faster than a series bind:
        getPoint: ((bp): BoostPointComposition => getPoint(series, bp))
    };

    const alteredByBoost: Array<BoostAlteredObject> = series.boost.altered = [];

    // Save the original values, including whether it was an own
    // property or inherited from the prototype.
    (
        ['allowDG', 'directTouch', 'stickyTracking'] as
        Array<('allowDG'|'directTouch'|'stickyTracking')>
    ).forEach((prop): void => {
        alteredByBoost.push({
            prop: prop,
            val: series[prop],
            own: Object.hasOwnProperty.call(series, prop)
        });
    });

    series.allowDG = false;
    series.directTouch = false;
    series.stickyTracking = true;

    // Prevent animation when zooming in on boosted series(#13421).
    series.finishedAnimating = true;

    // Hide series label if any
    if (series.labelBySeries) {
        series.labelBySeries = series.labelBySeries.destroy();
    }

    // Destroy existing points after zoom out
    if (
        series.is('scatter') &&
        series.data.length
    ) {
        for (const point of series.data) {
            point?.destroy?.();
        }
        series.data.length = 0;
        series.points.length = 0;
        delete series.processedData;
    }
}

/**
 * Exit from boost mode and restore non-boost properties.
 * @private
 * @function Highcharts.Series#exitBoost
 */
function exitBoost(
    series: Series
): void {
    const boost = series.boost;

    // Reset instance properties and/or delete instance properties and go back
    // to prototype
    if (boost) {
        (boost.altered || []).forEach((setting): void => {
            if (setting.own) {
                series[setting.prop] = setting.val as any;
            } else {
                // Revert to prototype
                delete series[setting.prop];
            }
        });

        // Clear previous run
        if (boost.clear) {
            boost.clear();
        }
    }
}

/**
 * @private
 * @function Highcharts.Series#hasExtremes
 */
function hasExtremes(
    series: Series,
    checkX?: boolean
): boolean {
    const options = series.options,
        data: Array<(PointOptions|PointShortOptions)> = options.data as any,
        xAxis = series.xAxis && series.xAxis.options,
        yAxis = series.yAxis && series.yAxis.options,
        colorAxis = series.colorAxis && series.colorAxis.options;

    return data.length > (options.boostThreshold || Number.MAX_VALUE) &&
            // Defined yAxis extremes
            isNumber(yAxis.min) &&
            isNumber(yAxis.max) &&
            // Defined (and required) xAxis extremes
            (!checkX ||
                (isNumber(xAxis.min) && isNumber(xAxis.max))
            ) &&
            // Defined (e.g. heatmap) colorAxis extremes
            (!colorAxis ||
                (isNumber(colorAxis.min) && isNumber(colorAxis.max))
            );
}

/**
 * Used multiple times. In processData first on this.options.data, the second
 * time it runs the check again after processedXData is built.
 * If the data is going to be grouped, the series shouldn't be boosted.
 * @private
 */
const getSeriesBoosting = (
    series: BoostSeriesComposition,
    data?: Array<(PointOptions|PointShortOptions)>
): boolean => {
    // Check if will be grouped.
    if (series.forceCrop) {
        return false;
    }
    return (
        isChartSeriesBoosting(series.chart) ||
        (
            (data ? data.length : 0) >=
            (series.options.boostThreshold || Number.MAX_VALUE)
        )
    );
};

/**
 * Extend series.destroy to also remove the fake k-d-tree points (#5137).
 * Normally this is handled by Series.destroy that calls Point.destroy,
 * but the fake search points are not registered like that.
 * @private
 */
function onSeriesDestroy(
    this: Series
): void {
    const series = this,
        chart = series.chart;

    if (
        chart.boost &&
        chart.boost.markerGroup === series.markerGroup
    ) {
        series.markerGroup = null as any;
    }

    if (chart.hoverPoints) {
        chart.hoverPoints = chart.hoverPoints.filter(function (
            point: Point
        ): boolean {
            return point.series === series;
        });
    }

    if (chart.hoverPoint && chart.hoverPoint.series === series) {
        chart.hoverPoint = null as any;
    }
}

/**
 * @private
 */
function onSeriesHide(
    this: Series
): void {
    const boost = this.boost;

    if (boost && boost.canvas && boost.target) {
        if (boost.wgl) {
            boost.wgl.clear();
        }
        if (boost.clear) {
            boost.clear();
        }
    }
}

/**
 * Performs the actual render if the renderer is
 * attached to the series.
 * @private
 */
function renderIfNotSeriesBoosting(series: Series): void {
    const boost = series.boost;

    if (
        boost &&
        boost.canvas &&
        boost.target &&
        boost.wgl &&
        !isChartSeriesBoosting(series.chart)
    ) {
        boost.wgl.render(series.chart);
    }
}

/**
 * Return a full Point object based on the index.
 * The boost module uses stripped point objects for performance reasons.
 * @private
 * @param {object|Highcharts.Point} boostPoint
 *        A stripped-down point object
 * @return {Highcharts.Point}
 *         A Point object as per https://api.highcharts.com/highcharts#Point
 */
function getPoint(
    series: Series,
    boostPoint: (BoostPointMockup|Point)
): BoostPointComposition {
    const seriesOptions = series.options,
        xAxis = series.xAxis,
        PointClass = series.pointClass;

    if (boostPoint instanceof PointClass) {
        return boostPoint as BoostPointComposition;
    }

    const xData = (
            series.xData ||
            seriesOptions.xData ||
            series.processedXData ||
            false
        ),
        point = new PointClass(
            series as BoostSeriesComposition,
            (series.options.data || [])[boostPoint.i],
            xData ? xData[boostPoint.i] : void 0
        ) as BoostPointComposition;

    point.category = pick(
        xAxis.categories ?
            xAxis.categories[point.x] :
            point.x, // @todo simplify
        point.x
    );

    point.dist = boostPoint.dist;
    point.distX = boostPoint.distX;
    point.plotX = boostPoint.plotX;
    point.plotY = boostPoint.plotY;
    point.index = boostPoint.i;
    point.percentage = boostPoint.percentage;
    point.isInside = series.isPointInside(point);
    return point;
}

/**
 * @private
 */
function scatterProcessData(
    this: BoostSeriesComposition,
    force?: boolean
): (boolean|undefined) {
    const series = this,
        {
            options,
            xAxis,
            yAxis
        } = series;

    // Process only on changes
    if (
        !series.isDirty &&
        !xAxis.isDirty &&
        !yAxis.isDirty &&
        !force
    ) {
        return false;
    }

    // Required to get tick-based zoom ranges that take options into account
    // like `minPadding`, `maxPadding`, `startOnTick`, `endOnTick`.
    series.yAxis.setTickInterval();

    const boostThreshold = options.boostThreshold || 0,
        cropThreshold = options.cropThreshold,
        data = options.data || series.data,
        xData = series.xData as Array<number>,
        xExtremes = xAxis.getExtremes(),
        xMax = xExtremes.max ?? Number.MAX_VALUE,
        xMin = xExtremes.min ?? -Number.MAX_VALUE,
        yData = series.yData as Array<number>,
        yExtremes = yAxis.getExtremes(),
        yMax = yExtremes.max ?? Number.MAX_VALUE,
        yMin = yExtremes.min ?? -Number.MAX_VALUE;

    // Skip processing in non-boost zoom
    if (
        !series.boosted &&
        xAxis.old &&
        yAxis.old &&
        xMin >= (xAxis.old.min ?? -Number.MAX_VALUE) &&
        xMax <= (xAxis.old.max ?? Number.MAX_VALUE) &&
        yMin >= (yAxis.old.min ?? -Number.MAX_VALUE) &&
        yMax <= (yAxis.old.max ?? Number.MAX_VALUE)
    ) {
        series.processedXData ??= xData;
        series.processedYData ??= yData;
        return true;
    }

    // Without thresholds just assign data
    if (
        !boostThreshold ||
        data.length < boostThreshold ||
        (
            cropThreshold &&
            !series.forceCrop &&
            !series.getExtremesFromAll &&
            !options.getExtremesFromAll &&
            data.length < cropThreshold
        )
    ) {
        series.processedXData = xData;
        series.processedYData = yData;
        return true;
    }

    // Filter unsorted scatter data for ranges
    const processedData: Array<PointOptions> = [],
        processedXData: Array<number> = [],
        processedYData: Array<number> = [],
        xRangeNeeded = !(isNumber(xExtremes.max) || isNumber(xExtremes.min)),
        yRangeNeeded = !(isNumber(yExtremes.max) || isNumber(yExtremes.min));

    let cropped = false,
        x: number,
        xDataMax = xData[0],
        xDataMin = xData[0],
        y: number,
        yDataMax = yData[0],
        yDataMin = yData[0];

    for (let i = 0, iEnd = xData.length; i < iEnd; ++i) {
        x = xData[i];
        y = yData[i];

        if (
            x >= xMin && x <= xMax &&
            y >= yMin && y <= yMax
        ) {
            processedData.push({ x, y });
            processedXData.push(x);
            processedYData.push(y);
            if (xRangeNeeded) {
                xDataMax = Math.max(xDataMax, x);
                xDataMin = Math.min(xDataMin, x);
            }
            if (yRangeNeeded) {
                yDataMax = Math.max(yDataMax, y);
                yDataMin = Math.min(yDataMin, y);
            }
        } else {
            cropped = true;
        }
    }

    if (xRangeNeeded) {
        xAxis.options.max ??= xDataMax;
        xAxis.options.min ??= xDataMin;
    }
    if (yRangeNeeded) {
        yAxis.options.max ??= yDataMax;
        yAxis.options.min ??= yDataMin;
    }

    // Set properties as base processData
    series.cropped = cropped;
    series.cropStart = 0;
    series.processedXData = processedXData; // For boosted points rendering
    series.processedYData = processedYData;

    if (!getSeriesBoosting(series, processedXData)) {
        series.processedData = processedData; // For un-boosted points rendering
    }

    return true;
}

/**
 * @private
 * @function Highcharts.Series#renderCanvas
 */
function seriesRenderCanvas(this: Series): void {
    const options = this.options || {},
        chart = this.chart,
        xAxis = this.xAxis,
        yAxis = this.yAxis,
        xData = options.xData || this.processedXData,
        yData = options.yData || this.processedYData,
        rawData = this.processedData || options.data,
        xExtremes = xAxis.getExtremes(),
        // Taking into account the offset of the min point #19497
        xMin = xExtremes.min - (xAxis.minPointOffset || 0),
        xMax = xExtremes.max + (xAxis.minPointOffset || 0),
        yExtremes = yAxis.getExtremes(),
        yMin = yExtremes.min - (yAxis.minPointOffset || 0),
        yMax = yExtremes.max + (yAxis.minPointOffset || 0),
        pointTaken: Record<string, boolean> = {},
        sampling = !!this.sampling,
        enableMouseTracking = options.enableMouseTracking,
        threshold: number = options.threshold as any,
        isRange = this.pointArrayMap &&
            this.pointArrayMap.join(',') === 'low,high',
        isStacked = !!options.stacking,
        cropStart = this.cropStart || 0,
        requireSorting = this.requireSorting,
        useRaw = !xData,
        compareX = options.findNearestPointBy === 'x',
        xDataFull = (
            this.xData ||
            this.options.xData ||
            this.processedXData ||
            false
        );

    let renderer: WGLRenderer = false as any,
        lastClientX: (number|undefined),
        yBottom = yAxis.getThreshold(threshold),
        minVal: (number|undefined),
        maxVal: (number|undefined),
        minI: (number|undefined),
        maxI: (number|undefined);

    // Get or create the renderer
    renderer = createAndAttachRenderer(chart, this);

    chart.boosted = true;

    if (!this.visible) {
        return;
    }

    // If we are zooming out from SVG mode, destroy the graphics
    if (this.points || this.graph) {
        destroyGraphics(this);
    }

    // If we're rendering per. series we should create the marker groups
    // as usual.
    if (!isChartSeriesBoosting(chart)) {
        // If all series were boosting, but are not anymore
        // restore private markerGroup
        if (
            chart.boost &&
            this.markerGroup === chart.boost.markerGroup
        ) {
            this.markerGroup = void 0;
        }

        this.markerGroup = this.plotGroup(
            'markerGroup',
            'markers',
            true as any,
            1,
            chart.seriesGroup
        );
    } else {
        // If series has a private markeGroup, remove that
        // and use common markerGroup
        if (
            this.markerGroup &&
            this.markerGroup !== chart.boost.markerGroup
        ) {
            this.markerGroup.destroy();
        }
        // Use a single group for the markers
        this.markerGroup = chart.boost.markerGroup;

        // When switching from chart boosting mode, destroy redundant
        // series boosting targets
        if (this.boost && this.boost.target) {
            this.renderTarget = this.boost.target = this.boost.target.destroy();
        }
    }

    const points: Array<BoostPointMockup> = this.points = [],
        addKDPoint = (
            clientX: number,
            plotY: number,
            i: number,
            percentage: number
        ): void => {
            const x = xDataFull ? xDataFull[cropStart + i] : false,
                pushPoint = (plotX: number): void => {
                    if (chart.inverted) {
                        plotX = xAxis.len - plotX;
                        plotY = yAxis.len - plotY;
                    }

                    points.push({
                        destroy: noop,
                        x: x,
                        clientX: plotX,
                        plotX: plotX,
                        plotY: plotY,
                        i: cropStart + i,
                        percentage: percentage
                    });
                };

            // We need to do ceil on the clientX to make things
            // snap to pixel values. The renderer will frequently
            // draw stuff on "sub-pixels".
            clientX = Math.ceil(clientX);

            // Shaves off about 60ms compared to repeated concatenation
            index = compareX ? clientX : clientX + ',' + plotY;

            // The k-d tree requires series points.
            // Reduce the amount of points, since the time to build the
            // tree increases exponentially.
            if (enableMouseTracking) {
                if (!pointTaken[index]) {
                    pointTaken[index] = true;
                    pushPoint(clientX);
                } else if (x === xDataFull[xDataFull.length - 1]) {
                    // If the last point is on the same pixel as the last
                    // tracked point, swap them. (#18856)
                    points.length--;
                    pushPoint(clientX);
                }
            }
        };

    // Do not start building while drawing
    this.buildKDTree = noop;

    fireEvent(this, 'renderCanvas');

    if (renderer) {
        allocateIfNotSeriesBoosting(renderer, this);
        renderer.pushSeries(this);
        // Perform the actual renderer if we're on series level
        renderIfNotSeriesBoosting(this);
    }

    /**
     * This builds the KD-tree
     * @private
     */
    function processPoint(
        d: (number|Array<number>|Record<string, number>),
        i: number
    ): boolean {
        const chartDestroyed = typeof chart.index === 'undefined';

        let x: number,
            y: number,
            clientX,
            plotY,
            percentage,
            low: number = false as any,
            isYInside = true;

        if (!defined(d)) {
            return true;
        }

        if (!chartDestroyed) {
            if (useRaw) {
                x = (d as any)[0];
                y = (d as any)[1];
            } else {
                x = d as any;
                y = yData[i] as any;
            }

            // Resolve low and high for range series
            if (isRange) {
                if (useRaw) {
                    y = (d as any).slice(1, 3);
                }
                low = (y as any)[0];
                y = (y as any)[1];
            } else if (isStacked) {
                x = (d as any).x;
                y = (d as any).stackY;
                low = y - (d as any).y;
                percentage = (d as any).percentage;
            }

            // Optimize for scatter zooming
            if (!requireSorting) {
                isYInside = (y || 0) >= yMin && y <= yMax;
            }

            if (y !== null && x >= xMin && x <= xMax && isYInside) {

                clientX = xAxis.toPixels(x, true);

                if (sampling) {
                    if (
                        typeof minI === 'undefined' ||
                        clientX === lastClientX
                    ) {
                        if (!isRange) {
                            low = y;
                        }
                        if (
                            typeof maxI === 'undefined' ||
                            y > (maxVal as any)
                        ) {
                            maxVal = y;
                            maxI = i;
                        }
                        if (
                            typeof minI === 'undefined' ||
                            low < (minVal as any)
                        ) {
                            minVal = low;
                            minI = i;
                        }

                    }
                    // Add points and reset
                    if (!compareX || clientX !== lastClientX) {
                        // maxI is number too:
                        if (typeof minI !== 'undefined') {
                            plotY =
                                yAxis.toPixels(maxVal as any, true);
                            yBottom =
                                yAxis.toPixels(minVal as any, true);

                            addKDPoint(clientX, plotY, maxI as any, percentage);
                            if (yBottom !== plotY) {
                                addKDPoint(clientX, yBottom, minI, percentage);
                            }
                        }

                        minI = maxI = void 0;
                        lastClientX = clientX;
                    }
                } else {
                    plotY = Math.ceil(yAxis.toPixels(y, true));
                    addKDPoint(clientX, plotY, i, percentage);
                }
            }
        }

        return !chartDestroyed;
    }

    /**
     * @private
     */
    const boostOptions = renderer.settings,
        doneProcessing = (): void => {
            fireEvent(this, 'renderedCanvas');

            // Go back to prototype, ready to build
            delete (this as Partial<typeof this>).buildKDTree;

            // Check that options exist, as async processing
            // could mean the series is removed at this point (#19895)
            if (this.options) {
                this.buildKDTree();
            }

            if (boostOptions.debug.timeKDTree) {
                console.timeEnd('kd tree building'); // eslint-disable-line no-console
            }
        };

    // Loop over the points to build the k-d tree - skip this if
    // exporting
    if (!chart.renderer.forExport) {
        if (boostOptions.debug.timeKDTree) {
            console.time('kd tree building'); // eslint-disable-line no-console
        }

        eachAsync(
            isStacked ? this.data.slice(cropStart) : (xData || rawData),
            processPoint,
            doneProcessing
        );
    }
}

/**
 * Used for treemap|heatmap.drawPoints
 * @private
 */
function wrapSeriesDrawPoints(
    this: Series,
    proceed: Function
): void {
    let enabled = true;

    if (this.chart.options && this.chart.options.boost) {
        enabled = typeof this.chart.options.boost.enabled === 'undefined' ?
            true :
            this.chart.options.boost.enabled;
    }

    if (!enabled || !this.boosted) {
        return proceed.call(this);
    }

    this.chart.boosted = true;

    // Make sure we have a valid OGL context
    const renderer = createAndAttachRenderer(this.chart, this);

    if (renderer) {
        allocateIfNotSeriesBoosting(renderer, this);
        renderer.pushSeries(this);
    }

    renderIfNotSeriesBoosting(this);
}

/**
 * Override a bunch of methods the same way. If the number of points is
 * below the threshold, run the original method. If not, check for a
 * canvas version or do nothing.
 *
 * Note that we're not overriding any of these for heatmaps.
 */
function wrapSeriesFunctions(
    seriesProto: Series,
    seriesTypes: typeof SeriesRegistry.seriesTypes,
    method: (
        'translate'|
        'generatePoints'|
        'drawTracker'|
        'drawPoints'|
        'render'
    )
): void {
    /**
     * @private
     */
    function branch(
        this: Series,
        proceed: Function
    ): void {
        const letItPass = this.options.stacking &&
            (method === 'translate' || method === 'generatePoints');

        if (
            !this.boosted ||
            letItPass ||
            !boostEnabled(this.chart) ||
            this.type === 'heatmap' ||
            this.type === 'treemap' ||
            !BoostableMap[this.type] ||
            this.options.boostThreshold === 0
        ) {

            proceed.call(this);

        // Run canvas version of method, like renderCanvas(), if it exists
        } else if (method === 'render' && this.renderCanvas) {
            this.renderCanvas();
        }
    }

    wrap(seriesProto, method, branch);

    // Special case for some types, when translate method is already wrapped
    if (method === 'translate') {
        for (const type of [
            'column',
            'arearange',
            'columnrange',
            'heatmap',
            'treemap'
        ]) {
            if (seriesTypes[type]) {
                wrap(seriesTypes[type].prototype, method, branch);
            }
        }
    }
}

/**
 * Do not compute extremes when min and max are set. If we use this in the
 * core, we can add the hook to hasExtremes to the methods directly.
 * @private
 */
function wrapSeriesGetExtremes(
    this: Series,
    proceed: Function
): DataExtremesObject {
    if (
        this.boosted &&
        hasExtremes(this)
    ) {
        return {};
    }
    return proceed.apply(this, [].slice.call(arguments, 1));
}

/**
 * If the series is a heatmap or treemap, or if the series is not boosting
 * do the default behaviour. Otherwise, process if the series has no
 * extremes.
 * @private
 */
function wrapSeriesProcessData(
    this: Series,
    proceed: Function
): void {
    let dataToMeasure = isArray(this.options.data) ?
        this.options.data :
        isObject(this.options.data) ?
            this.options.data.y :
            void 0;

<<<<<<< HEAD
    /**
     * Used twice in this function, first on this.options.data, the second
     * time it runs the check again after processedXData is built.
     * If the data is going to be grouped, the series shouldn't be boosted.
     * @private
     */
    const getSeriesBoosting = (
        data?: Array<(PointOptions|PointShortOptions)>|TypedArray
    ): boolean => {
        const series = this as BoostSeriesComposition;

        // Check if will be grouped.
        if (series.forceCrop) {
            return false;
        }
        return (
            isChartSeriesBoosting(series.chart) ||
            (
                (data ? data.length : 0) >=
                (series.options.boostThreshold || Number.MAX_VALUE)
            )
        );
    };

=======
>>>>>>> 67ac3f4a
    if (boostEnabled(this.chart) && BoostableMap[this.type]) {
        const series = this as BoostSeriesComposition,
            isScatter = series.is('scatter') && !series.is('bubble');

        // If there are no extremes given in the options, we also need to
        // process the data to read the data extremes. If this is a heatmap,
        // do default behaviour.
        if (
            // First pass with options.data:
            !getSeriesBoosting(series, dataToMeasure) ||
            isScatter ||
            // Use processedYData for the stack (#7481):
            series.options.stacking ||
            !hasExtremes(series, true)
        ) {
            // Extra check for zoomed scatter data
            if (isScatter && !series.yAxis.treeGrid) {
                scatterProcessData.call(series, arguments[1]);
            } else {
                proceed.apply(series, [].slice.call(arguments, 1));
            }
            dataToMeasure = series.processedXData;
        }

        // Set the isBoosting flag, second pass with processedXData to
        // see if we have zoomed.
        series.boosted = getSeriesBoosting(series, dataToMeasure);

        // Enter or exit boost mode
        if (series.boosted) {
            // Force turbo-mode:
            let firstPoint;
            if (isArray(series.options.data) && series.options.data.length) {
                firstPoint = series.getFirstValidPoint(
                    series.options.data
                );
                if (!isNumber(firstPoint) && !isArray(firstPoint)) {
                    error(12, false, series.chart);
                }
            }
            enterBoost(series);
        } else {
            exitBoost(series);
        }
    // The series type is not boostable
    } else {
        proceed.apply(this, [].slice.call(arguments, 1));
    }
}

/**
 * Return a point instance from the k-d-tree
 * @private
 */
function wrapSeriesSearchPoint(
    this: Series,
    proceed: Function
): (Point|undefined) {
    const result = proceed.apply(this, [].slice.call(arguments, 1));

    if (this.boost && result) {
        return this.boost.getPoint(result);
    }

    return result;
}

/* *
 *
 *  Default Export
 *
 * */

const BoostSeries = {
    compose,
    destroyGraphics,
    eachAsync,
    getPoint
};

export default BoostSeries;<|MERGE_RESOLUTION|>--- conflicted
+++ resolved
@@ -34,10 +34,6 @@
 import type { SeriesDataOptionsObject, TypedArray } from '../../Core/Series/SeriesOptions';
 import type SeriesRegistry from '../../Core/Series/SeriesRegistry';
 import type { SeriesTypePlotOptions } from '../../Core/Series/SeriesType';
-<<<<<<< HEAD
-import type SVGElement from '../../Core/Renderer/SVG/SVGElement';
-=======
->>>>>>> 67ac3f4a
 
 import BoostableMap from './BoostableMap.js';
 import Boostables from './Boostables.js';
@@ -737,7 +733,7 @@
  */
 const getSeriesBoosting = (
     series: BoostSeriesComposition,
-    data?: Array<(PointOptions|PointShortOptions)>
+    data?: Array<(PointOptions|PointShortOptions)>|TypedArray
 ): boolean => {
     // Check if will be grouped.
     if (series.forceCrop) {
@@ -850,7 +846,9 @@
         ),
         point = new PointClass(
             series as BoostSeriesComposition,
-            (series.options.data || [])[boostPoint.i],
+            (
+                isArray(series.options.data) ? series.options.data : []
+            )[boostPoint.i],
             xData ? xData[boostPoint.i] : void 0
         ) as BoostPointComposition;
 
@@ -927,15 +925,18 @@
     }
 
     // Without thresholds just assign data
+    const dataLength = series.useDataTable ?
+        series.table.rowCount :
+        isArray(data) ? data.length : 0;
     if (
         !boostThreshold ||
-        data.length < boostThreshold ||
+        dataLength < boostThreshold ||
         (
             cropThreshold &&
             !series.forceCrop &&
             !series.getExtremesFromAll &&
             !options.getExtremesFromAll &&
-            data.length < cropThreshold
+            dataLength < cropThreshold
         )
     ) {
         series.processedXData = xData;
@@ -1435,33 +1436,7 @@
             this.options.data.y :
             void 0;
 
-<<<<<<< HEAD
-    /**
-     * Used twice in this function, first on this.options.data, the second
-     * time it runs the check again after processedXData is built.
-     * If the data is going to be grouped, the series shouldn't be boosted.
-     * @private
-     */
-    const getSeriesBoosting = (
-        data?: Array<(PointOptions|PointShortOptions)>|TypedArray
-    ): boolean => {
-        const series = this as BoostSeriesComposition;
-
-        // Check if will be grouped.
-        if (series.forceCrop) {
-            return false;
-        }
-        return (
-            isChartSeriesBoosting(series.chart) ||
-            (
-                (data ? data.length : 0) >=
-                (series.options.boostThreshold || Number.MAX_VALUE)
-            )
-        );
-    };
-
-=======
->>>>>>> 67ac3f4a
+
     if (boostEnabled(this.chart) && BoostableMap[this.type]) {
         const series = this as BoostSeriesComposition,
             isScatter = series.is('scatter') && !series.is('bubble');
