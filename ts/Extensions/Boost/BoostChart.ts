/* *
 *
 *  (c) 2019-2024 Highsoft AS
 *
 *  Boost module: stripped-down renderer for higher performance
 *
 *  License: highcharts.com/license
 *
 *  !!!!!!! SOURCE GETS TRANSPILED BY TYPESCRIPT. EDIT TS FILE ONLY. !!!!!!!
 *
 * */

'use strict';

/* *
 *
 *  Imports
 *
 * */

import type BBoxObject from '../../Core/Renderer/BBoxObject';
import type { BoostSeriesComposition } from './BoostSeries';
import type {
    BoostTargetAdditions,
    BoostTargetObject
} from './BoostTargetObject';
import type Chart from '../../Core/Chart/Chart';
import type Series from '../../Core/Series/Series';
import type SeriesOptions from '../../Core/Series/SeriesOptions';
import type { TypedArray } from '../../Core/Series/SeriesOptions';

import BoostableMap from './BoostableMap.js';
import H from '../../Core/Globals.js';
const { composed } = H;
import U from '../../Core/Utilities.js';
const {
    addEvent,
    pick,
    pushUnique
} = U;

/* *
 *
 *  Declarations
 *
 * */

interface BoostChartAdditions extends BoostTargetAdditions {
    forceChartBoost?: boolean;
    markerGroup?: Series['markerGroup'];
}

export declare class BoostChartComposition extends Chart {
    boosted?: boolean;
    boost: BoostChartAdditions;
    series: Array<BoostSeriesComposition>;
}

declare module '../../Core/Chart/ChartLike'{
    interface ChartLike extends BoostTargetObject {
        boosted?: boolean;
        boost?: BoostChartAdditions;
    }
}

/* *
 *
 *  Functions
 *
 * */

/**
 * @private
 */
function compose<T extends typeof Chart>(
    ChartClass: T,
    wglMode?: boolean
): T {

    if (wglMode && pushUnique(composed, 'Boost.Chart')) {
        ChartClass.prototype.callbacks.push(onChartCallback);
    }

    return ChartClass;
}

/**
 * Get the clip rectangle for a target, either a series or the chart.
 * For the chart, we need to consider the maximum extent of its Y axes,
 * in case of Highcharts Stock panes and navigator.
 *
 * @private
 * @function Highcharts.Chart#getBoostClipRect
 */
function getBoostClipRect(
    chart: Chart,
    target: BoostTargetObject
): BBoxObject {
    let clipBox = {
        x: chart.plotLeft,
        y: chart.plotTop,
        width: chart.plotWidth,
        height: chart.navigator ? // #17820
            chart.navigator.top + chart.navigator.height - chart.plotTop :
            chart.plotHeight
    };

    // Clipping of individual series (#11906, #19039).
    if ((target as Series).getClipBox) {
        const { xAxis, yAxis } = target as Series;
        clipBox = (target as Series).getClipBox();
        if (chart.inverted) {
            const lateral = clipBox.width;
            clipBox.width = clipBox.height;
            clipBox.height = lateral;
            clipBox.x = yAxis.pos;
            clipBox.y = xAxis.pos;
        } else {
            clipBox.x = xAxis.pos;
            clipBox.y = yAxis.pos;
        }
    }

    if (target === chart) {
        const verticalAxes =
            chart.inverted ? chart.xAxis : chart.yAxis; // #14444

        if (verticalAxes.length <= 1) {
            clipBox.y = Math.min(verticalAxes[0].pos, clipBox.y);
            clipBox.height = (
                verticalAxes[0].pos -
                chart.plotTop +
                verticalAxes[0].len
            );
        }
    }

    return clipBox;
}

/**
 * Returns true if the chart is in series boost mode.
 * @private
 * @param {Highcharts.Chart} chart
 * Chart to check.
 * @return {boolean}
 * `true` if the chart is in series boost mode.
 */
function isChartSeriesBoosting(
    chart: Chart
): chart is BoostChartComposition {
    const allSeries = chart.series,
        boost = chart.boost = chart.boost || {},
        boostOptions = chart.options.boost || {},
        threshold = pick(boostOptions.seriesThreshold, 50);

    if (allSeries.length >= threshold) {
        return true;
    }

    if (allSeries.length === 1) {
        return false;
    }

    let allowBoostForce = boostOptions.allowForce;

    if (typeof allowBoostForce === 'undefined') {
        allowBoostForce = true;
        for (const axis of chart.xAxis) {
            if (
                pick(axis.min, -Infinity) > pick(axis.dataMin, -Infinity) ||
                pick(axis.max, Infinity) < pick(axis.dataMax, Infinity)
            ) {
                allowBoostForce = false;
                break;
            }
        }
    }

    if (typeof boost.forceChartBoost !== 'undefined') {
        if (allowBoostForce) {
            return boost.forceChartBoost;
        }
        boost.forceChartBoost = void 0;
    }

    // If there are more than five series currently boosting,
    // we should boost the whole chart to avoid running out of webgl contexts.
    let canBoostCount = 0,
        needBoostCount = 0,
        seriesOptions: SeriesOptions;

    for (const series of allSeries) {
        seriesOptions = series.options;

        // Don't count series with boostThreshold set to 0
        // See #8950
        // Also don't count if the series is hidden.
        // See #9046
        if (
            seriesOptions.boostThreshold === 0 ||
            series.visible === false
        ) {
            continue;
        }

        // Don't count heatmap series as they are handled differently.
        // In the future we should make the heatmap/treemap path compatible
        // with forcing. See #9636.
        if (series.type === 'heatmap') {
            continue;
        }

        if (BoostableMap[series.type]) {
            ++canBoostCount;
        }

        if (patientMax(
            series.getColumn('x', true),
            seriesOptions.data as any,
            /// series.xData,
            series.points
        ) >= (seriesOptions.boostThreshold || Number.MAX_VALUE)) {
            ++needBoostCount;
        }
    }

    boost.forceChartBoost = allowBoostForce && (
        (
            // Even when the series that need a boost are less than or equal
            // to 5, force a chart boost when all series are to be boosted.
            // See #18815
            canBoostCount === allSeries.length &&
            needBoostCount === canBoostCount
        ) ||
        needBoostCount > 5
    );

    return boost.forceChartBoost;
}

/**
 * Take care of the canvas blitting
 * @private
 */
function onChartCallback(
    chart: Chart
): void {

    /**
     * Convert chart-level canvas to image.
     * @private
     */
    function canvasToSVG(): void {
        if (
            chart.boost &&
            chart.boost.wgl &&
            isChartSeriesBoosting(chart)
        ) {
            chart.boost.wgl.render(chart);
        }
    }

    /**
     * Clear chart-level canvas.
     * @private
     */
    function preRender(): void {

        // Reset force state
        chart.boost = chart.boost || {};
        chart.boost.forceChartBoost = void 0;
        chart.boosted = false;

        // Clear the canvas
        if (!chart.axes.some((axis): boolean|undefined => axis.isPanning)) {
            chart.boost.clear?.();
        }

        if (
            chart.boost.canvas &&
            chart.boost.wgl &&
            isChartSeriesBoosting(chart)
        ) {
            // Allocate
            chart.boost.wgl.allocateBuffer(chart);
        }

        // See #6518 + #6739
        if (
            chart.boost.markerGroup &&
            chart.xAxis &&
            chart.xAxis.length > 0 &&
            chart.yAxis &&
            chart.yAxis.length > 0
        ) {
            chart.boost.markerGroup.translate(
                chart.xAxis[0].pos,
                chart.yAxis[0].pos
            );
        }
    }

    addEvent(chart, 'predraw', preRender);
    // Use the load event rather than redraw, otherwise user load events will
    // fire too early (#18755)
    addEvent(chart, 'load', canvasToSVG, { order: -1 });
    addEvent(chart, 'redraw', canvasToSVG);

    let prevX = -1;
    let prevY = -1;

    addEvent(chart.pointer, 'afterGetHoverData', (): void => {
        const series = chart.hoverSeries;

        chart.boost = chart.boost || {};

        if (chart.boost.markerGroup && series) {
            const xAxis = chart.inverted ? series.yAxis : series.xAxis;
            const yAxis = chart.inverted ? series.xAxis : series.yAxis;

            if (
                (xAxis && xAxis.pos !== prevX) ||
                (yAxis && yAxis.pos !== prevY)
            ) {
                // #10464: Keep the marker group position in sync with the
                // position of the hovered series axes since there is only
                // one shared marker group when boosting.
                chart.boost.markerGroup.translate(xAxis.pos, yAxis.pos);

                prevX = xAxis.pos;
                prevY = yAxis.pos;
            }
        }
    });
}

/**
 * Tolerant max() function.
 *
 * @private
 * @param {...Array<Array<unknown>>} args
 * Max arguments
 * @return {number}
 * Max value
 */
function patientMax(...args: Array<Array<unknown>|TypedArray>): number {
    let r = -Number.MAX_VALUE;

    args.forEach(function (t): (boolean|undefined) {
        if (
            typeof t !== 'undefined' &&
            t !== null &&
            typeof t.length !== 'undefined'
        ) {
<<<<<<< HEAD
=======
            /// r = r < t.length ? t.length : r;
>>>>>>> e8d9f5a6
            if (t.length > 0) {
                r = t.length;
                return true;
            }
        }
    });

    return r;
}

/* *
 *
 *  Default Export
 *
 * */

const BoostChart = {
    compose,
    getBoostClipRect,
    isChartSeriesBoosting
};

export default BoostChart;<|MERGE_RESOLUTION|>--- conflicted
+++ resolved
@@ -353,10 +353,6 @@
             t !== null &&
             typeof t.length !== 'undefined'
         ) {
-<<<<<<< HEAD
-=======
-            /// r = r < t.length ? t.length : r;
->>>>>>> e8d9f5a6
             if (t.length > 0) {
                 r = t.length;
                 return true;
