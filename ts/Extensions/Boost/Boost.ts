/* *
 *
 *  (c) 2019-2024 Highsoft AS
 *
 *  Boost module: stripped-down renderer for higher performance
 *
 *  License: highcharts.com/license
 *
 *  !!!!!!! SOURCE GETS TRANSPILED BY TYPESCRIPT. EDIT TS FILE ONLY. !!!!!!!
 *
 * */

'use strict';

/* *
 *
 *  Imports
 *
 * */

import type Axis from '../../Core/Axis/Axis';
import type { AxisSetExtremesEventObject } from '../../Core/Axis/AxisOptions';
import type Chart from '../../Core/Chart/Chart';
import type Color from '../../Core/Color/Color';
import type HTMLElement from '../../Core/Renderer/HTML/HTMLElement';
import type Series from '../../Core/Series/Series';
import type SeriesRegistry from '../../Core/Series/SeriesRegistry';
import type SVGElement from '../../Core/Renderer/SVG/SVGElement';

import BoostChart from './BoostChart.js';
import BoostSeries from './BoostSeries.js';
import H from '../../Core/Globals.js';
const {
    doc,
    win
} = H;
import NamedColors from './NamedColors.js';
import U from '../../Core/Utilities.js';
<<<<<<< HEAD
const { error } = U;
=======
const {
    addEvent,
    error,
    pushUnique
} = U;
>>>>>>> 1a862919

/* *
 *
 *  Constants
 *
 * */

const contexts = [
    'webgl',
    'experimental-webgl',
    'moz-webgl',
    'webkit-3d'
];

/* *
 *
 *  Functions
 *
 * */

/**
 * @private
 */
function compose(
    ChartClass: typeof Chart,
    AxisClass: typeof Axis,
    SeriesClass: typeof Series,
    seriesTypes: typeof SeriesRegistry.seriesTypes,
    ColorClass?: typeof Color
): void {
    const wglMode = hasWebGLSupport();

    if (!wglMode) {
        if (typeof (H as AnyRecord).initCanvasBoost !== 'undefined') {
            // Fallback to canvas boost
            (H as AnyRecord).initCanvasBoost();
        } else {
            error(26);
        }
    }

    if (ColorClass && !ColorClass.names.lightgoldenrodyellow) {
        ColorClass.names = {
            ...ColorClass.names,
            ...NamedColors.defaultHTMLColorMap
        };
    }

    // WebGL support is alright, and we're good to go.

    BoostChart.compose(ChartClass, wglMode);
    BoostSeries.compose(SeriesClass, seriesTypes, wglMode);

    // Handle zooming by touch/pinch or mouse wheel. Assume that boosted charts
    // are too slow for a live preview while dragging. Instead, just scale the
    // div while `isPanning`.
    addEvent(AxisClass, 'setExtremes', function (
        e: AxisSetExtremesEventObject
    ): void {
        // Render targets can be either chart-wide or series-specific
        const renderTargets = [this.chart, ...this.series]
            .map((item): SVGElement|HTMLElement|undefined => item.renderTarget)
            .filter(Boolean);

        for (const renderTarget of renderTargets) {
            const { horiz, pos } = this,
                scaleKey = horiz ? 'scaleX' : 'scaleY',
                translateKey = horiz ? 'translateX' : 'translateY',
                lastScale = renderTarget?.[scaleKey] ?? 1;

            let scale = 1,
                translate = 0,
                opacity = 1,
                filter = 'none';

            if (this.isPanning) {
                scale = (e.scale ?? 1) * lastScale;
                translate = (renderTarget?.[translateKey] || 0) -
                    scale * (e.move || 0) +
                    lastScale * pos -
                    scale * pos;

                opacity = 0.7;
                filter = 'blur(3px)';
            }

            renderTarget
                ?.attr({
                    [scaleKey]: scale,
                    [translateKey]: translate
                })
                .css({
                    transition: '250ms filter, 250ms opacity',
                    filter,
                    opacity
                });
        }
    });
}

/**
 * Returns true if the current browser supports WebGL.
 *
 * @requires module:modules/boost
 *
 * @function Highcharts.hasWebGLSupport
 *
 * @return {boolean}
 * `true` if the browser supports WebGL.
 */
function hasWebGLSupport(): boolean {
    let canvas,
        gl: (false|RenderingContext|null) = false;

    if (typeof win.WebGLRenderingContext !== 'undefined') {
        canvas = doc.createElement('canvas');

        for (let i = 0; i < contexts.length; ++i) {
            try {
                gl = canvas.getContext(contexts[i]);
                if (typeof gl !== 'undefined' && gl !== null) {
                    return true;
                }
            } catch (e) {
                // silent error
            }
        }
    }

    return false;
}

/* *
 *
 *  Default Export
 *
 * */

const Boost = {
    compose,
    hasWebGLSupport
};

export default Boost;

/* *
 *
 *  API Options
 *
 * */

/**
 * Options for the Boost module. The Boost module allows certain series types
 * to be rendered by WebGL instead of the default SVG. This allows hundreds of
 * thousands of data points to be rendered in milliseconds. In addition to the
 * WebGL rendering it saves time by skipping processing and inspection of the
 * data wherever possible. This introduces some limitations to what features are
 * available in boost mode. See [the docs](
 * https://www.highcharts.com/docs/advanced-chart-features/boost-module) for
 * details.
 *
 * In addition to the global `boost` option, each series has a
 * [boostThreshold](#plotOptions.series.boostThreshold) that defines when the
 * boost should kick in.
 *
 * Requires the `modules/boost.js` module.
 *
 * @sample {highstock} highcharts/boost/line-series-heavy-stock
 *         Stock chart
 * @sample {highstock} highcharts/boost/line-series-heavy-dynamic
 *         Dynamic stock chart
 * @sample highcharts/boost/line
 *         Line chart
 * @sample highcharts/boost/line-series-heavy
 *         Line chart with hundreds of series
 * @sample highcharts/boost/scatter
 *         Scatter chart
 * @sample highcharts/boost/area
 *         Area chart
 * @sample highcharts/boost/arearange
 *         Area range chart
 * @sample highcharts/boost/column
 *         Column chart
 * @sample highcharts/boost/columnrange
 *         Column range chart
 * @sample highcharts/boost/bubble
 *         Bubble chart
 * @sample highcharts/boost/heatmap
 *         Heat map
 * @sample highcharts/boost/treemap
 *         Tree map
 *
 * @product   highcharts highstock
 * @requires  modules/boost
 * @apioption boost
 */

/**
 * The chart will be boosted, if one of the series crosses its threshold and all
 * the series in the chart can be boosted.
 *
 * @type      {boolean}
 * @default   true
 * @apioption boost.allowForce
 */

/**
 * Enable or disable boost on a chart.
 *
 * @type      {boolean}
 * @default   true
 * @apioption boost.enabled
 */

/**
 * Debugging options for boost.
 * Useful for benchmarking, and general timing.
 *
 * @apioption boost.debug
 */

/**
 * Time the series rendering.
 *
 * This outputs the time spent on actual rendering in the console when
 * set to true.
 *
 * @type      {boolean}
 * @default   false
 * @apioption boost.debug.timeRendering
 */

/**
 * Time the series processing.
 *
 * This outputs the time spent on transforming the series data to
 * vertex buffers when set to true.
 *
 * @type      {boolean}
 * @default   false
 * @apioption boost.debug.timeSeriesProcessing
 */

/**
 * Time the the WebGL setup.
 *
 * This outputs the time spent on setting up the WebGL context,
 * creating shaders, and textures.
 *
 * @type      {boolean}
 * @default   false
 * @apioption boost.debug.timeSetup
 */

/**
 * Time the building of the k-d tree.
 *
 * This outputs the time spent building the k-d tree used for
 * markers etc.
 *
 * Note that the k-d tree is built async, and runs post-rendering.
 * Following, it does not affect the performance of the rendering itself.
 *
 * @type      {boolean}
 * @default   false
 * @apioption boost.debug.timeKDTree
 */

/**
 * Show the number of points skipped through culling.
 *
 * When set to true, the number of points skipped in series processing
 * is outputted. Points are skipped if they are closer than 1 pixel from
 * each other.
 *
 * @type      {boolean}
 * @default   false
 * @apioption boost.debug.showSkipSummary
 */

/**
 * Time the WebGL to SVG buffer copy
 *
 * After rendering, the result is copied to an image which is injected
 * into the SVG.
 *
 * If this property is set to true, the time it takes for the buffer copy
 * to complete is outputted.
 *
 * @type      {boolean}
 * @default   false
 * @apioption boost.debug.timeBufferCopy
 */

/**
 * The pixel ratio for the WebGL content. If 0, the `window.devicePixelRatio` is
 * used. This ensures sharp graphics on high DPI displays like Apple's Retina,
 * as well as when a page is zoomed.
 *
 * The default is left at 1 for now, as this is a new feature that has the
 * potential to break existing setups. Over time, when it has been battle
 * tested, the intention is to set it to 0 by default.
 *
 * Another use case for this option is to set it to 2 in order to make exported
 * and upscaled charts render sharp.
 *
 * One limitation when using the `pixelRatio` is that the line width of graphs
 * is scaled down. Since the Boost module currently can only render 1px line
 * widths, it is scaled down to a thin 0.5 pixels on a Retina display.
 *
 * @sample    highcharts/boost/line-devicepixelratio
 *            Enable the `devicePixelRatio`
 * @sample    highcharts/boost/line-export-pixelratio
 *            Sharper graphics in export
 *
 * @type      {number}
 * @since 10.0.0
 * @default   1
 * @apioption boost.pixelRatio
 */

/**
 * Set the series threshold for when the boost should kick in globally.
 *
 * Setting to e.g. 20 will cause the whole chart to enter boost mode
 * if there are 20 or more series active. When the chart is in boost mode,
 * every series in it will be rendered to a common canvas. This offers
 * a significant speed improvment in charts with a very high
 * amount of series.
 *
 * @type      {number}
 * @default   50
 * @apioption boost.seriesThreshold
 */

/**
 * Enable or disable GPU translations. GPU translations are faster than doing
 * the translation in JavaScript.
 *
 * This option may cause rendering issues with certain datasets.
 * Namely, if your dataset has large numbers with small increments (such as
 * timestamps), it won't work correctly. This is due to floating point
 * precission.
 *
 * @type      {boolean}
 * @default   false
 * @apioption boost.useGPUTranslations
 */

/**
 * Enable or disable pre-allocation of vertex buffers.
 *
 * Enabling this will make it so that the binary data arrays required for
 * storing the series data will be allocated prior to transforming the data
 * to a WebGL-compatible format.
 *
 * This saves a copy operation on the order of O(n) and so is significantly more
 * performant. However, this is currently an experimental option, and may cause
 * visual artifacts with some datasets.
 *
 * As such, care should be taken when using this setting to make sure that
 * it doesn't cause any rendering glitches with the given use-case.
 *
 * @type      {boolean}
 * @default   false
 * @apioption boost.usePreallocated
 */

/**
 * Set the point threshold for when a series should enter boost mode.
 *
 * Setting it to e.g. 2000 will cause the series to enter boost mode when there
 * are 2000 or more points in the series.
 *
 * To disable boosting on the series, set the `boostThreshold` to 0. Setting it
 * to 1 will force boosting.
 *
 * Note that the [cropThreshold](plotOptions.series.cropThreshold) also affects
 * this setting. When zooming in on a series that has fewer points than the
 * `cropThreshold`, all points are rendered although outside the visible plot
 * area, and the `boostThreshold` won't take effect.
 *
 * @type      {number}
 * @default   5000
 * @requires  modules/boost
 * @apioption plotOptions.series.boostThreshold
 */

/**
 * Sets the color blending in the boost module.
 *
 * @type       {string}
 * @default    undefined
 * @validvalue ["add", "multiply", "darken"]
 * @requires   modules/boost
 * @apioption  plotOptions.series.boostBlending
 */

''; // adds doclets above to transpiled file<|MERGE_RESOLUTION|>--- conflicted
+++ resolved
@@ -36,15 +36,10 @@
 } = H;
 import NamedColors from './NamedColors.js';
 import U from '../../Core/Utilities.js';
-<<<<<<< HEAD
-const { error } = U;
-=======
 const {
     addEvent,
-    error,
-    pushUnique
+    error
 } = U;
->>>>>>> 1a862919
 
 /* *
  *
