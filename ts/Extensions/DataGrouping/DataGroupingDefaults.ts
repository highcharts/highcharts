/* *
 *
 *  (c) 2010-2024 Torstein Honsi
 *
 *  License: www.highcharts.com/license
 *
 *  !!!!!!! SOURCE GETS TRANSPILED BY TYPESCRIPT. EDIT TS FILE ONLY. !!!!!!!
 *
 * */

'use strict';

/* *
 *
 *  Imports
 *
 * */

import type {
    SeriesTypePlotOptions
} from '../../Core/Series/SeriesType';

/* *
 *
 *  Constants
 *
 * */

/**
 * Common options
 * @private
 */
const common = {
    /// enabled: null, // (true for stock charts, false for basic),
    // forced: undefined,
    groupPixelWidth: 2,
    // The first one is the point or start value, the second is the start
    // value if we're dealing with range, the third one is the end value if
    // dealing with a range
    dateTimeLabelFormats: {
        millisecond: [
            '%[AebHMSL]',
            '%[AebHMSL]',
            '-%[HMSL]'
        ],
        second: [
            '%[AebHMS]',
            '%[AebHMS]',
            '-%[HMS]'
        ],
        minute: [
            '%[AebHM]',
            '%[AebHM]',
            '-%[HM]'
        ],
        hour: [
            '%[AebHM]',
            '%[AebHM]',
            '-%[HM]'
        ],
        day: [
            '%[AebY]',
            '%[Aeb]',
            '-%[AebY]'
        ],
        week: [
<<<<<<< HEAD
            '{lang.weekFrom} %A, %e %b %Y',
            '%A, %e %b',
            '-%A, %e %b %Y'
=======
            'week from %[AebY]',
            '%[Aeb]',
            '-%[AebY]'
>>>>>>> 3ac97d7b
        ],
        month: [
            '%[BY]',
            '%[B]',
            '-%[BY]'
        ],
        year: [
            '%Y',
            '%Y',
            '-%Y'
        ]
    }
    /// smoothed = false, // enable this for navigator series only
};

/**
 * Extends common options
 * @private
 */
const seriesSpecific = {
    line: {},
    spline: {},
    area: {},
    areaspline: {},
    arearange: {},
    column: {
        groupPixelWidth: 10
    },
    columnrange: {
        groupPixelWidth: 10
    },
    candlestick: {
        groupPixelWidth: 10
    },
    ohlc: {
        groupPixelWidth: 5
    },
    hlc: {
        groupPixelWidth: 5
    // Move to HeikinAshiSeries.ts after refactoring data grouping.
    },
    heikinashi: {
        groupPixelWidth: 10
    }
} as SeriesTypePlotOptions;

/**
 * Units are defined in a separate array to allow complete overriding in
 * case of a user option.
 * @private
 */
const units = [
    [
        'millisecond', // Unit name
        [1, 2, 5, 10, 20, 25, 50, 100, 200, 500] // Allowed multiples
    ], [
        'second',
        [1, 2, 5, 10, 15, 30]
    ], [
        'minute',
        [1, 2, 5, 10, 15, 30]
    ], [
        'hour',
        [1, 2, 3, 4, 6, 8, 12]
    ], [
        'day',
        [1]
    ], [
        'week',
        [1]
    ], [
        'month',
        [1, 3, 6]
    ], [
        'year',
        null
    ]
];

/* *
 *
 *  Default Export
 *
 * */

const DataGroupingDefaults = {
    common,
    seriesSpecific,
    units
};

export default DataGroupingDefaults;<|MERGE_RESOLUTION|>--- conflicted
+++ resolved
@@ -64,15 +64,9 @@
             '-%[AebY]'
         ],
         week: [
-<<<<<<< HEAD
-            '{lang.weekFrom} %A, %e %b %Y',
-            '%A, %e %b',
-            '-%A, %e %b %Y'
-=======
-            'week from %[AebY]',
+            '{lang.weekFrom} %[AebY]',
             '%[Aeb]',
             '-%[AebY]'
->>>>>>> 3ac97d7b
         ],
         month: [
             '%[BY]',
