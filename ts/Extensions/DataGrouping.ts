/* *
 *
 *  (c) 2010-2021 Torstein Honsi
 *
 *  License: www.highcharts.com/license
 *
 *  !!!!!!! SOURCE GETS TRANSPILED BY TYPESCRIPT. EDIT TS FILE ONLY. !!!!!!!
 *
 * */

'use strict';

import type AxisType from '../Core/Axis/AxisType';
import type {
    PointOptions,
    PointShortOptions
} from '../Core/Series/PointOptions';
import type {
    SeriesTypeOptions,
    SeriesTypePlotOptions
} from '../Core/Series/SeriesType';
import type TimeTicksInfoObject from '../Core/Axis/TimeTicksInfoObject';

import Axis from '../Core/Axis/Axis.js';
import DateTimeAxis from '../Core/Axis/DateTimeAxis.js';
import F from '../Core/FormatUtilities.js';
const { format } = F;
import H from '../Core/Globals.js';
import Point from '../Core/Series/Point.js';
import Series from '../Core/Series/Series.js';
const { prototype: seriesProto } = Series;
import Tooltip from '../Core/Tooltip.js';
import D from '../Core/DefaultOptions.js';
import U from '../Core/Utilities.js';
const {
    addEvent,
    arrayMax,
    arrayMin,
    correctFloat,
    defined,
    error,
    extend,
    isNumber,
    merge,
    pick
} = U;

declare module '../Core/Axis/AxisLike' {
    interface AxisLike {
        getGroupPixelWidth(): number;
        setDataGrouping(
            dataGrouping?: (boolean|Highcharts.DataGroupingOptionsObject),
            redraw?: boolean
        ): void;
    }
}

declare module '../Core/Axis/TimeTicksInfoObject' {
    interface TimeTicksInfoObject {
        gapSize?: number;
    }
}

declare module '../Core/Series/SeriesLike' {
    interface SeriesLike {
        cropStart?: number;
        currentDataGrouping?: TimeTicksInfoObject;
        dataGroupInfo?: Highcharts.DataGroupingInfoObject;
        forceCrop?: boolean;
        groupedData?: (Array<Point>|null);
        groupMap?: Array<Highcharts.DataGroupingInfoObject>;
        groupPixelWidth?: number;
        hasGroupedData?: boolean;
        hasProcessed?: boolean;
        preventGraphAnimation?: boolean;
        applyGrouping(): void;
        destroyGroupedData(): void;
        generatePoints(): void;
        getDGApproximation(): string;
        groupData(
            xData: Array<number>,
            yData: (Array<number>|Array<Array<number>>),
            groupPosition: Array<number>,
            approximation: (string|Function)
        ): Highcharts.DataGroupingResultObject;
    }
}

declare module '../Core/Series/SeriesOptions' {
    interface SeriesOptions {
        dataGrouping?: Highcharts.DataGroupingOptionsObject;
    }
}

/**
 * Internal types
 * @private
 */
declare global {
    namespace Highcharts {
        interface DataGroupingApproximationsArray extends Array<number> {
            hasNulls?: boolean;
        }
        interface DataGroupingApproximationsDictionary
            extends Record<string, (Function|undefined)>
        {
            average: (
                arr: DataGroupingApproximationsArray
            ) => (null|number|undefined);
            averages: (
                ...arrs: DataGroupingApproximationsArray
            ) => (Array<(null|number|undefined)>|undefined);
            close: (
                arr: DataGroupingApproximationsArray
            ) => (null|number|undefined);
            high: (
                arr: DataGroupingApproximationsArray
            ) => (null|number|undefined);
            low: (
                arr: DataGroupingApproximationsArray
            ) => (null|number|undefined);
            open: (
                arr: DataGroupingApproximationsArray
            ) => (null|number|undefined);
            sum: (
                arr: DataGroupingApproximationsArray
            ) => (null|number|undefined);
            ohlc: (
                open: DataGroupingApproximationsArray,
                high: DataGroupingApproximationsArray,
                low: DataGroupingApproximationsArray,
                close: DataGroupingApproximationsArray
            ) => ([number, number, number, number]|undefined);
            range: (
                low: DataGroupingApproximationsArray,
                high: DataGroupingApproximationsArray
            ) => ([number, number]|null|undefined);
        }
        interface DataGroupingFunctionsObject {
            approximations: DataGroupingApproximationsDictionary;
            groupData: Series['groupData'];
        }
        interface DataGroupingInfoObject {
            length?: number;
            options?: (PointOptions|PointShortOptions|SeriesTypeOptions);
            start?: number;
        }
        interface DataGroupingOptionsObject {
            anchor?: DataGroupingAnchor;
            approximation?: (DataGroupingApproximationValue|Function);
            dateTimeLabelFormats?: Record<string, Array<string>>;
            enabled?: boolean;
            firstAnchor?: DataGroupingAnchorExtremes;
            forced?: boolean;
            groupAll?: boolean;
            groupPixelWidth?: number;
            lastAnchor?: DataGroupingAnchorExtremes;
            smoothed?: boolean;
            units?: Array<[string, (Array<number>|null)]>;
        }
        interface DataGroupingResultObject {
            groupedXData: Array<number>;
            groupedYData: (
                Array<(number|null|undefined)>|
                Array<Array<(number|null|undefined)>>
            );
            groupMap: Array<DataGroupingInfoObject>;
        }
        let approximations: DataGroupingApproximationsDictionary;
        let dataGrouping: DataGroupingFunctionsObject;
        let defaultDataGroupingUnits: Array<[string, (Array<number>|null)]>;
        type DataGroupingApproximationValue = (
            'average'|'averages'|'ohlc'|'open'|'high'|'low'|'close'|'sum'|
            'windbarb'|'ichimoku-averages'
        );
        type DataGroupingAnchor = ('start'|'middle'|'end');
        type DataGroupingAnchorExtremes = ('start'|'middle'|'end'|'firstPoint'|'lastPoint');
        type AnchorChoiceType = {
            [key: string]: number;
        }
    }
}

/**
 * @typedef {"average"|"averages"|"open"|"high"|"low"|"close"|"sum"} Highcharts.DataGroupingApproximationValue
 */

/**
 * The position of the point inside the group.
 *
 * @typedef    {"start"|"middle"|"end"} Highcharts.DataGroupingAnchor
 */

/**
 * The position of the first or last point in the series inside the group.
 *
 * @typedef    {"start"|"middle"|"end"|"firstPoint"|"lastPoint"} Highcharts.DataGroupingAnchorExtremes
 */

/**
 * @interface Highcharts.DataGroupingInfoObject
 *//**
 * @name Highcharts.DataGroupingInfoObject#length
 * @type {number}
 *//**
 * @name Highcharts.DataGroupingInfoObject#options
 * @type {Highcharts.SeriesOptionsType|undefined}
 *//**
 * @name Highcharts.DataGroupingInfoObject#start
 * @type {number}
 */

''; // detach doclets above

import '../Core/Axis/Axis.js';

/* *
 *
 *  Declarations
 *
 * */

declare module '../Core/Series/PointLike' {
    interface PointLike {
        dataGroup?: Highcharts.DataGroupingInfoObject;
    }
}

/* ************************************************************************** *
 *  Start data grouping module                                                *
 * ************************************************************************** */

/* eslint-disable no-invalid-this, valid-jsdoc */

/**
 * Define the available approximation types. The data grouping
 * approximations takes an array or numbers as the first parameter. In case
 * of ohlc, four arrays are sent in as four parameters. Each array consists
 * only of numbers. In case null values belong to the group, the property
 * .hasNulls will be set to true on the array.
 *
 * @product highstock
 *
 * @private
 * @name Highcharts.approximations
 * @type {Highcharts.Dictionary<Function>}
 */
const approximations: Highcharts.DataGroupingApproximationsDictionary =
H.approximations = {
    sum: function (
        arr: Highcharts.DataGroupingApproximationsArray
    ): (null|number|undefined) {
        let len = arr.length,
            ret;

        // 1. it consists of nulls exclusive
        if (!len && arr.hasNulls) {
            ret = null;
        // 2. it has a length and real values
        } else if (len) {
            ret = 0;
            while (len--) {
                ret += arr[len];
            }
        }
        // 3. it has zero length, so just return undefined
        // => doNothing()

        return ret;
    },
    average: function (
        arr: Highcharts.DataGroupingApproximationsArray
    ): (null|number|undefined) {
        let len = arr.length,
            ret = approximations.sum(arr);

        // If we have a number, return it divided by the length. If not,
        // return null or undefined based on what the sum method finds.
        if (isNumber(ret) && len) {
            ret = correctFloat((ret as any) / len);
        }

        return ret;
    },
    // The same as average, but for series with multiple values, like area
    // ranges.
    averages: function (): (Array<(null|number|undefined)>|undefined) { // #5479
        const ret = [] as Array<(null|number|undefined)>;

        [].forEach.call(arguments, function (
            arr: Highcharts.DataGroupingApproximationsArray
        ): void {
            ret.push(approximations.average(arr));
        });

        // Return undefined when first elem. is undefined and let
        // sum method handle null (#7377)
        return typeof ret[0] === 'undefined' ? void 0 : ret;
    },
    open: function (
        arr: Highcharts.DataGroupingApproximationsArray
    ): (null|number|undefined) {
        return arr.length ? arr[0] : ((arr as any).hasNulls ? null : void 0);
    },
    high: function (
        arr: Highcharts.DataGroupingApproximationsArray
    ): (null|number|undefined) {
        return arr.length ?
            arrayMax(arr) :
            (arr.hasNulls ? null : void 0);
    },
    low: function (
        arr: Highcharts.DataGroupingApproximationsArray
    ): (null|number|undefined) {
        return arr.length ?
            arrayMin(arr) :
            (arr.hasNulls ? null : void 0);
    },
    close: function (
        arr: Highcharts.DataGroupingApproximationsArray
    ): (null|number|undefined) {
        return arr.length ?
            arr[arr.length - 1] :
            (arr.hasNulls ? null : void 0);
    },
    // ohlc and range are special cases where a multidimensional array is
    // input and an array is output
    ohlc: function (
        open: Highcharts.DataGroupingApproximationsArray,
        high: Highcharts.DataGroupingApproximationsArray,
        low: Highcharts.DataGroupingApproximationsArray,
        close: Highcharts.DataGroupingApproximationsArray
    ): ([number, number, number, number]|undefined) {
        open = approximations.open(open) as any;
        high = approximations.high(high) as any;
        low = approximations.low(low) as any;
        close = approximations.close(close) as any;

        if (
            isNumber(open) ||
            isNumber(high) ||
            isNumber(low) ||
            isNumber(close)
        ) {
            return [open, high, low, close] as any;
        }
        // else, return is undefined
    },
    range: function (
        low: Highcharts.DataGroupingApproximationsArray,
        high: Highcharts.DataGroupingApproximationsArray
    ): ([number, number]|null|undefined) {
        low = approximations.low(low) as any;
        high = approximations.high(high) as any;
        if (isNumber(low) || isNumber(high)) {
            return [low, high] as any;
        }
        if (low === null && high === null) {
            return null;
        }
        // else, return is undefined
    }
};

const applyGrouping = function (this: Series): void {
    let series = this,
        chart = series.chart,
        options = series.options,
        dataGroupingOptions = options.dataGrouping,
        groupingEnabled = series.allowDG !== false && dataGroupingOptions &&
            pick(dataGroupingOptions.enabled, chart.options.isStock),
        visible = (
            series.visible || !chart.options.chart.ignoreHiddenSeries
        ),
        hasGroupedData,
        skip,
        lastDataGrouping = this.currentDataGrouping,
        currentDataGrouping,
        croppedData,
        revertRequireSorting = false;

    // Data needs to be sorted for dataGrouping
    if (groupingEnabled && !series.requireSorting) {
        series.requireSorting = revertRequireSorting = true;
    }

    // Skip if processData returns false or if grouping is disabled (in that
    // order)
    skip = skipDataGrouping(series) || !groupingEnabled;

    // Revert original requireSorting value if changed
    if (revertRequireSorting) {
        series.requireSorting = false;
    }

    if (!skip) {
        series.destroyGroupedData();

        let i,
            processedXData = (dataGroupingOptions as any).groupAll ?
                series.xData :
                series.processedXData,
            processedYData = (dataGroupingOptions as any).groupAll ?
                series.yData :
                series.processedYData,
            plotSizeX = chart.plotSizeX,
            xAxis = series.xAxis,
            ordinal = xAxis.options.ordinal,
            groupPixelWidth = series.groupPixelWidth;

        // Execute grouping if the amount of points is greater than the limit
        // defined in groupPixelWidth
        if (
            groupPixelWidth &&
            processedXData &&
            processedXData.length
        ) {
            hasGroupedData = true;

            // Force recreation of point instances in series.translate, #5699
            series.isDirty = true;
            series.points = null as any; // #6709

            let extremes = xAxis.getExtremes(),
                xMin = extremes.min,
                xMax = extremes.max,
                groupIntervalFactor = (
                    ordinal &&
                    xAxis.ordinal &&
                    xAxis.ordinal.getGroupIntervalFactor(xMin, xMax, series)
                ) || 1,
                interval =
                    (groupPixelWidth * (xMax - xMin) / (plotSizeX as any)) *
                    groupIntervalFactor,
                groupPositions = xAxis.getTimeTicks(
<<<<<<< HEAD
                    DateTimeAxis.Additions.prototype.normalizeTimeTickInterval(
=======
                    DateTimeAxis.AdditionsClass.prototype.normalizeTimeTickInterval(
>>>>>>> cc109a48
                        interval,
                        (dataGroupingOptions as any).units ||
                        defaultDataGroupingUnits
                    ),
                    // Processed data may extend beyond axis (#4907)
                    Math.min(xMin, processedXData[0]),
                    Math.max(
                        xMax,
                        processedXData[processedXData.length - 1]
                    ),
                    xAxis.options.startOfWeek,
                    processedXData,
                    series.closestPointRange
                ),
                groupedData = seriesProto.groupData.apply(
                    series,
                    [
                        processedXData,
                        processedYData as any,
                        groupPositions,
                        (dataGroupingOptions as any).approximation
                    ]
                ),
                groupedXData = groupedData.groupedXData,
                groupedYData = groupedData.groupedYData,
                gapSize = 0;

            // The smoothed option is deprecated, instead,
            // there is a fallback to the new anchoring mechanism. #12455.
            if (dataGroupingOptions && dataGroupingOptions.smoothed && groupedXData.length) {
                dataGroupingOptions.firstAnchor = 'firstPoint';
                dataGroupingOptions.anchor = 'middle';
                dataGroupingOptions.lastAnchor = 'lastPoint';

                error(32, false, chart, { 'dataGrouping.smoothed': 'use dataGrouping.anchor' });
            }

            anchorPoints(series, groupedXData, xMax);

            // Record what data grouping values were used
            for (i = 1; i < groupPositions.length; i++) {
                // The grouped gapSize needs to be the largest distance between
                // the group to capture varying group sizes like months or DST
                // crossing (#10000). Also check that the gap is not at the
                // start of a segment.
                if (!(groupPositions.info as any).segmentStarts ||
                    (groupPositions.info as any).segmentStarts.indexOf(i) === -1
                ) {
                    gapSize = Math.max(
                        groupPositions[i] - groupPositions[i - 1],
                        gapSize
                    );
                }
            }
            currentDataGrouping = groupPositions.info;
            (currentDataGrouping as any).gapSize = gapSize;
            series.closestPointRange = (groupPositions.info as any).totalRange;
            series.groupMap = groupedData.groupMap;

            if (visible) {
                adjustExtremes(xAxis, groupedXData);
            }

            // We calculated all group positions but we should render
            // only the ones within the visible range
            if ((dataGroupingOptions as any).groupAll) {
                croppedData = series.cropData(
                    groupedXData,
                    groupedYData as any,
                    xAxis.min as any,
                    xAxis.max as any,
                    1 // Ordinal xAxis will remove left-most points otherwise
                );
                groupedXData = croppedData.xData;
                groupedYData = croppedData.yData;
                series.cropStart = croppedData.start; // #15005
            }
            // Set series props
            series.processedXData = groupedXData;
            series.processedYData = groupedYData as any;
        } else {
            series.groupMap = null as any;
        }
        series.hasGroupedData = hasGroupedData;
        series.currentDataGrouping = currentDataGrouping;

        series.preventGraphAnimation =
            (lastDataGrouping && lastDataGrouping.totalRange) !==
            (currentDataGrouping && currentDataGrouping.totalRange);
    }
};

const skipDataGrouping = function (series: Series): void|false {
    if (series.isCartesian &&
        !series.isDirty &&
        !series.xAxis.isDirty &&
        !series.yAxis.isDirty
    ) {
        return false;
    }
};

const groupData = function (
    this: Series,
    xData: Array<number>,
    yData: (
        Array<(number|null|undefined)>|
        Array<Array<(number|null|undefined)>>
    ),
    groupPositions: Array<number>,
    approximation: (string|Function)
): Highcharts.DataGroupingResultObject {
    let series = this,
        data = series.data,
        dataOptions = series.options && series.options.data,
        groupedXData = [],
        groupedYData = [],
        groupMap = [],
        dataLength = xData.length,
        pointX,
        pointY,
        groupedY,
        // when grouping the fake extended axis for panning,
        // we don't need to consider y
        handleYData = !!yData,
        values = [] as Array<Highcharts.DataGroupingApproximationsArray>,
        approximationFn,
        pointArrayMap = series.pointArrayMap,
        pointArrayMapLength = pointArrayMap && pointArrayMap.length,
        extendedPointArrayMap = ['x'].concat(pointArrayMap || ['y']),
        groupAll = this.options.dataGrouping && this.options.dataGrouping.groupAll,
        pos = 0,
        start = 0,
        valuesLen,
        i,
        j;

    /**
     * @private
     */
    function getApproximation(approx: (string|Function)): Function {
        if (typeof approx === 'function') {
            return approx;
        }
        if (approximations[approx]) {
            return approximations[approx] as any;
        }
        return approximations[
            (series.getDGApproximation && series.getDGApproximation()) ||
            'average'
        ] as any;
    }
    approximationFn = getApproximation(approximation);

    // Calculate values array size from pointArrayMap length
    if (pointArrayMapLength) {
        (pointArrayMap as any).forEach(function (): void {
            values.push([]);
        });
    } else {
        values.push([]);
    }
    valuesLen = pointArrayMapLength || 1;

    // Start with the first point within the X axis range (#2696)
    for (i = 0; i <= dataLength; i++) {
        if (xData[i] >= groupPositions[0]) {
            break;
        }
    }

    for (i; i <= dataLength; i++) {

        // when a new group is entered, summarize and initialize
        // the previous group
        while (
            (
                typeof groupPositions[pos + 1] !== 'undefined' &&
                xData[i] >= groupPositions[pos + 1]
            ) ||
            i === dataLength
        ) { // get the last group

            // get group x and y
            pointX = groupPositions[pos];
            series.dataGroupInfo = {
                start: groupAll ? start : ((series.cropStart as any) + start),
                length: values[0].length
            };
            groupedY = approximationFn.apply(series, values);

            // By default, let options of the first grouped point be passed over
            // to the grouped point. This allows preserving properties like
            // `name` and `color` or custom properties. Implementers can
            // override this from the approximation function, where they can
            // write custom options to `this.dataGroupInfo.options`.
            if (series.pointClass && !defined(series.dataGroupInfo.options)) {
                // Convert numbers and arrays into objects
                series.dataGroupInfo.options = merge(
                    series.pointClass.prototype
                        .optionsToObject.call(
                            { series: series },
                            (series.options.data as any)[
                                (series.cropStart as any) + start
                            ]
                        )
                );

                // Make sure the raw data (x, y, open, high etc) is not copied
                // over and overwriting approximated data.
                extendedPointArrayMap.forEach(function (key: string): void {
                    delete ((series.dataGroupInfo as any).options as any)[key];
                });
            }

            // push the grouped data
            if (typeof groupedY !== 'undefined') {
                groupedXData.push(pointX);
                groupedYData.push(groupedY);
                groupMap.push(series.dataGroupInfo);
            }

            // reset the aggregate arrays
            start = i;
            for (j = 0; j < valuesLen; j++) {
                values[j].length = 0; // faster than values[j] = []
                values[j].hasNulls = false;
            }

            // Advance on the group positions
            pos += 1;

            // don't loop beyond the last group
            if (i === dataLength) {
                break;
            }
        }

        // break out
        if (i === dataLength) {
            break;
        }

        // for each raw data point, push it to an array that contains all values
        // for this specific group
        if (pointArrayMap) {

            let index = (
                    series.options.dataGrouping &&
                    series.options.dataGrouping.groupAll ?
                        i : (series.cropStart as any) + i
                ),
                point = (data && data[index]) ||
                    series.pointClass.prototype.applyOptions.apply({
                        series: series
                    }, [(dataOptions as any)[index]]),
                val;

            for (j = 0; j < (pointArrayMapLength as any); j++) {
                val = (point as any)[pointArrayMap[j]];
                if (isNumber(val)) {
                    values[j].push(val);
                } else if (val === null) {
                    values[j].hasNulls = true;
                }
            }

        } else {
            pointY = handleYData ? yData[i] : null;

            if (isNumber(pointY)) {
                values[0].push(pointY as any);
            } else if (pointY === null) {
                values[0].hasNulls = true;
            }
        }
    }

    return {
        groupedXData: groupedXData,
        groupedYData: groupedYData,
        groupMap: groupMap
    };
};

const anchorPoints = function (
    series: Series,
    groupedXData: Array<number>,
    xMax: number
): any {
    const options = series.options,
        dataGroupingOptions = options.dataGrouping,
        totalRange = series.currentDataGrouping && series.currentDataGrouping.gapSize;
    let i;

    // DataGrouping x-coordinates.
    if (dataGroupingOptions && series.xData && totalRange && series.groupMap) {
        const groupedDataLength = groupedXData.length - 1,
            anchor = dataGroupingOptions.anchor,
            firstAnchor = pick(dataGroupingOptions.firstAnchor, anchor),
            lastAnchor = pick(dataGroupingOptions.lastAnchor, anchor);

        // Anchor points that are not extremes.
        if (anchor && anchor !== 'start') {
            const shiftInterval: number = totalRange *
                ({ middle: 0.5, end: 1 } as Highcharts.AnchorChoiceType)[anchor];

            i = groupedXData.length - 1;
            while (i-- && i > 0) {
                groupedXData[i] += shiftInterval;
            }
        }

        // Change the first point position, but only when it is
        // the first point in the data set not in the current zoom.
        if (
            firstAnchor &&
            firstAnchor !== 'start' &&
            series.xData[0] >= groupedXData[0]
        ) {
            const groupStart = series.groupMap[0].start,
                groupLength = series.groupMap[0].length;
            let firstGroupstEnd;

            if (isNumber(groupStart) && isNumber(groupLength)) {
                firstGroupstEnd = groupStart + (groupLength - 1);
            }

            groupedXData[0] = ({
                middle: groupedXData[0] + 0.5 * totalRange,
                end: groupedXData[0] + totalRange,
                firstPoint: series.xData[0],
                lastPoint: firstGroupstEnd && series.xData[firstGroupstEnd]
            } as Highcharts.AnchorChoiceType)[firstAnchor];
        }

        // Change the last point position but only when it is
        // the last point in the data set not in the current zoom.
        if (
            lastAnchor &&
            lastAnchor !== 'start' &&
            totalRange &&
            groupedXData[groupedDataLength] >= xMax - totalRange
        ) {
            const lastGroupStart = series.groupMap[series.groupMap.length - 1].start;

            groupedXData[groupedDataLength] = ({
                middle: groupedXData[groupedDataLength] + 0.5 * totalRange,
                end: groupedXData[groupedDataLength] + totalRange,
                firstPoint: lastGroupStart && series.xData[lastGroupStart],
                lastPoint: series.xData[series.xData.length - 1]
            } as Highcharts.AnchorChoiceType)[lastAnchor];
        }
    }
};

const adjustExtremes = function (
    xAxis: Axis,
    groupedXData: Array<number>
): void {
    // Make sure the X axis extends to show the first group (#2533)
    // But only for visible series (#5493, #6393)
    if (
        defined(groupedXData[0]) &&
        isNumber(xAxis.min) &&
        isNumber(xAxis.dataMin) &&
        groupedXData[0] < xAxis.min
    ) {
        if (
            (
                !defined(xAxis.options.min) &&
                xAxis.min <= xAxis.dataMin
            ) ||
            xAxis.min === xAxis.dataMin
        ) {
            xAxis.min = Math.min(groupedXData[0], xAxis.min);
        }

        xAxis.dataMin = Math.min(
            groupedXData[0],
            xAxis.dataMin
        );
    }

    // When the last anchor set, change the extremes that
    // the last point is visible (#12455).
    if (
        defined(groupedXData[groupedXData.length - 1]) &&
        isNumber(xAxis.max) &&
        isNumber(xAxis.dataMax) &&
        groupedXData[groupedXData.length - 1] > xAxis.max
    ) {

        if (
            (
                !defined(xAxis.options.max) &&
                isNumber(xAxis.dataMax) &&
                xAxis.max >= xAxis.dataMax
            ) || xAxis.max === xAxis.dataMax
        ) {
            xAxis.max = Math.max(groupedXData[groupedXData.length - 1], xAxis.max);
        }
        xAxis.dataMax = Math.max(
            groupedXData[groupedXData.length - 1],
            xAxis.dataMax
        );
    }
};

const dataGrouping = {
    approximations: approximations,
    groupData: groupData
};


// -----------------------------------------------------------------------------
// The following code applies to implementation of data grouping on a Series

const baseProcessData = seriesProto.processData,
    baseGeneratePoints = seriesProto.generatePoints,
    /** @ignore */
    commonOptions = {
        // enabled: null, // (true for stock charts, false for basic),
        // forced: undefined,
        groupPixelWidth: 2,
        // the first one is the point or start value, the second is the start
        // value if we're dealing with range, the third one is the end value if
        // dealing with a range
        dateTimeLabelFormats: {
            millisecond: [
                '%A, %b %e, %H:%M:%S.%L',
                '%A, %b %e, %H:%M:%S.%L',
                '-%H:%M:%S.%L'
            ],
            second: [
                '%A, %b %e, %H:%M:%S',
                '%A, %b %e, %H:%M:%S',
                '-%H:%M:%S'
            ],
            minute: [
                '%A, %b %e, %H:%M',
                '%A, %b %e, %H:%M',
                '-%H:%M'
            ],
            hour: [
                '%A, %b %e, %H:%M',
                '%A, %b %e, %H:%M',
                '-%H:%M'
            ],
            day: [
                '%A, %b %e, %Y',
                '%A, %b %e',
                '-%A, %b %e, %Y'
            ],
            week: [
                'Week from %A, %b %e, %Y',
                '%A, %b %e',
                '-%A, %b %e, %Y'
            ],
            month: [
                '%B %Y',
                '%B',
                '-%B %Y'
            ],
            year: [
                '%Y',
                '%Y',
                '-%Y'
            ]
        }
        // smoothed = false, // enable this for navigator series only
    },
    specificOptions = { // extends common options
        line: {},
        spline: {},
        area: {},
        areaspline: {},
        arearange: {},
        column: {
            groupPixelWidth: 10
        },
        columnrange: {
            groupPixelWidth: 10
        },
        candlestick: {
            groupPixelWidth: 10
        },
        ohlc: {
            groupPixelWidth: 5
        }
    } as SeriesTypePlotOptions,

    // units are defined in a separate array to allow complete overriding in
    // case of a user option
    defaultDataGroupingUnits = H.defaultDataGroupingUnits = [
        [
            'millisecond', // unit name
            [1, 2, 5, 10, 20, 25, 50, 100, 200, 500] // allowed multiples
        ], [
            'second',
            [1, 2, 5, 10, 15, 30]
        ], [
            'minute',
            [1, 2, 5, 10, 15, 30]
        ], [
            'hour',
            [1, 2, 3, 4, 6, 8, 12]
        ], [
            'day',
            [1]
        ], [
            'week',
            [1]
        ], [
            'month',
            [1, 3, 6]
        ], [
            'year',
            null
        ]
    ];


// Set default approximations to the prototypes if present. Properties are
// inherited down. Can be overridden for individual series types.
seriesProto.getDGApproximation = function (): string {
    if (this.is('arearange')) {
        return 'range';
    }
    if (this.is('ohlc')) {
        return 'ohlc';
    }
    if (this.is('column')) {
        return 'sum';
    }
    return 'average';
};

/**
 * Takes parallel arrays of x and y data and groups the data into intervals
 * defined by groupPositions, a collection of starting x values for each group.
 *
 * @private
 * @function Highcharts.Series#groupData
 *
 * @param {Array<number>} xData
 *
 * @param {Array<number>|Array<Array<number>>} yData
 *
 * @param {boolean} groupPositions
 *
 * @param {string|Function} approximation
 *
 * @return {void}
 */
seriesProto.groupData = groupData;

<<<<<<< HEAD
// Extend the basic processData method, that crops the data to the current zoom
// range, with data grouping logic.
seriesProto.processData = function (): any {
    let series = this,
        chart = series.chart,
        options = series.options,
        dataGroupingOptions = options.dataGrouping,
        groupingEnabled = series.allowDG !== false && dataGroupingOptions &&
            pick(dataGroupingOptions.enabled, chart.options.isStock),
        visible = (
            series.visible || !chart.options.chart.ignoreHiddenSeries
        ),
        hasGroupedData,
        skip,
        lastDataGrouping = this.currentDataGrouping,
        currentDataGrouping,
        croppedData,
        revertRequireSorting = false;

    // Run base method
    series.forceCrop = groupingEnabled; // #334
    series.groupPixelWidth = null as any; // #2110
    series.hasProcessed = true; // #2692

    // Data needs to be sorted for dataGrouping
    if (groupingEnabled && !series.requireSorting) {
        series.requireSorting = revertRequireSorting = true;
    }

    // Skip if processData returns false or if grouping is disabled (in that
    // order)
    skip = (
        baseProcessData.apply(series, arguments as any) === false ||
        !groupingEnabled
    );

    // Revert original requireSorting value if changed
    if (revertRequireSorting) {
        series.requireSorting = false;
    }

    if (!skip) {
        series.destroyGroupedData();

        let i,
            processedXData = (dataGroupingOptions as any).groupAll ?
                series.xData :
                series.processedXData,
            processedYData = (dataGroupingOptions as any).groupAll ?
                series.yData :
                series.processedYData,
            plotSizeX = chart.plotSizeX,
            xAxis = series.xAxis,
            ordinal = xAxis.options.ordinal,
            groupPixelWidth = series.groupPixelWidth =
                xAxis.getGroupPixelWidth && xAxis.getGroupPixelWidth();

        // Execute grouping if the amount of points is greater than the limit
        // defined in groupPixelWidth
        if (
            groupPixelWidth &&
            processedXData &&
            processedXData.length
        ) {
            hasGroupedData = true;

            // Force recreation of point instances in series.translate, #5699
            series.isDirty = true;
            series.points = null as any; // #6709

            let extremes = xAxis.getExtremes(),
                xMin = extremes.min,
                xMax = extremes.max,
                groupIntervalFactor = (
                    ordinal &&
                    xAxis.ordinal &&
                    xAxis.ordinal.getGroupIntervalFactor(xMin, xMax, series)
                ) || 1,
                interval =
                    (groupPixelWidth * (xMax - xMin) / (plotSizeX as any)) *
                    groupIntervalFactor,
                groupPositions = xAxis.getTimeTicks(
                    DateTimeAxis.Additions.prototype.normalizeTimeTickInterval(
                        interval,
                        (dataGroupingOptions as any).units ||
                        defaultDataGroupingUnits
                    ),
                    // Processed data may extend beyond axis (#4907)
                    Math.min(xMin, processedXData[0]),
                    Math.max(
                        xMax,
                        processedXData[processedXData.length - 1]
                    ),
                    xAxis.options.startOfWeek,
                    processedXData,
                    series.closestPointRange
                ),
                groupedData = seriesProto.groupData.apply(
                    series,
                    [
                        processedXData,
                        processedYData as any,
                        groupPositions,
                        (dataGroupingOptions as any).approximation
                    ]
                ),
                groupedXData = groupedData.groupedXData,
                groupedYData = groupedData.groupedYData,
                gapSize = 0;

            // The smoothed option is deprecated, instead,
            // there is a fallback to the new anchoring mechanism. #12455.
            if (dataGroupingOptions && dataGroupingOptions.smoothed && groupedXData.length) {
                dataGroupingOptions.firstAnchor = 'firstPoint';
                dataGroupingOptions.anchor = 'middle';
                dataGroupingOptions.lastAnchor = 'lastPoint';

                error(32, false, chart, { 'dataGrouping.smoothed': 'use dataGrouping.anchor' });
            }

            anchorPoints(series, groupedXData, xMax);

            // Record what data grouping values were used
            for (i = 1; i < groupPositions.length; i++) {
                // The grouped gapSize needs to be the largest distance between
                // the group to capture varying group sizes like months or DST
                // crossing (#10000). Also check that the gap is not at the
                // start of a segment.
                if (!(groupPositions.info as any).segmentStarts ||
                    (groupPositions.info as any).segmentStarts.indexOf(i) === -1
                ) {
                    gapSize = Math.max(
                        groupPositions[i] - groupPositions[i - 1],
                        gapSize
                    );
                }
            }
            currentDataGrouping = groupPositions.info;
            (currentDataGrouping as any).gapSize = gapSize;
            series.closestPointRange = (groupPositions.info as any).totalRange;
            series.groupMap = groupedData.groupMap;

            if (visible) {
                adjustExtremes(xAxis, groupedXData);
            }

            // We calculated all group positions but we should render
            // only the ones within the visible range
            if ((dataGroupingOptions as any).groupAll) {
                croppedData = series.cropData(
                    groupedXData,
                    groupedYData as any,
                    xAxis.min as any,
                    xAxis.max as any,
                    1 // Ordinal xAxis will remove left-most points otherwise
                );
                groupedXData = croppedData.xData;
                groupedYData = croppedData.yData;
                series.cropStart = croppedData.start; // #15005
            }
            // Set series props
            series.processedXData = groupedXData;
            series.processedYData = groupedYData as any;
        } else {
            series.groupMap = null as any;
        }
        series.hasGroupedData = hasGroupedData;
        series.currentDataGrouping = currentDataGrouping;

        series.preventGraphAnimation =
            (lastDataGrouping && lastDataGrouping.totalRange) !==
            (currentDataGrouping && currentDataGrouping.totalRange);
    }
};
=======
/**
 * For the processed data, calculate the grouped data if needed.
 *
 * @private
 * @function Highcharts.Series#applyGrouping
 *
 * @return {void}
 */
seriesProto.applyGrouping = applyGrouping;
>>>>>>> cc109a48

// Destroy the grouped data points. #622, #740
seriesProto.destroyGroupedData = function (): void {
    // Clear previous groups
    if (this.groupedData) {
        this.groupedData.forEach(function (
            point: Point,
            i: number
        ): void {
            if (point) {
                (this.groupedData as any)[i] = point.destroy ?
                    point.destroy() : null;
            }
        }, this);

        // Clears all:
        // - `this.groupedData`
        // - `this.points`
        // - `preserve` object in series.update()
        this.groupedData.length = 0;
    }
};

// Override the generatePoints method by adding a reference to grouped data
seriesProto.generatePoints = function (): void {

    baseGeneratePoints.apply(this);

    // Record grouped data in order to let it be destroyed the next time
    // processData runs
    this.destroyGroupedData(); // #622
    this.groupedData = this.hasGroupedData ? this.points : null;
};

// When all series are processed, calculate the group pixel width and then
// if this value is different than zero apply groupings.
addEvent(Axis, 'postProcessData', function (): void {
    const axis = this,
        series = axis.series;

    series.forEach(function (series): void {
        // Reset the groupPixelWidth, then calculate if needed.
        series.groupPixelWidth = void 0; // #2110

        series.groupPixelWidth = axis.getGroupPixelWidth && axis.getGroupPixelWidth();

        if (series.groupPixelWidth) {
            series.hasProcessed = true; // #2692

            series.applyGrouping();
        }
    });
});

// Override point prototype to throw a warning when trying to update grouped
// points.
addEvent(Point, 'update', function (): (boolean|undefined) {
    if (this.dataGroup) {
        error(24, false, this.series.chart);
        return false;
    }
});

// Extend the original method, make the tooltip's header reflect the grouped
// range.
addEvent(Tooltip, 'headerFormatter', function (
    this: Highcharts.Tooltip,
    e: AnyRecord
): void {
    let tooltip = this,
        chart = this.chart,
        time = chart.time,
        labelConfig = e.labelConfig,
        series = labelConfig.series as Series,
        options = series.options,
        tooltipOptions = series.tooltipOptions,
        dataGroupingOptions = options.dataGrouping,
        xDateFormat = tooltipOptions.xDateFormat,
        xDateFormatEnd,
        xAxis = series.xAxis,
        currentDataGrouping: (TimeTicksInfoObject|undefined),
        dateTimeLabelFormats,
        labelFormats,
        formattedKey,
        formatString = (tooltipOptions as any)[
            (e.isFooter ? 'footer' : 'header') + 'Format'
        ];

    // apply only to grouped series
    if (
        xAxis &&
        xAxis.options.type === 'datetime' &&
        dataGroupingOptions &&
        isNumber(labelConfig.key)
    ) {

        // set variables
        currentDataGrouping = series.currentDataGrouping;
        dateTimeLabelFormats = dataGroupingOptions.dateTimeLabelFormats ||
            // Fallback to commonOptions (#9693)
            commonOptions.dateTimeLabelFormats;

        // if we have grouped data, use the grouping information to get the
        // right format
        if (currentDataGrouping) {
            labelFormats =
                dateTimeLabelFormats[(currentDataGrouping as any).unitName];
            if ((currentDataGrouping as any).count === 1) {
                xDateFormat = labelFormats[0];
            } else {
                xDateFormat = labelFormats[1];
                xDateFormatEnd = labelFormats[2];
            }
        // if not grouped, and we don't have set the xDateFormat option, get the
        // best fit, so if the least distance between points is one minute, show
        // it, but if the least distance is one day, skip hours and minutes etc.
        } else if (!xDateFormat && dateTimeLabelFormats) {
            xDateFormat = tooltip.getXDateFormat(
                labelConfig,
                tooltipOptions,
                xAxis
            );
        }

        // now format the key
        formattedKey = time.dateFormat(xDateFormat as any, labelConfig.key);
        if (xDateFormatEnd) {
            formattedKey += time.dateFormat(
                xDateFormatEnd,
                labelConfig.key + (currentDataGrouping as any).totalRange - 1
            );
        }

        // Replace default header style with class name
        if (series.chart.styledMode) {
            formatString = this.styledModeFormat(formatString);
        }

        // return the replaced format
        e.text = format(
            formatString, {
                point: extend(labelConfig.point, { key: formattedKey }),
                series: series
            },
            chart
        );

        e.preventDefault();

    }
});

// Destroy grouped data on series destroy
addEvent(Series, 'destroy', seriesProto.destroyGroupedData);


// Handle default options for data grouping. This must be set at runtime because
// some series types are defined after this.
addEvent(Series, 'afterSetOptions', function (
    e: { options: SeriesTypeOptions }
): void {

    let options = e.options,
        type = this.type,
        plotOptions: SeriesTypePlotOptions = this.chart.options.plotOptions as any,
        defaultOptions: Highcharts.DataGroupingOptionsObject =
            (D.defaultOptions.plotOptions as any)[type].dataGrouping,
        // External series, for example technical indicators should also
        // inherit commonOptions which are not available outside this module
        baseOptions = this.useCommonDataGrouping && commonOptions;

    if (specificOptions[type] || baseOptions) { // #1284
        if (!defaultOptions) {
            defaultOptions = merge(commonOptions, specificOptions[type]);
        }

        const rangeSelector = this.chart.rangeSelector;

        options.dataGrouping = merge(
            baseOptions as any,
            defaultOptions,
            plotOptions.series && plotOptions.series.dataGrouping, // #1228
            // Set by the StockChart constructor:
            (plotOptions[type] as any).dataGrouping,
            this.userOptions.dataGrouping,
            !options.isInternal &&
                rangeSelector &&
                isNumber(rangeSelector.selected) &&
                rangeSelector.buttonOptions[rangeSelector.selected].dataGrouping
        );
    }
});

// When resetting the scale reset the hasProccessed flag to avoid taking
// previous data grouping of neighbour series into accound when determining
// group pixel width (#2692).
addEvent(Axis, 'afterSetScale', function (): void {
    this.series.forEach(function (series): void {
        series.hasProcessed = false;
    });
});

// Get the data grouping pixel width based on the greatest defined individual
// width of the axis' series, and if whether one of the axes need grouping.
Axis.prototype.getGroupPixelWidth = function (): number {

    let series = this.series,
        len = series.length,
        i,
        groupPixelWidth = 0,
        doGrouping = false,
        dataLength,
        dgOptions;

    // If multiple series are compared on the same x axis, give them the same
    // group pixel width (#334)
    i = len;
    while (i--) {
        dgOptions = series[i].options.dataGrouping;
        if (dgOptions) {
            groupPixelWidth = Math.max(
                groupPixelWidth,
                // Fallback to commonOptions (#9693)
                pick(dgOptions.groupPixelWidth, commonOptions.groupPixelWidth)
            );

        }
    }

    // If one of the series needs grouping, apply it to all (#1634)
    i = len;
    while (i--) {
        dgOptions = series[i].options.dataGrouping;

        if (dgOptions) { // #2692

            dataLength = (series[i].processedXData || series[i].data).length;

            // Execute grouping if the amount of points is greater than the
            // limit defined in groupPixelWidth
            if (
                series[i].groupPixelWidth ||
                dataLength >
                ((this.chart.plotSizeX as any) / groupPixelWidth) ||
                (dataLength && dgOptions.forced)
            ) {
                doGrouping = true;
            }
        }
    }

    return doGrouping ? groupPixelWidth : 0;
};

/**
 * Highcharts Stock only. Force data grouping on all the axis' series.
 *
 * @product highstock
 *
 * @function Highcharts.Axis#setDataGrouping
 *
 * @param {boolean|Highcharts.DataGroupingOptionsObject} [dataGrouping]
 *        A `dataGrouping` configuration. Use `false` to disable data grouping
 *        dynamically.
 *
 * @param {boolean} [redraw=true]
 *        Whether to redraw the chart or wait for a later call to
 *        {@link Chart#redraw}.
 */
Axis.prototype.setDataGrouping = function (
    this: Axis,
    dataGrouping?: (boolean|Highcharts.DataGroupingOptionsObject),
    redraw?: boolean
): void {
    const axis = this as AxisType;

    let i;

    redraw = pick(redraw, true);

    if (!dataGrouping) {
        dataGrouping = {
            forced: false,
            units: null as any
        } as Highcharts.DataGroupingOptionsObject;
    }

    // Axis is instantiated, update all series
    if (this instanceof Axis) {
        i = this.series.length;
        while (i--) {
            this.series[i].update({
                dataGrouping: dataGrouping as any
            }, false);
        }

    // Axis not yet instanciated, alter series options
    } else {
        (this as any).chart.options.series.forEach(function (
            seriesOptions: any
        ): void {
            seriesOptions.dataGrouping = dataGrouping;
        }, false);
    }

    // Clear ordinal slope, so we won't accidentaly use the old one (#7827)
    if (axis.ordinal) {
        axis.ordinal.slope = void 0;
    }

    if (redraw) {
        this.chart.redraw();
    }
};

H.dataGrouping = dataGrouping;
export default dataGrouping;

/* eslint-enable no-invalid-this, valid-jsdoc */

/**
 * Data grouping is the concept of sampling the data values into larger
 * blocks in order to ease readability and increase performance of the
 * JavaScript charts. Highcharts Stock by default applies data grouping when
 * the points become closer than a certain pixel value, determined by
 * the `groupPixelWidth` option.
 *
 * If data grouping is applied, the grouping information of grouped
 * points can be read from the [Point.dataGroup](
 * /class-reference/Highcharts.Point#dataGroup). If point options other than
 * the data itself are set, for example `name` or `color` or custom properties,
 * the grouping logic doesn't know how to group it. In this case the options of
 * the first point instance are copied over to the group point. This can be
 * altered through a custom `approximation` callback function.
 *
 * @declare   Highcharts.DataGroupingOptionsObject
 * @product   highstock
 * @requires  product:highstock
 * @requires  module:modules/datagrouping
 * @apioption plotOptions.series.dataGrouping
 */

/**
 * Specifies how the points should be located on the X axis inside the group.
 * Points that are extremes can be set separately. Available options:
 *
 * - `start` places the point at the beginning of the group
 * (e.g. range 00:00:00 - 23:59:59 -> 00:00:00)
 *
 * - `middle` places the point in the middle of the group
 * (e.g. range 00:00:00 - 23:59:59 -> 12:00:00)
 *
 * - `end` places the point at the end of the group
 * (e.g. range 00:00:00 - 23:59:59 -> 23:59:59)
 *
 * @sample {highstock} stock/plotoptions/series-datagrouping-anchor
 *         Changing the point x-coordinate inside the group.
 *
 * @see [dataGrouping.firstAnchor](#plotOptions.series.dataGrouping.firstAnchor)
 * @see [dataGrouping.lastAnchor](#plotOptions.series.dataGrouping.lastAnchor)
 *
 * @type       {Highcharts.DataGroupingAnchor}
 * @since 9.1.0
 * @default    start
 * @apioption  plotOptions.series.dataGrouping.anchor
 */

/**
 * The method of approximation inside a group. When for example 30 days
 * are grouped into one month, this determines what value should represent
 * the group. Possible values are "average", "averages", "open", "high",
 * "low", "close" and "sum". For OHLC and candlestick series the approximation
 * is "ohlc" by default, which finds the open, high, low and close values
 * within all the grouped data. For ranges, the approximation is "range",
 * which finds the low and high values. For multi-dimensional data,
 * like ranges and OHLC, "averages" will compute the average for each
 * dimension.
 *
 * Custom aggregate methods can be added by assigning a callback function
 * as the approximation. This function takes a numeric array as the
 * argument and should return a single numeric value or `null`. Note
 * that the numeric array will never contain null values, only true
 * numbers. Instead, if null values are present in the raw data, the
 * numeric array will have an `.hasNulls` property set to `true`. For
 * single-value data sets the data is available in the first argument
 * of the callback function. For OHLC data sets, all the open values
 * are in the first argument, all high values in the second etc.
 *
 * Since v4.2.7, grouping meta data is available in the approximation
 * callback from `this.dataGroupInfo`. It can be used to extract information
 * from the raw data.
 *
 * Defaults to `average` for line-type series, `sum` for columns, `range`
 * for range series and `ohlc` for OHLC and candlestick.
 *
 * @sample {highstock} stock/plotoptions/series-datagrouping-approximation
 *         Approximation callback with custom data
 * @sample {highstock} stock/plotoptions/series-datagrouping-simple-approximation
 *         Simple approximation demo
 *
 * @type       {Highcharts.DataGroupingApproximationValue|Function}
 * @apioption  plotOptions.series.dataGrouping.approximation
 */

/**
 * Datetime formats for the header of the tooltip in a stock chart.
 * The format can vary within a chart depending on the currently selected
 * time range and the current data grouping.
 *
 * The default formats are:
 * ```js
 * {
 *     millisecond: [
 *         '%A, %b %e, %H:%M:%S.%L', '%A, %b %e, %H:%M:%S.%L', '-%H:%M:%S.%L'
 *     ],
 *     second: ['%A, %b %e, %H:%M:%S', '%A, %b %e, %H:%M:%S', '-%H:%M:%S'],
 *     minute: ['%A, %b %e, %H:%M', '%A, %b %e, %H:%M', '-%H:%M'],
 *     hour: ['%A, %b %e, %H:%M', '%A, %b %e, %H:%M', '-%H:%M'],
 *     day: ['%A, %b %e, %Y', '%A, %b %e', '-%A, %b %e, %Y'],
 *     week: ['Week from %A, %b %e, %Y', '%A, %b %e', '-%A, %b %e, %Y'],
 *     month: ['%B %Y', '%B', '-%B %Y'],
 *     year: ['%Y', '%Y', '-%Y']
 * }
 * ```
 *
 * For each of these array definitions, the first item is the format
 * used when the active time span is one unit. For instance, if the
 * current data applies to one week, the first item of the week array
 * is used. The second and third items are used when the active time
 * span is more than two units. For instance, if the current data applies
 * to two weeks, the second and third item of the week array are used,
 *  and applied to the start and end date of the time span.
 *
 * @type      {object}
 * @apioption plotOptions.series.dataGrouping.dateTimeLabelFormats
 */

/**
 * Enable or disable data grouping.
 *
 * @type      {boolean}
 * @default   true
 * @apioption plotOptions.series.dataGrouping.enabled
 */

/**
 * Specifies how the first grouped point is positioned on the xAxis.
 * If firstAnchor and/or lastAnchor are defined, then those options take
 * precedence over anchor for the first and/or last grouped points.
 * Available options:
 *
 * -`start` places the point at the beginning of the group
 * (e.g. range 00:00:00 - 23:59:59 -> 00:00:00)
 *
 * -`middle` places the point in the middle of the group
 * (e.g. range 00:00:00 - 23:59:59 -> 12:00:00)
 *
 * -`end` places the point at the end of the group
 * (e.g. range 00:00:00 - 23:59:59 -> 23:59:59)
 *
 * -`firstPoint` the first point in the group
 * (e.g. points at 00:13, 00:35, 00:59 -> 00:13)
 *
 * -`lastPoint` the last point in the group
 * (e.g. points at 00:13, 00:35, 00:59 -> 00:59)
 *
 * @sample {highstock} stock/plotoptions/series-datagrouping-first-anchor
 *         Applying first and last anchor.
 *
 * @see [dataGrouping.anchor](#plotOptions.series.dataGrouping.anchor)
 *
 * @type       {Highcharts.DataGroupingAnchorExtremes}
 * @since 9.1.0
 * @default    start
 * @apioption  plotOptions.series.dataGrouping.firstAnchor
 */

/**
 * When data grouping is forced, it runs no matter how small the intervals
 * are. This can be handy for example when the sum should be calculated
 * for values appearing at random times within each hour.
 *
 * @type      {boolean}
 * @default   false
 * @apioption plotOptions.series.dataGrouping.forced
 */

/**
 * The approximate pixel width of each group. If for example a series
 * with 30 points is displayed over a 600 pixel wide plot area, no grouping
 * is performed. If however the series contains so many points that
 * the spacing is less than the groupPixelWidth, Highcharts will try
 * to group it into appropriate groups so that each is more or less
 * two pixels wide. If multiple series with different group pixel widths
 * are drawn on the same x axis, all series will take the greatest width.
 * For example, line series have 2px default group width, while column
 * series have 10px. If combined, both the line and the column will
 * have 10px by default.
 *
 * @type      {number}
 * @default   2
 * @apioption plotOptions.series.dataGrouping.groupPixelWidth
 */

/**
 * By default only points within the visible range are grouped. Enabling this
 * option will force data grouping to calculate all grouped points for a given
 * dataset. That option prevents for example a column series from calculating
 * a grouped point partially. The effect is similar to
 * [Series.getExtremesFromAll](#plotOptions.series.getExtremesFromAll) but does
 * not affect yAxis extremes.
 *
 * @sample {highstock} stock/plotoptions/series-datagrouping-groupall/
 *         Two series with the same data but different groupAll setting
 *
 * @type      {boolean}
 * @default   false
 * @since     6.1.0
 * @apioption plotOptions.series.dataGrouping.groupAll
 */

/**
 * Specifies how the last grouped point is positioned on the xAxis.
 * If firstAnchor and/or lastAnchor are defined, then those options take
 * precedence over anchor for the first and/or last grouped points.
 * Available options:
 *
 * -`start` places the point at the beginning of the group
 * (e.g. range 00:00:00 - 23:59:59 -> 00:00:00)
 *
 * -`middle` places the point in the middle of the group
 * (e.g. range 00:00:00 - 23:59:59 -> 12:00:00)
 *
 * -`end` places the point at the end of the group
 * (e.g. range 00:00:00 - 23:59:59 -> 23:59:59)
 *
 * -`firstPoint` the first point in the group
 * (e.g. points at 00:13, 00:35, 00:59 -> 00:13)
 *
 * -`lastPoint` the last point in the group
 * (e.g. points at 00:13, 00:35, 00:59 -> 00:59)
 *
 * @sample {highstock} stock/plotoptions/series-datagrouping-first-anchor
 *         Applying first and last anchor.
 *
 * @sample {highstock} stock/plotoptions/series-datagrouping-last-anchor
 *         Applying the last anchor in the chart with live data.
 *
 * @see [dataGrouping.anchor](#plotOptions.series.dataGrouping.anchor)
 *
 * @type       {Highcharts.DataGroupingAnchorExtremes}
 * @since 9.1.0
 * @default    start
 * @apioption  plotOptions.series.dataGrouping.lastAnchor
 */

/**
 * Normally, a group is indexed by the start of that group, so for example
 * when 30 daily values are grouped into one month, that month's x value
 * will be the 1st of the month. This apparently shifts the data to
 * the left. When the smoothed option is true, this is compensated for.
 * The data is shifted to the middle of the group, and min and max
 * values are preserved. Internally, this is used in the Navigator series.
 *
 * @type      {boolean}
 * @default   false
 * @deprecated
 * @apioption plotOptions.series.dataGrouping.smoothed
 */

/**
 * An array determining what time intervals the data is allowed to be
 * grouped to. Each array item is an array where the first value is
 * the time unit and the second value another array of allowed multiples.
 *
 * Defaults to:
 * ```js
 * units: [[
 *     'millisecond', // unit name
 *     [1, 2, 5, 10, 20, 25, 50, 100, 200, 500] // allowed multiples
 * ], [
 *     'second',
 *     [1, 2, 5, 10, 15, 30]
 * ], [
 *     'minute',
 *     [1, 2, 5, 10, 15, 30]
 * ], [
 *     'hour',
 *     [1, 2, 3, 4, 6, 8, 12]
 * ], [
 *     'day',
 *     [1]
 * ], [
 *     'week',
 *     [1]
 * ], [
 *     'month',
 *     [1, 3, 6]
 * ], [
 *     'year',
 *     null
 * ]]
 * ```
 *
 * @type      {Array<Array<string,(Array<number>|null)>>}
 * @apioption plotOptions.series.dataGrouping.units
 */

/**
 * The approximate pixel width of each group. If for example a series
 * with 30 points is displayed over a 600 pixel wide plot area, no grouping
 * is performed. If however the series contains so many points that
 * the spacing is less than the groupPixelWidth, Highcharts will try
 * to group it into appropriate groups so that each is more or less
 * two pixels wide. Defaults to `10`.
 *
 * @sample {highstock} stock/plotoptions/series-datagrouping-grouppixelwidth/
 *         Two series with the same data density but different groupPixelWidth
 *
 * @type      {number}
 * @default   10
 * @apioption plotOptions.column.dataGrouping.groupPixelWidth
 */

''; // required by JSDoc parsing

/* ************************************************************************** *
 *  End data grouping module                                                  *
 * ************************************************************************** */<|MERGE_RESOLUTION|>--- conflicted
+++ resolved
@@ -433,11 +433,7 @@
                     (groupPixelWidth * (xMax - xMin) / (plotSizeX as any)) *
                     groupIntervalFactor,
                 groupPositions = xAxis.getTimeTicks(
-<<<<<<< HEAD
                     DateTimeAxis.Additions.prototype.normalizeTimeTickInterval(
-=======
-                    DateTimeAxis.AdditionsClass.prototype.normalizeTimeTickInterval(
->>>>>>> cc109a48
                         interval,
                         (dataGroupingOptions as any).units ||
                         defaultDataGroupingUnits
@@ -995,182 +991,6 @@
  */
 seriesProto.groupData = groupData;
 
-<<<<<<< HEAD
-// Extend the basic processData method, that crops the data to the current zoom
-// range, with data grouping logic.
-seriesProto.processData = function (): any {
-    let series = this,
-        chart = series.chart,
-        options = series.options,
-        dataGroupingOptions = options.dataGrouping,
-        groupingEnabled = series.allowDG !== false && dataGroupingOptions &&
-            pick(dataGroupingOptions.enabled, chart.options.isStock),
-        visible = (
-            series.visible || !chart.options.chart.ignoreHiddenSeries
-        ),
-        hasGroupedData,
-        skip,
-        lastDataGrouping = this.currentDataGrouping,
-        currentDataGrouping,
-        croppedData,
-        revertRequireSorting = false;
-
-    // Run base method
-    series.forceCrop = groupingEnabled; // #334
-    series.groupPixelWidth = null as any; // #2110
-    series.hasProcessed = true; // #2692
-
-    // Data needs to be sorted for dataGrouping
-    if (groupingEnabled && !series.requireSorting) {
-        series.requireSorting = revertRequireSorting = true;
-    }
-
-    // Skip if processData returns false or if grouping is disabled (in that
-    // order)
-    skip = (
-        baseProcessData.apply(series, arguments as any) === false ||
-        !groupingEnabled
-    );
-
-    // Revert original requireSorting value if changed
-    if (revertRequireSorting) {
-        series.requireSorting = false;
-    }
-
-    if (!skip) {
-        series.destroyGroupedData();
-
-        let i,
-            processedXData = (dataGroupingOptions as any).groupAll ?
-                series.xData :
-                series.processedXData,
-            processedYData = (dataGroupingOptions as any).groupAll ?
-                series.yData :
-                series.processedYData,
-            plotSizeX = chart.plotSizeX,
-            xAxis = series.xAxis,
-            ordinal = xAxis.options.ordinal,
-            groupPixelWidth = series.groupPixelWidth =
-                xAxis.getGroupPixelWidth && xAxis.getGroupPixelWidth();
-
-        // Execute grouping if the amount of points is greater than the limit
-        // defined in groupPixelWidth
-        if (
-            groupPixelWidth &&
-            processedXData &&
-            processedXData.length
-        ) {
-            hasGroupedData = true;
-
-            // Force recreation of point instances in series.translate, #5699
-            series.isDirty = true;
-            series.points = null as any; // #6709
-
-            let extremes = xAxis.getExtremes(),
-                xMin = extremes.min,
-                xMax = extremes.max,
-                groupIntervalFactor = (
-                    ordinal &&
-                    xAxis.ordinal &&
-                    xAxis.ordinal.getGroupIntervalFactor(xMin, xMax, series)
-                ) || 1,
-                interval =
-                    (groupPixelWidth * (xMax - xMin) / (plotSizeX as any)) *
-                    groupIntervalFactor,
-                groupPositions = xAxis.getTimeTicks(
-                    DateTimeAxis.Additions.prototype.normalizeTimeTickInterval(
-                        interval,
-                        (dataGroupingOptions as any).units ||
-                        defaultDataGroupingUnits
-                    ),
-                    // Processed data may extend beyond axis (#4907)
-                    Math.min(xMin, processedXData[0]),
-                    Math.max(
-                        xMax,
-                        processedXData[processedXData.length - 1]
-                    ),
-                    xAxis.options.startOfWeek,
-                    processedXData,
-                    series.closestPointRange
-                ),
-                groupedData = seriesProto.groupData.apply(
-                    series,
-                    [
-                        processedXData,
-                        processedYData as any,
-                        groupPositions,
-                        (dataGroupingOptions as any).approximation
-                    ]
-                ),
-                groupedXData = groupedData.groupedXData,
-                groupedYData = groupedData.groupedYData,
-                gapSize = 0;
-
-            // The smoothed option is deprecated, instead,
-            // there is a fallback to the new anchoring mechanism. #12455.
-            if (dataGroupingOptions && dataGroupingOptions.smoothed && groupedXData.length) {
-                dataGroupingOptions.firstAnchor = 'firstPoint';
-                dataGroupingOptions.anchor = 'middle';
-                dataGroupingOptions.lastAnchor = 'lastPoint';
-
-                error(32, false, chart, { 'dataGrouping.smoothed': 'use dataGrouping.anchor' });
-            }
-
-            anchorPoints(series, groupedXData, xMax);
-
-            // Record what data grouping values were used
-            for (i = 1; i < groupPositions.length; i++) {
-                // The grouped gapSize needs to be the largest distance between
-                // the group to capture varying group sizes like months or DST
-                // crossing (#10000). Also check that the gap is not at the
-                // start of a segment.
-                if (!(groupPositions.info as any).segmentStarts ||
-                    (groupPositions.info as any).segmentStarts.indexOf(i) === -1
-                ) {
-                    gapSize = Math.max(
-                        groupPositions[i] - groupPositions[i - 1],
-                        gapSize
-                    );
-                }
-            }
-            currentDataGrouping = groupPositions.info;
-            (currentDataGrouping as any).gapSize = gapSize;
-            series.closestPointRange = (groupPositions.info as any).totalRange;
-            series.groupMap = groupedData.groupMap;
-
-            if (visible) {
-                adjustExtremes(xAxis, groupedXData);
-            }
-
-            // We calculated all group positions but we should render
-            // only the ones within the visible range
-            if ((dataGroupingOptions as any).groupAll) {
-                croppedData = series.cropData(
-                    groupedXData,
-                    groupedYData as any,
-                    xAxis.min as any,
-                    xAxis.max as any,
-                    1 // Ordinal xAxis will remove left-most points otherwise
-                );
-                groupedXData = croppedData.xData;
-                groupedYData = croppedData.yData;
-                series.cropStart = croppedData.start; // #15005
-            }
-            // Set series props
-            series.processedXData = groupedXData;
-            series.processedYData = groupedYData as any;
-        } else {
-            series.groupMap = null as any;
-        }
-        series.hasGroupedData = hasGroupedData;
-        series.currentDataGrouping = currentDataGrouping;
-
-        series.preventGraphAnimation =
-            (lastDataGrouping && lastDataGrouping.totalRange) !==
-            (currentDataGrouping && currentDataGrouping.totalRange);
-    }
-};
-=======
 /**
  * For the processed data, calculate the grouped data if needed.
  *
@@ -1180,7 +1000,6 @@
  * @return {void}
  */
 seriesProto.applyGrouping = applyGrouping;
->>>>>>> cc109a48
 
 // Destroy the grouped data points. #622, #740
 seriesProto.destroyGroupedData = function (): void {
