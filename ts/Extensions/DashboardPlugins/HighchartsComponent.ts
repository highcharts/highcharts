--- conflicted
+++ resolved
@@ -85,16 +85,12 @@
     public static defaultOptions = merge(
         Component.defaultOptions,
         {
-<<<<<<< HEAD
-            allowStoreUpdate: true,
-=======
             /**
              * Whether to allow the component to edit the store to which it is
              * attached.
              * @default true
              */
             allowConnectorUpdate: true,
->>>>>>> 396261f4
             chartClassName: 'chart-container',
             chartID: 'chart-' + uniqueKey(),
             chartOptions: {
@@ -615,12 +611,11 @@
     }>;
 
     export interface ComponentOptions extends Component.ComponentOptions, EditableOptions {
-<<<<<<< HEAD
         /**
          * Whether to allow the component to edit the store to which it is
          * attached.
          */
-        allowStoreUpdate?: boolean,
+        allowConnectorUpdate?: boolean,
         /**
          * The string that declares constructor that is called for creating
          * a chart.
@@ -628,9 +623,6 @@
          * Example: `chart`, `stockChart`, `mapChart` or `ganttChart`.
          *
          */
-=======
-        allowConnectorUpdate?: boolean,
->>>>>>> 396261f4
         chartConstructor: ConstructorType;
     }
     /** @internal */
@@ -647,14 +639,10 @@
          * The id that is applied to the chart's container.
          */
         chartID?: string;
-<<<<<<< HEAD
         /**
          * Names / aliases that should be mapped to xAxis values.
          */
-        tableAxisMap?: Record<string, string | null>;
-=======
         columnKeyMap?: Record<string, string | null>;
->>>>>>> 396261f4
     }
     /** @internal */
     export interface ComponentJSONOptions extends Component.ComponentOptionsJSON {
