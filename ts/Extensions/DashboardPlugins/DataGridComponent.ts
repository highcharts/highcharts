/* *
 *
 *  (c) 2009-2023 Highsoft AS
 *
 *  License: www.highcharts.com/license
 *
 *  !!!!!!! SOURCE GETS TRANSPILED BY TYPESCRIPT. EDIT TS FILE ONLY. !!!!!!!
 *
 *  Authors:
 *  - Karol Kolodziej
 *
 * */

'use strict';

/* *
 *
 *  Imports
 *
 * */

import type Options from '../../Core/Options';
import type DataGrid from '../../DataGrid/DataGrid';

import Component from '../../Dashboards/Components/Component.js';
import DataConnector from '../../Data/Connectors/DataConnector.js';
import DataConverter from '../../Data/Converters/DataConverter.js';
import DataGridSyncHandlers from './DataGridSyncHandlers.js';
import U from '../../Core/Utilities.js';
const { createElement, merge, uniqueKey } = U;

/* *
 *
 *  Class
 *
 * */

/**
 * DataGrid component for the Highcharts Dashboards.
 * @private
 * @class
 * @name Highcharts.DashboardComponent
 */
class DataGridComponent extends Component<DataGridComponent.ChartComponentEvents> {
    /* *
     *
     *  Static properties
     *
     * */

    public static syncHandlers = DataGridSyncHandlers;
    public static DataGridConstructor?: typeof DataGrid;
    public static defaultOptions = merge(
        Component.defaultOptions,
        {
            dataGridClassName: 'dataGrid-container',
            dataGridID: 'dataGrid-' + uniqueKey(),
            dataGridOptions: {},
            editableOptions: [],
            syncHandlers: DataGridSyncHandlers,
            onUpdate: DataGridComponent.onUpdate
        });

    /* *
     *
     *  Static Functions
     *
     * */

    public static onUpdate(
        e: KeyboardEvent,
        store: Component.ConnectorTypes
    ): void {
        const inputElement = e.target as HTMLInputElement;
        if (inputElement) {
            const parentRow = inputElement
                .closest('.hc-dg-row');
            const cell = inputElement.closest('.hc-dg-cell');

            const converter = new DataConverter();

            if (
                parentRow &&
                parentRow instanceof HTMLElement &&
                cell &&
                cell instanceof HTMLElement
            ) {
                const dataTableRowIndex = parentRow
                    .dataset.rowIndex;
                const { columnName } = cell.dataset;

                if (
                    dataTableRowIndex !== void 0 &&
                    columnName !== void 0
                ) {
                    const table = store.table.modified;

                    if (table) {
                        let valueToSet = converter
                            .asGuessedType(inputElement.value);

                        if (valueToSet instanceof Date) {
                            valueToSet = valueToSet.toString();
                        }

                        table.setCell(
                            columnName,
                            parseInt(dataTableRowIndex, 10),
                            valueToSet
                        );
                    }
                }
            }
        }
    }

    public static fromJSON(
        json: DataGridComponent.ClassJSON
    ): DataGridComponent {
        const options = json.options;
        const dataGridOptions = JSON.parse(json.options.dataGridOptions || '');

        const component = new DataGridComponent(
            merge(options, {
                dataGridOptions,
                syncHandlers: DataGridComponent.syncHandlers
            })
        );

        component.emit({
            type: 'fromJSON',
            json
        });

        return component;
    }

    /* *
     *
     *  Properties
     *
     * */

    public dataGrid?: DataGrid;
    public dataGridContainer: HTMLElement;
    public dataGridOptions: Partial<Options>;
    public options: DataGridComponent.DataGridOptions;
    public sync: Component['sync'];

    /* *
     *
     *  Constructor
     *
     * */

    constructor(options: Partial<DataGridComponent.DataGridOptions>) {
        options = merge(DataGridComponent.defaultOptions, options);

        super(options);

        this.options = options as DataGridComponent.DataGridOptions;
        this.type = 'DataGrid';
        this.dataGridContainer = createElement(
            'figure',
            void 0,
            void 0,
            void 0,
            true
        );

        if (this.options.dataGridClassName) {
            this.dataGridContainer.classList
                .add(this.options.dataGridClassName);
        }
        if (this.options.dataGridID) {
            this.dataGridContainer.id = this.options.dataGridID;
        }

        this.syncHandlers = this.handleSyncOptions(DataGridSyncHandlers);
        this.sync = new DataGridComponent.Sync(
            this,
            this.syncHandlers
        );

        this.dataGridOptions = this.options.dataGridOptions || ({} as any);

        if (this.connector) {
            // this.on('tableChanged', (): void => this.updateSeries());

            // Reload the store when polling.
            this.connector.on('afterLoad', (e: DataConnector.Event): void => {
                if (e.table && this.connector) {
                    this.connector.table.setColumns(e.table.getColumns());
                }
            });

            // Update the DataGrid when store changed.
            this.connector.table.on('afterSetCell', (e: any): void => {
                const dataGrid = this.dataGrid;
                let shouldUpdateTheGrid = true;

                if (dataGrid) {
                    const row = dataGrid.rowElements[e.rowIndex],
                        cells = Array.prototype.slice.call(row.childNodes);

                    cells.forEach((cell: HTMLElement): void => {
                        if (cell.childElementCount > 0) {
                            const input =
                                cell.childNodes[0] as HTMLInputElement,
                                convertedInputValue =
                                    typeof e.cellValue === 'string' ?
                                        input.value :
                                        +input.value;

                            if (cell.dataset.columnName === e.columnName &&
                                convertedInputValue === e.cellValue
                            ) {
                                shouldUpdateTheGrid = false;
                            }
                        }
                    });
                }

                shouldUpdateTheGrid ? this.update({}) : void 0;
            });
        }

        this.innerResizeTimeouts = [];

        // Add the component instance to the registry
        Component.addInstance(this);
    }

    /* *
     *
     *  Class methods
     *
     * */

    public load(): this {
        this.emit({ type: 'load' });
        super.load();
        this.parentElement.appendChild(this.element);
        this.contentElement.appendChild(this.dataGridContainer);
        this.hasLoaded = true;

        this.emit({ type: 'afterLoad' });

        return this;
    }

    public render(): this {
        this.emit({ type: 'beforeRender' });
        super.render();
        if (!this.dataGrid) {
            this.dataGrid = this.constructDataGrid();
        }
        this.sync.start();
        this.emit({ type: 'afterRender' });

        this.setupConnectorUpdate();

        return this;
    }

    public redraw(): this {
        super.redraw();
        return this.render();
    }

    public resize(
        width?: number | string | null,
        height?: number | string | null
    ): void {
        if (this.dataGrid) {
            super.resize(width, height);
            this.dataGrid.setSize(width, height);
        }
    }

    public update(options: Partial<DataGridComponent.DataGridOptions>): this {
        super.update(options);
        if (this.dataGrid) {
            this.dataGrid.update(this.options.dataGridOptions || ({} as any));
        }
        this.emit({ type: 'afterUpdate' });
        return this;
    }

    private constructDataGrid(): DataGrid {
        if (DataGridComponent.DataGridConstructor) {
            this.dataGrid = new DataGridComponent.DataGridConstructor(
                this.dataGridContainer,
                {
                    ...this.options.dataGridOptions,
                    dataTable: this.connector && this.connector.table.modified
                }
            );
            return this.dataGrid;
        }

        throw new Error('DataGrid not connected.');
    }

    private setupConnectorUpdate(): void {
        const { connector: store, dataGrid } = this;

        if (store && dataGrid) {
            dataGrid.on<DataGrid.Event>('cellClick', (e): void => {
                if ('input' in e) {
                    e.input.addEventListener(
                        'keyup',
                        (keyEvent): void =>
                            this.options.onUpdate(keyEvent, store)
                    );
                }
            });
        }
    }

    public toJSON(): DataGridComponent.ClassJSON {
        const dataGridOptions = JSON.stringify(this.options.dataGridOptions);
        const base = super.toJSON();

        const json = {
            ...base,
            options: {
                ...base.options,
                dataGridOptions
            }
        };

        this.emit({ type: 'toJSON', json });
        return json;
    }
}

/* *
 *
 *  Class Namespace
 *
 * */

namespace DataGridComponent {

    /* *
    *
    *  Declarations
    *
    * */

    export type ComponentType = DataGridComponent;

    export type ChartComponentEvents = JSONEvent | Component.EventTypes;

    export type JSONEvent = Component.Event<
    'toJSON' | 'fromJSON',
    {
        json: ClassJSON;
    }
    >;

    export interface DataGridOptions
        extends Component.ComponentOptions,
        EditableOptions {
        /**
         * The name of class that is applied to the data grid container.
         */
        dataGridClassName?: string;
        /**
         * The name of id that is applied to the data grid container.
         */
        dataGridID?: string;
        onUpdate: typeof DataGridComponent.onUpdate
    }
    /** @internal */
    export interface EditableOptions extends Component.EditableOptions {
        /**
         * The set of options like `dataGridClassName` and `dataGridID`.
         */
        dataGridOptions?: DataGridOptions;
<<<<<<< HEAD
        /**
         * Names / aliases that should be mapped to xAxis values.
         */
        tableAxisMap?: Record<string, string | null>;
=======
        chartClassName?: string;
        chartID?: string;
        columnKeyMap?: Record<string, string | null>;
>>>>>>> 396261f4
    }
    /** @internal */
    export interface ComponentJSONOptions extends Component.ComponentOptionsJSON {
        dataGridOptions?: string;
        chartClassName?: string;
        chartID?: string;
    }
    /** @internal */
    export interface ClassJSON extends Component.JSON {
        options: ComponentJSONOptions;
    }
}

/* *
 *
 *  Default export
 *
 * */
export default DataGridComponent;<|MERGE_RESOLUTION|>--- conflicted
+++ resolved
@@ -379,16 +379,12 @@
          * The set of options like `dataGridClassName` and `dataGridID`.
          */
         dataGridOptions?: DataGridOptions;
-<<<<<<< HEAD
+        chartClassName?: string;
+        chartID?: string;
         /**
          * Names / aliases that should be mapped to xAxis values.
          */
-        tableAxisMap?: Record<string, string | null>;
-=======
-        chartClassName?: string;
-        chartID?: string;
         columnKeyMap?: Record<string, string | null>;
->>>>>>> 396261f4
     }
     /** @internal */
     export interface ComponentJSONOptions extends Component.ComponentOptionsJSON {
