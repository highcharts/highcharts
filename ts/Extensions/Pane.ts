--- conflicted
+++ resolved
@@ -55,14 +55,6 @@
 declare global {
     namespace Highcharts {
         type PaneBackgroundShapeValue = ('arc'|'circle'|'solid');
-<<<<<<< HEAD
-        interface Options {
-            pane?: PaneOptions;
-=======
-        interface Axis {
-            pane?: Pane;
->>>>>>> d778e973
-        }
         interface PaneBackgroundOptions {
             backgroundColor?: ColorType;
             borderColor?: ColorType;
