--- conflicted
+++ resolved
@@ -1445,45 +1445,17 @@
                             v1.toString().localeCompare(v2)
                     );
 
-<<<<<<< HEAD
                     return sort(
                         getCellValue(ascending ? a : b, index),
                         getCellValue(ascending ? b : a, index)
                     );
                 };
-=======
-    if (
-        dataTableDiv &&
-        chart.options.exporting &&
-        chart.options.exporting.allowTableSorting
-    ) {
-        const row = dataTableDiv.querySelector('thead tr');
-        if (row) {
-            row.childNodes.forEach((th: any): void => {
-                const tableBody = dataTableDiv.querySelector('tbody');
-
-                th.addEventListener('click', function (): void {
-                    const rows = [...dataTableDiv.querySelectorAll(
-                            'tr:not(thead tr)'
-                        ) as unknown as Array<HTMLElement>],
-                        headers = [...th.parentNode.children];
-
-                    rows.sort(
-                        comparer(
-                            headers.indexOf(th),
-                            chart.ascendingOrderInTable =
-                                !chart.ascendingOrderInTable
-                        )
-                    ).forEach((tr: HTMLDOMElement): void => {
-                        tableBody?.appendChild(tr);
-                    });
->>>>>>> 0fbd6e0c
 
         if (dataTableDiv && exporting.options.allowTableSorting) {
             const row = dataTableDiv.querySelector('thead tr');
             if (row) {
                 row.childNodes.forEach((th: any): void => {
-                    const table = th.closest('table');
+                    const tableBody = dataTableDiv.querySelector('tbody');
 
                     th.addEventListener('click', function (): void {
                         const rows = [...dataTableDiv.querySelectorAll(
@@ -1499,7 +1471,7 @@
                                         !exporting.ascendingOrderInTable
                                 )
                             ).forEach((tr: HTMLDOMElement): void => {
-                                table.appendChild(tr);
+                                tableBody?.appendChild(tr);
                             });
 
                             headers.forEach((th): void => {
