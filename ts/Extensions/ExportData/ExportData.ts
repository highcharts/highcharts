/* *
 *
 *  Experimental data export module for Highcharts
 *
 *  (c) 2010-2025 Torstein Honsi
 *
 *  License: www.highcharts.com/license
 *
 *  !!!!!!! SOURCE GETS TRANSPILED BY TYPESCRIPT. EDIT TS FILE ONLY. !!!!!!!
 *
 * */

// @todo
// - Set up systematic tests for all series types, paired with tests of the data
//   module importing the same data.

'use strict';

/* *
 *
 *  Imports
 *
 * */

import type Axis from '../../Core/Axis/Axis';
import type Exporting from '../Exporting/Exporting';
import type HTMLAttributes from '../../Core/Renderer/HTML/HTMLAttributes';
import type { HTMLDOMElement } from '../../Core/Renderer/DOMElementType';
import type {
    PointOptions,
    PointShortOptions
} from '../../Core/Series/PointOptions';
import type Series from '../../Core/Series/Series';
import type SeriesOptions from '../../Core/Series/SeriesOptions';

import AST from '../../Core/Renderer/HTML/AST.js';
import Chart from '../../Core/Chart/Chart.js';
import D from '../../Core/Defaults.js';
const {
    getOptions,
    setOptions
} = D;
import DownloadURL from '../DownloadURL.js';
const { downloadURL } = DownloadURL;
import ExportDataDefaults from './ExportDataDefaults.js';
import G from '../../Core/Globals.js';
const {
    composed,
    doc,
    win
} = G;
import U from '../../Core/Utilities.js';
const {
    addEvent,
    defined,
    extend,
    find,
    fireEvent,
    isNumber,
    pick,
    pushUnique
} = U;

/* *
 *
 *  Declarations
 *
 * */

declare module '../../Core/Chart/ChartLike'{
    interface ChartLike {
        /**
         * Deprecated in favor of [Exporting.downloadCSV](https://api.highcharts.com/class-reference/Highcharts.Exporting#downloadCSV).
         *
         * @deprecated */
        downloadCSV(): void;

        /**
         * Deprecated in favor of [Exporting.downloadXLS](https://api.highcharts.com/class-reference/Highcharts.Exporting#downloadXLS).
         *
         * @deprecated */
        downloadXLS(): void;

        /**
         * Deprecated in favor of [Exporting.getCSV](https://api.highcharts.com/class-reference/Highcharts.Exporting#getCSV).
         *
         * @deprecated */
        getCSV(
            useLocalDecimalPoint?: boolean
        ): (string | undefined);

        /**
         * Deprecated in favor of [Exporting.getDataRows](https://api.highcharts.com/class-reference/Highcharts.Exporting#getDataRows).
         *
         * @deprecated */
        getDataRows(
            multiLevelHeaders?: boolean
        ): (Array<Array<(number | string)>> | undefined);

        /**
         * Deprecated in favor of [Exporting.getTable](https://api.highcharts.com/class-reference/Highcharts.Exporting#getTable).
         *
         * @deprecated */
        getTable(
            useLocalDecimalPoint?: boolean
        ): (string | undefined);

        /**
         * Deprecated in favor of [Exporting.getTableAST](https://api.highcharts.com/class-reference/Highcharts.Exporting#getTableAST).
         *
         * @deprecated */
        getTableAST(
            useLocalDecimalPoint?: boolean
        ): (AST.Node | undefined);

        /**
         * Deprecated in favor of [Exporting.hideData](https://api.highcharts.com/class-reference/Highcharts.Exporting#hideData).
         *
         * @deprecated */
        hideData(): void;

        /**
         * Deprecated in favor of [Exporting.toggleDataTable](https://api.highcharts.com/class-reference/Highcharts.Exporting#toggleDataTable).
         *
         * @deprecated */
        toggleDataTable(
            show?: boolean
        ): void;

        /**
         * Deprecated in favor of [Exporting.viewData](https://api.highcharts.com/class-reference/Highcharts.Exporting#viewData).
         *
         * @deprecated */
        viewData(): void;
    }
}

declare module '../../Core/Series/SeriesLike' {
    interface SeriesLike {
        exportKey?: string;
        keyToAxis?: Record<string, string>;
    }
}

declare module '../../Extensions/Exporting/ExportingLike' {
    interface ExportingLike {
        ascendingOrderInTable?: boolean
        dataTableDiv?: HTMLDivElement;
        isDataTableVisible?: boolean;
        /** @requires modules/export-data */
        downloadCSV(): void;
        /** @requires modules/export-data */
        downloadXLS(): void;
        /** @requires modules/export-data */
        getCSV(
            useLocalDecimalPoint?: boolean
        ): string;
        /** @requires modules/export-data */
        getDataRows(
            multiLevelHeaders?: boolean
        ): Array<Array<(number | string)>>;
        /** @requires modules/export-data */
        getTable(
            useLocalDecimalPoint?: boolean
        ): string;
        /** @requires modules/export-data */
        getTableAST(
            useLocalDecimalPoint?: boolean
        ): AST.Node;
        /** @requires modules/export-data */
        hideData(): void;
        /** @requires modules/export-data */
        toggleDataTable(
            show?: boolean
        ): void;
        /** @requires modules/export-data */
        viewData(): void;
        /** @requires modules/export-data */
        wrapLoading(
            fn: Function
        ): void
    }
}

/* *
 *
 *  Composition
 *
 * */

namespace ExportData {

    /* *
     *
     *  Declarations
     *
     * */

    type ExportingCategoryMap = Record<string, Array<(number | string | null)>>;

    type ExportingDateTimeMap = Record<string, Array<string>>;

    interface ExportingCategoryDateTimeMap {
        categoryMap: ExportingCategoryMap;
        dateTimeValueAxisMap: ExportingDateTimeMap;
    }

    interface ExportDataPoint {
        series: ExportDataSeries;
        x?: number;
        x2?: number;
    }

    interface ExportDataSeries {
        autoIncrement: Series['autoIncrement'];
        chart: Chart;
        options: SeriesOptions;
        pointArrayMap?: Array<string>;
        index: Number;
    }

    /* *
     *
     *  Functions
     *
     * */

    /**
     * Composition function.
     *
     * @private
     * @function Highcharts.Exporting#compose
     *
     * @param {ChartClass} ChartClass
     * Chart class.
     * @param {ExportingClass} ExportingClass
     * Exporting class.
     * @param {SeriesClass} SeriesClass
     * Series class.
     *
     * @requires modules/exporting
     * @requires modules/export-data
     */
    export function compose(
        ChartClass: typeof Chart,
        ExportingClass: typeof Exporting,
        SeriesClass: typeof Series
    ): void {
        // Check the composition registry for the Exporting
        if (!pushUnique(composed, 'ExportData')) {
            return;
        }

        // Adding wrappers for the deprecated functions
        extend(Chart.prototype, {
            downloadCSV: function (
                this: Chart
            ): void {
                return this.exporting?.downloadCSV();
            },
            downloadXLS: function (
                this: Chart
            ): void {
                return this.exporting?.downloadXLS();
            },
            getCSV: function (
                this: Chart,
                useLocalDecimalPoint?: boolean
            ): (string | undefined) {
                return this.exporting?.getCSV(useLocalDecimalPoint);
            },
            getDataRows: function (
                this: Chart,
                multiLevelHeaders?: boolean
            ): (Array<Array<(number | string)>> | undefined) {
                return this.exporting?.getDataRows(multiLevelHeaders);
            },
            getTable: function (
                this: Chart,
                useLocalDecimalPoint?: boolean
            ): (string | undefined) {
                return this.exporting?.getTable(useLocalDecimalPoint);
            },
            getTableAST: function (
                this: Chart,
                useLocalDecimalPoint?: boolean
            ): (AST.Node | undefined) {
                return this.exporting?.getTableAST(useLocalDecimalPoint);
            },
            hideData: function (
                this: Chart
            ): void {
                return this.exporting?.hideData();
            },
            toggleDataTable: function (
                this: Chart,
                show?: boolean
            ): void {
                return this.exporting?.toggleDataTable(show);
            },
            viewData: function (
                this: Chart
            ): void {
                return this.exporting?.viewData();
            }
        });

        const exportingProto = ExportingClass.prototype;
        if (!exportingProto.downloadCSV) {
            // Add an event listener to handle the showTable option
            addEvent(ChartClass, 'afterViewData', onChartAfterViewData);
            addEvent(ChartClass, 'render', onChartRenderer);
            addEvent(ChartClass, 'destroy', onChartDestroy);

            // Adding functions to the Exporting prototype
            exportingProto.downloadCSV = downloadCSV;
            exportingProto.downloadXLS = downloadXLS;
            exportingProto.getCSV = getCSV;
            exportingProto.getDataRows = getDataRows;
            exportingProto.getTable = getTable;
            exportingProto.getTableAST = getTableAST;
            exportingProto.hideData = hideData;
            exportingProto.toggleDataTable = toggleDataTable;
            exportingProto.wrapLoading = wrapLoading;
            exportingProto.viewData = viewData;

            // Update with defaults of the export data module
            setOptions(ExportDataDefaults);

            // Additionaly, extend the menuItems with the export data variants
            const menuItems =
                getOptions().exporting?.buttons?.contextButton?.menuItems;
            menuItems && menuItems.push(
                'separator',
                'downloadCSV',
                'downloadXLS',
                'viewData'
            );

            const {
                arearange: AreaRangeSeries,
                gantt: GanttSeries,
                map: MapSeries,
                mapbubble: MapBubbleSeries,
                treemap: TreemapSeries,
                xrange: XRangeSeries
            } = SeriesClass.types;

            if (AreaRangeSeries) {
                AreaRangeSeries.prototype.keyToAxis = {
                    low: 'y',
                    high: 'y'
                };
            }

            if (GanttSeries) {
                GanttSeries.prototype.exportKey = 'name';
                GanttSeries.prototype.keyToAxis = {
                    start: 'x',
                    end: 'x'
                };
            }

            if (MapSeries) {
                MapSeries.prototype.exportKey = 'name';
            }

            if (MapBubbleSeries) {
                MapBubbleSeries.prototype.exportKey = 'name';
            }

            if (TreemapSeries) {
                TreemapSeries.prototype.exportKey = 'name';
            }

            if (XRangeSeries) {
                XRangeSeries.prototype.keyToAxis = {
                    x2: 'x'
                };
            }
        }
    }

    /**
     * Generates a data URL of CSV for local download in the browser. This is
     * the default action for a click on the 'Download CSV' button.
     *
     * See {@link Highcharts.Exporting#getCSV} to get the CSV data itself.
     *
     * @function Highcharts.Exporting#downloadCSV
     *
     * @requires modules/exporting
     * @requires modules/export-data
     */
    function downloadCSV(
        this: Exporting
    ): void {
        this.wrapLoading((): void => {
            const csv = this.getCSV(true);

            downloadURL(
                getBlobFromContent(csv, 'text/csv') ||
                    'data:text/csv,\uFEFF' + encodeURIComponent(csv),
                this.getFilename() + '.csv'
            );
        });
    }

    /**
     * Generates a data URL of an XLS document for local download in the
     * browser. This is the default action for a click on the 'Download XLS'
     * button.
     *
     * See {@link Highcharts.Exporting#getTable} to get the table data itself.
     *
     * @function Highcharts.Exporting#downloadXLS
     *
     * @requires modules/exporting
     * @requires modules/export-data
     */
    function downloadXLS(
        this: Exporting
    ): void {
        this.wrapLoading((): void => {
            const uri = 'data:application/vnd.ms-excel;base64,',
                template =
                '<html xmlns:o="urn:schemas-microsoft-com:office:office" ' +
                'xmlns:x="urn:schemas-microsoft-com:office:excel" ' +
                'xmlns="http://www.w3.org/TR/REC-html40">' +
                '<head><!--[if gte mso 9]><xml><x:ExcelWorkbook>' +
                '<x:ExcelWorksheets><x:ExcelWorksheet>' +
                '<x:Name>Ark1</x:Name>' +
                '<x:WorksheetOptions><x:DisplayGridlines/>' +
                '</x:WorksheetOptions>' +
                '</x:ExcelWorksheet></x:ExcelWorksheets></x:ExcelWorkbook>' +
                '</xml><![endif]-->' +
                '<style>td{border:none;font-family: Calibri, sans-serif;} ' +
                '.number{mso-number-format:"0.00";} ' +
                '.text{ mso-number-format:"\@";}</style>' +
                '<meta name=ProgId content=Excel.Sheet>' +
                '<meta charset=UTF-8>' +
                '</head><body>' +
                this.getTable(true) +
                '</body></html>',
                base64 = function (s: string): string {
                    return win.btoa(unescape(encodeURIComponent(s))); // #50
                };

            downloadURL(
                getBlobFromContent(template, 'application/vnd.ms-excel') ||
                    uri + base64(template),
                this.getFilename() + '.xls'
            );
        });
    }

    /**
     * Get a blob object from content, if blob is supported.
     *
     * @private
     * @function Highcharts.getBlobFromContent
     *
     * @param {string} content
     * The content to create the blob from.
     * @param {string} type
     * The type of the content.
     *
     * @return {string | undefined}
     * The blob object, or undefined if not supported.
     *
     * @requires modules/exporting
     * @requires modules/export-data
     */
    function getBlobFromContent(
        content: string,
        type: string
    ): (string | undefined) {
        const nav = win.navigator,
            domurl = win.URL || win.webkitURL || win;

        try {
            // MS specific
            if ((nav.msSaveOrOpenBlob) && win.MSBlobBuilder) {
                const blob = new win.MSBlobBuilder();
                blob.append(content);
                return blob.getBlob('image/svg+xml');
            }

            return domurl.createObjectURL(new win.Blob(
                ['\uFEFF' + content], // #7084
                { type: type }
            ));
        } catch (e) {
            // Ignore
        }
    }

    /**
     * Returns the current chart data as a CSV string.
     *
     * @function Highcharts.Exporting#getCSV
     *
     * @param {boolean} [useLocalDecimalPoint]
     * Whether to use the local decimal point as detected from the browser. This
     * makes it easier to export data to Excel in the same locale as the user
     * is.
     *
     * @return {string}
     * CSV representation of the data.
     *
     * @requires modules/exporting
     * @requires modules/export-data
     */
    function getCSV(
        this: Exporting,
        useLocalDecimalPoint?: boolean
    ): string {
        let csv = '';
        const rows = this.getDataRows(),
            csvOptions = this.options?.csv,
            decimalPoint = pick(
                csvOptions?.decimalPoint,
                csvOptions?.itemDelimiter !== ',' && useLocalDecimalPoint ?
                    (1.1).toLocaleString()[1] :
                    '.'
            ),
            // Use ';' for direct to Excel
            itemDelimiter = pick(
                csvOptions?.itemDelimiter,
                decimalPoint === ',' ? ';' : ','
            ),
            // '\n' isn't working with the js csv data extraction
            lineDelimiter = csvOptions?.lineDelimiter;

        // Transform the rows to CSV
        rows.forEach((row: Array<(number | string | undefined)>, i: number): void => {
            let val: (number | string | undefined) = '',
                j = row.length;

            while (j--) {
                val = row[j];
                if (typeof val === 'string') {
                    val = `"${val}"`;
                }
                if (typeof val === 'number') {
                    if (decimalPoint !== '.') {
                        val = val.toString().replace('.', decimalPoint);
                    }
                }
                row[j] = val;
            }

            // The first row is the header - it defines the number of columns.
            // Empty columns between not-empty cells are covered in the
            // getDataRows method.
            // Now add empty values only to the end of the row so all rows have
            // the same number of columns, #17186
            row.length = rows.length ? rows[0].length : 0;

            // Add the values
            csv += row.join(itemDelimiter);

            // Add the line delimiter
            if (i < rows.length - 1) {
                csv += lineDelimiter;
            }
        });
        return csv;
    }

    /**
     * Returns a two-dimensional array containing the current chart data.
     *
     * @function Highcharts.Exporting#getDataRows
     *
     * @param {boolean} [multiLevelHeaders]
     * Use multilevel headers for the rows by default. Adds an extra row with
     * top level headers. If a custom columnHeaderFormatter is defined, this can
     * override the behavior.
     *
     * @return {Array<Array<(number | string)>>}
     * The current chart data
     *
     * @emits Highcharts.Chart#event:exportData
     *
     * @requires modules/exporting
     * @requires modules/export-data
     */
    function getDataRows(
        this: Exporting,
        multiLevelHeaders?: boolean
    ): Array<Array<(number | string)>> {
        const chart = this.chart,
            hasParallelCoords = chart.hasParallelCoordinates,
            time = chart.time,
            csvOptions = this.options?.csv || {},
            xAxes = chart.xAxis,
            rows: Record<string, (Array<any> & AnyRecord)> = {},
            rowArr = [],
            topLevelColumnTitles: Array<string> = [],
            columnTitles: Array<string> = [],
            langOptions = chart.options.lang,
            exportDataOptions = langOptions.exportData,
            categoryHeader = exportDataOptions?.categoryHeader,
            categoryDatetimeHeader = exportDataOptions?.categoryDatetimeHeader,
            // Options
            columnHeaderFormatter = function (
                item: (Axis | Series),
                key?: string,
                keyLength?: number
            ): (string | Record<string, string>) {
                if (csvOptions.columnHeaderFormatter) {
                    const s = csvOptions.columnHeaderFormatter(
                        item,
                        key,
                        keyLength
                    );

<<<<<<< HEAD
            // Export directly from options.data because we need the uncropped
            // data (#7913), and we need to support Boost (#7026).
            series.options.data?.forEach(function eachData(
                options: (PointOptions|PointShortOptions),
                pIdx: number
            ): void {
                const mockPoint: ExportDataPoint = { series: mockSeries };
=======
                    if (s !== false) {
                        return s;
                    }
                }
>>>>>>> 76c7df47

                if (!item && categoryHeader) {
                    return categoryHeader;
                }

                if (
                    !(item as Series).bindAxes &&
                    categoryDatetimeHeader &&
                    categoryHeader
                ) {
                    return (
                        (item as Axis).options.title &&
                        (item as Axis).options.title.text
                    ) || (
                        (item as Axis).dateTime ?
                            categoryDatetimeHeader :
                            categoryHeader
                    );
                }

                if (multiLevelHeaders) {
                    return {
                        columnTitle: ((keyLength || 0) > 1 ?
                            key :
                            item.name) || '',
                        topLevelColumnTitle: (item as Series).name
                    };
                }

                return item.name + (
                    (keyLength || 0) > 1 ? ' (' + key + ')' : ''
                );
            },
            // Map the categories for value axes
            getCategoryAndDateTimeMap = function (
                series: Series,
                pointArrayMap: Array<string>,
                pIdx?: number
            ): ExportingCategoryDateTimeMap {
                const categoryMap: ExportingCategoryMap = {},
                    dateTimeValueAxisMap: ExportingDateTimeMap = {};

                pointArrayMap.forEach(function (prop: string): void {
                    const axisName = (
                            (series.keyToAxis && series.keyToAxis[prop]) ||
                            prop
                        ) + 'Axis',
                        // Points in parallel coordinates refers to all yAxis
                        // not only `series.yAxis`
                        axis = isNumber(pIdx) ?
                            (series as AnyRecord).chart[axisName][pIdx] :
                            (series as AnyRecord)[axisName];

                    categoryMap[prop] = (
                        axis && axis.categories
                    ) || [];
                    dateTimeValueAxisMap[prop] = (
                        axis && axis.dateTime
                    );
                });

                return {
                    categoryMap: categoryMap,
                    dateTimeValueAxisMap: dateTimeValueAxisMap
                };
            },
            // Create point array depends if xAxis is category
            // or point.name is defined #13293
            getPointArray = function (
                series: Series,
                xAxis: Axis
            ): string[] {
                const pointArrayMap = series.pointArrayMap || ['y'],
                    namedPoints = series.data.some((d): (string | false) =>
                        (typeof d.y !== 'undefined') && d.name
                    );

                // If there are points with a name, we also want the x value in
                // the table
                if (
                    namedPoints &&
                    xAxis &&
                    !xAxis.categories &&
                    series.exportKey !== 'name'
                ) {
                    return ['x', ...pointArrayMap];
                }
                return pointArrayMap;
            },
            xAxisIndices: Array<Array<number>> = [];

        let xAxis: Axis,
            dataRows,
            columnTitleObj: (string | Record<string, string>),
            i = 0, // Loop the series and index values
            x,
            xTitle: string;

        chart.series.forEach(function (series: Series): void {
            const keys = series.options.keys,
                xAxis = series.xAxis,
                pointArrayMap = keys || getPointArray(series, xAxis),
                valueCount = pointArrayMap.length,
                xTaken: (false | Record<string, unknown>) =
                    !series.requireSorting && {},
                xAxisIndex = xAxes.indexOf(xAxis);

            let categoryAndDatetimeMap = getCategoryAndDateTimeMap(
                    series,
                    pointArrayMap
                ),
                mockSeries: ExportDataSeries,
                j: number;

            if (
                series.options.includeInDataExport !== false &&
                !series.options.isInternal &&
                series.visible !== false // #55
            ) {

                // Build a lookup for X axis index and the position of the first
                // series that belongs to that X axis. Includes -1 for non-axis
                // series types like pies.
                if (
                    !find(
                        xAxisIndices,
                        function (index: Array<number>): boolean {
                            return index[0] === xAxisIndex;
                        }
                    )
                ) {
                    xAxisIndices.push([xAxisIndex, i]);
                }

                // Compute the column headers and top level headers, usually the
                // same as series names
                j = 0;
                while (j < valueCount) {
                    columnTitleObj = columnHeaderFormatter(
                        series,
                        pointArrayMap[j],
                        pointArrayMap.length
                    );

                    columnTitles.push(
                        (columnTitleObj as Record<string, string>).columnTitle ||
                        columnTitleObj as string
                    );
                    if (multiLevelHeaders) {
                        topLevelColumnTitles.push(
                            (columnTitleObj as Record<string, string>).topLevelColumnTitle ||
                            columnTitleObj as string
                        );
                    }
                    j++;
                }

                mockSeries = {
                    chart: series.chart,
                    autoIncrement: series.autoIncrement,
                    options: series.options,
                    pointArrayMap: series.pointArrayMap,
                    index: series.index
                };

                // Export directly from options.data because we need the
                // uncropped data (#7913), and we need to support Boost (#7026).
                series.options.data?.forEach(function eachData(
                    options: (PointOptions | PointShortOptions),
                    pIdx: number
                ): void {
                    const mockPoint: ExportDataPoint = { series: mockSeries };

                    let key: (number | string),
                        prop: string,
                        val: number;

                    // In parallel coordinates chart, each data point is
                    // connected to a separate yAxis, conform this
                    if (hasParallelCoords) {
                        categoryAndDatetimeMap = getCategoryAndDateTimeMap(
                            series,
                            pointArrayMap,
                            pIdx
                        );
                    }

                    series.pointClass.prototype.applyOptions.apply(
                        mockPoint,
                        [options]
                    );

                    const name = series.data[pIdx] && series.data[pIdx].name;

                    key = (mockPoint.x ?? '') + ',' + name;

                    j = 0;

                    // Pies, funnels, geo maps etc. use point name in X row
                    if (
                        !xAxis ||
                        series.exportKey === 'name' ||
                        (!hasParallelCoords && xAxis && xAxis.hasNames) && name
                    ) {
                        key = name;
                    }

                    if (xTaken) {
                        if (xTaken[key]) {
                            key += '|' + pIdx;
                        }
                        xTaken[key] = true;
                    }

                    if (!rows[key]) {
                        rows[key] = [];
                        rows[key].xValues = [];

                        // ES5 replacement for Array.from / fill.
                        const arr = [];
                        for (let i = 0; i < series.chart.series.length; i++) {
                            arr[i] = 0;
                        }

                        // Create pointers array, holding information how many
                        // duplicates of specific x occurs in each series.
                        // Used for creating rows with duplicates.
                        rows[key].pointers = arr;
                        rows[key].pointers[series.index] = 1;
                    } else {
                        // Handle duplicates (points with the same x), by
                        // creating extra rows based on pointers for better
                        // performance.
                        // eslint-disable-next-line @typescript-eslint/restrict-template-expressions
                        const modifiedKey = `${key},${rows[key].pointers[series.index]}`,
                            originalKey = key;

                        if (rows[key].pointers[series.index]) {
                            if (!rows[modifiedKey]) {
                                rows[modifiedKey] = [];
                                rows[modifiedKey].xValues = [];
                                rows[modifiedKey].pointers = [];
                            }

                            key = modifiedKey;
                        }

                        rows[originalKey].pointers[series.index] += 1;
                    }

                    rows[key].x = mockPoint.x;
                    rows[key].name = name;
                    rows[key].xValues[xAxisIndex] = mockPoint.x;

                    while (j < valueCount) {
                        prop = pointArrayMap[j]; // `y`, `z` etc
                        val =
                            series.pointClass.prototype.getNestedProperty.apply(
                                mockPoint,
                                [prop]
                            ) as number;
                        // Allow values from nested properties (#20470)
                        rows[key][i + j] = pick(
                            // Y axis category if present
                            categoryAndDatetimeMap.categoryMap[prop][val],
                            // Datetime yAxis
                            categoryAndDatetimeMap.dateTimeValueAxisMap[prop] ?
                                time.dateFormat(csvOptions.dateFormat, val) :
                                null,
                            // Linear/log yAxis
                            val
                        );
                        j++;
                    }
                });
                i = i + j;
            }
        });

        // Make a sortable array
        for (x in rows) {
            if (Object.hasOwnProperty.call(rows, x)) {
                rowArr.push(rows[x]);
            }
        }

        let xAxisIndex: number, column: number;

        // Add computed column headers and top level headers to final row set
        dataRows = multiLevelHeaders ? [topLevelColumnTitles, columnTitles] :
            [columnTitles];

        i = xAxisIndices.length;
        while (i--) { // Start from end to splice in
            xAxisIndex = xAxisIndices[i][0];
            column = xAxisIndices[i][1];
            xAxis = xAxes[xAxisIndex];

            // Sort it by X values
            rowArr.sort(function ( // eslint-disable-line no-loop-func
                a: AnyRecord,
                b: AnyRecord
            ): number {
                return a.xValues[xAxisIndex] - b.xValues[xAxisIndex];
            });

            // Add header row
            xTitle = columnHeaderFormatter(xAxis) as string;
            dataRows[0].splice(column, 0, xTitle);
            if (multiLevelHeaders && dataRows[1]) {
                // If using multi level headers, we just added top level header.
                // Also add for sub level
                dataRows[1].splice(column, 0, xTitle);
            }

            // Add the category column
            rowArr.forEach(function ( // eslint-disable-line no-loop-func
                row: AnyRecord
            ): void {
                let category = row.name;

                if (xAxis && !defined(category)) {
                    if (xAxis.dateTime) {
                        if (row.x instanceof Date) {
                            row.x = row.x.getTime();
                        }
                        category = time.dateFormat(
                            csvOptions.dateFormat,
                            row.x
                        );
                    } else if (xAxis.categories) {
                        category = pick(
                            xAxis.names[row.x],
                            xAxis.categories[row.x],
                            row.x
                        );
                    } else {
                        category = row.x;
                    }
                }

                // Add the X/date/category
                row.splice(column, 0, category);
            });
        }
        dataRows = dataRows.concat(rowArr);

        fireEvent(chart, 'exportData', { dataRows: dataRows });

        return dataRows;
    }

    /**
     * Build a HTML table with the chart's current data.
     *
     * @sample highcharts/export-data/viewdata/
     * View the data from the export menu
     *
     * @function Highcharts.Exporting#getTable
     *
     * @param {boolean} [useLocalDecimalPoint]
     * Whether to use the local decimal point as detected from the browser. This
     * makes it easier to export data to Excel in the same locale as the user
     * is.
     *
     * @return {string}
     * HTML representation of the data.
     *
     * @emits Highcharts.Chart#event:afterGetTable
     *
     * @requires modules/exporting
     * @requires modules/export-data
     */
    function getTable(
        this: Exporting,
        useLocalDecimalPoint?: boolean
    ): string {
        const serialize = (node: AST.Node): string => {
            if (!node.tagName || node.tagName === '#text') {
                // Text node
                return node.textContent || '';
            }

            const attributes = node.attributes;
            let html = `<${node.tagName}`;

            if (attributes) {
                (Object.keys(attributes) as Array<keyof typeof attributes>)
                    .forEach((key): void => {
                        const value = attributes[key];
                        // eslint-disable-next-line @typescript-eslint/restrict-template-expressions
                        html += ` ${key}="${value}"`;
                    });
            }
            html += '>';

            html += node.textContent || '';

            (node.children || []).forEach((child): void => {
                html += serialize(child);
            });

            html += `</${node.tagName}>`;
            return html;
        };

        const tree = this.getTableAST(useLocalDecimalPoint);
        return serialize(tree);
    }

    /**
     * Get the AST of a HTML table representing the chart data.
     *
     * @private
     * @function Highcharts.Exporting#getTableAST
     *
     * @param {boolean} [useLocalDecimalPoint]
     * Whether to use the local decimal point as detected from the browser. This
     * makes it easier to export data to Excel in the same locale as the user
     * is.
     *
     * @return {Highcharts.ASTNode}
     * The abstract syntax tree
     *
     * @requires modules/exporting
     * @requires modules/export-data
     */
    function getTableAST(
        this: Exporting,
        useLocalDecimalPoint?: boolean
    ): AST.Node {
        let rowLength = 0;
        const treeChildren: AST.Node[] = [],
            exporting = this,
            chart = exporting.chart,
            options = chart.options,
            decimalPoint =
                useLocalDecimalPoint ? (1.1).toLocaleString()[1] : '.',
            useMultiLevelHeaders = pick(
                exporting.options.useMultiLevelHeaders, true
            ),
            rows = exporting.getDataRows(useMultiLevelHeaders),
            topHeaders = useMultiLevelHeaders ? rows.shift() : null,
            subHeaders = rows.shift(),
            // Compare two rows for equality
            isRowEqual = function (
                row1: Array<(number | string)>,
                row2: Array<(number | string)>
            ): boolean {
                let i = row1.length;

                if (row2.length === i) {
                    while (i--) {
                        if (row1[i] !== row2[i]) {
                            return false;
                        }
                    }
                } else {
                    return false;
                }
                return true;
            },
            // Get table cell HTML from value
            getCellHTMLFromValue = function (
                tagName: string,
                classes: (string | null),
                attributes: HTMLAttributes,
                value: (number | string)
            ): AST.Node {
                let textContent = pick(value, ''),
                    className =
                        'highcharts-text' + (classes ? ' ' + classes : '');

                // Convert to string if number
                if (typeof textContent === 'number') {
                    textContent = textContent.toString();
                    if (decimalPoint === ',') {
                        textContent = textContent.replace('.', decimalPoint);
                    }
                    className = 'highcharts-number';
                } else if (!value) {
                    className = 'highcharts-empty';
                }

                attributes = extend(
                    { 'class': className },
                    attributes
                );

                return {
                    tagName,
                    attributes,
                    textContent
                };

            },
            // Get table header markup from row data
            getTableHeaderHTML = function (
                topheaders: (Array<(number | string)> | null | undefined),
                subheaders: Array<(number | string)>,
                rowLength?: number
            ): AST.Node {
                const theadChildren: AST.Node[] = [];

                let i = 0,
                    len = rowLength || subheaders && subheaders.length,
                    next,
                    cur,
                    curColspan = 0,
                    rowspan;

                // Clean up multiple table headers. Chart.getDataRows() returns
                // two levels of headers when using multilevel, not merged. We
                // need to merge identical headers, remove redundant headers,
                // and keep it all marked up nicely.
                if (
                    useMultiLevelHeaders &&
                    topheaders &&
                    subheaders &&
                    !isRowEqual(topheaders, subheaders)
                ) {
                    const trChildren = [];
                    for (; i < len; ++i) {
                        cur = topheaders[i];
                        next = topheaders[i + 1];
                        if (cur === next) {
                            ++curColspan;
                        } else if (curColspan) {
                            // Ended colspan
                            // Add cur to HTML with colspan.
                            trChildren.push(getCellHTMLFromValue(
                                'th',
                                'highcharts-table-topheading',
                                {
                                    scope: 'col',
                                    colspan: curColspan + 1
                                },
                                cur
                            ));
                            curColspan = 0;
                        } else {
                            // Cur is standalone. If it is same as sublevel,
                            // remove sublevel and add just toplevel.
                            if (cur === subheaders[i]) {
                                if (exporting.options.useRowspanHeaders) {
                                    rowspan = 2;
                                    delete subheaders[i];
                                } else {
                                    rowspan = 1;
                                    subheaders[i] = '';
                                }
                            } else {
                                rowspan = 1;
                            }

                            const cell = getCellHTMLFromValue(
                                'th',
                                'highcharts-table-topheading',
                                { scope: 'col' },
                                cur
                            );
                            if (rowspan > 1 && cell.attributes) {
                                cell.attributes.valign = 'top';
                                cell.attributes.rowspan = rowspan;
                            }

                            trChildren.push(cell);
                        }
                    }

                    theadChildren.push({
                        tagName: 'tr',
                        children: trChildren
                    });
                }

                // Add the subheaders (the only headers if not using
                // multilevels)
                if (subheaders) {
                    const trChildren = [];

                    for (i = 0, len = subheaders.length; i < len; ++i) {
                        if (typeof subheaders[i] !== 'undefined') {
                            trChildren.push(
                                getCellHTMLFromValue(
                                    'th', null, { scope: 'col' }, subheaders[i]
                                )
                            );
                        }
                    }

                    theadChildren.push({
                        tagName: 'tr',
                        children: trChildren
                    });
                }
                return {
                    tagName: 'thead',
                    children: theadChildren
                };
            };

        // Add table caption
        const { tableCaption } = exporting.options || {};
        if (tableCaption !== false) {
            treeChildren.push({
                tagName: 'caption',
                attributes: {
                    'class': 'highcharts-table-caption'
                },
                textContent: typeof tableCaption === 'string' ?
                    tableCaption :
                    options.title?.text || options.lang.chartTitle
            });
        }

        // Find longest row
        for (let i = 0, len = rows.length; i < len; ++i) {
            if (rows[i].length > rowLength) {
                rowLength = rows[i].length;
            }
        }

        // Add header
        treeChildren.push(getTableHeaderHTML(
            topHeaders,
            subHeaders || [],
            Math.max(rowLength, subHeaders?.length || 0)
        ));

        // Transform the rows to HTML
        const trs: AST.Node[] = [];
        rows.forEach(function (row: Array<(number | string)>): void {
            const trChildren = [];
            for (let j = 0; j < rowLength; j++) {
                // Make first column a header too. Especially important for
                // category axes, but also might make sense for datetime? Should
                // await user feedback on this.
                trChildren.push(getCellHTMLFromValue(
                    j ? 'td' : 'th',
                    null,
                    j ? {} : { scope: 'row' },
                    row[j]
                ));
            }
            trs.push({
                tagName: 'tr',
                children: trChildren
            });
        });
        treeChildren.push({
            tagName: 'tbody',
            children: trs
        });

        const e = {
            tree: {
                tagName: 'table',
                id: `highcharts-data-table-${chart.index}`,
                children: treeChildren
            } as AST.Node
        };
        fireEvent(chart, 'afterGetTableAST', e);

        return e.tree;
    }

    /**
     * Hide the data table when visible.
     *
     * @function Highcharts.Exporting#hideData
     *
     * @requires modules/exporting
     * @requires modules/export-data
     */
    function hideData(
        this: Exporting
    ): void {
        this.toggleDataTable(false);
    }

    /**
     * Toggle showing data table.
     *
     * @private
     * @function Highcharts.Exporting#hideData
     *
     * @param {boolean} [show]
     * Whether to show data table or not.
     *
     * @requires modules/exporting
     * @requires modules/export-data
     */
    function toggleDataTable(
        this: Exporting,
        show?: boolean
    ): void {
        const chart = this.chart,
            // Create the div
            createContainer =
                (show = pick(show, !this.isDataTableVisible)) &&
                !this.dataTableDiv;

        if (createContainer) {
            this.dataTableDiv = doc.createElement('div');
            this.dataTableDiv.className = 'highcharts-data-table';
            // Insert after the chart container
            chart.renderTo.parentNode.insertBefore(
                this.dataTableDiv,
                chart.renderTo.nextSibling
            );
        }

        // Toggle the visibility
        if (this.dataTableDiv) {
            const style = this.dataTableDiv.style,
                oldDisplay = style.display;

            style.display = show ? 'block' : 'none';

            // Generate the data table
            if (show) {
                this.dataTableDiv.innerHTML = AST.emptyHTML;
                const ast = new AST([this.getTableAST()]);
                ast.addToDOM(this.dataTableDiv);
                fireEvent(chart, 'afterViewData', {
                    element: this.dataTableDiv,
                    wasHidden: createContainer || oldDisplay !== style.display
                });
            } else {
                fireEvent(chart, 'afterHideData');
            }
        }

        // Set the flag
        this.isDataTableVisible = show;

        // Change the menu item text
        const exportDivElements = this.divElements,
            options = this.options,
            menuItems = options.buttons?.contextButton.menuItems,
            lang = chart.options.lang;

        if (
            options &&
                options.menuItemDefinitions &&
                lang &&
                lang.viewData &&
                lang.hideData &&
                menuItems &&
                exportDivElements
        ) {
            const exportDivElement = exportDivElements[
                menuItems.indexOf('viewData')
            ];
            if (exportDivElement) {
                AST.setElementHTML(
                    exportDivElement,
                    this.isDataTableVisible ? lang.hideData : lang.viewData
                );
            }
        }
    }

    /**
     * View the data in a table below the chart.
     *
     * @function Highcharts.Exporting#viewData
     *
     * @emits Highcharts.Chart#event:afterViewData
     *
     * @requires modules/exporting
     * @requires modules/export-data
     */
    function viewData(
        this: Exporting
    ): void {
        this.toggleDataTable(true);
    }

    /**
     * Wrapper function for the download functions, which handles showing and
     * hiding the loading message
     *
     * @private
     *
     * @requires modules/exporting
     * @requires modules/export-data
     */
    function wrapLoading(
        this: Exporting,
        fn: Function
    ): void {
        const chart = this.chart,
            showMessage = Boolean(this.options.showExportInProgress);

        // Prefer requestAnimationFrame if available
        const timeoutFn = win.requestAnimationFrame || setTimeout;

        // Outer timeout avoids menu freezing on click
        timeoutFn((): void => {
            showMessage &&
            chart.showLoading(chart.options.lang.exportInProgress);
            timeoutFn((): void => {
                try {
                    fn.call(this);
                } finally {
                    showMessage && chart.hideLoading();
                }
            });
        });
    }

    /**
     * Function that runs on the chart's 'afterViewData' event.
     *
     * @private
     * @function Highcharts.Chart#onChartAfterViewData
     *
     * @requires modules/exporting
     * @requires modules/export-data
     */
    function onChartAfterViewData(
        this: Chart
    ): void {
        const exporting = this.exporting,
            dataTableDiv = exporting?.dataTableDiv,
            getCellValue =
                (tr: HTMLDOMElement, index: number): (string | null) =>
                    tr.children[index].textContent,
            comparer = (index: number, ascending: boolean) =>
                (a: HTMLDOMElement, b: HTMLDOMElement): number => {
                    const sort = (v1: any, v2: any): number => (
                        v1 !== '' && v2 !== '' && !isNaN(v1) && !isNaN(v2) ?
                            v1 - v2 :
                            v1.toString().localeCompare(v2)
                    );

                    return sort(
                        getCellValue(ascending ? a : b, index),
                        getCellValue(ascending ? b : a, index)
                    );
                };

        if (dataTableDiv && exporting.options.allowTableSorting) {
            const row = dataTableDiv.querySelector('thead tr');
            if (row) {
                row.childNodes.forEach((th: any): void => {
                    const tableBody = dataTableDiv.querySelector('tbody');

                    th.addEventListener('click', function (): void {
                        const rows = [...dataTableDiv.querySelectorAll(
                                'tr:not(thead tr)'
                            ) as unknown as Array<HTMLElement>],
                            headers = [...th.parentNode.children];

                        if (exporting) {
                            rows.sort(
                                comparer(
                                    headers.indexOf(th),
                                    exporting.ascendingOrderInTable =
                                        !exporting.ascendingOrderInTable
                                )
                            ).forEach((tr: HTMLDOMElement): void => {
                                tableBody?.appendChild(tr);
                            });

                            headers.forEach((th): void => {
                                [
                                    'highcharts-sort-ascending',
                                    'highcharts-sort-descending'
                                ].forEach((className): void => {
                                    if (th.classList.contains(className)) {
                                        th.classList.remove(className);
                                    }
                                });
                            });

                            th.classList.add(
                                exporting.ascendingOrderInTable ?
                                    'highcharts-sort-ascending' :
                                    'highcharts-sort-descending'
                            );
                        }
                    });
                });
            }
        }
    }

    /**
     * Function that runs on the chart's 'render' event. Handle the showTable
     * option.
     *
     * @private
     * @function Highcharts.Chart#onChartRenderer
     *
     * @requires modules/exporting
     * @requires modules/export-data
     */
    function onChartRenderer(
        this: Chart
    ): void {
        if (
            this.options?.exporting?.showTable &&
            !this.options.chart.forExport
        ) {
            this.exporting?.viewData();
        }
    }

    /**
     * Function that runs on the chart's 'destroy' event. Handle cleaning up the
     * dataTableDiv element.
     *
     * @private
     * @function Highcharts.Chart#onChartDestroy
     *
     * @requires modules/exporting
     * @requires modules/export-data
     */
    function onChartDestroy(
        this: Chart
    ): void {
        this.exporting?.dataTableDiv?.remove();
    }
}

/* *
 *
 * Default Export
 *
 * */

export default ExportData;

/* *
 *
 *  API Declarations
 *
 * */

/**
 * Function callback to execute while data rows are processed for exporting.
 * This allows the modification of data rows before processed into the final
 * format.
 *
 * @callback Highcharts.ExportDataCallbackFunction
 * @extends Highcharts.EventCallbackFunction<Highcharts.Chart>
 *
 * @param {Highcharts.Chart} this
 * Chart context where the event occurred.
 *
 * @param {Highcharts.ExportDataEventObject} event
 * Event object with data rows that can be modified.
 */

/**
 * Contains information about the export data event.
 *
 * @interface Highcharts.ExportDataEventObject
 *//**
 * Contains the data rows for the current export task and can be modified.
 * @name Highcharts.ExportDataEventObject#dataRows
 * @type {Array<Array<string>>}
 */

(''); // Keeps doclets above in JS file<|MERGE_RESOLUTION|>--- conflicted
+++ resolved
@@ -616,20 +616,10 @@
                         keyLength
                     );
 
-<<<<<<< HEAD
-            // Export directly from options.data because we need the uncropped
-            // data (#7913), and we need to support Boost (#7026).
-            series.options.data?.forEach(function eachData(
-                options: (PointOptions|PointShortOptions),
-                pIdx: number
-            ): void {
-                const mockPoint: ExportDataPoint = { series: mockSeries };
-=======
                     if (s !== false) {
                         return s;
                     }
                 }
->>>>>>> 76c7df47
 
                 if (!item && categoryHeader) {
                     return categoryHeader;
