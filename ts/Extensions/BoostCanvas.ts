/* *
 *
 *  License: www.highcharts.com/license
 *  Author: Torstein Honsi, Christer Vasseng
 *
 *  This module serves as a fallback for the Boost module in IE9 and IE10. Newer
 *  browsers support WebGL which is faster.
 *
 *  It is recommended to include this module in conditional comments targeting
 *  IE9 and IE10.
 *
 *  !!!!!!! SOURCE GETS TRANSPILED BY TYPESCRIPT. EDIT TS FILE ONLY. !!!!!!!
 *
 * */

'use strict';

import type AreaSeries from '../Series/Area/AreaSeries';
import type BoostTargetObject from './Boost/BoostTargetObject';
import type ColumnSeries from '../Series/Column/ColumnSeries';
import type HeatmapSeries from '../Series/Heatmap/HeatmapSeries';
import type HTMLElement from '../Core/Renderer/HTML/HTMLElement';
import type {
    PointOptions,
    PointShortOptions
} from '../Core/Series/PointOptions';
import type SVGAttributes from '../Core/Renderer/SVG/SVGAttributes';

import Chart from '../Core/Chart/Chart.js';
import Color from '../Core/Color/Color.js';
const { parse: color } = Color;
import H from '../Core/Globals.js';
const {
    doc,
    noop
} = H;
import { Palette } from '../Core/Color/Palettes.js';
import Series from '../Core/Series/Series.js';
import SeriesRegistry from '../Core/Series/SeriesRegistry.js';
const { seriesTypes } = SeriesRegistry;
import U from '../Core/Utilities.js';
const {
    addEvent,
    extend,
    fireEvent,
    isNumber,
    merge,
    pick,
    wrap
} = U;

<<<<<<< HEAD
declare module './Boost/BoostOptions' {
    interface BoostOptions {
        timeRendering?: boolean;
        timeSeriesProcessing?: boolean;
        timeSetup?: boolean;
    }
}

declare module './Boost/BoostTargetObject' {
    interface BoostTargetObject {
        ctx?: (CanvasRenderingContext2D|null);
    }
}
=======
// Use a blank pixel for clearing canvas (#17182)
const b64BlankPixel = (
    /* eslint-disable-next-line max-len */
    'data:image/png;base64,iVBORw0KGgoAAAANSUhEUgAAAAEAAAABCAQAAAC1HAwCAAAAC0lEQVR42mNkYAAAAAYAAjCB0C8AAAAASUVORK5CYII='
);
>>>>>>> 28943a3b

declare module '../Core/Series/SeriesLike' {
    interface SeriesLike extends BoostTargetObject {
        cvsStrokeBatch?: number;
        /** @requires modules/boost-canvas */
        canvasToSVG(): void;
        /** @requires modules/boost-canvas */
        cvsDrawPoint(
            ctx: CanvasRenderingContext2D,
            clientX: number,
            plotY: number,
            yBottom: number,
            lastPoint?: Record<string, number>
        ): void;
        /** @requires modules/boost-canvas */
        cvsLineTo(
            ctx: CanvasRenderingContext2D,
            clientX: number,
            plotY: number
        ): void;
        /** @requires modules/boost-canvas */
        cvsMarkerCircle(
            ctx: CanvasRenderingContext2D,
            clientX: number,
            plotY: number,
            r: number,
            i?: number
        ): void;
        /** @requires modules/boost-canvas */
        cvsMarkerSquare(
            ctx: CanvasRenderingContext2D,
            clientX: number,
            plotY: number,
            r: number
        ): void;
        /** @requires modules/boost-canvas */
        getContext(): (CanvasRenderingContext2D|null|undefined);
        /** @requires modules/boost-canvas */
        renderCanvas(): void;
    }
}


/**
 * Internal types
 * @private
 */
declare global {
    namespace Highcharts {
        /** @requires modules/boost-canvas */
        function initCanvasBoost(): void;
    }
}

let CHUNK_SIZE = 50000,
    destroyLoadingDiv: number;

/* eslint-disable no-invalid-this, valid-jsdoc */

/**
 * Initialize the canvas boost.
 *
 * @function Highcharts.initCanvasBoost
 */
const initCanvasBoost = function (): void {
    if (H.seriesTypes.heatmap) {
        wrap(H.seriesTypes.heatmap.prototype, 'drawPoints', function (
            this: HeatmapSeries
        ): void {
            const chart = this.chart,
                ctx = this.getContext(),
                inverted = this.chart.inverted,
                xAxis = this.xAxis,
                yAxis = this.yAxis;

            if (ctx) {

                // draw the columns
                this.points.forEach(function (point): void {
                    let plotY = point.plotY,
                        pointAttr: SVGAttributes;

                    if (
                        typeof plotY !== 'undefined' &&
                        !isNaN(plotY) &&
                        point.y !== null &&
                        ctx
                    ) {
                        const { x = 0, y = 0, width = 0, height = 0 } =
                            point.shapeArgs || {};

                        if (!chart.styledMode) {
                            pointAttr = point.series.pointAttribs(point);
                        } else {
                            pointAttr = point.series.colorAttribs(point);
                        }

                        ctx.fillStyle = pointAttr.fill as any;

                        if (inverted) {
                            ctx.fillRect(
                                yAxis.len - y + xAxis.left,
                                xAxis.len - x + yAxis.top,
                                -height,
                                -width
                            );
                        } else {
                            ctx.fillRect(
                                x + xAxis.left,
                                y + yAxis.top,
                                width,
                                height
                            );
                        }
                    }
                });

                this.canvasToSVG();

            } else {
                this.chart.showLoading(
                    'Your browser doesn\'t support HTML5 canvas, <br>' +
                    'please use a modern browser'
                );

                // Uncomment this to provide low-level (slow) support in oldIE.
                // It will cause script errors on charts with more than a few
                // thousand points.
                // arguments[0].call(this);
            }
        });
    }


    extend(Series.prototype, {

        /**
         * Create a hidden canvas to draw the graph on. The contents is later
         * copied over to an SVG image element.
         *
         * @private
         * @function Highcharts.Series#getContext
         */
        getContext: function (
            this: Series
        ): (CanvasRenderingContext2D|null|undefined) {
            let chart = this.chart,
                width = chart.chartWidth,
                height = chart.chartHeight,
                targetGroup = chart.seriesGroup || this.group,
                target: BoostTargetObject = this,
                ctx: (CanvasRenderingContext2D|null|undefined),
                swapXY = function (
                    this: CanvasRenderingContext2D,
                    proceed: Function,
                    x: number,
                    y: number,
                    a?: number,
                    b?: number,
                    c?: number,
                    d?: boolean
                ): void {
                    proceed.call(this, y, x, a, b, c, d);
                };

            if (chart.boost && chart.boost.isChartSeriesBoosting()) {
                target = chart as any;
                targetGroup = chart.seriesGroup;
            }

            ctx = target.ctx;

            if (!target.canvas) {
                target.canvas = doc.createElement('canvas');

                target.renderTarget = chart.renderer
                    .image('', 0, 0, width, height)
                    .addClass('highcharts-boost-canvas')
                    .add(targetGroup);

                target.ctx = ctx = target.canvas.getContext('2d');

                if (chart.inverted) {
                    ['moveTo', 'lineTo', 'rect', 'arc'].forEach(function (
                        fn: string
                    ): void {
                        wrap(ctx, fn, swapXY);
                    });
                }

                target.boostCopy = function (): void {
                    (target.renderTarget as any).attr({
                        href: (target.canvas as any).toDataURL('image/png')
                    });
                };

                target.boostClear = function (): void {
                    (ctx as any).clearRect(
                        0,
                        0,
                        (target.canvas as any).width,
                        (target.canvas as any).height
                    );

                    if (target === this) {
                        (target.renderTarget as any).attr({
                            href: b64BlankPixel
                        });
                    }
                };

                target.boostClipRect = chart.renderer.clipRect();

                target.renderTarget.clip(target.boostClipRect);

            } else if (!(target instanceof Chart)) {
                // ctx.clearRect(0, 0, width, height);
            }

            if ((target.canvas as any).width !== width) {
                (target.canvas as any).width = width;
            }

            if ((target.canvas as any).height !== height) {
                (target.canvas as any).height = height;
            }

            (target.renderTarget as any).attr({
                x: 0,
                y: 0,
                width: width,
                height: height,
                style: 'pointer-events: none',
                href: b64BlankPixel
            });

            if (chart.boost && target.boostClipRect) {
                target.boostClipRect.attr(chart.boost.getBoostClipRect(target));
            }

            return ctx;
        },

        /**
         * Draw the canvas image inside an SVG image
         *
         * @private
         * @function Highcharts.Series#canvasToSVG
         */
        canvasToSVG: function (this: Series): void {
            if (
                !this.chart.boost ||
                !this.chart.boost.isChartSeriesBoosting()
            ) {
                if (this.boostCopy || this.chart.boostCopy) {
                    (this.boostCopy || this.chart.boostCopy)();
                }
            } else {
                if (this.boostClear) {
                    this.boostClear();
                }
            }
        },

        cvsLineTo: function (
            this: Series,
            ctx: CanvasRenderingContext2D,
            clientX: number,
            plotY: number
        ): void {
            ctx.lineTo(clientX, plotY);
        },

        renderCanvas: function (this: Series): void {
            let series = this,
                options = series.options,
                chart = series.chart,
                xAxis = this.xAxis,
                yAxis = this.yAxis,
                activeBoostSettings = chart.options.boost || {},
                boostSettings = {
                    timeRendering: activeBoostSettings.timeRendering || false,
                    timeSeriesProcessing:
                        activeBoostSettings.timeSeriesProcessing || false,
                    timeSetup: activeBoostSettings.timeSetup || false
                },
                ctx: (CanvasRenderingContext2D|null|undefined),
                c = 0,
                xData = series.processedXData,
                yData = series.processedYData,
                rawData: Array<(PointOptions|PointShortOptions)> = options.data as any,
                xExtremes = xAxis.getExtremes(),
                xMin = xExtremes.min,
                xMax = xExtremes.max,
                yExtremes = yAxis.getExtremes(),
                yMin = yExtremes.min,
                yMax = yExtremes.max,
                pointTaken: Record<string, boolean> = {},
                lastClientX: number,
                sampling = !!series.sampling,
                points: Array<Record<string, number>>,
                r = options.marker && options.marker.radius,
                cvsDrawPoint = this.cvsDrawPoint,
                cvsLineTo = options.lineWidth ? this.cvsLineTo : void 0,
                cvsMarker: (typeof this['cvsMarkerCircle']) = (
                    r && r <= 1 ?
                        this.cvsMarkerSquare :
                        this.cvsMarkerCircle
                ),
                strokeBatch = this.cvsStrokeBatch || 1000,
                enableMouseTracking = options.enableMouseTracking !== false,
                lastPoint: Record<string, number>,
                threshold: number = options.threshold as any,
                yBottom = yAxis.getThreshold(threshold),
                hasThreshold = isNumber(threshold),
                translatedThreshold: number = yBottom as any,
                doFill = this.fill,
                isRange = (
                    series.pointArrayMap &&
                    series.pointArrayMap.join(',') === 'low,high'
                ),
                isStacked = !!options.stacking,
                cropStart = series.cropStart || 0,
                loadingOptions = chart.options.loading,
                requireSorting = series.requireSorting,
                wasNull: boolean,
                connectNulls = options.connectNulls,
                useRaw = !xData,
                minVal: number,
                maxVal: number,
                minI: (number|undefined),
                maxI: (number|undefined),
                index: (number|string),
                sdata: Array<any> = (
                    isStacked ?
                        series.data :
                        (xData || rawData)
                ),
                fillColor = (
                    series.fillOpacity ?
                        Color.parse(series.color).setOpacity(
                            pick((options as any).fillOpacity, 0.75)
                        ).get() :
                        series.color
                ),
                //
                stroke = function (): void {
                    if (doFill) {
                        (ctx as any).fillStyle = fillColor as any;
                        (ctx as any).fill();
                    } else {
                        (ctx as any).strokeStyle = series.color as any;
                        (ctx as any).lineWidth = options.lineWidth as any;
                        (ctx as any).stroke();
                    }
                },
                //
                drawPoint = function (
                    clientX: number,
                    plotY: number,
                    yBottom: number,
                    i: number
                ): void {
                    if (c === 0) {
                        (ctx as any).beginPath();

                        if (cvsLineTo) {
                            (ctx as any).lineJoin = 'round';
                        }
                    }

                    if (
                        chart.scroller &&
                        series.options.className ===
                            'highcharts-navigator-series'
                    ) {
                        plotY += chart.scroller.top;
                        if (yBottom) {
                            yBottom += chart.scroller.top;
                        }
                    } else {
                        plotY += chart.plotTop;
                    }

                    clientX += chart.plotLeft;

                    if (wasNull) {
                        (ctx as any).moveTo(clientX, plotY);
                    } else {
                        if (cvsDrawPoint) {
                            cvsDrawPoint(
                                ctx as any,
                                clientX,
                                plotY,
                                yBottom,
                                lastPoint
                            );
                        } else if (cvsLineTo) {
                            cvsLineTo(ctx as any, clientX, plotY);
                        } else if (cvsMarker) {
                            cvsMarker.call(
                                series,
                                ctx as any,
                                clientX,
                                plotY,
                                r as any,
                                i
                            );
                        }
                    }

                    // We need to stroke the line for every 1000 pixels. It will
                    // crash the browser memory use if we stroke too
                    // infrequently.
                    c = c + 1;
                    if (c === strokeBatch) {
                        stroke();
                        c = 0;
                    }

                    // Area charts need to keep track of the last point
                    lastPoint = {
                        clientX: clientX,
                        plotY: plotY,
                        yBottom: yBottom
                    };
                },
                //
                compareX = options.findNearestPointBy === 'x',
                //
                xDataFull: Array<number> = (
                    this.xData ||
                    (this.options as any).xData ||
                    this.processedXData ||
                    false
                ),
                //
                addKDPoint = function (
                    clientX: number,
                    plotY: number,
                    i: number
                ): void {
                    // Shaves off about 60ms compared to repeated concatenation
                    index = compareX ? clientX : clientX + ',' + plotY;

                    // The k-d tree requires series points.
                    // Reduce the amount of points, since the time to build the
                    // tree increases exponentially.
                    if (enableMouseTracking && !pointTaken[index]) {
                        pointTaken[index] = true;

                        if (chart.inverted) {
                            clientX = xAxis.len - clientX;
                            plotY = yAxis.len - plotY;
                        }

                        points.push({
                            x: xDataFull ?
                                xDataFull[cropStart + i] :
                                (false as any),
                            clientX: clientX,
                            plotX: clientX,
                            plotY: plotY,
                            i: cropStart + i
                        });
                    }
                };

            if (this.renderTarget) {
                this.renderTarget.attr({ href: b64BlankPixel });
            }

            // If we are zooming out from SVG mode, destroy the graphics
            if (this.boost && (this.points || this.graph)) {
                this.boost.destroyGraphics();
            }

            // The group
            series.plotGroup(
                'group',
                'series',
                series.visible ? 'visible' : 'hidden',
                options.zIndex,
                chart.seriesGroup
            );

            series.markerGroup = series.group;
            addEvent(series, 'destroy', function (): void {
                // Prevent destroy twice
                series.markerGroup = null as any;
            });

            points = this.points = [];
            ctx = this.getContext();
            series.buildKDTree = noop; // Do not start building while drawing

            if (this.boostClear) {
                this.boostClear();
            }

            // if (this.canvas) {
            //     ctx.clearRect(
            //         0,
            //         0,
            //         this.canvas.width,
            //         this.canvas.height
            //     );
            // }

            if (!this.visible) {
                return;
            }

            // Display a loading indicator
            if (rawData.length > 99999) {
                chart.options.loading = merge(loadingOptions, {
                    labelStyle: {
                        backgroundColor: color(
                            Palette.backgroundColor
                        ).setOpacity(0.75).get(),
                        padding: '1em',
                        borderRadius: '0.5em'
                    },
                    style: {
                        backgroundColor: 'none',
                        opacity: 1
                    }
                });
                U.clearTimeout(destroyLoadingDiv);
                chart.showLoading('Drawing...');
                chart.options.loading = loadingOptions; // reset
            }

            if (boostSettings.timeRendering) {
                console.time('canvas rendering'); // eslint-disable-line no-console
            }

            // Loop over the points
            (H as any).eachAsync(sdata, function (d: any, i: number): boolean {
                let x: number,
                    y: number,
                    clientX: number,
                    plotY: number,
                    isNull: boolean,
                    low: (number|undefined),
                    isNextInside = false,
                    isPrevInside = false,
                    nx: number = false as any,
                    px: number = false as any,
                    chartDestroyed = typeof chart.index === 'undefined',
                    isYInside = true;

                if (!chartDestroyed) {
                    if (useRaw) {
                        x = d[0];
                        y = d[1];

                        if (sdata[i + 1]) {
                            nx = sdata[i + 1][0];
                        }

                        if (sdata[i - 1]) {
                            px = sdata[i - 1][0];
                        }
                    } else {
                        x = d;
                        y = yData[i] as any;

                        if (sdata[i + 1]) {
                            nx = sdata[i + 1];
                        }

                        if (sdata[i - 1]) {
                            px = sdata[i - 1];
                        }
                    }

                    if (nx && nx >= xMin && nx <= xMax) {
                        isNextInside = true;
                    }

                    if (px && px >= xMin && px <= xMax) {
                        isPrevInside = true;
                    }

                    // Resolve low and high for range series
                    if (isRange) {
                        if (useRaw) {
                            y = d.slice(1, 3);
                        }
                        low = (y as any)[0];
                        y = (y as any)[1];
                    } else if (isStacked) {
                        x = d.x;
                        y = d.stackY;
                        low = y - d.y;
                    }

                    isNull = y === null;

                    // Optimize for scatter zooming
                    if (!requireSorting) {
                        isYInside = y >= yMin && y <= yMax;
                    }

                    if (!isNull &&
                        (
                            (x >= xMin && x <= xMax && isYInside) ||
                            (isNextInside || isPrevInside)
                        )) {


                        clientX = Math.round(xAxis.toPixels(x, true));

                        if (sampling) {
                            if (
                                typeof minI === 'undefined' ||
                                clientX === lastClientX
                            ) {
                                if (!isRange) {
                                    low = y;
                                }
                                if (typeof maxI === 'undefined' || y > maxVal) {
                                    maxVal = y;
                                    maxI = i;
                                }
                                if (
                                    typeof minI === 'undefined' ||
                                    (low as any) < minVal
                                ) {
                                    minVal = low as any;
                                    minI = i;
                                }

                            }
                            // Add points and reset
                            if (clientX !== lastClientX) {
                                // maxI also a number:
                                if (typeof minI !== 'undefined') {
                                    plotY = yAxis.toPixels(maxVal, true);
                                    yBottom = yAxis.toPixels(minVal, true);
                                    drawPoint(
                                        clientX,
                                        hasThreshold ?
                                            Math.min(
                                                plotY,
                                                translatedThreshold
                                            ) : plotY,
                                        hasThreshold ?
                                            Math.max(
                                                yBottom,
                                                translatedThreshold
                                            ) : yBottom,
                                        i
                                    );
                                    addKDPoint(clientX, plotY, maxI as any);
                                    if (yBottom !== plotY) {
                                        addKDPoint(clientX, yBottom, minI);
                                    }
                                }

                                minI = maxI = void 0;
                                lastClientX = clientX;
                            }
                        } else {
                            plotY = Math.round(yAxis.toPixels(y, true));
                            drawPoint(clientX, plotY, yBottom, i);
                            addKDPoint(clientX, plotY, i);
                        }
                    }
                    wasNull = isNull && !connectNulls;

                    if (i % CHUNK_SIZE === 0) {
                        if (series.boostCopy || series.chart.boostCopy) {
                            (series.boostCopy || series.chart.boostCopy)();
                        }
                    }
                }

                return !chartDestroyed;
            }, function (): void {
                const loadingDiv: HTMLElement =
                        chart.loadingDiv as any,
                    loadingShown = chart.loadingShown;

                stroke();

                // if (series.boostCopy || series.chart.boostCopy) {
                //     (series.boostCopy || series.chart.boostCopy)();
                // }

                series.canvasToSVG();

                if (boostSettings.timeRendering) {
                    console.timeEnd('canvas rendering'); // eslint-disable-line no-console
                }

                fireEvent(series, 'renderedCanvas');

                // Do not use chart.hideLoading, as it runs JS animation and
                // will be blocked by buildKDTree. CSS animation looks good, but
                // then it must be deleted in timeout. If we add the module to
                // core, change hideLoading so we can skip this block.
                if (loadingShown) {
                    extend(loadingDiv.style, {
                        transition: 'opacity 250ms',
                        opacity: 0 as any
                    });
                    chart.loadingShown = false;
                    destroyLoadingDiv = setTimeout(function (): void {
                        if (loadingDiv.parentNode) { // In exporting it is falsy
                            loadingDiv.parentNode.removeChild(loadingDiv);
                        }
                        chart.loadingDiv = chart.loadingSpan = null as any;
                    }, 250);
                }

                // Go back to prototype, ready to build
                delete (series as any).buildKDTree;

                series.buildKDTree();

            // Don't do async on export, the exportChart, getSVGForExport and
            // getSVG methods are not chained for it.
            }, chart.renderer.forExport ? Number.MAX_VALUE : void 0);
        }
    });

    seriesTypes.scatter.prototype.cvsMarkerCircle = function (
        ctx: CanvasRenderingContext2D,
        clientX: number,
        plotY: number,
        r: number
    ): void {
        ctx.moveTo(clientX, plotY);
        ctx.arc(clientX, plotY, r, 0, 2 * Math.PI, false);
    };

    // Rect is twice as fast as arc, should be used for small markers
    seriesTypes.scatter.prototype.cvsMarkerSquare = function (
        ctx: CanvasRenderingContext2D,
        clientX: number,
        plotY: number,
        r: number
    ): void {
        ctx.rect(clientX - r, plotY - r, r * 2, r * 2);
    };
    seriesTypes.scatter.prototype.fill = true;

    if (seriesTypes.bubble) {
        seriesTypes.bubble.prototype.cvsMarkerCircle = function (
            ctx: CanvasRenderingContext2D,
            clientX: number,
            plotY: number,
            r: number,
            i?: number
        ): void {
            ctx.moveTo(clientX, plotY);
            ctx.arc(
                clientX,
                plotY,
                this.radii && (this.radii[i as any] as any),
                0,
                2 * Math.PI,
                false
            );
        };
        seriesTypes.bubble.prototype.cvsStrokeBatch = 1;
    }

    extend(seriesTypes.area.prototype, {
        cvsDrawPoint: function (
            this: AreaSeries,
            ctx: CanvasRenderingContext2D,
            clientX: number,
            plotY: number,
            yBottom: number,
            lastPoint: Record<string, number>
        ): void {
            if (lastPoint && clientX !== lastPoint.clientX) {
                ctx.moveTo(lastPoint.clientX as any, lastPoint.yBottom as any);
                ctx.lineTo(lastPoint.clientX as any, lastPoint.plotY as any);
                ctx.lineTo(clientX, plotY);
                ctx.lineTo(clientX, yBottom);
            }
        },
        fill: true,
        fillOpacity: true,
        sampling: true
    });

    extend(seriesTypes.column.prototype, {
        cvsDrawPoint: function (
            this: ColumnSeries,
            ctx: CanvasRenderingContext2D,
            clientX: number,
            plotY: number,
            yBottom: number
        ): void {
            ctx.rect(clientX - 1, plotY, 1, yBottom - plotY);
        },
        fill: true,
        sampling: true
    });

    Chart.prototype.callbacks.push(function (chart: Chart): void {

        /**
         * @private
         */
        function canvasToSVG(this: Chart): void {
            if (chart.boostCopy) {
                chart.boostCopy();
            }
        }

        /**
         * @private
         */
        function clear(this: Chart): void {
            if (chart.renderTarget) {
                chart.renderTarget.attr({ href: b64BlankPixel });
            }

            if (chart.canvas) {
                (chart.canvas.getContext('2d') as any).clearRect(
                    0,
                    0,
                    chart.canvas.width,
                    chart.canvas.height
                );
            }
        }

        addEvent(chart, 'predraw', clear);
        addEvent(chart, 'render', canvasToSVG);
    });
};

export default initCanvasBoost;<|MERGE_RESOLUTION|>--- conflicted
+++ resolved
@@ -49,7 +49,6 @@
     wrap
 } = U;
 
-<<<<<<< HEAD
 declare module './Boost/BoostOptions' {
     interface BoostOptions {
         timeRendering?: boolean;
@@ -63,13 +62,12 @@
         ctx?: (CanvasRenderingContext2D|null);
     }
 }
-=======
+
 // Use a blank pixel for clearing canvas (#17182)
 const b64BlankPixel = (
     /* eslint-disable-next-line max-len */
     'data:image/png;base64,iVBORw0KGgoAAAANSUhEUgAAAAEAAAABCAQAAAC1HAwCAAAAC0lEQVR42mNkYAAAAAYAAjCB0C8AAAAASUVORK5CYII='
 );
->>>>>>> 28943a3b
 
 declare module '../Core/Series/SeriesLike' {
     interface SeriesLike extends BoostTargetObject {
