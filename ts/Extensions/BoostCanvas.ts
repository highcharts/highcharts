/* *
 *
 *  License: www.highcharts.com/license
 *  Author: Torstein Honsi, Christer Vasseng
 *
 *  This module serves as a fallback for the Boost module in IE9 and IE10. Newer
 *  browsers support WebGL which is faster.
 *
 *  It is recommended to include this module in conditional comments targeting
 *  IE9 and IE10.
 *
 *  !!!!!!! SOURCE GETS TRANSPILED BY TYPESCRIPT. EDIT TS FILE ONLY. !!!!!!!
 *
 * */

'use strict';

/* *
 *
 *  Imports
 *
 * */

import type AreaSeries from '../Series/Area/AreaSeries';
import type {
    BoostTargetAdditions,
    BoostTargetObject
} from './Boost/BoostTargetObject';
import type BubbleSeries from '../Series/Bubble/BubbleSeries';
import type Chart from '../Core/Chart/Chart';
import type ColumnSeries from '../Series/Column/ColumnSeries';
import type HeatmapSeries from '../Series/Heatmap/HeatmapSeries';
import type HTMLElement from '../Core/Renderer/HTML/HTMLElement';
<<<<<<< HEAD
import type { TypedArray } from '../Core/Series/SeriesOptions';
=======
import type {
    PointOptions,
    PointShortOptions
} from '../Core/Series/PointOptions';
import type Types from '../Shared/Types';
>>>>>>> 1455afbe
import type ScatterSeries from '../Series/Scatter/ScatterSeries';
import type Series from '../Core/Series/Series';
import type SeriesRegistry from '../Core/Series/SeriesRegistry';
import type SVGAttributes from '../Core/Renderer/SVG/SVGAttributes';

import BoostChart from './Boost/BoostChart.js';
const {
    getBoostClipRect,
    isChartSeriesBoosting
} = BoostChart;
import BoostSeries from './Boost/BoostSeries.js';
const { destroyGraphics } = BoostSeries;
import Color from '../Core/Color/Color.js';
const { parse: color } = Color;
import H from '../Core/Globals.js';
const {
    doc,
    noop
} = H;
import { Palette } from '../Core/Color/Palettes.js';
import U from '../Core/Utilities.js';
const {
    addEvent,
    fireEvent,
    isNumber,
    merge,
    pick,
    wrap
} = U;

/* *
 *
 *  Declarations
 *
 * */

declare module './Boost/BoostOptions' {
    interface BoostOptions {
        timeRendering?: boolean;
        timeSeriesProcessing?: boolean;
        timeSetup?: boolean;
    }
}

declare module '../Core/Series/SeriesLike' {
    interface SeriesLike extends BoostTargetObject {
        cvsStrokeBatch?: number;
        /** @requires modules/boost-canvas */
        canvasToSVG(): void;
        /** @requires modules/boost-canvas */
        cvsDrawPoint(
            ctx: CanvasRenderingContext2D,
            clientX: number,
            plotY: number,
            yBottom: number,
            lastPoint?: Record<string, number>
        ): void;
        /** @requires modules/boost-canvas */
        cvsLineTo(
            ctx: CanvasRenderingContext2D,
            clientX: number,
            plotY: number
        ): void;
        /** @requires modules/boost-canvas */
        cvsMarkerCircle(
            ctx: CanvasRenderingContext2D,
            clientX: number,
            plotY: number,
            r: number,
            i?: number
        ): void;
        /** @requires modules/boost-canvas */
        cvsMarkerSquare(
            ctx: CanvasRenderingContext2D,
            clientX: number,
            plotY: number,
            r: number
        ): void;
        /** @requires modules/boost-canvas */
        getContext(): (CanvasRenderingContext2D|null|undefined);
        /** @requires modules/boost-canvas */
        renderCanvas(): void;
    }
}

/* *
 *
 *  Namespace
 *
 * */

namespace BoostCanvas {

    /* *
     *
     *  Constants
     *
     * */

    // Use a blank pixel for clearing canvas (#17182)
    const b64BlankPixel = (
        'data:image/png;base64,iVBORw0KGgoAAAANSUhEUgAAAAEAAAABCAQAAAC1HAw' +
        'CAAAAC0lEQVR42mNkYAAAAAYAAjCB0C8AAAAASUVORK5CYII='
    );

    const CHUNK_SIZE = 50000;

    /* *
     *
     *  Variables
     *
     * */

    let ChartConstructor: typeof Chart;

    let destroyLoadingDiv: number;

    /* *
     *
     *  Functions
     *
     * */

    /**
     * @private
     */
    function areaCvsDrawPoint(
        this: AreaSeries,
        ctx: CanvasRenderingContext2D,
        clientX: number,
        plotY: number,
        yBottom: number,
        lastPoint: Record<string, number>
    ): void {
        if (lastPoint && clientX !== lastPoint.clientX) {
            ctx.moveTo(lastPoint.clientX as any, lastPoint.yBottom as any);
            ctx.lineTo(lastPoint.clientX as any, lastPoint.plotY as any);
            ctx.lineTo(clientX, plotY);
            ctx.lineTo(clientX, yBottom);
        }
    }

    /**
     * @private
     */
    function bubbleCvsMarkerCircle(
        this: BubbleSeries,
        ctx: CanvasRenderingContext2D,
        clientX: number,
        plotY: number,
        r: number,
        i?: number
    ): void {
        ctx.moveTo(clientX, plotY);
        ctx.arc(
            clientX,
            plotY,
            this.radii && (this.radii[i as any] as any),
            0,
            2 * Math.PI,
            false
        );
    }

    /**
     * @private
     */
    function columnCvsDrawPoint(
        this: ColumnSeries,
        ctx: CanvasRenderingContext2D,
        clientX: number,
        plotY: number,
        yBottom: number
    ): void {
        ctx.rect(clientX - 1, plotY, 1, yBottom - plotY);
    }

    /**
     * @private
     */
    export function compose(
        ChartClass: typeof Chart,
        SeriesClass: typeof Series,
        seriesTypes: typeof SeriesRegistry.seriesTypes
    ): void {
        const seriesProto = SeriesClass.prototype;

        if (!seriesProto.renderCanvas) {
            const {
                area: AreaSeries,
                bubble: BubbleSeries,
                column: ColumnSeries,
                heatmap: HeatmapSeries,
                scatter: ScatterSeries
            } = seriesTypes;

            ChartConstructor = ChartClass;
            ChartClass.prototype.callbacks.push((chart): void => {
                addEvent(chart, 'predraw', onChartClear);
                addEvent(chart, 'render', onChartCanvasToSVG);
            });

            seriesProto.canvasToSVG = seriesCanvasToSVG;
            seriesProto.cvsLineTo = seriesCvsLineTo;
            seriesProto.getContext = seriesGetContext;
            seriesProto.renderCanvas = seriesRenderCanvas;

            if (AreaSeries) {
                const areaProto = AreaSeries.prototype;

                areaProto.cvsDrawPoint = areaCvsDrawPoint;
                areaProto.fill = true;
                areaProto.fillOpacity = true;
                areaProto.sampling = true;
            }

            if (BubbleSeries) {
                const bubbleProto = BubbleSeries.prototype;

                bubbleProto.cvsMarkerCircle = bubbleCvsMarkerCircle;
                bubbleProto.cvsStrokeBatch = 1;
            }

            if (ColumnSeries) {
                const columnProto = ColumnSeries.prototype;

                columnProto.cvsDrawPoint = columnCvsDrawPoint;
                columnProto.fill = true;
                columnProto.sampling = true;
            }

            if (HeatmapSeries) {
                const heatmapProto = HeatmapSeries.prototype;

                wrap(heatmapProto, 'drawPoints', wrapHeatmapDrawPoints);
            }

            if (ScatterSeries) {
                const scatterProto = ScatterSeries.prototype;

                scatterProto.cvsMarkerCircle = scatterCvsMarkerCircle;
                scatterProto.cvsMarkerSquare = scatterCvsMarkerSquare;
                scatterProto.fill = true;
            }
        }

    }

    /**
     * @private
     */
    function onChartCanvasToSVG(
        this: Chart
    ): void {
        if (this.boost && this.boost.copy) {
            this.boost.copy();
        }
    }

    /**
     * @private
     */
    function onChartClear(this: Chart): void {
        const boost = this.boost || {};

        if (boost.target) {
            boost.target.attr({ href: b64BlankPixel });
        }

        if (boost.canvas) {
            (boost.canvas.getContext('2d') as any).clearRect(
                0,
                0,
                boost.canvas.width,
                boost.canvas.height
            );
        }
    }

    /**
     * Draw the canvas image inside an SVG image
     *
     * @private
     * @function Highcharts.Series#canvasToSVG
     */
    function seriesCanvasToSVG(
        this: Series
    ): void {
        if (!isChartSeriesBoosting(this.chart)) {
            if (this.boost && this.boost.copy) {
                this.boost.copy();
            } else if (this.chart.boost && this.chart.boost.copy) {
                this.chart.boost.copy();
            }
        } else if (this.boost && this.boost.clear) {
            this.boost.clear();
        }
    }

    /**
     * @private
     */
    function seriesCvsLineTo(
        this: Series,
        ctx: CanvasRenderingContext2D,
        clientX: number,
        plotY: number
    ): void {
        ctx.lineTo(clientX, plotY);
    }

    /**
     * Create a hidden canvas to draw the graph on. The contents is later
     * copied over to an SVG image element.
     *
     * @private
     * @function Highcharts.Series#getContext
     */
    function seriesGetContext(
        this: Series
    ): (CanvasRenderingContext2D|null|undefined) {
        const chart = this.chart,
            target: BoostTargetObject =
                isChartSeriesBoosting(chart) ? chart : this,
            targetGroup = (
                target === chart ?
                    chart.seriesGroup :
                    chart.seriesGroup || this.group
            ),
            width = chart.chartWidth,
            height = chart.chartHeight,
            swapXY = function (
                this: CanvasRenderingContext2D,
                proceed: Function,
                x: number,
                y: number,
                a?: number,
                b?: number,
                c?: number,
                d?: boolean
            ): void {
                proceed.call(this, y, x, a, b, c, d);
            };

        let ctx: CanvasRenderingContext2D;

        const boost: Required<BoostTargetAdditions> = target.boost =
            target.boost as Required<BoostTargetAdditions> ||
            {} as Required<BoostTargetAdditions>;

        ctx = boost.targetCtx;

        if (!boost.canvas) {
            boost.canvas = doc.createElement('canvas');

            boost.target = chart.renderer
                .image('', 0, 0, width, height)
                .addClass('highcharts-boost-canvas')
                .add(targetGroup);

            ctx = boost.targetCtx =
                boost.canvas.getContext('2d') as CanvasRenderingContext2D;

            if (chart.inverted) {
                (['moveTo', 'lineTo', 'rect', 'arc'] as const).forEach((
                    fn
                ): void => {
                    wrap(ctx, fn, swapXY);
                });
            }

            boost.copy = function (): void {
                boost.target.attr({
                    href: boost.canvas.toDataURL('image/png')
                });
            };

            boost.clear = function (): void {
                ctx.clearRect(
                    0,
                    0,
                    boost.canvas.width,
                    boost.canvas.height
                );

                if (target === boost.target) {
                    boost.target.attr({
                        href: b64BlankPixel
                    });
                }
            };

            boost.clipRect = chart.renderer.clipRect();
            boost.target.clip(boost.clipRect);

        } else if (!(target instanceof ChartConstructor)) {
            ///  ctx.clearRect(0, 0, width, height);
        }

        if (boost.canvas.width !== width) {
            boost.canvas.width = width;
        }

        if (boost.canvas.height !== height) {
            boost.canvas.height = height;
        }

        boost.target.attr({
            x: 0,
            y: 0,
            width: width,
            height: height,
            style: 'pointer-events: none',
            href: b64BlankPixel
        });

        if (boost.clipRect) {
            boost.clipRect.attr(getBoostClipRect(chart, target));
        }

        return ctx;
    }

    /**
     * @private
     */
    function seriesRenderCanvas(
        this: Series
    ): void {
        const series = this,
            options = series.options,
            chart = series.chart,
            xAxis = series.xAxis,
            yAxis = series.yAxis,
            activeBoostSettings = chart.options.boost || {},
            boostSettings = {
                timeRendering: activeBoostSettings.timeRendering || false,
                timeSeriesProcessing:
                    activeBoostSettings.timeSeriesProcessing || false,
                timeSetup: activeBoostSettings.timeSetup || false
            },
            xData = series.getColumn('x', true),
            yData = series.getColumn('y', true),
            rawData = options.data || [],
            xExtremes = xAxis.getExtremes(),
            xMin = xExtremes.min,
            xMax = xExtremes.max,
            yExtremes = yAxis.getExtremes(),
            yMin = yExtremes.min,
            yMax = yExtremes.max,
            pointTaken: Record<string, boolean> = {},
            sampling = !!series.sampling,
            r = options.marker && options.marker.radius,
            strokeBatch = series.cvsStrokeBatch || 1000,
            enableMouseTracking = options.enableMouseTracking,
            threshold: number = options.threshold as any,
            hasThreshold = isNumber(threshold),
            translatedThreshold: number = yAxis.getThreshold(threshold),
            doFill = series.fill,
            isRange = (
                series.pointArrayMap &&
                series.pointArrayMap.join(',') === 'low,high'
            ),
            isStacked = !!options.stacking,
            cropStart = series.cropStart || 0,
            loadingOptions = chart.options.loading,
            requireSorting = series.requireSorting,
            connectNulls = options.connectNulls,
            useRaw = !xData,
            sdata: Array<any>|Types.TypedArray = (
                isStacked ?
                    series.data :
                    (xData || rawData)
            ),
            fillColor = (
                series.fillOpacity ?
                    Color.parse(series.color).setOpacity(
                        pick((options as any).fillOpacity, 0.75)
                    ).get() :
                    series.color
            ),
            compareX = options.findNearestPointBy === 'x',
            boost: BoostTargetAdditions = this.boost || {},
            cvsDrawPoint = series.cvsDrawPoint,
            cvsLineTo = options.lineWidth ? series.cvsLineTo : void 0,
            cvsMarker: (typeof series['cvsMarkerCircle']) = (
                r && r <= 1 ?
                    series.cvsMarkerSquare :
                    series.cvsMarkerCircle
            );

        if (boost.target) {
            boost.target.attr({ href: b64BlankPixel });
        }

        // If we are zooming out from SVG mode, destroy the graphics
        if (series.points || series.graph) {
            destroyGraphics(series);
        }

        // The group
        series.plotGroup(
            'group',
            'series',
            series.visible ? 'visible' : 'hidden',
            options.zIndex,
            chart.seriesGroup
        );

        series.markerGroup = series.group;
        addEvent(series, 'destroy', function (): void {
            // Prevent destroy twice
            series.markerGroup = null as any;
        });

        const points: Array<Record<string, number>> = this.points = [],
            ctx = this.getContext();
        series.buildKDTree = noop; // Do not start building while drawing

        if (boost.clear) {
            boost.clear();
        }

        // If (series.canvas) {
        //     ctx.clearRect(
        //         0,
        //         0,
        //         series.canvas.width,
        //         series.canvas.height
        //     );
        // }

        if (!series.visible) {
            return;
        }

        // Display a loading indicator
        if (rawData.length > 99999) {
            chart.options.loading = merge(loadingOptions, {
                labelStyle: {
                    backgroundColor: color(
                        Palette.backgroundColor
                    ).setOpacity(0.75).get(),
                    padding: '1em',
                    borderRadius: '0.5em'
                },
                style: {
                    backgroundColor: 'none',
                    opacity: 1
                }
            });
            U.clearTimeout(destroyLoadingDiv);
            chart.showLoading('Drawing...');
            chart.options.loading = loadingOptions; // Reset
        }

        if (boostSettings.timeRendering) {
            console.time('canvas rendering'); // eslint-disable-line no-console
        }

        // Loop variables
        let c = 0,
            lastClientX: number,
            lastPoint: Record<string, number>,
            yBottom = translatedThreshold,
            wasNull: boolean,
            minVal: number,
            maxVal: number,
            minI: (number|undefined),
            maxI: (number|undefined),
            index: (number|string);

        // Loop helpers
        const stroke = function (): void {
                if (doFill) {
                    (ctx as any).fillStyle = fillColor as any;
                    (ctx as any).fill();
                } else {
                    (ctx as any).strokeStyle = series.color as any;
                    (ctx as any).lineWidth = options.lineWidth as any;
                    (ctx as any).stroke();
                }
            },
            //
            drawPoint = function (
                clientX: number,
                plotY: number,
                yBottom: number,
                i: number
            ): void {
                if (c === 0) {
                    (ctx as any).beginPath();

                    if (cvsLineTo) {
                        (ctx as any).lineJoin = 'round';
                    }
                }

                if (
                    chart.scroller &&
                    series.options.className ===
                        'highcharts-navigator-series'
                ) {
                    plotY += chart.scroller.top;
                    if (yBottom) {
                        yBottom += chart.scroller.top;
                    }
                } else {
                    plotY += chart.plotTop;
                }

                clientX += chart.plotLeft;

                if (wasNull) {
                    (ctx as any).moveTo(clientX, plotY);
                } else {
                    if (cvsDrawPoint) {
                        cvsDrawPoint(
                            ctx as any,
                            clientX,
                            plotY,
                            yBottom,
                            lastPoint
                        );
                    } else if (cvsLineTo) {
                        cvsLineTo(ctx as any, clientX, plotY);
                    } else if (cvsMarker) {
                        cvsMarker.call(
                            series,
                            ctx as any,
                            clientX,
                            plotY,
                            r as any,
                            i
                        );
                    }
                }

                // We need to stroke the line for every 1000 pixels. It will
                // crash the browser memory use if we stroke too
                // infrequently.
                c = c + 1;
                if (c === strokeBatch) {
                    stroke();
                    c = 0;
                }

                // Area charts need to keep track of the last point
                lastPoint = {
                    clientX: clientX,
                    plotY: plotY,
                    yBottom: yBottom
                };
            },
            xDataFull: Array<number> = (
                (this.getColumn('x').length ? this.getColumn('x') : void 0) ||
                (this.options as any).xData ||
                (
                    this.getColumn('x', true).length ?
                        this.getColumn('x', true) :
                        false
                )
            ),
            //
            addKDPoint = function (
                clientX: number,
                plotY: number,
                i: number
            ): void {
                // Shaves off about 60ms compared to repeated concatenation
                index = compareX ? clientX : clientX + ',' + plotY;

                // The k-d tree requires series points.
                // Reduce the amount of points, since the time to build the
                // tree increases exponentially.
                if (enableMouseTracking && !pointTaken[index]) {
                    pointTaken[index] = true;

                    if (chart.inverted) {
                        clientX = xAxis.len - clientX;
                        plotY = yAxis.len - plotY;
                    }

                    points.push({
                        x: xDataFull ?
                            xDataFull[cropStart + i] :
                            (false as any),
                        clientX: clientX,
                        plotX: clientX,
                        plotY: plotY,
                        i: cropStart + i
                    });
                }
            };

        // Loop over the points
        BoostSeries.eachAsync(sdata, (d: any, i: number): boolean => {
            const chartDestroyed = typeof chart.index === 'undefined';

            let x: number,
                y: number,
                clientX: number,
                plotY: number,
                isNull: boolean,
                low: (number|undefined),
                isNextInside = false,
                isPrevInside = false,
                nx: number = NaN,
                px: number = NaN,
                isYInside = true;

            if (!chartDestroyed) {
                if (useRaw) {
                    x = d[0];
                    y = d[1];

                    if (sdata[i + 1]) {
                        nx = sdata[i + 1][0];
                    }

                    if (sdata[i - 1]) {
                        px = sdata[i - 1][0];
                    }
                } else {
                    x = d;
                    y = yData[i];

                    if (sdata[i + 1]) {
                        nx = sdata[i + 1];
                    }

                    if (sdata[i - 1]) {
                        px = sdata[i - 1];
                    }
                }

                if (nx && nx >= xMin && nx <= xMax) {
                    isNextInside = true;
                }

                if (px && px >= xMin && px <= xMax) {
                    isPrevInside = true;
                }

                // Resolve low and high for range series
                if (isRange) {
                    if (useRaw) {
                        y = d.slice(1, 3);
                    }
                    low = (y as any)[0];
                    y = (y as any)[1];
                } else if (isStacked) {
                    x = d.x;
                    y = d.stackY;
                    low = y - d.y;
                }

                isNull = y === null;

                // Optimize for scatter zooming
                if (!requireSorting) {
                    isYInside = y >= yMin && y <= yMax;
                }

                if (
                    !isNull &&
                    (
                        (x >= xMin && x <= xMax && isYInside) ||
                        (isNextInside || isPrevInside)
                    )) {


                    clientX = Math.round(xAxis.toPixels(x, true));

                    if (sampling) {
                        if (
                            typeof minI === 'undefined' ||
                            clientX === lastClientX
                        ) {
                            if (!isRange) {
                                low = y;
                            }
                            if (typeof maxI === 'undefined' || y > maxVal) {
                                maxVal = y;
                                maxI = i;
                            }
                            if (
                                typeof minI === 'undefined' ||
                                (low as any) < minVal
                            ) {
                                minVal = low as any;
                                minI = i;
                            }

                        }
                        // Add points and reset
                        if (clientX !== lastClientX) {
                            // `maxI` also a number:
                            if (typeof minI !== 'undefined') {
                                plotY = yAxis.toPixels(maxVal, true);
                                yBottom = yAxis.toPixels(minVal, true);
                                drawPoint(
                                    clientX,
                                    hasThreshold ?
                                        Math.min(
                                            plotY,
                                            translatedThreshold
                                        ) : plotY,
                                    hasThreshold ?
                                        Math.max(
                                            yBottom,
                                            translatedThreshold
                                        ) : yBottom,
                                    i
                                );
                                addKDPoint(clientX, plotY, maxI as any);
                                if (yBottom !== plotY) {
                                    addKDPoint(clientX, yBottom, minI);
                                }
                            }

                            minI = maxI = void 0;
                            lastClientX = clientX;
                        }
                    } else {
                        plotY = Math.round(yAxis.toPixels(y, true));
                        drawPoint(clientX, plotY, yBottom, i);
                        addKDPoint(clientX, plotY, i);
                    }
                }
                wasNull = isNull && !connectNulls;

                if (i % CHUNK_SIZE === 0) {
                    if (
                        series.boost &&
                        series.boost.copy
                    ) {
                        series.boost.copy();
                    } else if (
                        series.chart.boost &&
                        series.chart.boost.copy
                    ) {
                        series.chart.boost.copy();
                    }
                }
            }

            return !chartDestroyed;
        }, function (): void {
            const loadingDiv: HTMLElement =
                    chart.loadingDiv as any,
                loadingShown = chart.loadingShown;

            stroke();

            // If (series.boostCopy || series.chart.boostCopy) {
            //     (series.boostCopy || series.chart.boostCopy)();
            // }

            series.canvasToSVG();

            if (boostSettings.timeRendering) {
                console.timeEnd('canvas rendering'); // eslint-disable-line no-console
            }

            fireEvent(series, 'renderedCanvas');

            // Do not use chart.hideLoading, as it runs JS animation and
            // will be blocked by buildKDTree. CSS animation looks good, but
            // then it must be deleted in timeout. If we add the module to
            // core, change hideLoading so we can skip this block.
            if (loadingShown) {
                loadingDiv.style.transition = 'opacity 250ms';
                loadingDiv.opacity = 0 as any;
                chart.loadingShown = false;
                destroyLoadingDiv = setTimeout(function (): void {
                    if (loadingDiv.parentNode) { // In exporting it is falsy
                        loadingDiv.parentNode.removeChild(loadingDiv);
                    }
                    chart.loadingDiv = chart.loadingSpan = null as any;
                }, 250);
            }

            // Go back to prototype, ready to build
            delete (series as any).buildKDTree;

            series.buildKDTree();

        // Don't do async on export, the exportChart, getSVGForExport and
        // getSVG methods are not chained for it.
        }, chart.renderer.forExport ? Number.MAX_VALUE : void 0);
    }

    /**
     * @private
     */
    function scatterCvsMarkerCircle(
        this: ScatterSeries,
        ctx: CanvasRenderingContext2D,
        clientX: number,
        plotY: number,
        r: number
    ): void {
        ctx.moveTo(clientX, plotY);
        ctx.arc(clientX, plotY, r, 0, 2 * Math.PI, false);
    }

    /**
     * Rect is twice as fast as arc, should be used for small markers.
     * @private
     */
    function scatterCvsMarkerSquare(
        this: ScatterSeries,
        ctx: CanvasRenderingContext2D,
        clientX: number,
        plotY: number,
        r: number
    ): void {
        ctx.rect(clientX - r, plotY - r, r * 2, r * 2);
    }

    /**
     * @private
     */
    function wrapHeatmapDrawPoints(
        this: HeatmapSeries
    ): void {
        const chart = this.chart,
            ctx = this.getContext(),
            inverted = this.chart.inverted,
            xAxis = this.xAxis,
            yAxis = this.yAxis;

        if (ctx) {

            // Draw the columns
            this.points.forEach((point): void => {
                const plotY = point.plotY;
                let pointAttr: SVGAttributes;

                if (
                    typeof plotY !== 'undefined' &&
                    !isNaN(plotY) &&
                    point.y !== null &&
                    ctx
                ) {
                    const { x = 0, y = 0, width = 0, height = 0 } =
                        point.shapeArgs || {};

                    if (!chart.styledMode) {
                        pointAttr = point.series.pointAttribs(point);
                    } else {
                        pointAttr = point.series.colorAttribs(point);
                    }

                    ctx.fillStyle = pointAttr.fill as any;

                    if (inverted) {
                        ctx.fillRect(
                            yAxis.len - y + xAxis.left,
                            xAxis.len - x + yAxis.top,
                            -height,
                            -width
                        );
                    } else {
                        ctx.fillRect(
                            x + xAxis.left,
                            y + yAxis.top,
                            width,
                            height
                        );
                    }
                }
            });

            this.canvasToSVG();

        } else {
            this.chart.showLoading(
                'Your browser doesn\'t support HTML5 canvas, <br>' +
                'please use a modern browser'
            );
        }
    }

}

/* *
 *
 *  Default Export
 *
 * */

export default BoostCanvas;<|MERGE_RESOLUTION|>--- conflicted
+++ resolved
@@ -31,15 +31,7 @@
 import type ColumnSeries from '../Series/Column/ColumnSeries';
 import type HeatmapSeries from '../Series/Heatmap/HeatmapSeries';
 import type HTMLElement from '../Core/Renderer/HTML/HTMLElement';
-<<<<<<< HEAD
-import type { TypedArray } from '../Core/Series/SeriesOptions';
-=======
-import type {
-    PointOptions,
-    PointShortOptions
-} from '../Core/Series/PointOptions';
 import type Types from '../Shared/Types';
->>>>>>> 1455afbe
 import type ScatterSeries from '../Series/Scatter/ScatterSeries';
 import type Series from '../Core/Series/Series';
 import type SeriesRegistry from '../Core/Series/SeriesRegistry';
