/* *
 *
 *  !!!!!!! SOURCE GETS TRANSPILED BY TYPESCRIPT. EDIT TS FILE ONLY. !!!!!!!
 *
 * */

'use strict';

/* *
 *
 *  Imports
 *
 * */

import type {
    AnnotationOptions,
    AnnotationTypeOptions
} from '../AnnotationOptions';
import type { AnnotationPointType } from '../AnnotationSeries';
import type Controllable from '../Controllables/Controllable';
import type {
    ControllableLabelOptions,
    ControllableShapeOptions
} from '../Controllables/ControllableOptions';
import type MockPointOptions from '../MockPointOptions';

import Annotation from '../Annotation.js';
import D from '../../../Core/Defaults.js';
const { defaultOptions } = D;
import MockPoint from '../MockPoint.js';
import U from '../../../Core/Utilities.js';
import { Palette } from '../../../Core/Color/Palettes';
const {
    merge,
    pick
} = U;

if (defaultOptions.annotations) {
    /**
     * Options for the vertical line annotation type.
     *
     * @sample highcharts/annotations-advanced/vertical-line/
     *         Vertical line
     *
     * @extends      annotations.types.crookedLine
     * @excluding    labels, shapes, controlPointOptions
     * @product      highstock
     * @optionparent annotations.types.verticalLine
     */
    defaultOptions.annotations.types.verticalLine = {
        typeOptions: {
            /**
             * @ignore
             */
            yOffset: 10,

            /**
             * Label options.
             *
             * @extends annotations.types.crookedLine.labelOptions
             */
            label: {
                offset: -40,
                point: function (
                    target: Controllable
                ): AnnotationPointType {
                    return target.annotation.points[0];
                } as any,
                allowOverlap: true,
                backgroundColor: 'none',
                borderWidth: 0,
                crop: true,
                overflow: 'none' as any,
                shape: 'rect',
                text: '{y:.2f}'
            },

            /**
             * Connector options.
             *
             * @extends   annotations.types.crookedLine.shapeOptions
             * @excluding height, r, type, width
             */
            connector: {
                strokeWidth: 1,
                markerEnd: 'arrow'
            }
        } as any,
        labelOptions: {
            style: {
                color: Palette.neutralColor80,
                fontSize: '0.7em'
            }
        }
    };
}

/* *
 *
 *  Class
 *
 * */

class VerticalLine extends Annotation {

    public static connectorFirstPoint(
        target: Controllable
    ): MockPointOptions {
        const annotation = target.annotation as VerticalLine,
            chart = annotation.chart,
            inverted = chart.inverted,
            point = annotation.points[0],
            left = pick(point.series.yAxis && point.series.yAxis.left, 0),
            top = pick(point.series.yAxis && point.series.yAxis.top, 0),
            offset = annotation.options.typeOptions.label.offset,
            y = MockPoint.pointToPixels(point, true)[inverted ? 'x' : 'y'];

        return {
            x: point.x as any,
            xAxis: point.series.xAxis,
            y: y + offset +
                (inverted ? (left - chart.plotLeft) : (top - chart.plotTop))
        };
    }

    public static connectorSecondPoint(
        target: Controllable
    ): MockPointOptions {
        const annotation = target.annotation as VerticalLine,
            chart = annotation.chart,
            inverted = chart.inverted,
            typeOptions = annotation.options.typeOptions,
            point = annotation.points[0],
            left = pick(point.series.yAxis && point.series.yAxis.left, 0),
            top = pick(point.series.yAxis && point.series.yAxis.top, 0),
            y = MockPoint.pointToPixels(point, true)[inverted ? 'x' : 'y'];

        let yOffset = typeOptions.yOffset;

        if (typeOptions.label.offset < 0) {
            yOffset *= -1;
        }

        return {
            x: point.x as any,
            xAxis: point.series.xAxis,
            y: y + yOffset +
                (inverted ? (left - chart.plotLeft) : (top - chart.plotTop))
        };
    }

    /* *
     *
     *  Functions
     *
     * */

    public getPointsOptions(): Array<MockPointOptions> {
        return [this.options.typeOptions.point];
    }

    public addShapes(): void {
        const typeOptions = this.options.typeOptions,
            connector = this.initShape(
                merge(typeOptions.connector, {
                    type: 'path',
                    points: [
                        VerticalLine.connectorFirstPoint,
                        VerticalLine.connectorSecondPoint
                    ],
                    className: 'highcharts-vertical-line'
                }),
                0
            );

        typeOptions.connector = connector.options;
        this.userOptions.typeOptions.point = typeOptions.point;
    }

    public addLabels(): void {
        const typeOptions = this.options.typeOptions,
            labelOptions = typeOptions.label;

        let x = 0,
            y = labelOptions.offset,
            verticalAlign = (labelOptions.offset as any) < 0 ? 'bottom' : 'top',
            align = 'center';

        if (this.chart.inverted) {
            x = labelOptions.offset as any;
            y = 0;
            verticalAlign = 'middle';
            align = (labelOptions.offset as any) < 0 ? 'right' : 'left';
        }

        const label = (this.initLabel as any)(
            merge(labelOptions, {
                verticalAlign: verticalAlign,
                align: align,
                x: x,
                y: y
            })
        );

        typeOptions.label = label.options;
    }

}

/* *
 *
 *  Class Prototype
 *
 * */

interface VerticalLine {
    defaultOptions: Annotation['defaultOptions'];
    options: VerticalLine.Options;
}

<<<<<<< HEAD
VerticalLine.prototype.defaultOptions = merge(
    Annotation.prototype.defaultOptions,
    /**
     * A vertical line annotation.
     *
     * @sample highcharts/annotations-advanced/vertical-line/
     *         Vertical line
     *
     * @extends      annotations.crookedLine
     * @excluding    labels, shapes, controlPointOptions
     * @product      highstock
     * @requires     modules/annotations-advanced
     * @optionparent annotations.verticalLine
     */
    {
        typeOptions: {
            /**
             * @ignore
             */
            yOffset: 10,

            /**
             * Label options.
             *
             * @extends annotations.crookedLine.labelOptions
             */
            label: {
                offset: -40,
                point: function (
                    target: Controllable
                ): AnnotationPointType {
                    return target.annotation.points[0];
                } as any,
                allowOverlap: true,
                backgroundColor: 'none',
                borderWidth: 0,
                crop: true,
                overflow: 'none' as any,
                shape: 'rect',
                text: '{y:.2f}'
            },

            /**
             * Connector options.
             *
             * @extends   annotations.crookedLine.shapeOptions
             * @excluding height, r, type, width
             */
            connector: {
                strokeWidth: 1,
                markerEnd: 'arrow'
            }
        }
    }
);

=======
>>>>>>> 68a731e7
/* *
 *
 *  Class Namespace
 *
 * */

namespace VerticalLine {
    export interface Options extends AnnotationOptions {
        typeOptions: TypeOptions;
    }
    export interface TypeLabelOptions extends ControllableLabelOptions {
        offset: number;
    }
    export interface TypeOptions extends AnnotationTypeOptions {
        connector: Partial<ControllableShapeOptions>;
        label: TypeLabelOptions;
        yOffset: number;
    }
}

/* *
 *
 *  Registry
 *
 * */

declare module './AnnotationType'{
    interface AnnotationTypeRegistry {
        verticalLine: typeof VerticalLine;
    }
}

Annotation.types.verticalLine = VerticalLine;

/* *
 *
 *  Default Export
 *
 * */

export default VerticalLine;<|MERGE_RESOLUTION|>--- conflicted
+++ resolved
@@ -45,6 +45,7 @@
      * @extends      annotations.types.crookedLine
      * @excluding    labels, shapes, controlPointOptions
      * @product      highstock
+     * @requires     modules/annotations-advanced
      * @optionparent annotations.types.verticalLine
      */
     defaultOptions.annotations.types.verticalLine = {
@@ -218,65 +219,6 @@
     options: VerticalLine.Options;
 }
 
-<<<<<<< HEAD
-VerticalLine.prototype.defaultOptions = merge(
-    Annotation.prototype.defaultOptions,
-    /**
-     * A vertical line annotation.
-     *
-     * @sample highcharts/annotations-advanced/vertical-line/
-     *         Vertical line
-     *
-     * @extends      annotations.crookedLine
-     * @excluding    labels, shapes, controlPointOptions
-     * @product      highstock
-     * @requires     modules/annotations-advanced
-     * @optionparent annotations.verticalLine
-     */
-    {
-        typeOptions: {
-            /**
-             * @ignore
-             */
-            yOffset: 10,
-
-            /**
-             * Label options.
-             *
-             * @extends annotations.crookedLine.labelOptions
-             */
-            label: {
-                offset: -40,
-                point: function (
-                    target: Controllable
-                ): AnnotationPointType {
-                    return target.annotation.points[0];
-                } as any,
-                allowOverlap: true,
-                backgroundColor: 'none',
-                borderWidth: 0,
-                crop: true,
-                overflow: 'none' as any,
-                shape: 'rect',
-                text: '{y:.2f}'
-            },
-
-            /**
-             * Connector options.
-             *
-             * @extends   annotations.crookedLine.shapeOptions
-             * @excluding height, r, type, width
-             */
-            connector: {
-                strokeWidth: 1,
-                markerEnd: 'arrow'
-            }
-        }
-    }
-);
-
-=======
->>>>>>> 68a731e7
 /* *
  *
  *  Class Namespace
