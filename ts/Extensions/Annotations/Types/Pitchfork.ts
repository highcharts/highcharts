/* *
 *
 *  !!!!!!! SOURCE GETS TRANSPILED BY TYPESCRIPT. EDIT TS FILE ONLY. !!!!!!!
 *
 * */

'use strict';

/* *
 *
 *  Functions
 *
 * */

import type { AnnotationPointType } from '../AnnotationSeries';
import type { ControllableShapeOptions } from '../Controllables/ControllableOptions';
import type PositionObject from '../../../Core/Renderer/PositionObject';
import type MockPointOptions from '../MockPointOptions';

import Annotation from '../Annotation.js';
import D from '../../../Core/Defaults.js';
const { defaultOptions } = D;
import InfinityLine from './InfinityLine.js';
import MockPoint from '../MockPoint.js';
import U from '../../../Core/Utilities.js';
const { merge } = U;

if (defaultOptions.annotations) {
    defaultOptions.annotations.types.pitchfork = merge(
        defaultOptions.annotations.types.infinityLine,
        /**
         * Options for the pitchfork annotation type.
         *
         * @sample highcharts/annotations-advanced/pitchfork/
         *         Pitchfork
         *
         * @extends      annotations.types.infinityLine
         * @product      highstock
         * @optionparent annotations.types.pitchfork
         */
        {
            typeOptions: {
                /**
                 * Inner background options.
                 *
                 * @extends   annotations.types.crookedLine.shapeOptions
                 * @excluding height, r, type, width
                 */
                innerBackground: {
                    fill: 'rgba(130, 170, 255, 0.4)',
                    strokeWidth: 0
                },
                /**
                 * Outer background options.
                 *
                 * @extends   annotations.types.crookedLine.shapeOptions
                 * @excluding height, r, type, width
                 */
                outerBackground: {
                    fill: 'rgba(156, 229, 161, 0.4)',
                    strokeWidth: 0
                }
            }
        }
    );
}

/* *
 *
 *  Class
 *
 * */

class Pitchfork extends InfinityLine {

    public static topLineEdgePoint = Pitchfork.outerLineEdgePoint(1);
    public static bottomLineEdgePoint = Pitchfork.outerLineEdgePoint(0);

    /* *
     *
     *  Static Functions
     *
     * */

    private static outerLineEdgePoint(firstPointIndex: number): Function {
        return function (target: any): PositionObject {
            const annotation: Pitchfork = target.annotation,
                points = annotation.points;

            return Pitchfork.findEdgePoint(
                points[firstPointIndex],
                points[0],
                new MockPoint(
                    annotation.chart,
                    target,
                    annotation.midPointOptions()
                )
            );
        };
    }

    public static findEdgePoint(
        point: AnnotationPointType,
        firstAnglePoint: AnnotationPointType,
        secondAnglePoint?: AnnotationPointType
    ): PositionObject {
        const angle = Math.atan2(
                (
                    (secondAnglePoint as any).plotY -
                    (firstAnglePoint.plotY as any)
                ),
                (secondAnglePoint as any).plotX - (firstAnglePoint.plotX as any)
            ),
            distance = 1e7;

        return {
            x: (point.plotX as any) + distance * Math.cos(angle),
            y: (point.plotY as any) + distance * Math.sin(angle)
        };
    }

    public static middleLineEdgePoint(target: Annotation): PositionObject {
        const annotation: Pitchfork = target.annotation as any,
            points = annotation.points;

        return InfinityLine.findEdgePoint(
            points[0],
            new MockPoint(
                annotation.chart,
                target as any,
                annotation.midPointOptions()
            )
        );
    }

    /* *
     *
     *  Functions
     *
     * */

    public midPointOptions(): MockPointOptions {
        const points = this.points;

        return {
            x: ((points[1].x as any) + (points[2].x as any)) / 2,
            y: ((points[1].y as any) + (points[2].y as any)) / 2,
            xAxis: points[0].series.xAxis,
            yAxis: points[0].series.yAxis
        };
    }

    public addShapes(): void {
        this.addLines();
        this.addBackgrounds();
    }

    public addLines(): void {
        const className = 'highcharts-pitchfork-lines';
        this.initShape({
            type: 'path',
            points: [
                this.points[0],
                Pitchfork.middleLineEdgePoint as any
            ],
            className
        }, 0);

        this.initShape({
            type: 'path',
            points: [
                this.points[1],
                Pitchfork.topLineEdgePoint as any
            ],
            className
        }, 1);

        this.initShape({
            type: 'path',
            points: [
                this.points[2],
                Pitchfork.bottomLineEdgePoint as any
            ],
            className
        }, 2);
    }

    public addBackgrounds(): void {
        const shapes = this.shapes,
            typeOptions = this.options.typeOptions as Pitchfork.TypeOptions;

        const innerBackground = (this.initShape as any)(
            merge(typeOptions.innerBackground, {
                type: 'path',
                points: [
                    function (target: any): MockPointOptions {
                        const annotation = target.annotation,
                            points = annotation.points,
                            midPointOptions = annotation.midPointOptions();

                        return {
                            x: (points[1].x + midPointOptions.x) / 2,
                            y: (points[1].y + midPointOptions.y) / 2,
                            xAxis: midPointOptions.xAxis,
                            yAxis: midPointOptions.yAxis
                        };
                    },
                    shapes[1].points[1],
                    shapes[2].points[1],
                    function (target: any): MockPointOptions {
                        const annotation = target.annotation,
                            points = annotation.points,
                            midPointOptions = annotation.midPointOptions();

                        return {
                            x: (midPointOptions.x + points[2].x) / 2,
                            y: (midPointOptions.y + points[2].y) / 2,
                            xAxis: midPointOptions.xAxis,
                            yAxis: midPointOptions.yAxis
                        };
                    }
                ],
                className: 'highcharts-pitchfork-inner-background'
            }),
            3
        );

        const outerBackground = (this.initShape as any)(
            merge(typeOptions.outerBackground, {
                type: 'path',
                points: [
                    this.points[1],
                    shapes[1].points[1],
                    shapes[2].points[1],
                    this.points[2]
                ],
                className: 'highcharts-pitchfork-outer-background'
            }),
            4
        );

        typeOptions.innerBackground = innerBackground.options;
        typeOptions.outerBackground = outerBackground.options;
    }
}

/* *
 *
 *  Class Prototype
 *
 * */

interface Pitchfork {
    defaultOptions: InfinityLine['defaultOptions'];
}

<<<<<<< HEAD
Pitchfork.prototype.defaultOptions = merge(
    InfinityLine.prototype.defaultOptions,
    /**
     * A pitchfork annotation.
     *
     * @sample highcharts/annotations-advanced/pitchfork/
     *         Pitchfork
     *
     * @extends      annotations.infinityLine
     * @product      highstock
     * @requires     modules/annotations-advanced
     * @optionparent annotations.pitchfork
     */
    {
        typeOptions: {
            /**
             * Inner background options.
             *
             * @extends   annotations.crookedLine.shapeOptions
             * @excluding height, r, type, width
             */
            innerBackground: {
                fill: 'rgba(130, 170, 255, 0.4)',
                strokeWidth: 0
            },
            /**
             * Outer background options.
             *
             * @extends   annotations.crookedLine.shapeOptions
             * @excluding height, r, type, width
             */
            outerBackground: {
                fill: 'rgba(156, 229, 161, 0.4)',
                strokeWidth: 0
            }
        }
    }
);

=======
>>>>>>> 68a731e7
/* *
 *
 *  Class Namespace
 *
 * */

namespace Pitchfork {
    export interface Options extends InfinityLine.Options {
        typeOptions: TypeOptions;
    }
    export interface TypeOptions extends InfinityLine.TypeOptions {
        innerBackground: ControllableShapeOptions;
        outerBackground: ControllableShapeOptions;
    }
}

/* *
 *
 *  Registry
 *
 * */

declare module './AnnotationType'{
    interface AnnotationTypeRegistry {
        pitchfork: typeof Pitchfork;
    }
}

Annotation.types.pitchfork = Pitchfork;

/* *
 *
 *  Default Export
 *
 * */

export default Pitchfork;<|MERGE_RESOLUTION|>--- conflicted
+++ resolved
@@ -36,6 +36,7 @@
          *
          * @extends      annotations.types.infinityLine
          * @product      highstock
+         * @requires     modules/annotations-advanced
          * @optionparent annotations.types.pitchfork
          */
         {
@@ -254,48 +255,6 @@
     defaultOptions: InfinityLine['defaultOptions'];
 }
 
-<<<<<<< HEAD
-Pitchfork.prototype.defaultOptions = merge(
-    InfinityLine.prototype.defaultOptions,
-    /**
-     * A pitchfork annotation.
-     *
-     * @sample highcharts/annotations-advanced/pitchfork/
-     *         Pitchfork
-     *
-     * @extends      annotations.infinityLine
-     * @product      highstock
-     * @requires     modules/annotations-advanced
-     * @optionparent annotations.pitchfork
-     */
-    {
-        typeOptions: {
-            /**
-             * Inner background options.
-             *
-             * @extends   annotations.crookedLine.shapeOptions
-             * @excluding height, r, type, width
-             */
-            innerBackground: {
-                fill: 'rgba(130, 170, 255, 0.4)',
-                strokeWidth: 0
-            },
-            /**
-             * Outer background options.
-             *
-             * @extends   annotations.crookedLine.shapeOptions
-             * @excluding height, r, type, width
-             */
-            outerBackground: {
-                fill: 'rgba(156, 229, 161, 0.4)',
-                strokeWidth: 0
-            }
-        }
-    }
-);
-
-=======
->>>>>>> 68a731e7
 /* *
  *
  *  Class Namespace
