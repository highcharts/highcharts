--- conflicted
+++ resolved
@@ -441,17 +441,6 @@
         // Shorthand object for getting events for buttons:
         navigation.boundClassNames = {};
 
-<<<<<<< HEAD
-        objectEach(
-            (options.bindings || {}),
-            (value: Highcharts.NavigationBindingsOptionsObject): void => {
-                navigation.boundClassNames[value.className] = value;
-            }
-        );
-
-        // Handle multiple containers with the same class names:
-        ([] as Array<HTMLElement>).forEach.call(bindingsContainer, (subContainer: HTMLElement): void => {
-=======
         objectEach((options.bindings || {}), function (
             value: Highcharts.NavigationBindingsOptionsObject
         ): void {
@@ -462,7 +451,6 @@
         ([] as Array<HTMLElement>).forEach.call(bindingsContainer, function (
             subContainer: HTMLElement
         ): void {
->>>>>>> e88cb766
             navigation.eventsToUnbind.push(
                 addEvent(subContainer, 'click', function (
                     event: PointerEvent
