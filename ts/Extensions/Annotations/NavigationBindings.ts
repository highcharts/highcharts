/* *
 *
 *  (c) 2009-2024 Highsoft, Black Label
 *
 *  License: www.highcharts.com/license
 *
 *  !!!!!!! SOURCE GETS TRANSPILED BY TYPESCRIPT. EDIT TS FILE ONLY. !!!!!!!
 *
 * */

'use strict';

/* *
 *
 *  Imports
 *
 * */

import type Annotation from './Annotation';
import type AnnotationChart from './AnnotationChart';
import type Chart from '../../Core/Chart/Chart';
import type { HTMLDOMElement } from '../../Core/Renderer/DOMElementType';
import type NavigationBindingsLike from './NavigationBindingsLike';
import type NavigationBindingsOptions from './NavigationBindingsOptions';
import type NavigationOptions from '../Exporting/NavigationOptions';
import type Pointer from '../../Core/Pointer';
import type PointerEvent from '../../Core/PointerEvent';
import type {
    default as Popup,
    PopupFieldsObject,
    PopupFieldsTree
} from './Popup/Popup';

import ChartNavigationComposition from '../../Core/Chart/ChartNavigationComposition.js';
import D from '../../Core/Defaults.js';
const { setOptions } = D;
import F from '../../Core/Templating.js';
const { format } = F;
import H from '../../Core/Globals.js';
const {
    composed,
    doc,
    win
} = H;
import NavigationBindingDefaults from './NavigationBindingsDefaults.js';
import NBU from './NavigationBindingsUtilities.js';
const { getAssignedAxis, getFieldType } = NBU;
import U from '../../Core/Utilities.js';
const {
    addEvent,
    attr,
    defined,
    fireEvent,
    isArray,
    isFunction,
    isNumber,
    isObject,
    merge,
    objectEach,
    pick,
    pushUnique
} = U;

/* *
 *
 *  Declarations
 *
 * */

declare module '../../Core/Chart/ChartLike'{
    interface ChartLike {
        navigationBindings?: NavigationBindings;
        /** @requires modules/annotations */
        initNavigationBindings(): void;
    }
}

declare module '../../Core/PointerEvent' {
    interface PointerEvent {
        activeAnnotation?: boolean;
    }
}

interface NavigationBindingsButtonEventsObject {
    button: HTMLDOMElement;
    events: NavigationBindingsOptions;
}

/* *
 *
 *  Functions
 *
 * */

/**
 * IE 9-11 polyfill for Element.closest():
 * @private
 */
function closestPolyfill(el: Element, s: string): (Element|null) {
    const ElementProto = win.Element.prototype,
        elementMatches =
            ElementProto.matches ||
            ElementProto.msMatchesSelector ||
            ElementProto.webkitMatchesSelector;

    let ret: (Element|null) = null;

    if (ElementProto.closest) {
        ret = ElementProto.closest.call(el, s);
    } else {
        do {
            if (elementMatches.call(el, s)) {
                return el;
            }
            el = el.parentElement || el.parentNode as any;

        } while (el !== null && el.nodeType === 1);
    }

    return ret;
}

/**
 * @private
 */
function onAnnotationRemove(
    this: Annotation
): void {
    if (this.chart.navigationBindings) {
        this.chart.navigationBindings.deselectAnnotation();
    }
}

/**
 * @private
 */
function onChartDestroy(
    this: Chart
): void {
    if (this.navigationBindings) {
        this.navigationBindings.destroy();
    }
}

/**
 * @private
 */
function onChartLoad(
    this: Chart
): void {
    const options = this.options;

    if (options && options.navigation && options.navigation.bindings) {
        this.navigationBindings = new NavigationBindings(
            this as AnnotationChart,
            options.navigation
        );
        this.navigationBindings.initEvents();
        this.navigationBindings.initUpdate();
    }
}

/**
 * @private
 */
function onChartRender(
    this: Chart
): void {
    const navigationBindings = this.navigationBindings,
        disabledClassName = 'highcharts-disabled-btn';

    if (this && navigationBindings) {
        // Check if the buttons should be enabled/disabled based on
        // visible series.

        let buttonsEnabled = false;
        this.series.forEach((series): void => {
            if (!series.options.isInternal && series.visible) {
                buttonsEnabled = true;
            }
        });

        if (
            this.navigationBindings &&
            this.navigationBindings.container &&
            this.navigationBindings.container[0]
        ) {
            const container = this.navigationBindings.container[0];

            objectEach(navigationBindings.boundClassNames, (
                value,
                key
            ): void => {

                // Get the HTML element corresponding to the className taken
                // from StockToolsBindings.
                const buttonNode = container.querySelectorAll('.' + key);

                if (buttonNode) {
                    for (let i = 0; i < buttonNode.length; i++) {
                        const button = buttonNode[i],
                            cls = button.className;
                        if (value.noDataState === 'normal') {
                            // If button has noDataState: 'normal', and has
                            // disabledClassName, remove this className.
                            if (cls.indexOf(disabledClassName) !== -1) {
                                button.classList.remove(disabledClassName);
                            }
                        } else if (!buttonsEnabled) {
                            if (cls.indexOf(disabledClassName) === -1) {
                                button.className += ' ' + disabledClassName;
                            }
                        } else {
                            // Enable all buttons by deleting the className.
                            if (cls.indexOf(disabledClassName) !== -1) {
                                button.classList.remove(disabledClassName);
                            }
                        }
                    }
                }
            });
        }
    }
}

/**
 * @private
 */
function onNavigationBindingsClosePopup(this: NavigationBindings): void {
    this.deselectAnnotation();
}

/**
 * @private
 */
function onNavigationBindingsDeselectButton(
    this: NavigationBindings
): void {
    this.selectedButtonElement = null;
}

/**
 * Show edit-annotation form:
 * @private
 */
function selectableAnnotation(annotationType: typeof Annotation): void {
    const originalClick = annotationType.prototype.defaultOptions.events &&
            annotationType.prototype.defaultOptions.events.click;

    /**
     * Select and show popup
     * @private
     */
    function selectAndShowPopup(
        this: Annotation,
        eventArguments: AnyRecord
    ): void {
        const annotation = this,
            navigation = annotation.chart.navigationBindings,
            prevAnnotation = navigation.activeAnnotation;

        if (originalClick) {
            originalClick.call(annotation, eventArguments);
        }

        if (prevAnnotation !== annotation) {
            // Select current:
            navigation.deselectAnnotation();

            navigation.activeAnnotation = annotation;
            annotation.setControlPointsVisibility(true);

            fireEvent(
                navigation,
                'showPopup',
                {
                    annotation: annotation,
                    formType: 'annotation-toolbar',
                    options: navigation.annotationToFields(annotation),
                    onSubmit: function (
                        data: PopupFieldsObject
                    ): void {
                        if (data.actionType === 'remove') {
                            navigation.activeAnnotation = false;
                            navigation.chart.removeAnnotation(annotation);
                        } else {
                            const config: PopupFieldsTree = {};

                            navigation.fieldsToOptions(
                                data.fields as Record<string, string>,
                                config
                            );
                            navigation.deselectAnnotation();

                            const typeOptions = config.typeOptions;

                            if (annotation.options.type === 'measure') {
                                // Manually disable crooshars according to
                                // stroke width of the shape:
                                (typeOptions as any).crosshairY.enabled = (
                                    (typeOptions as any).crosshairY
                                        .strokeWidth !== 0
                                );
                                (typeOptions as any).crosshairX.enabled = (
                                    (typeOptions as any).crosshairX
                                        .strokeWidth !== 0
                                );
                            }

                            annotation.update(config);
                        }
                    }
                }
            );
        } else {
            // Deselect current:
            fireEvent(navigation, 'closePopup');
        }
        // Let bubble event to chart.click:
        eventArguments.activeAnnotation = true;
    }

    // #18276, show popup on touchend, but not on touchmove
    let touchStartX: number,
        touchStartY: number;

    /**
     *
     */
    function saveCoords(this: Annotation, e: AnyRecord): void {
        touchStartX = e.touches[0].clientX;
        touchStartY = e.touches[0].clientY;
    }

    /**
     *
     */
    function checkForTouchmove(this: Annotation, e: AnyRecord): void {
        const hasMoved = touchStartX ? Math.sqrt(
            Math.pow(touchStartX - e.changedTouches[0].clientX, 2) +
            Math.pow(touchStartY - e.changedTouches[0].clientY, 2)
        ) >= 4 : false;

        if (!hasMoved) {
            selectAndShowPopup.call(this, e);
        }
    }

    merge(
        true,
        annotationType.prototype.defaultOptions.events,
        {
            click: selectAndShowPopup,
            touchstart: saveCoords,
            touchend: checkForTouchmove
        }
    );
}

/* *
 *
 *  Class
 *
 * */

/**
 * @private
 */
class NavigationBindings {

    /* *
     *
     *  Static Properties
     *
     * */

    // Define which options from annotations should show up in edit box:
    public static annotationsEditable = {
        // `typeOptions` are always available
        // Nested and shared options:
        nestedOptions: {
            labelOptions: ['style', 'format', 'backgroundColor'],
            labels: ['style'],
            label: ['style'],
            style: ['fontSize', 'color'],
            background: ['fill', 'strokeWidth', 'stroke'],
            innerBackground: ['fill', 'strokeWidth', 'stroke'],
            outerBackground: ['fill', 'strokeWidth', 'stroke'],
            shapeOptions: ['fill', 'strokeWidth', 'stroke'],
            shapes: ['fill', 'strokeWidth', 'stroke'],
            line: ['strokeWidth', 'stroke'],
            backgroundColors: [true as any],
            connector: ['fill', 'strokeWidth', 'stroke'],
            crosshairX: ['strokeWidth', 'stroke'],
            crosshairY: ['strokeWidth', 'stroke']
        } as Record<string, Array<string>>,
        // Simple shapes:
        circle: ['shapes'],
        ellipse: ['shapes'],
        verticalLine: [],
        label: ['labelOptions'],
        // Measure
        measure: ['background', 'crosshairY', 'crosshairX'],
        // Others:
        fibonacci: [],
        tunnel: ['background', 'line', 'height'],
        pitchfork: ['innerBackground', 'outerBackground'],
        rect: ['shapes'],
        // Crooked lines, elliots, arrows etc:
        crookedLine: [],
        basicAnnotation: ['shapes', 'labelOptions']
    };

    // Define non editable fields per annotation, for example Rectangle inherits
    // options from Measure, but crosshairs are not available
    public static annotationsNonEditable = {
        rectangle: ['crosshairX', 'crosshairY', 'labelOptions'],
        ellipse: ['labelOptions'],
        circle: ['labelOptions']
    };

    /* *
     *
     *  Static Functions
     *
     * */

    public static compose(
        AnnotationClass: typeof Annotation,
        ChartClass: typeof Chart
    ): void {

        if (pushUnique(composed, 'NavigationBindings')) {
            addEvent(AnnotationClass, 'remove', onAnnotationRemove);

            // Basic shapes:
            selectableAnnotation(AnnotationClass);

            // Advanced annotations:
            objectEach(AnnotationClass.types, (
                annotationType
            ): void => {
                selectableAnnotation(annotationType);
            });

            addEvent(ChartClass, 'destroy', onChartDestroy);
            addEvent(ChartClass, 'load', onChartLoad);
            addEvent(ChartClass, 'render', onChartRender);

            addEvent(
                NavigationBindings,
                'closePopup',
                onNavigationBindingsClosePopup
            );
            addEvent(
                NavigationBindings,
                'deselectButton',
                onNavigationBindingsDeselectButton
            );

            setOptions(NavigationBindingDefaults);
        }

    }

    /* *
     *
     *  Constructor
     *
     * */

    public constructor(
        chart: AnnotationChart,
        options: NavigationOptions
    ) {
        this.chart = chart;
        this.options = options;
        this.eventsToUnbind = [];
        this.container =
            this.chart.container.getElementsByClassName(
                this.options.bindingsClassName || ''
            ) as HTMLCollectionOf<HTMLElement>;

        if (!this.container.length) {
            this.container = doc.getElementsByClassName(
                this.options.bindingsClassName || ''
            ) as HTMLCollectionOf<HTMLElement>;
        }
    }

    /* *
     *
     *  Properties
     *
     * */

    public activeAnnotation?: (false|Annotation);
    public boundClassNames: Record<string, NavigationBindingsOptions> =
        void 0 as any;
    public chart: AnnotationChart;
    public container: HTMLCollectionOf<HTMLDOMElement>;
    public currentUserDetails?: Annotation;
    public eventsToUnbind: Array<Function>;
    public mouseMoveEvent?: (false|Function);
    public nextEvent?: (false|Function);
    public options: NavigationOptions;
    public popup?: Popup;
    public selectedButtonElement?: (HTMLDOMElement|null);
    public selectedButton!: (NavigationBindingsOptions|null);
    public stepIndex?: number;
    public steps?: boolean;

    /* *
     *
     *  Functions
     *
     * */

    getCoords(e: PointerEvent): [
        Pointer.AxisCoordinateObject|undefined,
        Pointer.AxisCoordinateObject|undefined
    ] {
        const coords = this.chart.pointer?.getCoordinates(e);
        return [
            coords && getAssignedAxis(coords.xAxis),
            coords && getAssignedAxis(coords.yAxis)
        ];
    }

    /**
     * Init all events connected to NavigationBindings.
     *
     * @private
     * @function Highcharts.NavigationBindings#initEvents
     */
    public initEvents(): void {
        const navigation = this,
            chart = navigation.chart,
            bindingsContainer = navigation.container,
            options = navigation.options;

        // Shorthand object for getting events for buttons:
        navigation.boundClassNames = {};

        objectEach((options.bindings || {}), (value): void => {
            navigation.boundClassNames[value.className] = value;
        });

        // Handle multiple containers with the same class names:
        ([] as Array<HTMLDOMElement>).forEach.call(
            bindingsContainer,
            (subContainer): void => {
                navigation.eventsToUnbind.push(addEvent(
                    subContainer,
                    'click',
                    (event: PointerEvent): void => {
                        const bindings = navigation.getButtonEvents(
                            subContainer,
                            event
                        );

                        if (
                            bindings &&
                            (!bindings.button.classList
                                .contains('highcharts-disabled-btn'))
                        ) {
                            navigation.bindingsButtonClick(
                                bindings.button,
                                bindings.events,
                                event
                            );
                        }
                    }
                ));
            }
        );

        objectEach((options.events || {}), (callback, eventName): void => {
            if (isFunction(callback)) {
                navigation.eventsToUnbind.push(
                    addEvent(
                        navigation,
                        eventName,
                        callback,
                        { passive: false }
                    )
                );
            }
        });

        navigation.eventsToUnbind.push(
            addEvent(chart.container, 'click', function (
                e: PointerEvent
            ): void {
                if (
                    !chart.cancelClick &&
                    chart.isInsidePlot(
                        e.chartX - chart.plotLeft,
                        e.chartY - chart.plotTop,
                        {
                            visiblePlotOnly: true
                        }
                    )
                ) {
                    navigation.bindingsChartClick(this as any, e);
                }
            })
        );
        navigation.eventsToUnbind.push(
            addEvent(
                chart.container,
                H.isTouchDevice ? 'touchmove' : 'mousemove',
                function (e: PointerEvent): void {
                    navigation.bindingsContainerMouseMove(this, e);
                },
                H.isTouchDevice ? { passive: false } : void 0
            )
        );
    }

    /**
     * Common chart.update() delegation, shared between bindings and exporting.
     *
     * @private
     * @function Highcharts.NavigationBindings#initUpdate
     */
    public initUpdate(): void {
        const navigation = this;
        ChartNavigationComposition
            .compose(this.chart).navigation
            .addUpdate((options: NavigationOptions): void => {
                navigation.update(options);
            });
    }

    /**
     * Hook for click on a button, method selects/unselects buttons,
     * then calls `bindings.init` callback.
     *
     * @private
     * @function Highcharts.NavigationBindings#bindingsButtonClick
     *
     * @param {Highcharts.HTMLDOMElement} [button]
     *        Clicked button
     *
     * @param {Object} events
     *        Events passed down from bindings (`init`, `start`, `step`, `end`)
     *
     * @param {Highcharts.PointerEventObject} clickEvent
     *        Browser's click event
     */
    public bindingsButtonClick(
        button: HTMLDOMElement,
        events: NavigationBindingsOptions,
        clickEvent: PointerEvent
    ): void {
        const navigation = this,
            chart = navigation.chart,
            svgContainer = chart.renderer.boxWrapper;
        let shouldEventBeFired = true;

        if (navigation.selectedButtonElement) {
            if (
                navigation.selectedButtonElement.classList === button.classList
            ) {
                shouldEventBeFired = false;
            }

            fireEvent(
                navigation,
                'deselectButton',
                { button: navigation.selectedButtonElement }
            );

            if (navigation.nextEvent) {
                // Remove in-progress annotations adders:
                if (
                    navigation.currentUserDetails &&
                    navigation.currentUserDetails.coll === 'annotations'
                ) {
                    chart.removeAnnotation(navigation.currentUserDetails);
                }
                navigation.mouseMoveEvent = navigation.nextEvent = false;
            }
        }

        if (shouldEventBeFired) {
            navigation.selectedButton = events;
            navigation.selectedButtonElement = button;

            fireEvent(navigation, 'selectButton', { button: button });
            // Call "init" event, for example to open modal window
            if (events.init) {
                events.init.call(navigation, button, clickEvent);
            }

            if (events.start || events.steps) {
                chart.renderer.boxWrapper.addClass('highcharts-draw-mode');
            }
        } else {
<<<<<<< HEAD
            chart.stockTools &&
                chart.stockTools.removeButtonActiveClass(button);
=======
            chart.stockTools && button.classList.remove('highcharts-active');
>>>>>>> 2bc080f6
            svgContainer.removeClass('highcharts-draw-mode');
            navigation.nextEvent = false;
            navigation.mouseMoveEvent = false;
            navigation.selectedButton = null;
        }
    }

    /**
     * Hook for click on a chart, first click on a chart calls `start` event,
     * then on all subsequent clicks iterate over `steps` array.
     * When finished, calls `end` event.
     *
     * @private
     * @function Highcharts.NavigationBindings#bindingsChartClick
     *
     * @param {Highcharts.Chart} chart
     *        Chart that click was performed on.
     *
     * @param {Highcharts.PointerEventObject} clickEvent
     *        Browser's click event.
     */
    public bindingsChartClick(
        chart: AnnotationChart,
        clickEvent: PointerEvent
    ): void {
        chart = this.chart;

        const navigation = this,
            activeAnnotation = navigation.activeAnnotation,
            selectedButton = navigation.selectedButton,
            svgContainer = chart.renderer.boxWrapper;

        if (activeAnnotation) {
            // Click outside popups, should close them and deselect the
            // annotation
            if (
                !activeAnnotation.cancelClick && // #15729
                !clickEvent.activeAnnotation &&
                // Element could be removed in the child action, e.g. button
                (clickEvent.target as any).parentNode &&
                // TO DO: Polyfill for IE11?
                !closestPolyfill(
                    clickEvent.target as any, '.highcharts-popup'
                )
            ) {
                fireEvent(navigation, 'closePopup');
            } else if (activeAnnotation.cancelClick) {
                // Reset cancelClick after the other event handlers have run
                setTimeout((): void => {
                    activeAnnotation.cancelClick = false;
                }, 0);
            }
        }

        if (!selectedButton || !selectedButton.start) {
            return;
        }


        if (!navigation.nextEvent) {
            // Call init method:
            navigation.currentUserDetails = selectedButton.start.call(
                navigation,
                clickEvent
            );

            // If steps exists (e.g. Annotations), bind them:
            if (navigation.currentUserDetails && selectedButton.steps) {
                navigation.stepIndex = 0;
                navigation.steps = true;
                navigation.mouseMoveEvent = navigation.nextEvent =
                    selectedButton.steps[navigation.stepIndex];
            } else {

                fireEvent(
                    navigation,
                    'deselectButton',
                    { button: navigation.selectedButtonElement }
                );
                svgContainer.removeClass('highcharts-draw-mode');
                navigation.steps = false;
                navigation.selectedButton = null;
                // First click is also the last one:
                if (selectedButton.end) {
                    selectedButton.end.call(
                        navigation,
                        clickEvent,
                        navigation.currentUserDetails
                    );

                }
            }
        } else {

            navigation.nextEvent(
                clickEvent,
                navigation.currentUserDetails
            );

            if (navigation.steps) {

                (navigation.stepIndex as any)++;

                if (
                    (selectedButton.steps as any)[navigation.stepIndex as any]
                ) {
                    // If we have more steps, bind them one by one:
                    navigation.mouseMoveEvent = navigation.nextEvent = (
                        selectedButton.steps as any
                    )[navigation.stepIndex as any];
                } else {
                    fireEvent(
                        navigation,
                        'deselectButton',
                        { button: navigation.selectedButtonElement }
                    );
                    svgContainer.removeClass('highcharts-draw-mode');
                    // That was the last step, call end():
                    if (selectedButton.end) {
                        selectedButton.end.call(
                            navigation,
                            clickEvent,
                            navigation.currentUserDetails
                        );
                    }
                    navigation.nextEvent = false;
                    navigation.mouseMoveEvent = false;
                    navigation.selectedButton = null;
                }
            }
        }
    }

    /**
     * Hook for mouse move on a chart's container. It calls current step.
     *
     * @private
     * @function Highcharts.NavigationBindings#bindingsContainerMouseMove
     *
     * @param {Highcharts.HTMLDOMElement} container
     *        Chart's container.
     *
     * @param {global.Event} moveEvent
     *        Browser's move event.
     */
    public bindingsContainerMouseMove(
        _container: HTMLDOMElement,
        moveEvent: Event
    ): void {
        if (this.mouseMoveEvent) {
            this.mouseMoveEvent(
                moveEvent,
                this.currentUserDetails
            );
        }
    }

    /**
     * Translate fields (e.g. `params.period` or `marker.styles.color`) to
     * Highcharts options object (e.g. `{ params: { period } }`).
     *
     * @private
     * @function Highcharts.NavigationBindings#fieldsToOptions<T>
     *
     * @param {Highcharts.Dictionary<string>} fields
     *        Fields from popup form.
     *
     * @param {T} config
     *        Default config to be modified.
     *
     * @return {T}
     *         Modified config
     */
    public fieldsToOptions<T>(
        fields: Record<string, string>,
        config: T
    ): T {
        objectEach(fields, (value, field): void => {
            const parsedValue = parseFloat(value),
                path = field.split('.'),
                pathLength = path.length - 1;

            // If it's a number (not "format" options), parse it:
            if (
                isNumber(parsedValue) &&
                !value.match(/px|em/g) &&
                !field.match(/format/g)
            ) {
                value = parsedValue as any;
            }

            // Remove values like 0
            if (value !== 'undefined') {
                let parent = config;

                path.forEach((name, index): void => {

                    if (name !== '__proto__' && name !== 'constructor') {

                        const nextName = pick(path[index + 1], '');

                        if (pathLength === index) {
                            // Last index, put value:
                            (parent as any)[name] = value;
                        } else if (!(parent as any)[name]) {
                            // Create middle property:
                            (parent as any)[name] = nextName.match(/\d/g) ?
                                [] :
                                {};
                            parent = (parent as any)[name];
                        } else {
                            // Jump into next property
                            parent = (parent as any)[name];
                        }
                    }
                });
            }
        });
        return config;
    }

    /**
     * Shorthand method to deselect an annotation.
     *
     * @function Highcharts.NavigationBindings#deselectAnnotation
     */
    public deselectAnnotation(): void {
        if (this.activeAnnotation) {
            this.activeAnnotation.setControlPointsVisibility(false);
            this.activeAnnotation = false;
        }
    }
    /**
     * Generates API config for popup in the same format as options for
     * Annotation object.
     *
     * @function Highcharts.NavigationBindings#annotationToFields
     *
     * @param {Highcharts.Annotation} annotation
     *        Annotations object
     *
     * @return {Highcharts.Dictionary<string>}
     *         Annotation options to be displayed in popup box
     */
    public annotationToFields(
        annotation: Annotation
    ): Record<string, string> {
        const options = annotation.options,
            editables = NavigationBindings.annotationsEditable,
            nestedEditables = editables.nestedOptions,
            type = pick(
                options.type,
                options.shapes && options.shapes[0] &&
                    options.shapes[0].type,
                options.labels && options.labels[0] &&
                    options.labels[0].type,
                'label'
            ),
            nonEditables = (
                NavigationBindings.annotationsNonEditable as any
            )[
                options.langKey as any
            ] || [],
            visualOptions = {
                langKey: options.langKey,
                type: type
            } as any;

        /**
         * Nested options traversing. Method goes down to the options and copies
         * allowed options (with values) to new object, which is last parameter:
         * "parent".
         *
         * @private
         *
         * @param {*} option
         *        Atomic type or object/array
         *
         * @param {string} key
         *        Option name, for example "visible" or "x", "y"
         *
         * @param {Object} parentEditables
         *        Editables from NavigationBindings.annotationsEditable
         *
         * @param {Object} parent
         *        Where new options will be assigned
         */
        function traverse(
            option: any,
            key: (0|string),
            parentEditables: any,
            parent: any,
            parentKey: (0|string)
        ): void {
            let nextParent: any;

            if (
                parentEditables &&
                defined(option) &&
                nonEditables.indexOf(key) === -1 &&
                (
                    (
                        parentEditables.indexOf &&
                        parentEditables.indexOf(key)
                    ) >= 0 ||
                    parentEditables[key] || // Nested array
                    parentEditables === true // Simple array
                )
            ) {
                // Roots:
                if (isArray(option)) {
                    parent[key] = [];

                    option.forEach((arrayOption, i): void => {
                        if (!isObject(arrayOption)) {
                            // Simple arrays, e.g. [String, Number, Boolean]
                            traverse(
                                arrayOption,
                                0,
                                nestedEditables[key],
                                parent[key],
                                key
                            );
                        } else {
                            // Advanced arrays, e.g. [Object, Object]
                            parent[key][i] = {};
                            objectEach(
                                arrayOption,
                                (nestedOption, nestedKey): void => {
                                    traverse(
                                        nestedOption,
                                        nestedKey,
                                        nestedEditables[key],
                                        parent[key][i],
                                        key
                                    );
                                }
                            );
                        }
                    });
                } else if (isObject(option)) {
                    nextParent = {};
                    if (isArray(parent)) {
                        parent.push(nextParent);
                        nextParent[key] = {};
                        nextParent = nextParent[key];
                    } else {
                        parent[key] = nextParent;
                    }
                    objectEach(
                        option,
                        (nestedOption, nestedKey): void => {
                            traverse(
                                nestedOption,
                                nestedKey,
                                key === 0 ?
                                    parentEditables :
                                    nestedEditables[key],
                                nextParent,
                                key
                            );
                        }
                    );
                } else {
                    // Leaf:
                    if (key === 'format') {
                        parent[key] = [
                            format(
                                option,
                                annotation.labels[0].points[0]
                            ).toString(),
                            'text'
                        ];
                    } else if (isArray(parent)) {
                        parent.push([option, getFieldType(parentKey, option)]);
                    } else {
                        parent[key] = [option, getFieldType(key, option)];
                    }
                }
            }
        }

        objectEach(options, (option, key): void => {
            if (key === 'typeOptions') {
                visualOptions[key] = {};
                objectEach(
                    options[key],
                    (typeOption, typeKey): void => {
                        (traverse as any)(
                            typeOption,
                            typeKey,
                            nestedEditables,
                            visualOptions[key],
                            typeKey
                        );
                    }
                );
            } else {
                traverse(
                    option,
                    key,
                    (editables as any)[type],
                    visualOptions,
                    key
                );
            }
        });

        return visualOptions;
    }

    /**
     * Get all class names for all parents in the element. Iterates until finds
     * main container.
     *
     * @private
     * @function Highcharts.NavigationBindings#getClickedClassNames
     *
     * @param {Highcharts.HTMLDOMElement} container
     * Container that event is bound to.
     *
     * @param {global.Event} event
     * Browser's event.
     *
     * @return {Array<Array<string, Highcharts.HTMLDOMElement>>}
     * Array of class names with corresponding elements
     */
    public getClickedClassNames(
        container: HTMLDOMElement,
        event: Event
    ): Array<[string, HTMLDOMElement]> {
        let element: HTMLDOMElement = event.target as any,
            classNames: Array<[string, HTMLDOMElement]> = [],
            elemClassName: (string|null|undefined);

        while (element && element.tagName) {
            elemClassName = attr(element, 'class');
            if (elemClassName) {
                classNames = classNames.concat(
                    elemClassName
                        .split(' ')
                        // eslint-disable-next-line no-loop-func
                        .map((name): [string, HTMLDOMElement] => (
                            [name, element]
                        ))
                );
            }
            element = element.parentNode as any;

            if (element === container) {
                return classNames;
            }
        }

        return classNames;

    }

    /**
     * Get events bound to a button. It's a custom event delegation to find all
     * events connected to the element.
     *
     * @private
     * @function Highcharts.NavigationBindings#getButtonEvents
     *
     * @param {Highcharts.HTMLDOMElement} container
     *        Container that event is bound to.
     *
     * @param {global.Event} event
     *        Browser's event.
     *
     * @return {Object}
     *         Object with events (init, start, steps, and end)
     */
    public getButtonEvents(
        container: HTMLDOMElement,
        event: Event
    ): (NavigationBindingsButtonEventsObject|undefined) {
        const navigation = this,
            classNames = this.getClickedClassNames(container, event);

        let bindings: (NavigationBindingsButtonEventsObject|undefined);

        classNames.forEach((className): void => {
            if (navigation.boundClassNames[className[0]] && !bindings) {
                bindings = {
                    events: navigation.boundClassNames[className[0]],
                    button: className[1]
                };
            }
        });

        return bindings;
    }

    /**
     * Bindings are just events, so the whole update process is simply
     * removing old events and adding new ones.
     *
     * @private
     * @function Highcharts.NavigationBindings#update
     */
    public update(options?: NavigationOptions): void {
        this.options = merge(true, this.options, options);
        this.removeEvents();
        this.initEvents();
    }

    /**
     * Remove all events created in the navigation.
     *
     * @private
     * @function Highcharts.NavigationBindings#removeEvents
     */
    public removeEvents(): void {
        this.eventsToUnbind.forEach((unbinder: Function): void => unbinder());
    }

    /**
     * @private
     * @function Highcharts.NavigationBindings#destroy
     */
    public destroy(): void {
        this.removeEvents();
    }

}

/* *
 *
 *  Class Prototype
 *
 * */

interface NavigationBindings extends NavigationBindingsLike {
}


/* *
 *
 *  Default Export
 *
 * */

export default NavigationBindings;

/* *
 *
 *  API Declarations
 *
 * */

/**
 * A config object for navigation bindings in annotations.
 *
 * @interface Highcharts.NavigationBindingsOptionsObject
 *//**
 * ClassName of the element for a binding.
 * @name Highcharts.NavigationBindingsOptionsObject#className
 * @type {string|undefined}
 *//**
 * Last event to be fired after last step event.
 * @name Highcharts.NavigationBindingsOptionsObject#end
 * @type {Function|undefined}
 *//**
 * Initial event, fired on a button click.
 * @name Highcharts.NavigationBindingsOptionsObject#init
 * @type {Function|undefined}
 *//**
 * Event fired on first click on a chart.
 * @name Highcharts.NavigationBindingsOptionsObject#start
 * @type {Function|undefined}
 *//**
 * Last event to be fired after last step event. Array of step events to be
 * called sequentially after each user click.
 * @name Highcharts.NavigationBindingsOptionsObject#steps
 * @type {Array<Function>|undefined}
 */

(''); // Keeps doclets above in JS file<|MERGE_RESOLUTION|>--- conflicted
+++ resolved
@@ -698,12 +698,7 @@
                 chart.renderer.boxWrapper.addClass('highcharts-draw-mode');
             }
         } else {
-<<<<<<< HEAD
-            chart.stockTools &&
-                chart.stockTools.removeButtonActiveClass(button);
-=======
             chart.stockTools && button.classList.remove('highcharts-active');
->>>>>>> 2bc080f6
             svgContainer.removeClass('highcharts-draw-mode');
             navigation.nextEvent = false;
             navigation.mouseMoveEvent = false;
