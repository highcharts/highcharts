/* *
 *
 *  (c) 2009-2024 Highsoft AS
 *
 *  License: www.highcharts.com/license
 *
 *  !!!!!!! SOURCE GETS TRANSPILED BY TYPESCRIPT. EDIT TS FILE ONLY. !!!!!!!
 *
 *  Authors:
 *  - Pawel Lysy
 *  - Sebastian Bochan
 *
 * */

'use strict';

/* *
 *
 *  Imports
 *
 * */

import type Component from '../Components/Component';
import type EditableOptions from '../Components/EditableOptions';
import type Globals from '../Globals';
import type { Options as HTMLOptions } from '../Components/HTMLComponent/HTMLComponentOptions';

import EditRenderer from './EditRenderer.js';
import U from '../../Core/Utilities.js';
import EditGlobals from './EditGlobals.js';
import ConfirmationPopup from './ConfirmationPopup.js';
const {
    createElement,
    merge,
    error,
    fireEvent
} = U;

/* *
 *
 *  Class
 *
 * */

/**
 * Accordion menu class.
 */
class AccordionMenu {

    /* *
     *
     *  Constructor
     *
     * */

    constructor(iconsURLPrefix: string, closeSidebar: Function) {
        this.iconsURLPrefix = iconsURLPrefix;
        this.closeSidebar = closeSidebar;
    }

    /* *
     *
     *  Properties
     *
     * */

    private iconsURLPrefix: string;
    private closeSidebar: Function;
    private changedOptions: DeepPartial<Component.Options> = {};
    private chartOptionsJSON = {};
    private component?: Component;
    private oldOptionsBuffer: DeepPartial<Component.Options> = {};
    private confirmationPopup?: ConfirmationPopup;
    public waitingForConfirmation = false;

    /* *
     *
     *  Functions
     *
     * */

    /**
     * Renders the menu for given component.
     *
     * @param container
     * The HTML Element to render the menu in.
     *
     * @param component
     * The component to render the menu for.
     */
    public renderContent(container: HTMLElement, component: Component): void {
        const { editMode } = component.board;
        const menu = this;
        const editableOptions = component.editableOptions.getOptions();
        let options: EditableOptions.Options;
        let content: HTMLElement;
<<<<<<< HEAD
=======

        this.component = component;
        this.oldOptionsBuffer = merge({}, component.options);

        if (editMode) {
            this.confirmationPopup = new ConfirmationPopup(
                component.board.container,
                editMode.iconsURLPrefix,
                editMode,
                { close: { icon: '' } }
            );
        }
>>>>>>> 61c3b439

        const accordionContainer = createElement(
            'div',
            {
                className: EditGlobals.classNames.accordionMenu
            },
            {},
            container
        );

        for (let i = 0, end = editableOptions.length; i < end; i++) {
            options = editableOptions[i];
            content = EditRenderer.renderCollapseHeader(
                accordionContainer,
                merge(
                    {
                        iconsURLPrefix: menu.iconsURLPrefix,
                        lang: (component.board?.editMode || EditGlobals).lang
                    },
                    options
                )
            ).content;

            this.renderAccordion(options, content, component);
        }

        const buttonContainer = createElement(
            'div',
            {
                className: EditGlobals.classNames.accordionMenuButtonsContainer
            },
            {},
            accordionContainer
        );

        EditRenderer.renderButton(
            buttonContainer,
            {
                text: (component.board?.editMode || EditGlobals)
                    .lang.confirmButton,
                className: EditGlobals.classNames.popupConfirmBtn,
                callback: async (): Promise<void> => {
                    await this.confirmChanges();
                }
            }
        );

        EditRenderer.renderButton(
            buttonContainer,
            {
                text: (component.board?.editMode || EditGlobals)
                    .lang.cancelButton,
                className: EditGlobals.classNames.popupCancelBtn,
                callback: (): void => {
                    this.cancelChanges();
                }
            }
        );
    }

    /**
     * Update the options object with new nested value, based on the property
     * path. If the objects in the path are not defined, the function will
     * create them.
     *
     * @param propertyPath
     * Path of the property for which the value should be updated.
     * Example: ```['chartOptions', 'chart', 'type']```
     *
     * @param value
     * New value of the property.
     */
    public updateOptions(
        propertyPath: Array<string>,
        value: boolean | string | number
    ): void {
        const pathLength = propertyPath.length - 1;

        let currentLevel = this.changedOptions as Globals.AnyRecord;
        let currentChartOptionsLevel;
        let currentOldChartOptionsBufferLevel;

        if (pathLength === 0 && propertyPath[0] === 'chartOptions') {
            try {
                const parsedValue = JSON.parse(value as string);
                this.chartOptionsJSON = parsedValue;
            } catch (e) {
                // TODO: Handle the wrong config passed from the user.
                error(
                    `Dashboards Error: Wrong JSON config structure passed as a chart options. \n____________\n${e}`
                );
            }
        }

        for (let i = 0; i < pathLength; i++) {
            const key = propertyPath[i];

            if (!currentLevel[key]) {
                currentLevel[key] = {};
            }

            currentLevel = currentLevel[key];

            if (key === 'chartOptions') {
                const realChartOptions = (this.component as any).chart?.options;

                if (realChartOptions) {
                    const oldOptionsBuffer =
                        this.oldOptionsBuffer as Globals.AnyRecord;
                    if (!oldOptionsBuffer.chartOptions) {
                        oldOptionsBuffer.chartOptions = {};
                    }
                    currentOldChartOptionsBufferLevel =
                        oldOptionsBuffer.chartOptions as Globals.AnyRecord;
                    currentChartOptionsLevel = realChartOptions;
                }
            } else if (
                currentChartOptionsLevel &&
                currentOldChartOptionsBufferLevel
            ) {
                currentChartOptionsLevel = currentChartOptionsLevel[key];

                if (currentOldChartOptionsBufferLevel[key] === void 0) {
                    currentOldChartOptionsBufferLevel[key] = {};
                }

                currentOldChartOptionsBufferLevel =
                    currentOldChartOptionsBufferLevel[key];
            }
        }

        const lastKey = propertyPath[pathLength];
        currentLevel[lastKey] = value;

        if (currentOldChartOptionsBufferLevel && currentChartOptionsLevel) {
            currentOldChartOptionsBufferLevel[lastKey] = (
                currentOldChartOptionsBufferLevel[lastKey] ??
                currentChartOptionsLevel[lastKey]
            );
        }

        // eslint-disable-next-line @typescript-eslint/no-floating-promises
        this.component?.update(
            this.changedOptions as Partial<Component.Options>
        );
    }

    /**
     * Renders either a basic or nested element. This function can be
     * recursively called, if there are multiple nested options.
     *
     * @param options
     * Configuration object of the Component options.
     *
     * @param parentNode
     * A container where the accordion is rendered.
     *
     * @param component
     * the component for which the menu should be rendered.
     */
    public renderAccordion(
        options: EditableOptions.Options,
        parentNode: HTMLElement,
        component: Component
    ): void {

        if (options.type === 'nested') {
            return this.renderNested(parentNode, options, component);
        }

        const renderFunction = EditRenderer.getRendererFunction(options.type);

        if (!renderFunction) {
            return;
        }

        renderFunction(parentNode, {
            ...options,
            iconsURLPrefix: this.iconsURLPrefix,
            value: component.getEditableOptionValue(options.propertyPath),
            onchange: (
                value: boolean | string | number
            ): void => this.updateOptions(options.propertyPath || [], value)
        });

    }

    /**
     * Render nested menu for the component.
     *
     * @param parentElement
     * HTML element to which the nested structure should be rendered to
     *
     * @param options
     * configuration object for the options
     *
     * @param component
     * The component instance for the options should be rendered
     */
    public renderNested(
        parentElement: HTMLElement,
        options: EditableOptions.Options,
        component: Component
    ): void {
        if (!parentElement || !options.nestedOptions) {
            return;
        }

        const nestedOptions = options.nestedOptions;

        for (let i = 0, iEnd = nestedOptions.length; i < iEnd; ++i) {
            const name = nestedOptions[i].name;
            const accordionOptions = nestedOptions[i].options;
            const showToggle = !!nestedOptions[i].showToggle;
            const propertyPath = nestedOptions[i].propertyPath || [];
            const collapsedHeader = EditRenderer.renderCollapseHeader(
                parentElement, {
                    name,
                    isEnabled: !!component.getEditableOptionValue(propertyPath),
                    iconsURLPrefix: this.iconsURLPrefix,
                    showToggle: showToggle,
                    onchange: (value: boolean | string | number): void =>
                        this.updateOptions(propertyPath, value),
                    isNested: true,
                    lang: (component.board?.editMode || EditGlobals).lang
                }
            );

            for (let j = 0, jEnd = accordionOptions.length; j < jEnd; ++j) {
                this.renderAccordion(
                    accordionOptions[j] as EditableOptions.Options,
                    collapsedHeader.content,
                    component
                );
            }

        }
        return;
    }

    /**
     * Closes the sidebar discarding changes. If there are any changes, it will
     * show a confirmation popup. If no changes, it will close the sidebar.
     */
    public cancelChanges(): void {
        if (Object.keys(this.changedOptions).length < 1) {
            this.closeSidebar();
        } else {
            this.showCancelConfirmationPopup();
        }
    }

    /**
     * Confirms changes made in the component.
     *
     * @fires EditMode#componentChanged
     */
    private async confirmChanges(): Promise<void> {
        const component = this.component;
        if (!component) {
            return;
        }

        if (
            component.type === 'Highcharts' &&
            Object.keys(this.chartOptionsJSON).length
        ) {
            await component.update({
                chartOptions: this.chartOptionsJSON
            } as any);
        } else if (component.type === 'HTML') {
            const options = this.changedOptions as HTMLOptions;

            await component.update(options, true);
        }

        fireEvent(
            component.board.editMode,
            'componentChanged',
            {
                target: component,
                changedOptions: merge({}, this.changedOptions),
                oldOptions: merge({}, this.oldOptionsBuffer)
            }
        );

        this.changedOptions = {};
        this.chartOptionsJSON = {};
        this.closeSidebar();
    }

    /**
     * Discards changes made in the component.
     *
     * @fires EditMode#componentChangesDiscarded
     */
    private async discardChanges(): Promise<void> {
        const component = this.component;
        if (!component) {
            return;
        }

        await component.update(
            this.oldOptionsBuffer as Partial<Component.Options>
        );

        fireEvent(
            component.board.editMode,
            'componentChangesDiscarded',
            {
                target: component,
                changedOptions: merge({}, this.changedOptions),
                oldOptions: merge({}, this.oldOptionsBuffer)
            }
        );

        this.changedOptions = {};
        this.chartOptionsJSON = {};
    }

    /**
     * Shows a confirmation popup when the user tries to discard changes.
     */
    private showCancelConfirmationPopup(): void {
        const popup = this.confirmationPopup;
        const editMode = this.component?.board?.editMode;
        if (!popup || !editMode || this.waitingForConfirmation) {
            return;
        }

        this.waitingForConfirmation = true;
        popup.show({
            text: editMode.lang.confirmDiscardChanges,
            confirmButton: {
                value: editMode.lang.confirmButton,
                callback: async (): Promise<void> => {
                    await this.discardChanges();
                    this.waitingForConfirmation = false;
                    this.closeSidebar();
                },
                context: this as any
            },
            cancelButton: {
                value: editMode.lang.cancelButton,
                callback: (): void => {
                    popup.closePopup();
                    editMode.setEditOverlay();

                    setTimeout((): void => {
                        this.waitingForConfirmation = false;
                    }, 100);
                }
            }
        });
    }
}

/* *
 *
 *  Default Export
 *
 * */
export default AccordionMenu;<|MERGE_RESOLUTION|>--- conflicted
+++ resolved
@@ -94,8 +94,6 @@
         const editableOptions = component.editableOptions.getOptions();
         let options: EditableOptions.Options;
         let content: HTMLElement;
-<<<<<<< HEAD
-=======
 
         this.component = component;
         this.oldOptionsBuffer = merge({}, component.options);
@@ -108,7 +106,6 @@
                 { close: { icon: '' } }
             );
         }
->>>>>>> 61c3b439
 
         const accordionContainer = createElement(
             'div',
