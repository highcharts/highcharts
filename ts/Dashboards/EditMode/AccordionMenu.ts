--- conflicted
+++ resolved
@@ -231,15 +231,9 @@
                     if (!oldOptionsBuffer.gridOptions) {
                         oldOptionsBuffer.gridOptions = {};
                     }
-<<<<<<< HEAD
                     currentOldGridOptionsBufferLevel =
-                        oldOptionsBuffer.gridOptions as Globals.AnyRecord;
+                        oldOptionsBuffer.gridOptions as AnyRecord;
                     currentGridOptionsLevel = realGridOptions;
-=======
-                    currentOldDataGridOptionsBufferLevel =
-                        oldOptionsBuffer.gridOptions as AnyRecord;
-                    currentDataGridOptionsLevel = realGridOptions;
->>>>>>> 4d1e69ef
                 }
             } else if (
                 currentGridOptionsLevel &&
