--- conflicted
+++ resolved
@@ -172,13 +172,9 @@
             }
         });
 
-<<<<<<< HEAD
         fireEvent(component, 'mount');
 
-        // events
-=======
         // Events
->>>>>>> e8d9f5a6
         if (optionsEvents && optionsEvents.click) {
             addEvent(componentContainer, 'click', ():void => {
                 optionsEvents.click();
