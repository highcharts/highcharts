/* *
 *
 *  (c) 2009-2023 Highsoft AS
 *
 *  License: www.highcharts.com/license
 *
 *  !!!!!!! SOURCE GETS TRANSPILED BY TYPESCRIPT. EDIT TS FILE ONLY. !!!!!!!
 *
 *  Authors:
 *  - Gøran Slettemark
 *  - Wojciech Chmiel
 *  - Sebastian Bochan
 *  - Sophie Bremer
 *
 * */

'use strict';

/* *
 *
 *  Imports
 *
 * */

import type Cell from '../Layout/Cell';
import type {
    AxisOptions,
    Chart,
    Options as ChartOptions,
    Highcharts as H,
    Point,
    Series,
    SeriesOptions
} from './HighchartsTypes';
import type DataConnectorType from '../../Data/Connectors/DataConnectorType';
import type MathModifierOptions from '../../Data/Modifiers/MathModifierOptions';

import Component from '../Components/Component.js';
import DataConnector from '../../Data/Connectors/DataConnector.js';
import DataConverter from '../../Data/Converters/DataConverter.js';
import DataTable from '../../Data/DataTable.js';
import Globals from '../../Dashboards/Globals.js';
import HighchartsSyncHandlers from './HighchartsSyncHandlers.js';
import U from '../../Core/Utilities.js';

const {
    addEvent,
    createElement,
    merge,
    splat,
    uniqueKey,
    error,
    diffObjects,
    isString
} = U;

/* *
 *
 *  Declarations
 *
 * */

declare module '../../Core/GlobalsLike' {
    interface GlobalsLike {
        chart: typeof H.chart;
        ganttChart: typeof H.chart;
        mapChart: typeof H.chart;
        stockChart: typeof H.chart;
    }
}

/* *
 *
 *  Class
 *
 * */

/**
 *
 * Class that represents a Highcharts component.
 *
 */
class HighchartsComponent extends Component {

    /* *
     *
     *  Static properties
     *
     * */

    /** @private */
    public static charter?: typeof H;

    /** @private */
    public static syncHandlers = HighchartsSyncHandlers;

    /**
     * Default options of the Highcharts component.
     */
    public static defaultOptions = merge(
        Component.defaultOptions,
        {
            /**
             * Whether to allow the component to edit the store to which it is
             * attached.
             * @default true
             */
            allowConnectorUpdate: true,
            chartClassName: 'chart-container',
            chartID: 'chart-' + uniqueKey(),
            chartOptions: {
                chart: {
                    styledMode: true
                },
                series: []
            },
            chartConstructor: '',
            editableOptions:
            (Component.defaultOptions.editableOptions || []).concat([
                {
                    name: 'chartOptions',
                    type: 'nested',
                    nestedOptions: [{
                        name: 'chart',
                        options: [{
                            name: 'title',
                            propertyPath: ['chartOptions', 'title', 'text'],
                            type: 'input'
                        }, {
                            name: 'subtitle',
                            propertyPath: ['chartOptions', 'subtitle', 'text'],
                            type: 'input'
                        }, {
                            name: 'type',
                            propertyPath: ['chartOptions', 'chart', 'type'],
                            type: 'select',
                            selectOptions: [{
                                name: 'column',
                                iconURL: 'series-types/icon-column.svg'
                            }, {
                                name: 'line',
                                iconURL: 'series-types/icon-line.svg'
                            }, {
                                name: 'scatter',
                                iconURL: 'series-types/icon-scatter.svg'
                            }, {
                                name: 'pie',
                                iconURL: 'series-types/icon-pie.svg'
                            }]
                        }]
                    }, {
                        name: 'xAxis',
                        options: [{
                            name: 'title',
                            propertyPath:
                                ['chartOptions', 'xAxis', 'title', 'text'],
                            type: 'input'
                        }, {
                            name: 'type',
                            propertyPath: ['chartOptions', 'xAxis', 'type'],
                            type: 'select',
                            selectOptions: [{
                                name: 'linear'
                            }, {
                                name: 'datetime'
                            }, {
                                name: 'logarithmic'
                            }]
                        }]
                    }, {
                        name: 'yAxis',
                        options: [{
                            name: 'title',
                            propertyPath:
                                ['chartOptions', 'yAxis', 'title', 'text'],
                            type: 'input'
                        }, {
                            name: 'type',
                            propertyPath: ['chartOptions', 'yAxis', 'type'],
                            type: 'select',
                            selectOptions: [{
                                name: 'linear'
                            }, {
                                name: 'datetime'
                            }, {
                                name: 'logarithmic'
                            }]
                        }]
                    }, {
                        name: 'legend',
                        showToggle: true,
                        propertyPath: ['chartOptions', 'legend', 'enabled'],
                        options: [{
                            name: 'align',
                            propertyPath: ['chartOptions', 'legend', 'align'],
                            type: 'select',
                            selectOptions: [{
                                name: 'left'
                            }, {
                                name: 'center'
                            }, {
                                name: 'right'
                            }]
                        }]
                    }, {
                        name: 'tooltip',
                        showToggle: true,
                        propertyPath: ['chartOptions', 'tooltip', 'enabled'],
                        options: [{
                            name: 'split',
                            propertyPath: ['chartOptions', 'tooltip', 'split'],
                            type: 'toggle'
                        }]
                    }, {
                        name: 'dataLabels',
                        propertyPath: [
                            'chartOptions',
                            'plotOptions',
                            'series',
                            'dataLabels',
                            'enabled'
                        ],
                        showToggle: true,
                        options: [{
                            name: 'align',
                            propertyPath: [
                                'chartOptions',
                                'plotOptions',
                                'series',
                                'dataLabels',
                                'align'
                            ],
                            type: 'select',
                            selectOptions: [{
                                name: 'left'
                            }, {
                                name: 'center'
                            }, {
                                name: 'right'
                            }]
                        }]
                    }, {
                        name: 'credits',
                        showToggle: true,
                        propertyPath: ['chartOptions', 'credits', 'enabled'],
                        options: [{
                            name: 'name',
                            propertyPath: [
                                'chartOptions',
                                'credits',
                                'text'
                            ],
                            type: 'input'
                        }, {
                            name: 'url',
                            propertyPath: [
                                'chartOptions',
                                'credits',
                                'href'
                            ],
                            type: 'input'
                        }]
                    }]
                }, {
                    name: 'chartConfig',
                    propertyPath: ['chartOptions'],
                    type: 'textarea'
                }, {
                    name: 'chartClassName',
                    propertyPath: ['chartClassName'],
                    type: 'input'
                }, {
                    name: 'chartID',
                    propertyPath: ['chartID'],
                    type: 'input'
                }
            ]),
            syncHandlers: HighchartsSyncHandlers,
            editableOptionsBindings: merge(
                Component.defaultOptions.editableOptionsBindings,
                {
                    skipRedraw: [
                        'chartOptions',
                        'chartConfig'
                    ]
                }),
            columnAssignment: void 0
        }
    );

    /* *
     *
     *  Static functions
     *
     * */

    /**
     * Creates component from JSON.
     *
     * @param json
     * Set of component options, used for creating the Highcharts component.
     *
     * @returns
     * Highcharts component based on config from JSON.
     *
     * @private
     */
    public static fromJSON(
        json: HighchartsComponent.ClassJSON,
        cell: Cell
    ): HighchartsComponent {
        const options = json.options;
        const chartOptions = JSON.parse(json.options.chartOptions || '{}');
        // const store = json.store ? DataJSON.fromJSON(json.store) : void 0;

        const component = new HighchartsComponent(
            cell,
            merge<HighchartsComponent.Options>(
                options as any,
                {
                    chartOptions,
                    // Highcharts, // TODO: Find a solution
                    // store: store instanceof DataConnector ? store : void 0,

                    // Get from static registry:
                    syncHandlers: HighchartsComponent.syncHandlers
                }
            )
        );

        component.emit({
            type: 'fromJSON',
            json
        });

        return component;
    }

    /* *
     *
     *  Properties
     *
     * */

    /**
     * A full set of chart options used by the chart.
     * [Highcharts API](https://api.highcharts.com/highcharts/)
     *
     * Try it:
     *
     * {@link https://jsfiddle.net/gh/get/library/pure/highcharts/highcharts/tree/master/samples/dashboards/highcharts-components/highcharts/  | Chart options}
     *
     */
    public chartOptions: Partial<ChartOptions>;
    /**
     * Reference to the chart.
     */
    public chart: Chart | undefined;
    /**
     * HTML element where the chart is created.
     */
    public chartContainer: HTMLElement;
    /**
     * Highcharts component's options.
     */
    public options: HighchartsComponent.Options;
    /**
     * Type of constructor used for creating proper chart like: chart, stock,
     * gantt or map.
     *
     * Try it:
     *
     * {@link https://jsfiddle.net/gh/get/library/pure/highcharts/highcharts/tree/master/samples/dashboards/highcharts-components/chart-constructor-maps/ | Map constructor}
     *
     * {@link https://jsfiddle.net/gh/get/library/pure/highcharts/highcharts/tree/master/samples/dashboards/highcharts-components/chart-constructor-gantt/ | Gantt constructor}
     *
     * {@link https://jsfiddle.net/gh/get/library/pure/highcharts/highcharts/tree/master/samples/dashboards/highcharts-components/chart-and-stock-constructors/ | Chart and Stock constructors}
     *
     */
    public chartConstructor: HighchartsComponent.ConstructorType;
    /**
     * Reference to sync component that allows to sync i.e tooltips.
     *
     * @private
     */
    public sync: Component['sync'];

    /* *
     *
     *  Constructor
     *
     * */

    /**
     * Creates a Highcharts component in the cell.
     *
     * @param options
     * The options for the component.
     */
    constructor(cell: Cell, options: Partial<HighchartsComponent.Options>) {
        options = merge(
            HighchartsComponent.defaultOptions,
            options
        );
        super(cell, options);
        this.options = options as HighchartsComponent.Options;

        this.chartConstructor = this.options.chartConstructor;
        this.type = 'Highcharts';

        this.chartContainer = createElement(
            'figure',
            void 0,
            void 0,
            void 0,
            true
        );

        this.setOptions();
        this.sync = new HighchartsComponent.Sync(
            this,
            this.syncHandlers
        );

        this.chartOptions = merge((
            this.options.chartOptions ||
            { chart: {} } as Partial<ChartOptions>
        ), {
            tooltip: {} // Temporary fix for #18876
        });

        this.on('tableChanged', (): void => this.updateSeries());

        if (this.connector) {
            // reload the store when polling
            this.connector.on('afterLoad', (e: DataConnector.Event): void => {
                if (e.table && this.connector) {
                    this.connector.table.setColumns(e.table.getColumns());
                }
            });
        }

        this.innerResizeTimeouts = [];

        // Add the component instance to the registry
        Component.addInstance(this);

    }

    /* *
     *
     *  Functions
     *
     * */

    /** @private */
    public load(): this {
        this.emit({ type: 'load' });
        super.load();
        this.parentElement.appendChild(this.element);
        this.contentElement.appendChild(this.chartContainer);
        this.hasLoaded = true;

        this.emit({ type: 'afterLoad' });

        return this;
    }

    public render(): this {
        const hcComponent = this;

        hcComponent.emit({ type: 'beforeRender' });
        super.render();
        hcComponent.chart = hcComponent.getChart();
        hcComponent.updateSeries();

        this.sync.start();
        hcComponent.emit({ type: 'afterRender' });
        hcComponent.setupConnectorUpdate();

        return this;
    }

    public resize(
        width?: number | string | null,
        height?: number | string | null
    ): this {
        super.resize(width, height);

        while (this.innerResizeTimeouts.length) {
            const timeoutID = this.innerResizeTimeouts.pop();
            if (timeoutID) {
                clearTimeout(timeoutID);
            }
        }

        this.innerResizeTimeouts.push(setTimeout((): void => {
            if (this.chart) {
                this.chart.setSize(
                    null,
                    this.contentElement.clientHeight,
                    false
                );
            }
        }, 33));

        return this;
    }

    /**
     * Adds call update value in store, when chart's point is updated.
     *
     * @private
     * */
    private setupConnectorUpdate(): void {
        const { connector: store, chart } = this;

        if (store && chart && this.options.allowConnectorUpdate) {
            chart.series.forEach((series): void => {
                series.points.forEach((point): void => {
                    addEvent(point, 'drag', (): void => {
                        this.onChartUpdate(point, store);
                    });
                });
            });
        }
    }

    /**
     * Internal method for handling option updates.
     *
     * @private
     */
    private setOptions(): void {
        if (this.options.chartClassName) {
            this.chartContainer.classList.add(this.options.chartClassName);
        }

        if (this.options.chartID) {
            this.chartContainer.id = this.options.chartID;
        }
    }

    /**
     * Update the store, when the point is being dragged.
     * @param  {Point} point Dragged point.
     * @param  {Component.ConnectorTypes} store Connector to update.
     */
    private onChartUpdate(
        point: Point,
        store: Component.ConnectorTypes
    ): void {
        const table = store.table,
            columnName = point.series.name,
            rowNumber = point.index,
            converter = new DataConverter(),
            valueToSet = converter.asNumber(point.y);

        table.setCell(columnName, rowNumber, valueToSet);
    }
    /**
     * Handles updating via options.
     * @param options
     * The options to apply.
     *
     */
    public async update(
        options: Partial<HighchartsComponent.Options>,
        redraw: boolean = true
    ): Promise<void> {
        await super.update(options, false);
        this.setOptions();
        this.filterAndAssignSyncOptions(HighchartsSyncHandlers);

        if (this.chart) {
            this.chart.update(merge(this.options.chartOptions) || {});
        }
        this.emit({ type: 'afterUpdate' });

        redraw && this.redraw();
    }

    /**
     * Updates chart's series when the data table is changed.
     *
     * @private
     */
    private updateSeries(): void {
        // Heuristically create series from the connector dataTable
        if (this.chart && this.connector) {
            this.presentationTable = this.presentationModifier ?
                this.connector.table.modified.clone() :
                this.connector.table;

            const { id: storeTableID } = this.connector.table;
            const { chart } = this;

            if (this.presentationModifier) {
                this.presentationTable = this.presentationModifier
                    .modifyTable(this.presentationTable).modified;
            }

            const table = this.presentationTable,
                modifierOptions = table.getModifier()?.options;
<<<<<<< HEAD
=======

            // Names/aliases that should be mapped to xAxis values
            const columnNames = table.modified.getColumnNames();
            const columnAssignment = this.options.columnAssignment ||
                this.getDefaultColumnAssignment(columnNames);
            const xKeyMap: Record<string, string> = {};
>>>>>>> d8c6c6af

            this.emit({ type: 'afterPresentationModifier', table: table });

            // Remove series names that match the xKeys
            const seriesNames = table.modified.getColumnNames()
                .filter((name): boolean => {
                    const isVisible = this.activeGroup ?
                        this.activeGroup
                            .getSharedState()
                            .getColumnVisibility(name) !== false :
                        true;

                    if (!isVisible || !columnAssignment[name]) {
                        return false;
                    }

                    if (columnAssignment[name] === 'x') {
                        xKeyMap[name] = name;
                        return false;
                    }

                    return true;
                });

            // Create the series or get the already added series
            const seriesList = seriesNames.map((seriesName, index): Series => {
                let i = 0;
                while (i < chart.series.length) {
                    const series = chart.series[i];
                    const seriesFromConnector = series.options.id === `${storeTableID}-series-${index}`;
                    const existingSeries =
                        seriesNames.indexOf(series.name) !== -1;
                    i++;

                    if (
                        existingSeries &&
                        seriesFromConnector
                    ) {
                        return series;
                    }

                    if (
                        !existingSeries &&
                        seriesFromConnector
                    ) {
                        series.destroy();
                    }
                }

                // Disable dragging on series, which were created out of a
                // columns which are created by MathModifier.
                const shouldBeDraggable = !(
<<<<<<< HEAD
                    modifierOptions?.type == 'Math' &&
                    (modifierOptions as MathModifierOptions)
                    .columnFormulas?.some(
                        (formula) => formula.column == seriesName
                    )
=======
                    modifierOptions?.type === 'Math' &&
                    (modifierOptions as MathModifierOptions)
                        .columnFormulas?.some(
                            (formula): boolean => formula.column === seriesName
                        )
>>>>>>> d8c6c6af
                );

                return chart.addSeries({
                    name: seriesName,
                    id: `${storeTableID}-series-${index}`,
                    dragDrop: {
                        draggableY: shouldBeDraggable
                    }
                }, false);
            });

            // Insert the data
            seriesList.forEach((series): void => {
                const xKey = Object.keys(xKeyMap)[0];
                const seriesTable = new DataTable({
                    columns: table.modified.getColumns([xKey, series.name])
                });

                seriesTable.renameColumn(series.name, 'y');

                if (xKey) {
                    seriesTable.renameColumn(xKey, 'x');
                }
                const seriesData = seriesTable.getRowObjects().reduce((
                    arr: (number | {})[],
                    row
                ): (number | {})[] => {
                    arr.push([row.x, row.y]);
                    return arr;
                }, []);

                series.setData(seriesData);
            });

            /* chart.redraw(); */
        }
    }

    /**
     * Destroy chart and create a new one.
     *
     * @returns
     * The chart.
     *
     * @private
     *
     */
    private getChart(): Chart {
        return this.chart || this.createChart();
    }

    /**
     * Creates default mapping when columnAssignment is not declared.
     * @param  { Array<string>} columnNames all columns returned from dataTable.
     *
     * @returns
     * The record of mapping
     *
     * @private
     *
     */
    private getDefaultColumnAssignment(
        columnNames: Array<string> = []
    ): Record<string, string | null> {
        const defaultColumnAssignment:Record<string, string> = {};

        for (let i = 0, iEnd = columnNames.length; i < iEnd; ++i) {
            defaultColumnAssignment[columnNames[i]] = 'y';
            if (i === 0) {
                const firstColumnValues =
                    this.presentationTable?.getColumn(columnNames[i], true);

                if (firstColumnValues && isString(firstColumnValues[0])) {
                    defaultColumnAssignment[columnNames[i]] = 'x';
                }
            }
        }

        return defaultColumnAssignment;
    }

    /**
     * Creates chart.
     *
     * @returns
     * The chart.
     *
     * @private
     *
     */
    private createChart(): Chart {
        const charter = (
            HighchartsComponent.charter ||
            Globals.win.Highcharts as unknown as typeof H
        );
        if (this.chartConstructor !== 'chart') {
            const factory = charter[this.chartConstructor];
            if (factory) {
                try {
                    return factory(this.chartContainer, this.chartOptions);
                } catch {
                    error(
                        'The Highcharts component is misconfigured: `' +
                        this.cell.id + '`'
                    );
                }
            }
        }

        if (typeof charter.chart !== 'function') {
            throw new Error('Chart constructor not found');
        }

        this.chart = charter.chart(this.chartContainer, this.chartOptions);
        return this.chart;
    }

    /**
     * Registers events from the chart options to the callback register.
     *
     * @private
     */
    private registerChartEvents(): void {
        if (this.chart && this.chart.options) {
            const options = this.chart.options;
            const allEvents = [
                'chart',
                'series',
                'yAxis',
                'xAxis',
                'colorAxis',
                'annotations',
                'navigation'
            ].map((optionKey: string): Record<string, any> => {
                let seriesOrAxisOptions = (options as any)[optionKey] || {};

                if (
                    !Array.isArray(seriesOrAxisOptions) &&
                    seriesOrAxisOptions.events
                ) {
                    seriesOrAxisOptions = [seriesOrAxisOptions];
                }

                if (
                    seriesOrAxisOptions &&
                    typeof seriesOrAxisOptions === 'object' &&
                    Array.isArray(seriesOrAxisOptions)
                ) {
                    return seriesOrAxisOptions.reduce(
                        (
                            acc: Record<string, any>,
                            seriesOrAxis: SeriesOptions | AxisOptions,
                            i: number
                        ): Record<string, {}> => {
                            if (seriesOrAxis && seriesOrAxis.events) {
                                acc[seriesOrAxis.id || `${optionKey}-${i}`] = seriesOrAxis.events;
                            }
                            return acc;
                        }, {}) || {};
                }

                return {};
            });


            allEvents.forEach((options): void => {
                Object.keys(options).forEach((key): void => {
                    const events = options[key];
                    Object.keys(events).forEach((callbackKey): void => {
                        this.callbackRegistry.addCallback(`${key}-${callbackKey}`, {
                            type: 'seriesEvent',
                            func: events[callbackKey]
                        });
                    });
                });
            });
        }
    }
    public setConnector(connector: DataConnector | undefined): this {
        const chart = this.chart;
        if (
            this.connector &&
            chart &&
            chart.series &&
            this.connector.table.id !== connector?.table.id
        ) {
            const storeTableID = this.connector.table.id;
            for (let i = chart.series.length - 1; i >= 0; i--) {
                const series = chart.series[i];

                if (series.options.id?.indexOf(storeTableID) !== -1) {
                    series.remove(false);
                }
            }
        }
        super.setConnector(connector);


        return this;
    }
    /**
     * Converts the class instance to a class JSON.
     *
     * @returns
     * Class JSON of this Component instance.
     *
     * @private
     */
    public toJSON(): HighchartsComponent.ClassJSON {
        const chartOptions = JSON.stringify(this.options.chartOptions),
            chartConstructor = this.options.chartConstructor;

        this.registerChartEvents();

        const base = super.toJSON();

        const json: HighchartsComponent.ClassJSON = {
            ...base,
            type: 'Highcharts',
            options: {
                ...base.options,
                chartOptions,
                chartConstructor,
                // TODO: may need to handle callback functions
                // Maybe have a sync.toJSON()
                type: 'Highcharts',
                sync: {}
            }
        };

        this.emit({ type: 'toJSON', json });
        return json;
    }

    /**
     * Get the HighchartsComponent component's options.
     * @returns
     * The JSON of HighchartsComponent component's options.
     *
     * @internal
     *
     */
    public getOptions(): Partial<HighchartsComponent.Options> {
        return {
            ...diffObjects(this.options, HighchartsComponent.defaultOptions),
            type: 'Highcharts'
        };
    }

    public getEditableOptions(): HighchartsComponent.Options {
        const component = this;
        const componentOptions = component.options;
        const chart = component.chart;
        const chartOptions = chart && chart.options;
        const chartType = chartOptions && chartOptions.chart?.type || 'line';

        return merge(componentOptions, {
            chartOptions
        }, {
            chartOptions: {
                yAxis: splat(chart && chart.yAxis[0].options),
                xAxis: splat(chart && chart.xAxis[0].options),
                plotOptions: {
                    series: ((chartOptions && chartOptions.plotOptions) ||
                        {})[chartType]
                }
            }
        });
    }


    public getEditableOptionValue(
        propertyPath?: string[]
    ): number | boolean | undefined | string {
        const component = this;
        if (!propertyPath) {
            return;
        }

        if (propertyPath.length === 1 && propertyPath[0] === 'chartOptions') {
            return JSON.stringify(component.options.chartOptions, null, 2);
        }

        return super.getEditableOptionValue.call(this, propertyPath);
    }
}

/* *
 *
 *  Class Namespace
 *
 * */

namespace HighchartsComponent {

    /* *
    *
    *  Declarations
    *
    * */

    /** @private */
    export type ComponentType = HighchartsComponent;

    /** @private */
    export type ConstructorType = (
        'chart' | 'stockChart' | 'mapChart' | 'ganttChart'
    );

    /** @private */
    export type ChartComponentEvents =
        JSONEvent |
        Component.EventTypes;

    /** @private */
    export type JSONEvent = Component.Event<'toJSON' | 'fromJSON', {
        json: ClassJSON;
    }>;
    export interface Options extends Component.ComponentOptions {

        /**
         * Whether to allow the component to edit the store to which it is
         * attached.
         *
         * Try it:
         *
         * {@link https://jsfiddle.net/gh/get/library/pure/highcharts/highcharts/tree/master/samples/dashboards/demo/datagrid-sync/ | Allow connector update comparison}
         *
         */
        allowConnectorUpdate?: boolean,
        /**
         * The string that declares constructor that is called for creating
         * a chart.
         *
         * Example: `chart`, `stockChart`, `mapChart` or `ganttChart`.
         *
         */
        chartConstructor: ConstructorType;
        /**
         * Type of the component.
         */
        type: 'Highcharts';
        /**
         * A full set of chart options used by the chart.
         * [Highcharts API](https://api.highcharts.com/highcharts/)
         */
        chartOptions: Partial<ChartOptions>;
        /**
         * The name of class that is applied to the chart's container.
         */
        chartClassName?: string;
        /**
         * The id that is applied to the chart's container.
         */
        chartID?: string;
        /**
         * Names / aliases that should be mapped to xAxis values. You can
         * declare which columns will be visible selectively on the chart.
         *
         * When the columnAssignment is not declared, all columns are visible.
         *
         * ```
         * Example
         * columnAssignment: {
         *      'Food': 'x',
         *      'Vitamin A': 'y'
         * }
         * ```
         */
        columnAssignment?: Record<string, string | null>;
    }
    /** @private */
    export interface OptionsJSON extends Component.ComponentOptionsJSON {
        chartOptions?: string;
        chartClassName?: string;
        chartID?: string;
        chartConstructor: ConstructorType;
        type: 'Highcharts'
    }
    /** @private */
    export interface ClassJSON extends Component.JSON {
        options: OptionsJSON;
    }
}

/* *
 *
 *  Default Export
 *
 * */

export default HighchartsComponent;<|MERGE_RESOLUTION|>--- conflicted
+++ resolved
@@ -602,15 +602,12 @@
 
             const table = this.presentationTable,
                 modifierOptions = table.getModifier()?.options;
-<<<<<<< HEAD
-=======
 
             // Names/aliases that should be mapped to xAxis values
             const columnNames = table.modified.getColumnNames();
             const columnAssignment = this.options.columnAssignment ||
                 this.getDefaultColumnAssignment(columnNames);
             const xKeyMap: Record<string, string> = {};
->>>>>>> d8c6c6af
 
             this.emit({ type: 'afterPresentationModifier', table: table });
 
@@ -663,19 +660,11 @@
                 // Disable dragging on series, which were created out of a
                 // columns which are created by MathModifier.
                 const shouldBeDraggable = !(
-<<<<<<< HEAD
-                    modifierOptions?.type == 'Math' &&
-                    (modifierOptions as MathModifierOptions)
-                    .columnFormulas?.some(
-                        (formula) => formula.column == seriesName
-                    )
-=======
                     modifierOptions?.type === 'Math' &&
                     (modifierOptions as MathModifierOptions)
                         .columnFormulas?.some(
                             (formula): boolean => formula.column === seriesName
                         )
->>>>>>> d8c6c6af
                 );
 
                 return chart.addSeries({
