/* *
 *
 *  (c) 2009-2024 Highsoft AS
 *
 *  License: www.highcharts.com/license
 *
 *  !!!!!!! SOURCE GETS TRANSPILED BY TYPESCRIPT. EDIT TS FILE ONLY. !!!!!!!
 *
 *  Authors:
 *  - Sebastian Bochan
 *  - Wojciech Chmiel
 *  - Gøran Slettemark
 *  - Sophie Bremer
 *
 * */

'use strict';

/* *
 *
 *  Imports
 *
 * */

import type Cell from '../Layout/Cell';
import type CSSObject from '../../Core/Renderer/CSSObject';
import type {
    Chart,
    Options as ChartOptions,
    Highcharts as H
} from './HighchartsTypes';
import type SidebarPopup from '../EditMode/SidebarPopup';
import type Sync from '../Components/Sync/Sync';
import type TextOptions from '../Components/TextOptions';
import type Types from '../../Shared/Types';

import AST from '../../Core/Renderer/HTML/AST.js';
import Component from '../Components/Component.js';
import KPISyncHandlers from './KPISyncHandlers.js';
import Templating from '../../Core/Templating.js';
const {
    format
} = Templating;
import U from '../../Core/Utilities.js';
const {
    createElement,
    css,
    defined,
    diffObjects,
    isArray,
    isNumber,
    merge
} = U;

/* *
 *
 *  Class
 *
 * */

/**
 *
 * Class that represents a KPI component.
 *
 */
class KPIComponent extends Component {

    /* *
     *
     *  Static functions
     *
     * */

    public static syncHandlers = KPISyncHandlers;
    /**
     * Creates component from JSON.
     *
     * @param json
     * Set of component options, used for creating the KPI component.
     *
     * @param cell
     * Instance of cell, where component is attached.
     *
     * @returns
     * KPI component based on config from JSON.
     *
     * @internal
     */
    public static fromJSON(
        json: KPIComponent.ClassJSON,
        cell: Cell
    ): KPIComponent {
        const options = json.options;
        const chartOptions =
            options.chartOptions && JSON.parse(options.chartOptions);
        const subtitle = JSON.parse(options.subtitle || '{}');
        const title = options.title && JSON.parse(options.title);

        return new KPIComponent(
            cell,
            merge(options as any, {
                chartOptions,
                title,
                subtitle
            })
        );
    }

    /* *
     *
     *  Static properties
     *
     * */

    /** @internal */
    public static charter?: H;

    /**
     * Default options of the KPI component.
     */
    public static defaultOptions = merge(
        Component.defaultOptions,
        {
            type: 'KPI',
            className: [
                Component.defaultOptions.className,
                `${Component.defaultOptions.className}-kpi`
            ].join(' '),
            minFontSize: 20,
            syncHandlers: KPISyncHandlers,
            thresholdColors: ['#f45b5b', '#90ed7d'],
            editableOptions:
                (Component.defaultOptions.editableOptions || []).concat(
                    [{
                        name: 'Value',
                        type: 'input',
                        propertyPath: ['value']
                    }, {
                        name: 'Column name',
                        type: 'input',
                        propertyPath: ['columnName']
                    }, {
                        name: 'Value format',
                        type: 'input',
                        propertyPath: ['valueFormat']
                    }]
                ),
            linkedValueTo: {
                enabled: true,
                seriesIndex: 0,
                pointIndex: 0
            }
        }
    );

    /* *
     *
     *  Static functions
     *
     * */

    /**
     * Default options of the KPI component.
     *
     * @default {
        chart: {
            type: 'spline',
            styledMode: true,
            zooming: {
                mouseWheel: {
                    enabled: false
                }
            }
        },
        title: {
            text: void 0
        },
        xAxis: {
            visible: false
        },
        yAxis: {
            visible: false,
            title: {
                text: null
            }
        },
        legend: {
            enabled: false
        },
        credits: {
            enabled: false
        },
        tooltip: {
            outside: true
        },
        plotOptions: {
            series: {
                marker: {
                    enabled: false
                }
            }
        }
    }
     */
    public static defaultChartOptions: Types.DeepPartial<ChartOptions> = {
        chart: {
            type: 'spline',
            styledMode: true,
            zooming: {
                mouseWheel: {
                    enabled: false
                }
            }
        },
        title: {
            text: void 0
        },
        xAxis: {
            visible: false
        } as Types.DeepPartial<ChartOptions['xAxis']>,
        yAxis: {
            visible: false,
            title: {
                text: null
            }
        } as Types.DeepPartial<ChartOptions['yAxis']>,
        legend: {
            enabled: false
        },
        credits: {
            enabled: false
        },
        tooltip: {
            outside: true
        },
        plotOptions: {
            series: {
                marker: {
                    enabled: false
                }
            }
        }
    };

    /* *
     *
     *  Properties
     *
     * */

    /**
     * KPI component's options.
     */
    public options: KPIComponent.Options;
    /**
     * HTML element where the value is created.
     *
     * @internal
     */
    public value: HTMLElement;
    /**
     * The HTML element where the subtitle is created.
     */
    public subtitle: HTMLElement;
    /**
     * HTML element where the chart is created.
     */
    public chartContainer?: HTMLElement;
    /**
     * Reference to the chart.
     */
    public chart?: Chart;
    /**
     * Reference to sync component that allows to sync.
     *
     * @internal
     */
    public sync: Component['sync'];

    /**
     * Previous value of KPI.
     *
     * @internal
     */
    private prevValue?: number;

    /* *
     *
     *  Constructor
     *
     * */

    /**
     * Creates a KPI component in the cell.
     *
     * @param cell
     * Instance of cell, where component is attached.
     *
     * @param options
     * The options for the component.
     */
    constructor(
        cell: Cell,
        options: Partial<KPIComponent.Options>
    ) {
        options = merge(
            KPIComponent.defaultOptions,
            options
        );
        super(cell, options);

<<<<<<< HEAD
        this.options = options as KPIComponent.ComponentOptions;
=======
        this.options = options as KPIComponent.Options;
>>>>>>> 1ccd77c0
        this.standardizeSyncOptions();

        this.type = 'KPI';
        this.sync = new KPIComponent.Sync(
            this,
            this.syncHandlers
        );

        this.value = createElement(
            'span',
            {
                className: `${options.className}-value`
            },
            {},
            this.contentElement
        );
        this.subtitle = createElement(
            'span',
            {
                className: this.getSubtitleClassName()
            },
            {},
            this.contentElement
        );
    }

    /* *
     *
     *  Functions
     *
     * */

    /** @internal */
    public async load(): Promise<this> {
        await super.load();

        this.linkValueToChart();

        return this;
    }

    public resize(
        width?: number | string | null,
        height?: number | string | null
    ): this {
        super.resize(width, height);

        if (this.chart) {
            this.chart.reflow();
        }

        return this;
    }


    public render(): this {
        super.render();
        this.updateElements();

        const charter = KPIComponent.charter?.Chart;

        if (
            charter &&
            this.options.chartOptions &&
            !this.chart
        ) {
            if (!this.chartContainer) {
                this.chartContainer = createElement(
                    'div',
                    {
                        className: `${this.options.className}-chart-container`
                    }, {
                        height: '100%'
                    },
                    this.contentElement
                );

                if (!this.cell.container.style.height) {
                    // If the cell height is specified, clear dimensions to make
                    // the container to adjust to the chart height.
                    this.contentElement.style.height = '100%';
                    super.resize(null, null);
                }
            }

            this.chart = charter.chart(
                this.chartContainer,
                merge(
                    KPIComponent.defaultChartOptions,
                    this.options.chartOptions
                ) as Partial<ChartOptions>
            );
        } else if (
            this.chart &&
            !this.options.chartOptions &&
            'chartOptions' in this.options
        ) {
            this.chart.destroy();
            this.chart = void 0;
        }

        this.sync.start();
        this.emit({ type: 'afterRender' });
        return this;
    }

    /**
     * Internal method for handling option updates.
     *
     * @private
     */
    private setOptions(): void {
        this.filterAndAssignSyncOptions(KPISyncHandlers);
    }
    /**
     * Handles updating via options.
     * @param options
     * The options to apply.
     */
    public async update(
        options: Partial<KPIComponent.Options>,
        shouldRerender: boolean = true
    ): Promise<void> {
        await super.update(options);
        this.setOptions();
        if (options.chartOptions && this.chart) {
            this.chart.update(options.chartOptions);
        }

        shouldRerender && this.render();
    }

    /**
     * @internal
     */
    public onTableChanged(): void {
        this.setValue();
    }

    /**
     * Gets the default value that should be displayed in the KPI.
     *
     * @returns
     * The value that should be displayed in the KPI.
     */
    private getValue(): string|number|undefined {
        if (defined(this.options.value)) {
            return this.options.value;
        }

        if (this.connector && this.options.columnName) {
            const table = this.connector?.table.modified,
                column = table.getColumn(this.options.columnName),
                length = column?.length || 0;

            return table.getCellAsString(this.options.columnName, length - 1);
        }
    }

    /**
     * Sets the value that should be displayed in the KPI.
     * @param value
     * The value to display in the KPI.
     */
    public setValue(value: number|string|undefined = this.getValue()): void {
        const {
            valueFormat,
            valueFormatter
        } = this.options;

        if (defined(value)) {
            let prevValue: number | undefined;
            if (isNumber(+value)) {
                prevValue = +value;
            }

            if (valueFormatter) {
                value = valueFormatter.call(this, value);
            } else if (valueFormat) {
                value = format(valueFormat, { value });
            } else if (isNumber(value)) {
                value = value.toLocaleString();
            }

            AST.setElementHTML(this.value, '' + value);
            this.linkValueToChart(prevValue);

            this.prevValue = prevValue;
        }
    }

    /**
     * Handles updating chart point value.
     *
     * @internal
     */
    public linkValueToChart(
        value: number|string|undefined = this.getValue()
    ): void {
        const chart = this.chart;
        const linkedValueTo = this.options.linkedValueTo;

        if (
            !chart || !linkedValueTo.enabled ||
            !defined(value) || !isNumber(+value)
        ) {
            return;
        }

        value = +value;

        const targetSeries = chart.series[linkedValueTo.seriesIndex ?? 0],
            targetPoint = targetSeries?.points[linkedValueTo.pointIndex ?? 0];

        if (targetSeries) {
            if (targetPoint) {
                targetPoint.update({
                    y: value
                });
                return;
            }

            targetSeries.addPoint({
                y: value
            });
            return;
        }

        chart.addSeries({
            data: [{
                y: value
            }]
        });
    }

    /**
     * Handles updating elements via options
     *
     * @internal
     */
    private updateElements(): void {
        const {
            style,
            subtitle
        } = this.options;

        this.setValue();

        AST.setElementHTML(this.subtitle, this.getSubtitle());
        if (style) {
            css(this.element, style);
        }
        if (typeof subtitle === 'object') {
            if (subtitle.style) {
                css(this.subtitle, subtitle.style);
            }
            this.subtitle.className = this.getSubtitleClassName();
        }

        if (this.chartContainer) {
            this.chartContainer.style.flex =
                this.options.chartOptions ? '1' : '0';
        }

        if (this.chart) {
            this.chart.reflow();
        }

        this.value.style.color = this.getValueColor();
    }

    /**
     * Gets KPI subtitle text.
     *
     * @returns
     * The subtitle's text.
     *
     * @internal
     */
    private getSubtitle(): string {
        const {
            subtitle,
            value
        } = this.options;

        if (typeof subtitle === 'string') {
            return subtitle;
        }

        if (subtitle) {
            if (isNumber(this.prevValue) && isNumber(value)) {
                const diff = value - this.prevValue;
                let prefix = '';

                if (diff > 0) {
                    prefix = '<span style="color:green">&#9650;</span> +';
                } else if (diff < 0) {
                    prefix = '<span style="color:red">&#9660;</span> ';
                } else {
                    return this.subtitle.innerHTML;
                }

                if (subtitle.type === 'diff') {
                    return prefix + diff.toLocaleString();
                }
                if (subtitle.type === 'diffpercent') {
                    return prefix + format('{v:,.2f}%', {
                        v: diff / this.prevValue * 100
                    });
                }
            }
            return subtitle.text || '';
        }
        return '';
    }

    /**
     * Gets CSS class name of the KPI subtitle.
     *
     * @returns
     * The name of class.
     *
     * @internal
     */
    private getSubtitleClassName(): string {
        const { subtitle } = this.options;
        return `${Component.defaultOptions.className}-subtitle` +
            ((typeof subtitle === 'object' && subtitle.className) || '');
    }

    /**
     * Applies title's color according to the threshold.
     *
     * @returns
     * Hex of color.
     *
     * @internal
     */
    private getValueColor(): string {
        const {
            threshold,
            thresholdColors,
            value
        } = this.options;

        if (thresholdColors && threshold && isNumber(value)) {
            if (isArray(threshold)) {
                for (let i = threshold.length - 1; i >= 0; i--) {
                    if (value >= threshold[i]) {
                        if (i + 1 < thresholdColors.length) {
                            return thresholdColors[i + 1];
                        }
                        return thresholdColors[thresholdColors.length - 1];
                    }
                }
            } else if (value >= threshold) {
                return thresholdColors[1];
            }
            return thresholdColors[0];
        }
        return '';
    }

    public getOptionsOnDrop(sidebar: SidebarPopup): Partial<KPIComponent.Options> {
        const connectorsIds =
            sidebar.editMode.board.dataPool.getConnectorIds();
        let options: Partial<KPIComponent.Options> = {
            cell: '',
            type: 'KPI'
        };

        if (connectorsIds.length) {
            options = {
                ...options,
                connector: {
                    id: connectorsIds[0]
                }
            };
        }

        return options;
    }

    /**
     * Converts the class instance to a class JSON.
     *
     * @returns
     * Class JSON of this Component instance.
     *
     * @internal
     */
    public toJSON(): KPIComponent.ClassJSON {
        const base = super.toJSON();
        const json: KPIComponent.ClassJSON = {
            ...base,
            type: 'KPI',
            options: {
                ...base.options,
                type: 'KPI',
                value: this.options.value,
                subtitle: JSON.stringify(this.options.subtitle),
                title: JSON.stringify(this.options.title),
                threshold: this.options.threshold,
                thresholdColors: this.options.thresholdColors,
                chartOptions: JSON.stringify(this.options.chartOptions),
                valueFormat: this.options.valueFormat
            }
        };

        this.emit({ type: 'toJSON', json: base });

        return json;
    }

    /**
     * Get the KPI component's options.
     * @returns
     * The JSON of KPI component's options.
     *
     * @internal
     *
     */
    public getOptions(): Partial<KPIComponent.Options> {
        return {
            ...diffObjects(this.options, KPIComponent.defaultOptions),
            type: 'KPI'
        };
    }
}

/* *
 *
 *  Class Namespace
 *
 * */

namespace KPIComponent {

    /* *
    *
    *  Declarations
    *
    * */

    /** @internal */
    export type ComponentType = KPIComponent;
    /** @internal */
    export interface ClassJSON extends Component.JSON {
        options: ComponentJSONOptions;
    }
    /** @internal */
    export interface ComponentJSONOptions extends Component.ComponentOptionsJSON {
        title?: string;
        chartOptions?: string;
        threshold?: number|Array<number>;
        thresholdColors?: Array<string>;
        type: 'KPI';
        value?: number|string;
        subtitle?: string;
        valueFormat?: string;
    }
    export interface Options extends Component.Options {
        columnName: string;
        /**
         * A full set of chart options applied into KPI chart that is displayed
         * below the value.
         *
         * Some of the chart options are already set, you can find them in {@link KPIComponent.defaultChartOptions}
         *
         * [Highcharts API](https://api.highcharts.com/highcharts/)
         */
        chartOptions?: ChartOptions;
        style?: CSSObject;
        /**
         * The threshold declares the value when color is applied
         * (according to the `thresholdColors`).
         *
         * Try it:
         *
         * {@link https://jsfiddle.net/gh/get/library/pure/highcharts/highcharts/tree/master/samples/dashboards/kpi-component/threshold/ | Set a threshold}
         *
         */
        threshold?: number|Array<number>;
        /**
         * Array of two colors strings that are applied when threshold is
         * achieved.
         *
         * Try it:
         *
         * {@link https://jsfiddle.net/gh/get/library/pure/highcharts/highcharts/tree/master/samples/dashboards/kpi-component/threshold/ | Threshold colors}
         *
         */
        thresholdColors?: Array<string>;
        type: 'KPI';
        /**
         * The value that is displayed in KPI component.
         */
        value?: number|string;
        /**
         * The minimal value of the font size, that KPI component should have.
         */
        minFontSize: number;
        /**
         * The KPI's component subtitle. This can be used both to display
         * a subtitle below the main title.
         */
        subtitle?: string|SubtitleOptions;
        /**
         * A format string for the value text.
         *
         * Try it:
         *
         * {@link https://jsfiddle.net/gh/get/library/pure/highcharts/highcharts/tree/master/samples/dashboards/kpi-component/value-format/ | Add a value format}
         *
         */
        valueFormat?: string;
        /**
         * Callback function to format the text of the value from scratch.
         */
        valueFormatter?: ValueFormatterCallbackFunction;
        /**
         * This option allows user to toggle the KPI value connection with the
         * chart and set the specific point for the connection.
         *
         * Linking is enabled by default for the first point of the first
         * series.
         *
         * Try it:
         *
         * {@link https://jsfiddle.net/gh/get/library/pure/highcharts/highcharts/tree/master/samples/dashboards/kpi-component/linked-value-to | Linking KPI value to a specific point}
         *
         * @example
         * ```js
         * linkedValueTo: {
         *     seriesIndex: 1,
         *     pointIndex: 2
         * }
         * ```
         */
        linkedValueTo: LinkedValueToOptions;
        /**
         * Defines which elements should be synced.
         * ```
         * Example:
         * {
         *     extremes: true
         * }
         * ```
         * Try it:
         *
         * {@link https://jsfiddle.net/gh/get/library/pure/highcharts/highcharts/tree/master/samples/dashboards/demo/sync-extremes/ | Extremes Sync }
         *
         */
        sync?: SyncOptions;
    }

    /**
     * Sync options available for the KPI component.
     *
     * Example:
     * ```
     * {
     *     extremes: true
     * }
     * ```
     */
    export interface SyncOptions extends Sync.RawOptionsRecord {
        /**
         * Extremes sync is available for Highcharts, KPI, DataGrid and
         * Navigator components. Sets a common range of displayed data. For the
         * KPI Component sets the last value.
         *
         * Try it:
         *
         * {@link https://jsfiddle.net/gh/get/library/pure/highcharts/highcharts/tree/master/samples/dashboards/demo/sync-extremes/ | Extremes Sync }
         *
         * @default false
         */
        extremes?: boolean|Sync.OptionsEntry;
    }

    /** @internal */
    export interface SubtitleOptions extends TextOptions {
        type?: SubtitleType;
    }

    /** @internal */
    export type SubtitleType = 'text' | 'diff' | 'diffpercent';
    /** @internal */
    export interface ValueFormatterCallbackFunction {
        (
            this: KPIComponent,
            value: (number|string)
        ): string;
    }

    /**
     * Options for linking KPI value to the chart point.
     *
     * Try it:
     *
     * {@link https://jsfiddle.net/gh/get/library/pure/highcharts/highcharts/tree/master/samples/dashboards/kpi-component/linked-value-to | Linking KPI value to a specific point}
     */
    export interface LinkedValueToOptions {
        /**
         * Enable or disable linking KPI value to a point on the chart.
         *
         * @default true
         */
        enabled?: boolean;
        /**
         * Index of the point that is to receiving the KPI value as its Y.
         *
         * @default 0
         */
        pointIndex?: number;
        /**
         * Index of the series with the point receiving the KPI value.
         *
         * @default 0
         */
        seriesIndex?: number;
    }
}

/* *
 *
 *  Default Export
 *
 * */

export default KPIComponent;<|MERGE_RESOLUTION|>--- conflicted
+++ resolved
@@ -309,11 +309,7 @@
         );
         super(cell, options);
 
-<<<<<<< HEAD
-        this.options = options as KPIComponent.ComponentOptions;
-=======
         this.options = options as KPIComponent.Options;
->>>>>>> 1ccd77c0
         this.standardizeSyncOptions();
 
         this.type = 'KPI';
