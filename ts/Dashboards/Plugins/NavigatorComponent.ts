--- conflicted
+++ resolved
@@ -473,14 +473,7 @@
         this.filterAndAssignSyncOptions(navigatorComponentSync);
         this.sync = new NavigatorComponent.Sync(this, this.syncHandlers);
 
-<<<<<<< HEAD
-        if (this.options.sync.crossfilter) {
-=======
-        const crossfilterOptions = this.options.sync?.crossfilter;
-        if (crossfilterOptions === true || (
-            isObject(crossfilterOptions) && crossfilterOptions.enabled
-        )) {
->>>>>>> d0f396a1
+        if (this.options.sync?.crossfilter) {
             this.chart.update(
                 { navigator: { xAxis: { labels: { format: '{value}' } } } },
                 false
@@ -859,7 +852,9 @@
         }
     }
 
-    public getOptionsOnDrop(sidebar: SidebarPopup): Partial<NavigatorComponentOptions> {
+    public getOptionsOnDrop(
+        sidebar: SidebarPopup
+    ): Partial<NavigatorComponentOptions> {
         return {};
     }
 }
