--- conflicted
+++ resolved
@@ -109,7 +109,6 @@
         );
     }
 
-<<<<<<< HEAD
     /**
      * Get width in percentages (0% - 100%).
      *
@@ -120,15 +119,7 @@
      * The width in percentages.
      */
     public static getPercentageWidth(width: string): string | undefined {
-        const fractionRegEx = /^([0-9]{1})[\-\/\.]([0-9]{1,2})$/;
-=======
-    // Get width in percentages (0% - 100%).
-    public static getPercentageWidth(
-        width: string // Supported formats '50%' or '1/2'
-    ): string | undefined {
         const fractionRegEx = /^(\d{1})[\-\/\.](\d{1,2})$/;
-
->>>>>>> a092b8f4
         let result;
 
         if (fractionRegEx.test(width)) {
