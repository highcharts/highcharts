/* *
 *
 *  (c) 2009-2024 Highsoft AS
 *
 *  License: www.highcharts.com/license
 *
 *  !!!!!!! SOURCE GETS TRANSPILED BY TYPESCRIPT. EDIT TS FILE ONLY. !!!!!!!
 *
 *  Authors:
 *  - Dawid Dragula
 *
 * */

'use strict';


/* *
 *
 *  Imports
 *
 * */

import type Sync from '../../Sync/Sync';
import type DataGridComponent from '../DataGridComponent.js';
import type { DataGridHighlightSyncOptions } from '../DataGridComponentOptions';

import Component from '../../Component';
import DataCursor from '../../../../Data/DataCursor';
import U from '../../../../Core/Utilities.js';
const { addEvent, removeEvent } = U;


/* *
 *
 *  Constants
 *
 * */

const defaultOptions: DataGridHighlightSyncOptions = {
    autoScroll: false
};

const syncPair: Sync.SyncPair = {
    emitter: function (this: Component): (() => void) | void {
        if (this.type !== 'DataGrid') {
            return;
        }
        const component = this as DataGridComponent;

        const { dataGrid, board } = component;
        const highlightOptions = this.sync.syncConfig.highlight;
        const groupKey = highlightOptions.group ?
            ':' + highlightOptions.group : '';

        if (!board || !dataGrid || !highlightOptions?.enabled) {
            return;
        }

        const { dataCursor: cursor } = board;

        const onDataGridHover = (e: any): void => {
            const table = this.getFirstConnector()?.table;
            if (table) {
                const row = e.row;

                cursor.emitCursor(table, {
                    type: 'position',
                    row: parseInt(row.dataset.rowIndex, 10),
                    column: e.columnName,
                    state: 'dataGrid.hoverRow' + groupKey
                });
            }
        };

        const onDataGridMouseOut = (): void => {
            const table = this.getFirstConnector()?.table;
            if (table) {
                cursor.emitCursor(table, {
                    type: 'position',
                    state: 'dataGrid.hoverOut' + groupKey
                });
            }
        };

        addEvent(dataGrid.container, 'dataGridHover', onDataGridHover);
        addEvent(dataGrid.container, 'mouseout', onDataGridMouseOut);

        // Return a function that calls the callbacks
        return function (): void {
            removeEvent(
                dataGrid.container,
                'dataGridHover',
                onDataGridHover
            );
            removeEvent(
                dataGrid.container,
                'mouseout',
                onDataGridMouseOut
            );
        };
    },
    handler: function (this: Component): (() => void) | void {
        if (this.type !== 'DataGrid') {
            return;
        }
        const component = this as DataGridComponent;

        const { board } = component;
<<<<<<< HEAD
        const highlightOptions =
            component.sync.syncConfig.highlight as DataGridHighlightSyncOptions;
=======
        const highlightOptions = component.sync.syncConfig.highlight;
        const groupKey = highlightOptions.group ?
            ':' + highlightOptions.group : '';
>>>>>>> 0c1d1cc8

        if (!highlightOptions?.enabled) {
            return;
        }

        let highlightTimeout: number | undefined;
        const handleCursor = (e: DataCursor.Event): void => {
            const cursor = e.cursor;
            if (cursor.type !== 'position') {
                return;
            }

            const { row } = cursor;
            const { dataGrid } = component;

            if (row === void 0 || !dataGrid) {
                return;
            }

            if (highlightOptions.autoScroll) {
                dataGrid.scrollToRow(
                    row - Math.round(dataGrid.rowElements.length / 2) + 1
                );
            }

            if (highlightTimeout) {
                clearTimeout(highlightTimeout);
            }
            highlightTimeout = setTimeout((): void => {
                const highlightedDataRow = dataGrid.container
                    .querySelector<HTMLElement>(`.highcharts-datagrid-row[data-row-index="${row}"]`);

                if (highlightedDataRow) {
                    dataGrid.toggleRowHighlight(highlightedDataRow);
                    dataGrid.hoveredRow = highlightedDataRow;
                }
            }, highlightOptions.autoScroll ? 10 : 0);
        };

        const handleCursorOut = (): void => {
            const { dataGrid } = component;
            if (dataGrid) {
                dataGrid.toggleRowHighlight(void 0);
            }
        };

        const registerCursorListeners = (): void => {
            const { dataCursor: cursor } = board;
            if (!cursor) {
                return;
            }
            const table = component.connectorHandlers?.[0]?.connector?.table;
            if (!table) {
                return;
            }

            cursor.addListener(
                table.id,
                'point.mouseOver' + groupKey,
                handleCursor
            );
            cursor.addListener(
                table.id,
                'point.mouseOut' + groupKey,
                handleCursorOut
            );
        };

        const unregisterCursorListeners = (): void => {
            const cursor = board.dataCursor;
            const table = component.connectorHandlers?.[0]?.connector?.table;
            if (!table) {
                return;
            }

            cursor.removeListener(
                table.id,
                'point.mouseOver' + groupKey,
                handleCursor
            );
            cursor.removeListener(
                table.id,
                'point.mouseOut' + groupKey,
                handleCursorOut
            );
        };

        if (board) {
            registerCursorListeners();
            return unregisterCursorListeners;
        }
    }
};


/* *
*
*  Default export
*
* */
export default { defaultOptions, syncPair };<|MERGE_RESOLUTION|>--- conflicted
+++ resolved
@@ -106,14 +106,10 @@
         const component = this as DataGridComponent;
 
         const { board } = component;
-<<<<<<< HEAD
         const highlightOptions =
             component.sync.syncConfig.highlight as DataGridHighlightSyncOptions;
-=======
-        const highlightOptions = component.sync.syncConfig.highlight;
         const groupKey = highlightOptions.group ?
             ':' + highlightOptions.group : '';
->>>>>>> 0c1d1cc8
 
         if (!highlightOptions?.enabled) {
             return;
