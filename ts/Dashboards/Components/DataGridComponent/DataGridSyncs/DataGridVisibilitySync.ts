--- conflicted
+++ resolved
@@ -69,12 +69,8 @@
             if (!cursor) {
                 return;
             }
-<<<<<<< HEAD
-            const table =
-                component.connectorHandlers?.[0]?.connector?.getTable();
-=======
+
             const table = component.connectorHandlers?.[0]?.presentationTable;
->>>>>>> 7f4b9e6b
 
             if (!table) {
                 return;
@@ -93,12 +89,7 @@
         };
 
         const unregisterCursorListeners = (): void => {
-<<<<<<< HEAD
-            const table =
-                component.connectorHandlers?.[0]?.connector?.getTable();
-=======
             const table = component.connectorHandlers?.[0]?.presentationTable;
->>>>>>> 7f4b9e6b
             const { dataCursor: cursor } = board;
 
             if (!table) {
