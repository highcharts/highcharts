/* *
 *
 *  (c) 2009-2025 Highsoft AS
 *
 *  License: www.highcharts.com/license
 *
 *  !!!!!!! SOURCE GETS TRANSPILED BY TYPESCRIPT. EDIT TS FILE ONLY. !!!!!!!
 *
 *  Authors:
 *  - Karol Kolodziej
 *  - Dawid Dragula
 *
 * */

'use strict';

/* *
 *
 *  Imports
 *
 * */

import type Board from '../../Board';
import type Cell from '../../Layout/Cell';
import type { Grid, GridNamespace } from '../../Plugins/DataGridTypes';
import type Options from './DataGridComponentOptions';

import Component from '../Component.js';
import DataGridSyncs from './DataGridSyncs/DataGridSyncs.js';
import GridComponentDefaults from './DataGridComponentDefaults.js';
import U from '../../../Core/Utilities.js';
import DU from '../../Utilities.js';
import SidebarPopup from '../../EditMode/SidebarPopup';
const {
    merge,
    diffObjects,
    getStyle
} = U;
const { deepClone } = DU;

/* *
 *
 *  Class
 *
 * */

/**
 * Grid Component for Highcharts Dashboards.
 * @private
 */
class DataGridComponent extends Component {

    /* *
     *
     *  Static Properties
     *
     * */

    /**
     * Predefined sync config for the Grid Component.
     */
    public static predefinedSyncConfig = DataGridSyncs;

    /**
     * The namespace of the Grid Component.
     * @deprecated
     * DataGrid will be removed in behalf of Grid in the next major version.
     */
    public static get DataGridNamespace(): GridNamespace|undefined {
        return DataGridComponent.GridNamespace;
    }

    /**
     * The namespace of the Grid Component.
     */
    public static GridNamespace?: GridNamespace;

    /**
     * The default options for the Grid Component.
     */
    public static defaultOptions = merge(
        Component.defaultOptions,
        GridComponentDefaults
    );

    /* *
     *
     *  Properties
     *
     * */

    /**
     * The Grid that is rendered in the Grid Component.
     * @deprecated
     * DataGrid will be removed in behalf of Grid in the next major version.
     */
    public get dataGrid(): Grid|undefined {
        return this.grid;
    }

    /**
     * The Grid that is rendered in the Grid Component.
     */
    public grid?: Grid;

    /**
     * The options of the Grid Component.
     */
    public options: Options;


    /* *
     *
     *  Constructor
     *
     * */

    constructor(
        cell: Cell,
        options: Partial<Options>,
        board?: Board
    ) {
        options = merge(DataGridComponent.defaultOptions, options);
        super(cell, options, board);

        this.options = options as Options;
        this.type = 'Grid';

        this.setOptions();
    }

    /* *
     *
     *  Functions
     *
     * */

    public override async update(options: Partial<Options>): Promise<void> {
        await super.update(options);
        this.setOptions();

        if (this.grid) {
            this.grid.update(
                merge(
                    {},
                    options.gridOptions,
                    options.dataGridOptions
                ),
                false
            );

            if (
                this.grid?.viewport?.dataTable?.id !==
                this.getFirstConnector()?.getTable()?.id
            ) {
                this.grid.update({
                    dataTable:
                        this.getFirstConnector()?.getTable()?.getModified()
                }, false);
            }

            this.grid.renderViewport();
        }

        this.emit({ type: 'afterUpdate' });
    }

    public override render(): this {
        super.render();
        if (!this.grid) {
            this.grid = this.constructGrid();
        } else {
            this.grid.renderViewport();
        }

        this.grid.initialContainerHeight =
            getStyle(
                this.parentElement,
                'height',
                true
            ) || 0;

        this.sync.start();
        this.emit({ type: 'afterRender' });

        return this;
    }

    public override resize(
        width?: number | string | null,
        height?: number | string | null
    ): void {
        if (height) {
            this.contentElement.style.minHeight = '0';
        } else if (height === null) {
            this.contentElement.style.removeProperty('min-height');
        }

        this.resizeDynamicContent(width, height);
        this.grid?.viewport?.reflow();
    }

    public override onTableChanged(): void {
        const { grid } = this;
        if (!grid) {
            return;
        }

<<<<<<< HEAD
        const dataTable = this.getFirstConnector()?.getTable(this.dataTableKey);
        if (!dataTable?.getModified()) {
=======
        const dataTable = this.connectorHandlers[0]?.presentationTable;
        if (!dataTable?.modified) {
>>>>>>> 7f4b9e6b
            grid.update({ dataTable: void 0 });
            return;
        }

        if (!grid.options?.header) {
            // If the header is not defined, we need to check if the column
            // names have changed, so we can update the whole grid. If they
            // have not changed, we can just update the rows (more efficient).

            const newColumnIds = dataTable.getModified().getColumnIds();
            const { columnOptionsMap, enabledColumns } = grid;

            let index = 0;
            for (const newColumn of newColumnIds) {
                if (columnOptionsMap[newColumn]?.options?.enabled === false) {
                    continue;
                }

                if (enabledColumns?.[index] !== newColumn) {
                    // If the visible columns have changed,
                    // update the whole grid.
                    grid.update({ dataTable: dataTable.getModified() });
                    return;
                }

                index++;
            }
        }

        grid.dataTable = dataTable?.getModified();

        // Data has changed and the whole grid is not re-rendered, so mark in
        // the querying that data table was modified.
        grid.querying.shouldBeUpdated = true;

        // If the column names have not changed, just update the rows.
        grid.viewport?.updateRows();
    }

    public getEditableOptions(): Options {
        const componentOptions = this.options;
        const gridOptions = this.grid?.options;

        return deepClone(
            merge(
                {
                    gridOptions: gridOptions
                },
                componentOptions
            ),
            ['editableOptions', 'dataTable']
        );
    }

    public override getOptionsOnDrop(sidebar: SidebarPopup): Partial<Options> {
        const connectorsIds = sidebar.editMode.board.dataPool.getConnectorIds();
        let options: Partial<Options> = {
            type: 'Grid'
        };

        if (connectorsIds.length) {
            options = {
                ...options,
                connector: {
                    id: connectorsIds[0]
                }
            };
        }

        return options;
    }

    /**
     * Get the Grid Component's options.
     *
     * @returns
     * Grid Component's options.
     *
     * @internal
     */
    public override getOptions(): Partial<Options> {
        const optionsCopy = merge(this.options);
        optionsCopy.gridOptions = this.grid?.getOptions();

        // Remove the table from the options copy if the connector is set.
        if (optionsCopy.connector?.id) {
            delete optionsCopy.gridOptions?.dataTable;
        } else if (optionsCopy.gridOptions?.dataTable?.id) {
            optionsCopy.gridOptions.dataTable = {
                columns: optionsCopy.gridOptions.dataTable.columns
            };
        }

        return {
            ...diffObjects(optionsCopy, DataGridComponent.defaultOptions),
            type: 'Grid'
        };
    }


    /**
     * Destroys the data grid component.
     */
    public override destroy(): void {
        this.sync.stop();
        this.grid?.destroy();
        super.destroy();
    }

    /**
     * Sets the options for the data grid component content container.
     */
    private setOptions(): void {
        const options = this.options,
            gridClassName = options.gridClassName || options.dataGridClassName,
            gridID = options.gridID || options.dataGridID;

        if (gridClassName) {
            this.contentElement.classList.value =
                GridComponentDefaults.className + ' ' +
                gridClassName;
        }

        if (gridID) {
            this.contentElement.id = gridID;
        }
    }

    /**
     * Function to create the Grid.
     *
     * @returns The Grid.
     */
    private constructGrid(): Grid {
        const DGN = DataGridComponent.GridNamespace;
        if (!DGN) {
            throw new Error('Grid not connected.');
        }

        const dataTable = this.connectorHandlers[0]?.presentationTable,
            options = this.options,
            gridOptions = merge(
                {},
                options.gridOptions,
                options.dataGridOptions
            );

        if (dataTable) {
            gridOptions.dataTable = dataTable.getModified();
        }

        const dataGridInstance =
            new DGN.Grid(this.contentElement, gridOptions);

        this.options.gridOptions = dataGridInstance.options;

        return dataGridInstance;
    }
}

/* *
 *
 *  Class Namespace
 *
 * */

namespace DataGridComponent {

    /* *
     *
     *  Declarations
     *
     * */

    /** @private */
    export type ComponentType = DataGridComponent;

    /** @private */
    export type ChartComponentEvents = Component.EventTypes;
}

/* *
 *
 *  Default Export
 *
 * */

export default DataGridComponent;<|MERGE_RESOLUTION|>--- conflicted
+++ resolved
@@ -206,13 +206,8 @@
             return;
         }
 
-<<<<<<< HEAD
-        const dataTable = this.getFirstConnector()?.getTable(this.dataTableKey);
-        if (!dataTable?.getModified()) {
-=======
         const dataTable = this.connectorHandlers[0]?.presentationTable;
         if (!dataTable?.modified) {
->>>>>>> 7f4b9e6b
             grid.update({ dataTable: void 0 });
             return;
         }
