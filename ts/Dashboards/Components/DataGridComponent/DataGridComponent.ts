/* *
 *
 *  (c) 2009-2024 Highsoft AS
 *
 *  License: www.highcharts.com/license
 *
 *  !!!!!!! SOURCE GETS TRANSPILED BY TYPESCRIPT. EDIT TS FILE ONLY. !!!!!!!
 *
 *  Authors:
 *  - Karol Kolodziej
 *  - Dawid Dragula
 *
 * */

'use strict';

/* *
 *
 *  Imports
 *
 * */

import type Board from '../../Board';
import type Cell from '../../Layout/Cell';
import type { DataGrid, DataGridNamespace } from '../../Plugins/DataGridTypes';
import type Options from './DataGridComponentOptions';

import Component from '../Component.js';
import DataGridSyncs from './DataGridSyncs/DataGridSyncs.js';
import DataGridComponentDefaults from './DataGridComponentDefaults.js';
import U from '../../../Core/Utilities.js';
const {
    merge,
    diffObjects
} = U;

/* *
 *
 *  Class
 *
 * */

/**
 * DataGrid component for Highcharts Dashboards.
 * @private
 */
class DataGridComponent extends Component {

    /* *
     *
     *  Static Properties
     *
     * */

    /**
     * Predefined sync config for the DataGrid component.
     */
    public static predefinedSyncConfig = DataGridSyncs;

    /**
     * The namespace of the DataGrid component.
     */
    public static DataGridNamespace?: DataGridNamespace;

    /**
     * The default options for the DataGrid component.
     */
    public static defaultOptions = merge(
        Component.defaultOptions,
        DataGridComponentDefaults
    );

    /* *
     *
     *  Static Functions
     *
     * */

    /**
     * Function to create a DataGrid component from JSON.
     *
     * @param json
     * The JSON to create the DataGrid component from.
     *
     * @param cell
     * The cell to create the DataGrid component in.
     *
     * @returns
     * The DataGrid component created from the JSON.
     */
    public static fromJSON(
        json: DataGridComponent.ClassJSON,
        cell: Cell
    ): DataGridComponent {
        const options = json.options;
        const dataGridOptions = JSON.parse(json.options.dataGridOptions || '');

        const component = new DataGridComponent(
            cell,
            merge<Options>(options as any, { dataGridOptions })
        );

        component.emit({
            type: 'fromJSON',
            json
        });

        return component;
    }

    /* *
     *
     *  Properties
     *
     * */

    /**
     * The DataGrid that is rendered in the DataGrid component.
     */
    public dataGrid?: DataGrid;

    /**
     * The options of the DataGrid component.
     */
    public options: Options;


    /* *
     *
     *  Constructor
     *
     * */

    constructor(
        cell: Cell,
        options: Partial<Options>,
        board?: Board
    ) {
        options = merge(DataGridComponent.defaultOptions, options);
        super(cell, options, board);

        this.options = options as Options;
        this.type = 'DataGrid';

        if (this.options.dataGridClassName) {
            this.contentElement.classList.add(this.options.dataGridClassName);
        }

        if (this.options.dataGridID) {
            this.contentElement.id = this.options.dataGridID;
        }
    }

    /* *
     *
     *  Functions
     *
     * */

    public override async update(options: Partial<Options>): Promise<void> {
        await super.update(options);

        if (this.dataGrid) {
            this.dataGrid.update(this.options.dataGridOptions ?? {}, false);

            if (
                this.dataGrid?.viewport?.dataTable?.id !==
                this.getFirstConnector()?.table?.id
            ) {
                this.dataGrid.update({
                    table: this.getFirstConnector()?.table?.modified
                }, false);
            }

            this.dataGrid.renderViewport();
        }

        this.emit({ type: 'afterUpdate' });
    }

    public override render(): this {
        super.render();
        if (!this.dataGrid) {
            this.dataGrid = this.constructDataGrid();
        } else {
            this.dataGrid.renderViewport();
        }

        this.sync.start();
        this.emit({ type: 'afterRender' });

        return this;
    }

    public override resize(
        width?: number | string | null,
        height?: number | string | null
    ): void {
        if (height) {
            this.contentElement.style.minHeight = '0';
        } else if (height === null) {
            this.contentElement.style.removeProperty('min-height');
        }

        super.resize(width, height);
        this.dataGrid?.viewport?.reflow();
    }

    public override onTableChanged(): void {
        this.dataGrid?.update({
            table: this.getFirstConnector()?.table?.modified
        });
    }

    /**
     * Get the DataGrid component's options.
     *
     * @returns
     * The JSON of DataGrid component's options.
     *
     * @internal
     */
    public override getOptions(): Partial<Options> {

        // Remove the table from the options copy if the connector is set.
        const optionsCopy = merge(this.options);
        if (optionsCopy.connector?.id) {
            delete optionsCopy.dataGridOptions?.table;
        } else if (optionsCopy.dataGridOptions?.table?.id) {
            optionsCopy.dataGridOptions.table = {
                columns: optionsCopy.dataGridOptions.table.columns
            };
        }

        return {
            ...diffObjects(optionsCopy, DataGridComponent.defaultOptions),
            type: 'DataGrid'
        };
    }

    /**
     * Destroys the data grid component.
     */
    public override destroy(): void {
<<<<<<< HEAD
=======
        this.sync.stop();
>>>>>>> 81f3ccbf
        this.dataGrid?.destroy();
        super.destroy();
    }

    /**
     * Function to create the DataGrid.
     *
     * @returns The DataGrid.
     */
    private constructDataGrid(): DataGrid {
        const DGN = DataGridComponent.DataGridNamespace;
        if (!DGN) {
            throw new Error('DataGrid not connected.');
        }

        const dataTable = this.getFirstConnector()?.table;
        const dataGridOptions = this.options.dataGridOptions ?? {};
        if (dataTable) {
            dataGridOptions.table = dataTable.modified;
        }

        return new DGN.DataGrid(this.contentElement, dataGridOptions);
    }
}

/* *
 *
 *  Class Namespace
 *
 * */

namespace DataGridComponent {

    /* *
     *
     *  Declarations
     *
     * */

    /** @private */
    export type ComponentType = DataGridComponent;

    /** @private */
    export type ChartComponentEvents = JSONEvent | Component.EventTypes;

    /** @private */
    export type JSONEvent = Component.Event<
    'toJSON' | 'fromJSON',
    {
        json: ClassJSON;
    }
    >;

    /** @private */
    export interface ComponentJSONOptions
        extends Component.ComponentOptionsJSON {

        /** @private */
        dataGridOptions?: string;

        /** @private */
        chartClassName?: string;

        /** @private */
        chartID?: string;
    }

    /** @private */
    export interface ClassJSON extends Component.JSON {
        /** @private */
        options: ComponentJSONOptions;
    }
}

/* *
 *
 *  Default Export
 *
 * */

export default DataGridComponent;<|MERGE_RESOLUTION|>--- conflicted
+++ resolved
@@ -242,10 +242,7 @@
      * Destroys the data grid component.
      */
     public override destroy(): void {
-<<<<<<< HEAD
-=======
         this.sync.stop();
->>>>>>> 81f3ccbf
         this.dataGrid?.destroy();
         super.destroy();
     }
