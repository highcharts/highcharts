/* *
 *
 *  (c) 2009-2025 Highsoft AS
 *
 *  License: www.highcharts.com/license
 *
 *  !!!!!!! SOURCE GETS TRANSPILED BY TYPESCRIPT. EDIT TS FILE ONLY. !!!!!!!
 *
 *  Authors:
 *  - Gøran Slettemark
 *  - Sophie Bremer
 *
 * */

'use strict';

/* *
 *
 *  Imports
 *
 * */

import type { AnyRecord } from '../../Shared/Types';

import Serializable from '../Serializable.js';
import U from '../../Core/Utilities.js';
const {
    addEvent,
    fireEvent,
    merge
} = U;

/* *
 *
 *  Class
 *
 * */

/**
 * Contains presentation information like column order, usually in relation to a
 * table instance.
 */
class SharedComponentState
    implements Serializable<SharedComponentState, SharedComponentState.JSON> {

    /* *
     *
     *  Properties
     *
     * */

    /**
     * Sorted array of column names.
     */
    private columnOrder?: Array<string>;

    private columnVisibilityMap: Record<string, boolean> = {};

    private hiddenRowIndexes: number[] = [];

    private hoverPoint?: SharedComponentState.PresentationHoverPointType;

    private hoverRow?: HTMLElement;

    private selection: Record<string, { min?: number; max?: number }> = {};

    /**
     * Whether the state has been changed since initialization.
     */
    protected isModified?: boolean;

    /* *
     *
     *  Functions
     *
     * */

    /**
     * Emits an event on this table to all registered callbacks of the given
     * event.
     *
     * @param {DataPresentationState.Event} e
     * Event object with event information.
     */
    public emit(e: SharedComponentState.Event): void {
        fireEvent(this, e.type, e);
    }

    /**
     * Returns an ordered array of column names.
     *
     * @return {Array<string>}
     * Array of column names in order.
     */
    public getColumnOrder(): Array<string> {
        return (this.columnOrder || []).slice();
    }

    public getColumnVisibility(columnId: string): boolean | undefined {
        return this.columnVisibilityMap[columnId];
    }

    /**
     * Returns a function for `Array.sort` to change the order of an array of
     * column names. Unknown column names come last.
     *
     * @return {DataPresentationState.ColumnOrderCallback}
     * Sort function to change the order.
     */
    public getColumnSorter(): SharedComponentState.ColumnOrderCallback {
        const columnOrder = (this.columnOrder || []).slice();

        if (!columnOrder.length) {
            return (): number => 0;
        }

        return (a: string, b: string): number => {
            const aIndex = columnOrder.indexOf(a),
                bIndex = columnOrder.indexOf(b);

            if (aIndex > -1 && bIndex > -1) {
                return aIndex - bIndex;
            }

            if (bIndex > -1) {
                return 1;
            }

            if (aIndex > -1) {
                return -1;
            }

            return 0;
        };
    }

    /**
     * @return {boolean}
     * Returns true, if the state was changed since initialization.
     */
    public isSet(): boolean {
        return this.isModified === true;
    }

    /**
     * Registers a callback for a specific event.
     *
     * @param {string} type
     * Event type as a string.
     *
     * @param {DataEventEmitter.Callback} callback
     * Function to register for an event callback.
     *
     * @return {Function}
     * Function to unregister callback from the event.
     */
    public on(
        type: SharedComponentState.Event['type'],
        callback: (this: this, e: SharedComponentState.Event) => void
    ): Function {
        return addEvent(this, type, callback);
    }

    /**
     * Sets the order of the columns in place.
     *
     * @param {Array<string>} columnOrder
     * Array of column names in order.
     *
     * @param {DataEventEmitter.Detail} [eventDetail]
     * Custom information for pending events.
     */
    public setColumnOrder(
        columnOrder: Array<string>,
        eventDetail?: AnyRecord
    ): void {
        const presentationState = this,
            oldColumnOrder = (presentationState.columnOrder || []).slice(),
            newColumnOrder = columnOrder.slice();

        presentationState.emit({
            type: 'columnOrderChange',
            detail: eventDetail,
            newColumnOrder,
            oldColumnOrder
        });

        presentationState.columnOrder = newColumnOrder;
        presentationState.isModified = true;

        presentationState.emit({
            type: 'afterColumnOrderChange',
            detail: eventDetail,
            newColumnOrder,
            oldColumnOrder
        });
    }

    public setColumnVisibility(columnVisibility: Record<string, boolean>, eventDetail?: {}): void {
        this.columnVisibilityMap = merge(
            this.columnVisibilityMap,
            columnVisibility
        );
        this.emit({
            type: 'afterColumnVisibilityChange',
            visibilityMap: this.columnVisibilityMap,
            detail: eventDetail
        });
    }

    public setHiddenRows(rowIndexes: number[], hidden = true): void {
        rowIndexes.forEach((rowIndex): void => {
            if (this.hiddenRowIndexes.indexOf(rowIndex) === -1 && hidden) {
                this.hiddenRowIndexes.push(rowIndex);
            }
            if (this.hiddenRowIndexes.indexOf(rowIndex) > -1 && !hidden) {
                this.hiddenRowIndexes
                    .splice(this.hiddenRowIndexes.indexOf(rowIndex), 1);
            }
        });

        this.emit({
            type: 'afterSetHiddenRows',
            hiddenRows: this.hiddenRowIndexes
        });
    }

    public getHiddenRows(): number[] {
        return this.hiddenRowIndexes;
    }

    public setHoverPoint(
        point?: SharedComponentState.PresentationHoverPointType | HTMLElement,
        eventDetail?: SharedComponentState.HoverPointEventDetails
    ): void {
        const isGrid = eventDetail && eventDetail.isGrid;
        this.hoverPoint = isGrid ? void 0 : point;

        if (point instanceof HTMLElement) {
            this.hoverRow = isGrid ? point : void 0;
        }

        this.emit({
            type: 'afterHoverPointChange',
            hoverPoint: isGrid ? void 0 : this.hoverPoint,
            hoverRow: isGrid ? this.hoverRow : void 0,
            detail: eventDetail
        });
    }

    public getHoverPoint():
        (SharedComponentState.PresentationHoverPointType | undefined) {
        return this.hoverPoint;
    }

    public getSelection(): SharedComponentState.SelectionObjectType {
        return this.selection;
    }

    public setSelection(
        selection: SharedComponentState.SelectionObjectType,
        reset = false,
        eventDetail?: {}
    ): void {
        const axes = Object.keys(selection);

        axes.forEach((axisID): void => {
            this.selection[axisID] = selection[axisID];
        });

        this.emit({
            type: 'afterSelectionChange',
            selection: this.selection,
            reset,
            detail: eventDetail
        });
    }

    /**
     * Converts JSON to a presentation state.
     * @internal
     *
     * @param {DataPresentationState.ClassJSON} json
     * JSON (usually with a $class property) to convert.
     *
     * @return {DataPresentationState}
     * Class instance from the JSON.
     */
    public fromJSON(
        json: SharedComponentState.JSON
    ): SharedComponentState {
        const presentationState = new SharedComponentState();

        const { columnOrder, visibilityMap, selection, hoverpoint } = json;
        if (columnOrder) {
            presentationState.setColumnOrder(columnOrder);
        }
        if (visibilityMap) {
            presentationState.setColumnVisibility(visibilityMap);
        }
        if (selection) {
            presentationState.setSelection(selection);
        }
        if (hoverpoint) {
            presentationState.setHoverPoint(hoverpoint);
        }

        return presentationState;
    }

    /**
     * Converts the presentation state to JSON.
     * @internal
     *
     * @return {SharedComponentState.JSON}
     * JSON of this class instance.
     */
    public toJSON(): SharedComponentState.JSON {
        const json: SharedComponentState.JSON = {
            $class: 'Dashboards.SharedComponentState'
        };

        if (this.columnOrder) {
            json.columnOrder = this.columnOrder.slice();
        }
        if (this.hoverPoint) {
            const { x, y, id } = this.hoverPoint;
            json.hoverPoint = { x, y, id };
        }
        if (this.selection) {
            json.selection = this.selection;
        }
        if (this.columnVisibilityMap) {
            json.columnVisibility = this.columnVisibilityMap;
        }

        return json;
    }

}

/* *
 *
 *  Class Namespace
 *
 * */

/**
 * Additionally provided types for events and JSON conversion.
 */
namespace SharedComponentState {

    /* *
     *
     *  Declarations
     *
     * */

    /**
     * Event types related to the column order.
     */
    export type ColumnOrderEventType = (
        'columnOrderChange' | 'afterColumnOrderChange'
    );

    export type ColumnVisibilityEventType = (
        'columnVisibilityChange' | 'afterColumnVisibilityChange'
    );

    export type HoverPointEventType = (
        'hoverPointChange' | 'afterHoverPointChange'
    );

    export type selectionEventType = (
        'selectionChange' | 'afterSelectionChange'
    );

    export type eventTypes = (
        selectionEventType | HoverPointEventType | ColumnVisibilityEventType
    );

    /**
     * Function to sort an array of column names.
     */
    export interface ColumnOrderCallback {
        (a: string, b: string): number;
    }

    export interface HoverPointEventDetails {
<<<<<<< HEAD
        detail?: Globals.AnyRecord;
        isGrid?: boolean;
=======
        detail?: AnyRecord;
        isDataGrid?: boolean;
>>>>>>> 4d1e69ef
        sender?: string
    }

    /**
     * All information objects of DataPresentationState events.
     */
    export type Event = (
        ColumnOrderEvent | ColumnVisibilityEvent |
        PointHoverEvent | SelectionEvent | HiddenRowEvent
    );

    /**
     * Describes the information object for order-related events.
     */
    export interface ColumnOrderEvent {
        type: ColumnOrderEventType;
        detail?: AnyRecord,
        newColumnOrder: Array<string>;
        oldColumnOrder: Array<string>;
    }
    export interface ColumnVisibilityEvent {
        type: ColumnVisibilityEventType;
        detail?: AnyRecord,
        visibilityMap: Record<string, boolean>;
    }
    export interface HiddenRowEvent {
        type: ('afterSetHiddenRows');
        detail?: AnyRecord,
        hiddenRows: number[];
    }

    export interface PointHoverEvent {
        type: HoverPointEventType;
        detail?: AnyRecord,
        hoverPoint?: PresentationHoverPointType;
        hoverRow?: HTMLElement;
    }

    export type ColumnVisibilityType = Record<string, boolean>;

    export type SelectionObjectType = Record<string, { columnId?: string; min?: number; max?: number }>;

    export type PresentationHoverPointType = Partial<AnyRecord>;

    export interface SelectionEvent {
        type: selectionEventType;
        detail?: AnyRecord,
        reset: boolean;
        selection: Record<string, { min?: number | undefined; max?: number | undefined }>;
    }

    /**
     * Describes the class JSON of a presentation state.
     */
    export interface JSON extends Serializable.JSON<'Dashboards.SharedComponentState'> {
        columnOrder?: Array<string>;
        visibilityMap?: ColumnVisibilityType;
        hoverpoint?: { x: number; y: number; id: string };
        selection?: SelectionObjectType;
    }

}

/* *
 *
 *  Registry
 *
 * */

Serializable.registerClassPrototype(
    'Dashboards.SharedComponentState',
    SharedComponentState.prototype
);

/* *
 *
 *  Default Export
 *
 * */

export default SharedComponentState;<|MERGE_RESOLUTION|>--- conflicted
+++ resolved
@@ -387,13 +387,8 @@
     }
 
     export interface HoverPointEventDetails {
-<<<<<<< HEAD
-        detail?: Globals.AnyRecord;
+        detail?: AnyRecord;
         isGrid?: boolean;
-=======
-        detail?: AnyRecord;
-        isDataGrid?: boolean;
->>>>>>> 4d1e69ef
         sender?: string
     }
 
