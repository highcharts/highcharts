--- conflicted
+++ resolved
@@ -406,11 +406,8 @@
             this.options.connector?.id &&
             this.connectorId !== this.options.connector.id
         ) {
-<<<<<<< HEAD
-=======
             this.cell.setLoadingState();
 
->>>>>>> 8a242467
             const connector = await this.board.dataPool
                 .getConnector(this.options.connector.id);
 
