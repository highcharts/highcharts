/* *
 *
 *  (c) 2009 - 2023 Highsoft AS
 *
 *  License: www.highcharts.com/license
 *
 *  !!!!!!! SOURCE GETS TRANSPILED BY TYPESCRIPT. EDIT TS FILE ONLY. !!!!!!!
 *
 *  Authors:
 *  - Sebastian Bochan
 *  - Wojciech Chmiel
 *  - Gøran Slettemark
 *  - Sophie Bremer
 *
 * */

'use strict';

/* *
 *
 *  Imports
 *
 * */

import type Board from '../Board';
import type Cell from '../Layout/Cell';
import type { ComponentConnectorOptions } from './ComponentOptions';
import type {
    ComponentType,
    ComponentTypeRegistry
} from './ComponentType';
import type JSON from '../JSON';
import type NavigationBindingsOptionsObject from
    '../../Extensions/Annotations/NavigationBindingsOptions';
import type Serializable from '../Serializable';

import type DataModifier from '../../Data/Modifiers/DataModifier';
import type CSSObject from '../../Core/Renderer/CSSObject';
import type TextOptions from './TextOptions';
import type Row from '../Layout/Row';

import CallbackRegistry from '../CallbackRegistry.js';
import DataConnector from '../../Data/Connectors/DataConnector.js';
import DG from '../Globals.js';
const {
    classNamePrefix
} = DG;
import DataTable from '../../Data/DataTable.js';
import EditableOptions from './EditableOptions.js';
import U from '../../Core/Utilities.js';
const {
    createElement,
    isArray,
    merge,
    fireEvent,
    addEvent,
    objectEach,
    isFunction,
    getStyle,
    relativeLength
} = U;

import CU from './ComponentUtilities.js';
const {
    getMargins,
    getPaddings
} = CU;
import ComponentGroup from './ComponentGroup.js';
import DU from '../Utilities.js';
const { uniqueKey } = DU;
import Sync from './Sync/Sync.js';
import ComponentRegistry from './ComponentRegistry.js';

/* *
 *
 *  Class
 *
 * */

/**
 *
 * Abstract Class of component.
 *
 * @internal
 *
 */

/**
 * Abstract Class of component.
 * @internal
 */
abstract class Component {

    /* *
     *
     *  Static Functions
     *
     * */

    /**
     *
     * Creates HTML text element like header or title
     *
     * @param tagName
     * HTML tag name used as wrapper of text like `h1`, `h2` or `p`.
     * @param elementName
     * Name of element
     * @param textOptions
     * The options for the component
     * @returns
     * HTML object when title is created, otherwise undefined
     *
     * @internal
     */
    public static createTextElement(
        tagName: string,
        elementName: string,
        textOptions: Component.TextOptionsType
    ): HTMLElement | undefined {
        if (typeof textOptions === 'object') {
            const { className, text, style } = textOptions;
            return createElement(tagName, {
                className: className || `${classNamePrefix}component-${elementName}`,
                textContent: text
            }, style);
        }

        if (typeof textOptions === 'string') {
            return createElement(tagName, {
                className: `${classNamePrefix}component-${elementName}`,
                textContent: textOptions
            });
        }
    }

    /* *
     *
     *  Properties
     *
     * */

    /** @internal */
    public static Sync = Sync;
    /**
     * Default options of the component.
     */
    public static defaultOptions: Partial<Component.ComponentOptions> = {
        className: `${classNamePrefix}component`,
        parentElement: document.body,
        id: '',
        title: false,
        caption: false,
        style: {
            display: 'flex',
            'flex-direction': 'column'
        },
        sync: Sync.defaultHandlers,
        editableOptions: [{
            name: 'connectorName',
            propertyPath: ['connectorName'],
            type: 'select'
        }, {
            name: 'title',
            propertyPath: ['title'],
            type: 'input'
        }, {
            name: 'caption',
            propertyPath: ['caption'],
            type: 'input'
        }]
    };
    /**
     * The HTML element or id of HTML element that is used for appending
     * a component.
     *
     * @internal
     */
    public parentElement: HTMLElement;
    /**
     * Instance of cell, where component is attached.
     *
     * @internal
     */
    public cell: Cell;
    /**
     * Connector that allows you to load data via URL or from a local source.
     */
    public connector?: Component.ConnectorTypes;
    /**
     * The name of the connector in the data pool to use.
     */
    protected connectorName?: string;
    /**
     * @internal
     * The board the component belongs to
     * */
    public board: Board;
    /**
     * Size of the component (width and height).
     */
    protected dimensions: { width: number | null; height: number | null };
    /**
     * The HTML element where the component is.
     *
     * @internal
     */
    public element: HTMLElement;
    /**
     * The HTML element where the title is.
     */
    public titleElement?: HTMLElement;
    /**
     * The HTML element where the caption is.
     */
    public captionElement?: HTMLElement;
    /**
     * The HTML element where the component's content is.
     *
     * @internal
     */
    public contentElement: HTMLElement;
    /**
     * The options for the component.
     * */
    public options: Component.ComponentOptions;
    /**
     * The type of component like: `HTML`, `KPI`, `Highcharts`, `DataGrid`.
     */
    /**
     * Sets an ID for the component's `div`.
     */
    public id: string;
    /**
     * An array of options marked as editable by the UI.
     *
     */
    public editableOptions: EditableOptions;
    /**
     * Registry of callbacks registered on the component. Used in the Highcharts
     * component to keep track of chart events.
     *
     * @internal
     */
    public callbackRegistry = new CallbackRegistry();
    /**
     * The interval for redrawing the component on data changes.
     * @internal
     */
    private tableEventTimeout?: number;
    /**
     * Event listeners tied to the current DataTable. Used for redrawing the
     * component on data changes.
     *
     * @internal
     */
    private tableEvents: Function[] = [];
    /**
     * Event listeners tied to the parent cell. Used for redrawing/resizing the
     * component on interactions.
     *
     * @internal
     */
    private cellListeners: Function[] = [];

    /**
     * @internal
     */
    protected hasLoaded: boolean;
    /**
     * @internal
     */
    protected shouldRedraw: boolean;
    /**
     * @internal
     */
    protected syncHandlers: Sync.OptionsRecord;

    /**
     * DataModifier that is applied on top of modifiers set on the DataStore.
     *
     * @internal
     */
    public presentationModifier?: DataModifier;
    /**
     * The table being presented, either a result of the above or a way to
     * modify the table via events.
     *
     * @internal
     */
    public presentationTable?: DataTable;

    /**
     * The active group of the component. Used for sync.
     *
     * @internal
     */
    public activeGroup: ComponentGroup | undefined = void 0;

    /** @internal */
    public abstract sync: Sync;

    /**
     * Timeouts for calls to `Component.resizeTo()`.
     *
     * @internal
    /* *
     */
    protected resizeTimeouts: number[] = [];

    /**
     * Timeouts for resizing the content. I.e. `chart.setSize()`.
     *
     * @internal
     * */
    protected innerResizeTimeouts: number[] = [];

    /* *
     *
     *  Constructor
     *
     * */

    /**
     * Creates a component in the cell.
     *
     * @param cell
     * Instance of cell, where component is attached.
     *
     * @param options
     * The options for the component.
     */
    constructor(
        cell: Cell,
        options: Partial<Component.ComponentOptions>
    ) {
        this.board = cell.row.layout.board;

        this.cell = cell;
        // TODO: Change the TS of cell.
        this.parentElement = cell.container!;
        this.attachCellListeneres();


        this.options = merge(
            Component.defaultOptions as Required<Component.ComponentOptions>,
            options
        );
        this.id = this.options.id && this.options.id.length ?
            this.options.id :
            uniqueKey();

        // Todo: we might want to handle this later

        this.hasLoaded = false;
        this.shouldRedraw = true;
        this.editableOptions =
            new EditableOptions(this, options.editableOptionsBindings);

        this.presentationModifier = this.options.presentationModifier;

        // Initial dimensions
        this.dimensions = {
            width: null,
            height: null
        };


        this.syncHandlers = this.handleSyncOptions();
        this.element = createElement('div', {
            className: this.options.className
        });

        this.contentElement = createElement('div', {
            className: `${this.options.className}-content`
        }, {
            height: '100%'
        }, void 0, true);

    }

    public async init(): Promise<this> {
        if (
            this.options.connector?.name &&
            this.connectorName !== this.options.connector.name
        ) {
            const connector = await this.board.dataPool
                .getConnector(this.options.connector.name);

            this.setConnector(connector);
            this.shouldRedraw = true;
            this.redraw();
        }
        return this;
    }

    /* *
     *
     *  Functions
     *
     * */

    /**
    * Handles the sync options. Applies the given defaults if no
    * specific callback given.
    *
    * @param defaultHandlers
    * Sync handlers on component.
    *
    * @returns
    * Sync component.
    *
    * @internal
    */
    protected handleSyncOptions(
        defaultHandlers: typeof Sync.defaultHandlers = Sync.defaultHandlers
    ): Component['syncHandlers'] {
        const sync = this.options.sync || {};

        return Object.keys(sync)
            .reduce(
                (
                    carry: Sync.OptionsRecord,
                    handlerName
                ): Sync.OptionsRecord => {
                    if (handlerName) {
                        const handler = sync[handlerName];

                        if (handler && typeof handler === 'object') {
                            carry[handlerName] = handler;
                        }
                        if (handler && typeof handler === 'boolean') {
                            carry[handlerName] = defaultHandlers[handlerName];
                        }
                    }

                    return carry;
                },
                {}
            );
    }

    /**
     * Setup listeners on cell/other things up the chain
     *
     * @internal
     */
    private attachCellListeneres(): void {
        // remove old listeners
        while (this.cellListeners.length) {
            const destroy = this.cellListeners.pop();
            if (destroy) {
                destroy();
            }
        }

        if (this.cell && Object.keys(this.cell).length) {
            const board = this.cell.row.layout.board;
            this.cellListeners.push(
                // Listen for resize on dashboard
                addEvent(board, 'cellResize', (): void => {
                    this.resizeTo(this.parentElement);
                }),
                // Listen for changed parent
                addEvent(
                    this.cell.row,
                    'cellChange',
                    (e: { row: Row }): void => {
                        const { row } = e;
                        if (row && this.cell) {
                            const hasLeftTheRow =
                                row.getCellIndex(this.cell) === void 0;
                            if (hasLeftTheRow) {
                                if (this.cell) {
                                    this.setCell(this.cell);
                                }
                            }
                        }
                    }
                )
            );

        }
    }

    /**
     * Set a parent cell.
     * @param cell
     * Instance of a cell.
     * @param resize
     * Flag that allow to resize the component.
     *
     * @internal
     */
    public setCell(cell: Cell, resize = false): void {
        this.cell = cell;
        if (cell.container) {
            this.parentElement = cell.container;
        }
        this.attachCellListeneres();
        if (resize) {
            this.resizeTo(this.parentElement);
        }
    }

    /**
     * Adds event listeners to data table.
     * @param table
     * Data table that is source of data.
     * @internal
     */
    private setupTableListeners(table: DataTable): void {
        const connector = this.connector;

        if (connector) {
            if (table) {
                [
                    'afterSetRows',
                    'afterDeleteRows',
                    'afterSetColumns',
                    'afterDeleteColumns',
                    'afterSetCell'
                ].forEach((event: any): void => {
                    this.tableEvents.push((table)
                        .on(event, (e: any): void => {
                            clearInterval(this.tableEventTimeout);
                            this.tableEventTimeout = setTimeout((): void => {
                                this.emit({
                                    ...e,
                                    type: 'tableChanged'
                                });
                                this.tableEventTimeout = void 0;
                            }, 0);
                        }));
                });
            }


            const component = this;
            this.tableEvents.push(connector.on('afterLoad', (): void => {
                this.emit({
                    target: component,
                    type: 'tableChanged'
                });
            }));
        }
    }

    /**
     * Remove event listeners in data table.
     * @internal
     */
    private clearTableListeners(): void {
        const connector = this.connector,
            tableEvents = this.tableEvents;

        if (tableEvents.length) {
            tableEvents.forEach(
                (removeEventCallback): void => removeEventCallback()
            );
        }

        if (connector) {
            tableEvents.push(connector.table.on(
                'afterSetModifier',
                (e): void => {
                    if (e.type === 'afterSetModifier') {
                        this.emit({
                            ...e,
                            type: 'tableChanged'
                        });
                    }
                }
            ));
        }
    }

    /**
     * Attaches data store to the component.
     * @param connector
     * Connector of data.
     *
     * @returns
     * Component which can be used in chaining.
     *
     * @internal
     */
    public setConnector(connector: Component.ConnectorTypes | undefined): this {
        // Clean up old event listeners
        while (this.tableEvents.length) {
            const eventCallback = this.tableEvents.pop();
            if (typeof eventCallback === 'function') {
                eventCallback();
            }
        }

        this.connector = connector;

        if (connector) {
            // Set up event listeners
            this.clearTableListeners();
            this.setupTableListeners(connector.table);

            // re-setup if modifier changes
            connector.table.on(
                'setModifier',
                (): void => this.clearTableListeners()
            );
            connector.table.on(
                'afterSetModifier',
                (e: DataTable.SetModifierEvent): void => {
                    if (e.type === 'afterSetModifier' && e.modified) {
                        this.setupTableListeners(e.modified);
                    }
                }
            );


            // Add the component to a group based on the
            // connector table id by default
            // TODO: make this configurable
            const tableID = connector.table.id;

            if (!ComponentGroup.getComponentGroup(tableID)) {
                ComponentGroup.addComponentGroup(new ComponentGroup(tableID));
            }

            const group = ComponentGroup.getComponentGroup(tableID);
            if (group) {
                group.addComponents([this.id]);
                this.activeGroup = group;
            }
        }

        fireEvent(this, 'connectorAttached', { connector });
        return this;
    }

    /** @internal */
    setActiveGroup(group: ComponentGroup | string | null): void {
        if (typeof group === 'string') {
            group = ComponentGroup.getComponentGroup(group) || null;
        }
        if (group instanceof ComponentGroup) {
            this.activeGroup = group;
        }
        if (group === null) {
            this.activeGroup = void 0;
        }
        if (this.activeGroup) {
            this.activeGroup.addComponents([this.id]);
        }
    }
    /**
     * Gets height of the component's content.
     *
     * @returns
     * Current height as number.
     * @internal
     */
    private getContentHeight(): number {
        const parentHeight =
            this.dimensions.height || Number(getStyle(this.element, 'height'));
        const titleHeight = this.titleElement ?
            this.titleElement.clientHeight + getMargins(this.titleElement).y :
            0;
        const captionHeight = this.captionElement ?
            this.captionElement.clientHeight +
            getMargins(this.captionElement).y :
            0;

        return parentHeight - titleHeight - captionHeight;
    }

    /**
     * Resize the component
     * @param width
     * The width to set the component to.
     * Can be pixels, a percentage string or null.
     * Null will unset the style
     * @param height
     * The height to set the component to.
     * Can be pixels, a percentage string or null.
     * Null will unset the style.
     */
    public resize(
        width?: number | string | null,
        height?: number | string | null
    ): void {
        // if (!this.resizeTimeout) {
        //     this.resizeTimeout = requestAnimationFrame(() => {

        if (height) {
            // Get offset for border, padding
            const pad =
                getPaddings(this.element).y + getMargins(this.element).y;

            this.dimensions.height = relativeLength(
                height, Number(getStyle(this.parentElement, 'height'))
            ) - pad;
            this.element.style.height = this.dimensions.height + 'px';
            this.contentElement.style.height = this.getContentHeight() + 'px';
        }
        if (width) {
            const pad =
                getPaddings(this.element).x + getMargins(this.element).x;
            this.dimensions.width = relativeLength(
                width, Number(getStyle(this.parentElement, 'width'))
            ) - pad;
            this.element.style.width = this.dimensions.width + 'px';
        }

        if (height === null) {
            this.dimensions.height = null;
            this.element.style.removeProperty('height');
        }

        if (width === null) {
            this.dimensions.width = null;
            this.element.style.removeProperty('width');
        }

        fireEvent(this, 'resize', {
            width,
            height
        });
        //         cancelAnimationFrame(this.resizeTimeout)
        //         this.resizeTimeout = 0;
        //     });
        // }
    }

    /**
     * Adjusts size of component to parent's cell size when animation is done.
     * @param element
     * HTML element that is resized.
     */
    public resizeTo(element: HTMLElement): void {
        while (this.resizeTimeouts.length) {
            const timeout = this.resizeTimeouts.pop();
            if (timeout) {
                cancelAnimationFrame(timeout);
            }
        }
        const timeoutID = requestAnimationFrame((): void => {
            const { width, height } = element.getBoundingClientRect();
            const padding = getPaddings(element);
            const margins = getMargins(element);

            this.resize(
                width - padding.x - margins.x,
                height - padding.y - margins.y
            );
        });

        this.resizeTimeouts.push(timeoutID);
    }

    /**
     * Handles updating via options.
     * @param newOptions
     * The options to apply.
     *
     * @param redraw
     * Set to true if the update should redraw the component.
     */
    public async update(
        newOptions: Partial<Component.ComponentOptions>,
        redraw: boolean = true
    ): Promise<void> {
        const eventObject = {
            options: newOptions,
            shouldForceRedraw: false
        };

        // Update options
        fireEvent(this, 'update', eventObject);

        this.options = merge(this.options, newOptions);

        if (
            this.options.connector?.name &&
            this.connectorName !== this.options.connector.name
        ) {
            const connector = await this.board.dataPool
                .getConnector(this.options.connector.name);

            this.setConnector(connector);
            this.shouldRedraw = true;
        }

        this.options = merge(this.options, newOptions);

        if (redraw || eventObject.shouldForceRedraw) {
            this.redraw();
        }

    }

    /**
     * Adds title at the top of component's container.
     * @param titleOptions
     * The options for the title.
     */
    public setTitle(titleOptions: Component.TextOptionsType): void {
        const previousTitle = this.titleElement;

        if (
            !titleOptions || typeof titleOptions === 'string' ?
                titleOptions === '' :
                titleOptions.text === ''
        ) {
            if (previousTitle) {
                previousTitle.remove();
            }
            return;
        }

        const titleElement =
            Component.createTextElement('h1', 'title', titleOptions);

        if (titleElement) {
            this.titleElement = titleElement;

            if (previousTitle) {
                previousTitle.replaceWith(this.titleElement);
            }
        }
    }

    /**
     * Adds caption at the bottom of component's container.
     *
     * @param captionOptions
     * The options for the caption.
     */
    public setCaption(captionOptions: Component.TextOptionsType): void {
        const previousCaption = this.captionElement;
        if (
            !captionOptions ||
                typeof captionOptions === 'string' ?
                captionOptions === '' :
                captionOptions.text === ''
        ) {
            if (previousCaption) {
                previousCaption.remove();
            }
            return;
        }

        const captionElement =
            Component.createTextElement('div', 'caption', captionOptions);

        if (captionElement) {
            this.captionElement = captionElement;

            if (previousCaption) {
                previousCaption.replaceWith(this.captionElement);
            }
        }
    }

    /**
     * Handles setting things up on initial render.
     *
     * @returns
     * The component for chaining.
     *
     * @internal
     */
    public load(): this {

        // Set up the connector on inital load if it has not been done
        if (!this.hasLoaded && this.connector) {
            this.setConnector(this.connector);
        }

        this.setTitle(this.options.title);
        this.setCaption(this.options.caption);
        [
            this.titleElement,
            this.contentElement,
            this.captionElement
        ].forEach((element): void => {
            if (element) {
                this.element.appendChild(element);
            }
        });
        // Setup event listeners
        // Grabbed from Chart.ts
        const events = this.options.events;
        if (events) {
            Object.keys(events).forEach((key): void => {
                const eventCallback = (events as any)[key];
                if (eventCallback) {
                    this.callbackRegistry.addCallback(key, {
                        type: 'component',
                        func: eventCallback
                    });
                }
            });
            objectEach(events, (eventCallback, eventType): void => {
                if (isFunction(eventCallback)) {
                    this.on(eventType as any, eventCallback as any);
                }
            });
        }

        this.on('message', (e): void => {
            if ('message' in e) {
                this.onMessage(e.message);
            }
        });

        // TODO: should cleanup this event listener
        window.addEventListener(
            'resize',
            (): void => this.resizeTo(this.parentElement)
        );

        this.hasLoaded = true;
        this.shouldRedraw = false;

        return this;
    }

    /**
     * Renders the component.
     *
     * @returns
     * The component for chaining.
     *
     * @internal
     */
    public render(): this {
        /**
         * TODO: make this call load on initial render
         */
        if (this.shouldRedraw || !this.hasLoaded) {
            this.load();
            // Call resize to fit to the cell. Only for non HTML elements.
            // There is no need to set a fixed height for the HTML element
            // because it will fill the available space when added to DOM.
            if (this.type !== 'HTML') {
                this.resizeTo(this.parentElement);
            }
        }
        return this;
    }

    /**
     * Redraws the component.
     * @returns
     * The component for chaining.
     */
    public redraw(): this {
        // Do a redraw
        const e = {
            component: this
        };

        fireEvent(this, 'redraw', e);

        this.shouldRedraw = true; // set to make render call load as well

        return this.render();
    }

    /**
     * Destroys the component.
     */
    public destroy(): void {
        /**
         * TODO: Should perhaps also remove the component from the registry
         * or set an `isactive` flag to false.
         */

        while (this.element.firstChild) {
            this.element.firstChild.remove();
        }
        // Unregister events
        this.tableEvents.forEach((eventCallback): void => eventCallback());
        this.element.remove();

        Component.removeInstance(this);
    }

    /** @internal */
    public on<TEvent extends Component.EventTypes>(
        type: TEvent['type'],
        callback: (this: this, e: TEvent) => void
    ): Function {
        return addEvent(this, type, callback);
    }

    /** @internal */
    public emit<TEvent extends Component.EventTypes>(
        e: TEvent
    ): void {
        if (!e.target) {
            e.target = this;
        }
        fireEvent(this, e.type, e);
    }

    /** @internal */
    public postMessage(
        message: Component.MessageType,
        target: Component.MessageTarget = {
            type: 'componentType',
            target: 'all'
        }
    ): void {
        const component = Component.getInstanceById(this.id);

        if (component) {
            Component.relayMessage(component, message, target);
        }
    }

    /** @internal */
    public onMessage(message: Component.MessageType): void {
        if (message && typeof message === 'string') {
            // do something
            return;
        }

        if (
            typeof message === 'object' &&
            typeof message.callback === 'function'
        ) {
            message.callback.apply(this);
        }
    }

    /**
     * Converts the class instance to a class JSON.
     * @internal
     *
     * @returns
     * Class JSON of this Component instance.
     *
     * @internal
     */
    public toJSON(): Component.JSON {
        const dimensions: Record<'width' | 'height', number> = {
            width: 0,
            height: 0
        };
        objectEach(this.dimensions, function (value, key): void {
            if (value === null) {
                return;
            }
            dimensions[key] = value;
        });

        const json: Component.JSON = {
            $class: ComponentRegistry.getName(this.constructor),
            // connector: this.connector ? this.connector.toJSON() : void 0,
            options: {
                cell: this.options.cell,
                parentElement: this.parentElement.id,
                dimensions,
                id: this.id,
                type: this.type
            }
        };

        return json;
    }

    public getEditableOptions(): Component.ComponentOptions {
        const component = this;
        return merge(component.options);
    }


    public getEditableOptionValue(
        propertyPath?: string[]
    ): number | boolean | undefined | string {
        const component = this;
        if (!propertyPath) {
            return;
        }

        let result = component.getEditableOptions() as any;

        for (let i = 0, end = propertyPath.length; i < end; i++) {
            if (!result) {
                return;
            }

            if (isArray(result)) {
                result = result[0];
            }

            result = result[propertyPath[i]];
        }

        return result;
    }
}

/* *
 *
 *  Class Prototype
 *
 * */

interface Component {
    type: keyof ComponentTypeRegistry;
}

/* *
 *
 *  Class Namespace
 *
 * */

namespace Component {

    /* *
    *
    *  Declarations
    *
    * */
    /** @internal */
    export interface JSON extends Serializable.JSON<string> {
        // connector?: DataConnector.ClassJSON;
        options: ComponentOptionsJSON;
    }

    /**
     * The basic events
     */
    /** @internal */
    export type EventTypes =
        ResizeEvent |
        UpdateEvent |
        TableChangedEvent |
        LoadEvent |
        RenderEvent |
        RedrawEvent |
        JSONEvent |
        MessageEvent |
        PresentationModifierEvent;

    /** @internal */
    export type ResizeEvent = Event<'resize', {
        readonly type: 'resize';
        width?: number;
        height?: number;
    }>;

    /** @internal */
    export type UpdateEvent = Event<'update' | 'afterUpdate', {
        options?: ComponentOptions;
    }>;

    /** @internal */
    export type LoadEvent = Event<'load' | 'afterLoad', {}>;
    /** @internal */
    export type RedrawEvent = Event<'redraw' | 'afterRedraw', {}>;
    /** @internal */
    export type RenderEvent = Event<'beforeRender' | 'afterRender', {}>;
    /** @internal */
    export type MessageEvent = Event<'message', {
        message: MessageType;
        detail?: {
            sender: string;
            target: string;
        };
    }>;

    /** @internal */
    export type JSONEvent = Event<'toJSON' | 'fromJSON', {
        json: Serializable.JSON<string>;
    }>;
    /** @internal */
    export type TableChangedEvent = Event<'tableChanged', {}>;
    /** @internal */
    export type PresentationModifierEvent =
        Component.Event<'afterPresentationModifier', { table: DataTable }>;

    /** @internal */
    export type Event<
        EventType extends string,
        EventRecord extends Record<string, any>> = {
            readonly type: EventType;
            target?: Component;
            detail?: AnyRecord;
        } & EventRecord;

    export type SyncOptions = Record<string, boolean | Partial<Sync.OptionsEntry>>;

<<<<<<< HEAD
    export interface ComponentOptions extends EditableOptions {

=======
    export interface ComponentOptions {
        [key: string]: unknown;
        /**
         * @internal
         * The Board the component belongs to
         * */
        board?: Board;
>>>>>>> 66e3dba7
        /**
         * Cell id, where component is attached.
         */
        cell?: string;

        /**
         * The HTML element or id of HTML element that is used for appending
         * a component.
         *
         * @internal
         */
        parentElement: HTMLElement | string;

        /**
         * The name of class that is applied to the component's container.
         */
        className?: string;

        /**
         * The type of component like: `HTML`, `KPI`, `Highcharts`, `DataGrid`.
         */
        type: keyof ComponentTypeRegistry;
        // allow overwriting gui elements
        /** @internal */
        navigationBindings?: NavigationBindingsOptionsObject[];
        /**
         * Events attached to the component : `mount`, `unmount`.
         */
        events?: Record<string, Function>;
        /**
         * Set of options that are available for editing through sidebar.
         */
        editableOptions: Array<EditableOptions.Options>;
        /** @internal */
        editableOptionsBindings: EditableOptions.OptionsBindings;
        /** @internal */
        presentationModifier?: DataModifier;
        /**
         * Defines which elements should be synced.
         * ```
         * Example:
         * {
         *     highlight: true
         * }
         * ```
         *
         */
        sync: SyncOptions;
        connector?: ConnectorTypes;
        connectorName?: string;
        /**
         * Sets an ID for the component's container.
         */
        id?: string;
        /**
         * Additional CSS styles to apply inline to the component's container.
         */
        style?: CSSObject;
        /**
         * The component's title, which will render at the top.
         */
        title?: TextOptionsType;
        /**
         * The component's caption, which will render at the bottom.
         */
        caption?: TextOptionsType;
    }

    /**
     * JSON compatible options for export
     * @internal
     *  */
    export interface ComponentOptionsJSON extends JSON.Object {
        // connector?: DataConnector.ClassJSON; // connector id
        caption?: string;
        className?: string;
        cell?: string;
        editableOptions?: JSON.Array<string>;
        editableOptionsBindings?: EditableOptions.OptionsBindings&JSON.Object;
        id: string;
        parentCell?: Cell.JSON;
        // store?: DataStore.ClassJSON; // store id
        parentElement?: string; // ID?
        style?: {};
        sync?: SyncOptions&JSON.Object;
        title?: string;
        type: keyof ComponentTypeRegistry;
    }

    /** @internal */
    export type ConnectorTypes = DataConnector;
<<<<<<< HEAD
    /** @internal */
    export interface EditableOptions {
        /**
         * Connector to use from the data pool of the dashboard.
         */
        connector?: (ComponentConnectorOptions);
        /**
         * Sets an ID for the component's container.
         */
        id?: string;
        /**
         * Additional CSS styles to apply inline to the component's container.
         */
        style?: CSSObject;
        /**
         * The component's title, which will render at the top.
         */
        title?: TextOptionsType;
        /**
         * The component's caption, which will render at the bottom.
         */
        caption?: TextOptionsType;
    }
=======
>>>>>>> 66e3dba7

    export type TextOptionsType = string | false | TextOptions | undefined;
    /** @internal */
    export interface MessageTarget {
        type: 'group' | 'componentType' | 'componentID';
        target: (
            ComponentType['id'] |
            ComponentType['type'] |
            ComponentGroup['id']
        );
    }

    /** @internal */
    export type MessageType = string | {
        callback: Function;
    };

    /* *
    *
    *  Constants
    *
    * */

    /**
     *
     * Record of component instances
     *
     */
    /** @internal */
    export const instanceRegistry: Record<string, ComponentType> = {};
    /* *
    *
    *  Functions
    *
    * */

    /**
     * Adds component to the registry.
     *
     * @internal
     *
     * @internal
     * Adds a component instance to the registry.
     * @param component
     * The component to add.
     * Returns the true when component was found and added properly to the
     * registry, otherwise it is false.
     *
     * @internal
     */
    export function addInstance(component: ComponentType): void {
        Component.instanceRegistry[component.id] = component;
    }

    /**
     * Removes a component instance from the registry.
     * @param component
     * The component to remove.
     *
     * @internal
     */
    export function removeInstance(component: Component): void {
        delete Component.instanceRegistry[component.id];
    }

    /**
     * Retrieves the IDs of the registered component instances.
     * @returns
     * Array of component IDs.
     *
     * @internal
     */
    export function getAllInstanceIDs(): string[] {
        return Object.keys(instanceRegistry);
    }

    /**
     * Retrieves all registered component instances.
     * @returns
     * Array of components.
     *
     * @internal
     */
    export function getAllInstances(): Component[] {
        const ids = getAllInstanceIDs();
        return ids.map((id): Component => instanceRegistry[id]);
    }
    /**
     * Gets instance of component from registry.
     *
     * @param id
     * Component's id that exists in registry.
     *
     * @returns
     * Returns the component.
     * Gets instance of component from registry.
     *
     * @param id
     * Component's id that exists in registry.
     *
     * @returns
     * Returns the component type or undefined.
     *
     * @internal
     */
    export function getInstanceById(id: string): ComponentType | undefined {
        return instanceRegistry[id];
    }
    /**
     * Sends a message from the given sender to the target,
     * with an optional callback.
     *
     * @param sender
     * The sender of the message. Can be a Component or a ComponentGroup.
     *
     * @param message
     * The message. It can be a string, or a an object containing a
     * `callback` function.
     *
     * @param targetObj
     * An object containing the `type` of target,
     * which can be `group`, `componentID`, or `componentType`
     * as well as the id of the recipient.
     *
     * @internal
     */
    export function relayMessage(
        sender: ComponentType | ComponentGroup,
        // Are there cases where a group should be the sender?
        message: Component.MessageEvent['message'],
        targetObj: Component.MessageTarget
    ): void {
        const emit = (component: ComponentType): void =>
            component.emit({
                type: 'message',
                detail: {
                    sender: sender.id,
                    target: targetObj.target
                },
                message,
                target: component
            });

        const handlers: Record<Component.MessageTarget['type'], Function> = {
            'componentID': (
                recipient: Component.MessageTarget['target']
            ): void => {
                const component = getInstanceById(recipient);
                if (component) {
                    emit(component);
                }
            },
            'componentType': (
                recipient: Component.MessageTarget['target']
            ): void => {
                getAllInstanceIDs()
                    .forEach((instanceID): void => {
                        const component = getInstanceById(instanceID);
                        if (component && component.id !== sender.id) {
                            if (
                                component.type === recipient ||
                                recipient === 'all'
                            ) {
                                emit(component);
                            }
                        }
                    });
            },
            'group': (recipient: Component.MessageTarget['target']): void => {
                // Send a message to a whole group
                const group = ComponentGroup.getComponentGroup(recipient);
                if (group) {
                    group.components.forEach((id): void => {
                        const component = getInstanceById(id);
                        if (component && component.id !== sender.id) {
                            emit(component);
                        }
                    });
                }
            }
        };

        handlers[targetObj.type](targetObj.target);
    }

}

export default Component;<|MERGE_RESOLUTION|>--- conflicted
+++ resolved
@@ -1192,18 +1192,8 @@
 
     export type SyncOptions = Record<string, boolean | Partial<Sync.OptionsEntry>>;
 
-<<<<<<< HEAD
-    export interface ComponentOptions extends EditableOptions {
-
-=======
     export interface ComponentOptions {
-        [key: string]: unknown;
-        /**
-         * @internal
-         * The Board the component belongs to
-         * */
-        board?: Board;
->>>>>>> 66e3dba7
+
         /**
          * Cell id, where component is attached.
          */
@@ -1252,8 +1242,10 @@
          *
          */
         sync: SyncOptions;
-        connector?: ConnectorTypes;
-        connectorName?: string;
+        /**
+         * Connector options
+         */
+        connector?: ComponentConnectorOptions;
         /**
          * Sets an ID for the component's container.
          */
@@ -1295,32 +1287,6 @@
 
     /** @internal */
     export type ConnectorTypes = DataConnector;
-<<<<<<< HEAD
-    /** @internal */
-    export interface EditableOptions {
-        /**
-         * Connector to use from the data pool of the dashboard.
-         */
-        connector?: (ComponentConnectorOptions);
-        /**
-         * Sets an ID for the component's container.
-         */
-        id?: string;
-        /**
-         * Additional CSS styles to apply inline to the component's container.
-         */
-        style?: CSSObject;
-        /**
-         * The component's title, which will render at the top.
-         */
-        title?: TextOptionsType;
-        /**
-         * The component's caption, which will render at the bottom.
-         */
-        caption?: TextOptionsType;
-    }
-=======
->>>>>>> 66e3dba7
 
     export type TextOptionsType = string | false | TextOptions | undefined;
     /** @internal */
