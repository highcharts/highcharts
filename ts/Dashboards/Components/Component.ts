/* *
 *
 *  (c) 2009-2024 Highsoft AS
 *
 *  License: www.highcharts.com/license
 *
 *  !!!!!!! SOURCE GETS TRANSPILED BY TYPESCRIPT. EDIT TS FILE ONLY. !!!!!!!
 *
 *  Authors:
 *  - Sebastian Bochan
 *  - Wojciech Chmiel
 *  - Gøran Slettemark
 *  - Sophie Bremer
 *
 * */

'use strict';

/* *
 *
 *  Imports
 *
 * */

import type Board from '../Board';
import type Cell from '../Layout/Cell';
import type { ComponentConnectorOptions } from './ComponentOptions';
import type {
    ComponentType,
    ComponentTypeRegistry
} from './ComponentType';
// eslint-disable-next-line @typescript-eslint/no-unused-vars
import type JSON from '../JSON';
import type Serializable from '../Serializable';
import type DataModifier from '../../Data/Modifiers/DataModifier';
import type TextOptions from './TextOptions';
import type Row from '../Layout/Row';
import type SidebarPopup from '../EditMode/SidebarPopup';

import CallbackRegistry from '../CallbackRegistry.js';
import ComponentGroup from './ComponentGroup.js';
import DataConnector from '../../Data/Connectors/DataConnector.js';
import DataTable from '../../Data/DataTable.js';
import EditableOptions from './EditableOptions.js';
import Sync from './Sync/Sync.js';

import Globals from '../Globals.js';
const { classNamePrefix } = Globals;

import U from '../../Core/Utilities.js';
const {
    createElement,
    isArray,
    merge,
    fireEvent,
    addEvent,
    objectEach,
    isFunction,
    isObject,
    getStyle,
    diffObjects
} = U;

import CU from './ComponentUtilities.js';
const {
    getMargins,
    getPaddings
} = CU;

import DU from '../Utilities.js';
const { uniqueKey } = DU;

/* *
 *
 *  Class
 *
 * */

/**
 *
 * Abstract Class of component.
 *
 * @internal
 *
 */

/**
 * Abstract Class of component.
 * @internal
 */
abstract class Component {

    /* *
     *
     *  Static Functions
     *
     * */

    /**
     *
     * Creates HTML text element like header or title
     *
     * @param tagName
     * HTML tag name used as wrapper of text like `h2` or `p`.
     * @param elementName
     * Name of element
     * @param textOptions
     * The options for the component
     * @returns
     * HTML object when title is created, otherwise undefined
     *
     * @internal
     */
    public static createTextElement(
        tagName: string,
        elementName: string,
        textOptions: Component.TextOptionsType
    ): HTMLElement | undefined {
        if (typeof textOptions === 'object') {
            const { className, text, style } = textOptions;
            return createElement(
                tagName,
                {
                    className: className || `${classNamePrefix}component-${elementName}`,
                    textContent: text
                },
                style
            );
        }

        if (typeof textOptions === 'string') {
            return createElement(
                tagName,
                {
                    className: `${classNamePrefix}component-${elementName}`,
                    textContent: textOptions
                },
                {}
            );
        }
    }

    /* *
     *
     *  Properties
     *
     * */

    /** @internal */
    public static Sync = Sync;
    /**
     * Default options of the component.
     */
    public static defaultOptions: Partial<Component.Options> = {
        className: `${classNamePrefix}component`,
        id: '',
        title: false,
        caption: false,
        sync: Sync.defaultHandlers,
        editableOptions: [{
            name: 'connectorName',
            propertyPath: ['connector', 'id'],
            type: 'select'
        }, {
            name: 'title',
            propertyPath: ['title'],
            type: 'input'
        }, {
            name: 'caption',
            propertyPath: ['caption'],
            type: 'input'
        }]
    };
    /**
     * The HTML element or id of HTML element that is used for appending
     * a component.
     *
     * @internal
     */
    public parentElement: HTMLElement;
    /**
     * Instance of cell, where component is attached.
     *
     * @internal
     */
    public cell: Cell;
    /**
     * Default sync Handlers.
     */
    public static syncHandlers: Sync.OptionsRecord = {};
    /**
     * Connector that allows you to load data via URL or from a local source.
     */
    public connector?: Component.ConnectorTypes;
    /**
     * The id of the connector in the data pool to use.
     */
    protected connectorId?: string;
    /**
     * @internal
     * The board the component belongs to
     * */
    public board: Board;
    /**
     * Size of the component (width and height).
     */
    protected dimensions: { width: number | null; height: number | null };
    /**
     * The HTML element where the component is.
     *
     * @internal
     */
    public element: HTMLElement;
    /**
     * The HTML element where the title is.
     */
    public titleElement?: HTMLElement;
    /**
     * The HTML element where the caption is.
     */
    public captionElement?: HTMLElement;
    /**
     * The HTML element where the component's content is.
     *
     * @internal
     */
    public contentElement: HTMLElement;
    /**
     * The options for the component.
     * */
    public options: Component.Options;
    /**
     * Sets an ID for the component's `div`.
     */
    public id: string;
    /**
     * An array of options marked as editable by the UI.
     *
     */
    public editableOptions: EditableOptions;
    /**
     * Registry of callbacks registered on the component. Used in the Highcharts
     * component to keep track of chart events.
     *
     * @internal
     */
    public callbackRegistry = new CallbackRegistry();
    /**
     * The interval for rendering the component on data changes.
     * @internal
     */
    private tableEventTimeout?: number;
    /**
     * Event listeners tied to the current DataTable. Used for rerendering the
     * component on data changes.
     *
     * @internal
     */
    private tableEvents: Function[] = [];
    /**
     * Event listeners tied to the parent cell. Used for rendering/resizing the
     * component on interactions.
     *
     * @internal
     */
    private cellListeners: Function[] = [];

    /**
     * Reference to ResizeObserver, which allows running 'unobserve'.
     * @internal
     */
    private resizeObserver?: ResizeObserver;

    /**
     * @internal
     */
    protected syncHandlers?: Sync.OptionsRecord;

    /**
     * DataModifier that is applied on top of modifiers set on the DataStore.
     *
     * @internal
     */
    public presentationModifier?: DataModifier;
    /**
     * The table being presented, either a result of the above or a way to
     * modify the table via events.
     *
     * @internal
     */
    public presentationTable?: DataTable;

    /**
     * The active group of the component. Used for sync.
     *
     * @internal
     */
    public activeGroup: ComponentGroup | undefined;

    /** @internal */
    public abstract sync: Sync;

    /**
     * Timeouts for calls to `Component.resizeTo()`.
     *
     * @internal
    /* *
     */
    protected resizeTimeouts: number[] = [];

    /**
     * Timeouts for resizing the content. I.e. `chart.setSize()`.
     *
     * @internal
     * */
    protected innerResizeTimeouts: number[] = [];

    /* *
     *
     *  Constructor
     *
     * */

    /**
     * Creates a component in the cell.
     *
     * @param cell
     * Instance of cell, where component is attached.
     *
     * @param options
     * The options for the component.
     */
    constructor(
        cell: Cell,
        options: Partial<Component.Options>,
        board?: Board
    ) {
        const renderTo = options.renderTo || options.cell;
        this.board = board || cell?.row?.layout?.board || {};
        this.parentElement =
            cell?.container || document.querySelector('#' + renderTo);
        this.cell = cell;

        this.options = merge(
            Component.defaultOptions as Required<Component.Options>,
            options
        );

        this.id = this.options.id && this.options.id.length ?
            this.options.id :
            uniqueKey();

        this.editableOptions =
            new EditableOptions(this, options.editableOptionsBindings);

        this.presentationModifier = this.options.presentationModifier;

        this.dimensions = {
            width: null,
            height: null
        };

        this.element = createElement(
            'div',
            {
                className: this.options.className
            },
            {},
            this.parentElement
        );

        if (!Number(getStyle(this.element, 'padding'))) {
            // Fix flex problem, because of wrong height in internal elements
            this.element.style.padding = '0.1px';
        }

        this.contentElement = createElement(
            'div', {
                className: `${this.options.className}-content`
            },
            {},
            this.element,
            true
        );

        this.filterAndAssignSyncOptions();
        this.setupEventListeners();

        if (cell) {
            this.attachCellListeners();

            this.on('tableChanged', (): void => {
                this.onTableChanged();
            });

            this.on('update', (): void => {
                this.cell.setLoadingState();
            });

            this.on('afterRender', (): void => {
                this.cell.setLoadingState(false);
            });
        }
    }

    /**
     * Function fired when component's `tableChanged` event is fired.
     * @internal
     */
    public abstract onTableChanged(e?: Component.EventTypes): void;


    /**
     * Returns the component's options when it is dropped from the sidebar.
     *
     * @param sidebar
     * The sidebar popup.
     */
    public getOptionsOnDrop(
        // eslint-disable-next-line @typescript-eslint/no-unused-vars
        sidebar: SidebarPopup
    ): Partial<ComponentType['options']> {
        return {};
    }

    /* *
     *
     *  Functions
     *
     * */

    /**
     * Inits connectors for the component and rerenders it.
     *
     * @returns
     * Promise resolving to the component.
     */
    public async initConnector(): Promise<this> {
        const connectorId = this.options.connector?.id,
            dataPool = this.board.dataPool;

        if (
            connectorId &&
            (
                this.connectorId !== connectorId ||
                dataPool.isNewConnector(connectorId)
            )
        ) {
            this.cell?.setLoadingState();

            const connector = await dataPool.getConnector(connectorId);
            this.setConnector(connector);
        }

        return this;
    }

    /**
    * Filter the sync options that are declared in the component options.
    * Assigns the sync options to the component and to the sync instance.
    *
    * @param defaultHandlers
    * Sync handlers on component.
    *
    * @internal
    */
    protected filterAndAssignSyncOptions(
        defaultHandlers: typeof Sync.defaultHandlers = (
            this.constructor as typeof Component
        ).syncHandlers
    ): void {
        const sync = this.options.sync || {};
        const syncHandlers = Object.keys(sync).reduce((
            carry: Sync.OptionsRecord,
            handlerName
        ): Sync.OptionsRecord => {
            if (handlerName) {
                const defaultHandler = defaultHandlers[handlerName];
                const defaultOptions = Sync.defaultSyncOptions[handlerName];
                const handler = sync[handlerName];

                // Make it always an object
                carry[handlerName] = merge(
                    defaultOptions || {},
                    { enabled: isObject(handler) ? handler.enabled : handler },
                    isObject(handler) ? handler : {}
                );

                // Set emitter and handler default functions
                if (defaultHandler && carry[handlerName].enabled) {
                    const keys: (keyof Sync.OptionsEntry)[] = [
                        'emitter', 'handler'
                    ];

                    for (const key of keys) {
                        if (
                            carry[handlerName][key] === true ||
                            carry[handlerName][key] === void 0
                        ) {
                            carry[handlerName][key] =
                                defaultHandler[key] as any;
                        }
                    }
                }
            }

            return carry;
        }, {});

        this.sync ? this.sync.syncConfig = syncHandlers : void 0;
        this.syncHandlers = syncHandlers;
    }

    /**
     * Setup listeners on cell/other things up the chain
     *
     * @internal
     */
<<<<<<< HEAD
    private attachCellListeners(): void {
        // remove old listeners
=======
    private attachCellListeneres(): void {
        // Remove old listeners
>>>>>>> e8d9f5a6
        while (this.cellListeners.length) {
            const destroy = this.cellListeners.pop();
            if (destroy) {
                destroy();
            }
        }

        if (this.cell && Object.keys(this.cell).length) {
            const board = this.cell.row.layout.board;
            this.cellListeners.push(
                // Listen for resize on dashboard
                addEvent(board, 'cellResize', (): void => {
                    this.resizeTo(this.parentElement);
                }),
                // Listen for changed parent
                addEvent(
                    this.cell.row,
                    'cellChange',
                    (e: { row: Row }): void => {
                        const { row } = e;
                        if (row && this.cell) {
                            const hasLeftTheRow =
                                row.getCellIndex(this.cell) === void 0;
                            if (hasLeftTheRow) {
                                if (this.cell) {
                                    this.setCell(this.cell);
                                }
                            }
                        }
                    }
                )
            );

        }
    }

    /**
     * Set a parent cell.
     * @param cell
     * Instance of a cell.
     * @param resize
     * Flag that allow to resize the component.
     *
     * @internal
     */
    public setCell(cell: Cell, resize = false): void {
        this.cell = cell;
        if (cell.container) {
            this.parentElement = cell.container;
        }
        this.attachCellListeners();
        if (resize) {
            this.resizeTo(this.parentElement);
        }
    }

    /**
     * Adds event listeners to data table.
     * @param table
     * Data table that is source of data.
     * @internal
     */
    private setupTableListeners(table: DataTable): void {
        const connector = this.connector;

        if (connector) {
            if (table) {
                [
                    'afterDeleteColumns',
                    'afterDeleteRows',
                    'afterSetCell',
                    'afterSetConnector',
                    'afterSetColumns',
                    'afterSetRows'
                ].forEach((event: any): void => {
                    this.tableEvents.push((table)
                        .on(event, (e: any): void => {
                            clearTimeout(this.tableEventTimeout);
                            this.tableEventTimeout = Globals.win.setTimeout(
                                (): void => {
                                    this.emit({
                                        ...e,
                                        type: 'tableChanged'
                                    });
                                    this.tableEventTimeout = void 0;
                                });
                        }));
                });
            }

            this.tableEvents.push(connector.on('afterLoad', (): void => {
                clearTimeout(this.tableEventTimeout);
                this.tableEventTimeout = Globals.win.setTimeout(
                    (): void => {
                        this.emit({
                            target: this,
                            type: 'tableChanged'
                        });

                        this.tableEventTimeout = void 0;
                    });
            }));
        }
    }

    /**
     * Remove event listeners in data table.
     * @internal
     */
    private clearTableListeners(): void {
        const connector = this.connector,
            tableEvents = this.tableEvents;

        if (tableEvents.length) {
            tableEvents.forEach(
                (removeEventCallback): void => removeEventCallback()
            );
        }

        if (connector) {
            tableEvents.push(connector.table.on(
                'afterSetModifier',
                (e): void => {
                    if (e.type === 'afterSetModifier') {
                        clearTimeout(this.tableEventTimeout);
                        this.tableEventTimeout = Globals.win.setTimeout(
                            (): void => {
                                this.emit({
                                    ...e,
                                    type: 'tableChanged'
                                });
                                this.tableEventTimeout = void 0;
                            });

                    }
                }
            ));
        }
    }

    /**
     * Attaches data store to the component.
     * @param connector
     * Connector of data.
     *
     * @returns
     * Component which can be used in chaining.
     *
     * @internal
     */
    public setConnector(connector: Component.ConnectorTypes | undefined): this {

        fireEvent(this, 'setConnector', { connector });

        // Clean up old event listeners
        while (this.tableEvents.length) {
            const eventCallback = this.tableEvents.pop();
            if (typeof eventCallback === 'function') {
                eventCallback();
            }
        }

        this.connector = connector;

        if (connector) {
            // Set up event listeners
            this.clearTableListeners();
            this.setupTableListeners(connector.table);

            // Re-setup if modifier changes
            connector.table.on(
                'setModifier',
                (): void => this.clearTableListeners()
            );
            connector.table.on(
                'afterSetModifier',
                (e: DataTable.SetModifierEvent): void => {
                    if (e.type === 'afterSetModifier' && e.modified) {
                        this.setupTableListeners(e.modified);
                    }
                }
            );


            // Add the component to a group based on the
            // connector table id by default
            // TODO: make this configurable
            const tableID = connector.table.id;

            if (!ComponentGroup.getComponentGroup(tableID)) {
                ComponentGroup.addComponentGroup(new ComponentGroup(tableID));
            }

            const group = ComponentGroup.getComponentGroup(tableID);
            if (group) {
                group.addComponents([this.id]);
                this.activeGroup = group;
            }
        }

        fireEvent(this, 'afterSetConnector', { connector });

        return this;
    }

    /** @internal */
    setActiveGroup(group: ComponentGroup | string | null): void {
        if (typeof group === 'string') {
            group = ComponentGroup.getComponentGroup(group) || null;
        }
        if (group instanceof ComponentGroup) {
            this.activeGroup = group;
        }
        if (group === null) {
            this.activeGroup = void 0;
        }
        if (this.activeGroup) {
            this.activeGroup.addComponents([this.id]);
        }
    }
    /**
     * Gets height of the component's content.
     *
     * @returns
     * Current height as number.
     * @internal
     */
    private getContentHeight(): number {
        const titleHeight = this.titleElement ?
            this.titleElement.clientHeight + getMargins(this.titleElement).y :
            0;
        const captionHeight = this.captionElement ?
            this.captionElement.clientHeight +
            getMargins(this.captionElement).y :
            0;

        return titleHeight + captionHeight;
    }

    /**
     * Resize the component
     * @param width
     * The width to set the component to.
     * Can be pixels, a percentage string or null.
     * Null will unset the style
     * @param height
     * The height to set the component to.
     * Can be pixels, a percentage string or null.
     * Null will unset the style.
     */
    public resize(
        width?: number | string | null,
        height?: number | string | null
    ): void {
        if (height) {
            // Get offset for border, padding
            const pad =
                getPaddings(this.element).y + getMargins(this.element).y;
            this.element.style.height = 'calc(100% - ' + pad + 'px)';
            this.contentElement.style.height =
                'calc(100% - ' + this.getContentHeight() + 'px)';
        } else if (height === null) {
            this.dimensions.height = null;
            this.element.style.removeProperty('height');
        }

        fireEvent(this, 'resize', {
            width,
            height
        });
    }

    /**
     * Adjusts size of component to parent's cell size when animation is done.
     * @param element
     * HTML element that is resized.
     */
    public resizeTo(element: HTMLElement): void {
        while (this.resizeTimeouts.length) {
            const timeout = this.resizeTimeouts.pop();
            if (timeout) {
                cancelAnimationFrame(timeout);
            }
        }
        const timeoutID = requestAnimationFrame((): void => {
            const { width, height } = element.getBoundingClientRect();
            const padding = getPaddings(element);
            const margins = getMargins(element);
            this.resize(
                width - padding.x - margins.x,
                height - padding.y - margins.y
            );
        });

        this.resizeTimeouts.push(timeoutID);
    }

    /**
     * Handles updating via options.
     * @param newOptions
     * The options to apply.
     *
     * @param shouldRerender
     * Set to true if the update should rerender the component.
     */
    public async update(
        newOptions: Partial<Component.Options>,
        shouldRerender: boolean = true
    ): Promise<void> {
        const eventObject = {
            options: newOptions,
            shouldForceRerender: false
        };

        // Update options
        fireEvent(this, 'update', eventObject);

        this.options = merge(this.options, newOptions);

        if (
            this.options.connector?.id &&
            this.connectorId !== this.options.connector.id
        ) {
            const connector = await this.board.dataPool
                .getConnector(this.options.connector.id);

            this.setConnector(connector);
        }

        this.options = merge(this.options, newOptions);

        if (shouldRerender || eventObject.shouldForceRerender) {
            this.render();
        }
    }

    /**
     * Private method which sets up event listeners for the component.
     *
     * @internal
     */
    private setupEventListeners(): void {
        const events = this.options.events;

        if (events) {
            Object.keys(events).forEach((key): void => {
                const eventCallback = (events as any)[key];

                if (eventCallback) {
                    this.callbackRegistry.addCallback(key, {
                        type: 'component',
                        func: eventCallback
                    });
                }
            });
            objectEach(events, (eventCallback, eventType): void => {
                if (isFunction(eventCallback)) {
                    this.on(eventType as any, eventCallback as any);
                }
            });
        }
        const resizeObserverCallback = (): void => {
            this.resizeTo(this.parentElement);
        };

        if (typeof ResizeObserver === 'function') {
            this.resizeObserver = new ResizeObserver(resizeObserverCallback);
            this.resizeObserver.observe(this.element);
        } else {
            const unbind = addEvent(window, 'resize', resizeObserverCallback);
            addEvent(this, 'destroy', unbind);
        }
    }

    /**
     * Adds title at the top of component's container.
     *
     * @param titleOptions
     * The options for the title.
     */
    public setTitle(titleOptions: Component.TextOptionsType): void {
        const titleElement = this.titleElement,
            shouldExist =
                titleOptions &&
                (typeof titleOptions === 'string' || titleOptions.text);

        if (shouldExist) {
            const newTitle = Component.createTextElement(
                'h2',
                'title',
                titleOptions
            );

            if (newTitle) {
                if (!titleElement) {
                    this.element.insertBefore(
                        newTitle,
                        this.element.firstChild
                    );
                } else {
                    titleElement.replaceWith(newTitle);
                }
                this.titleElement = newTitle;
            }
        } else {
            if (titleElement) {
                titleElement.remove();
                delete this.titleElement;

                return;
            }
        }
    }

    /**
     * Adds caption at the bottom of component's container.
     *
     * @param captionOptions
     * The options for the caption.
     */
    public setCaption(captionOptions: Component.TextOptionsType): void {
        const captionElement = this.captionElement,
            shouldExist =
                captionOptions &&
                (typeof captionOptions === 'string' || captionOptions.text);

        if (shouldExist) {
            const newCaption = Component.createTextElement(
                'div',
                'caption',
                captionOptions
            );

            if (newCaption) {
                if (!captionElement) {
                    this.element.appendChild(newCaption);
                } else {
                    captionElement.replaceWith(newCaption);
                }
                this.captionElement = newCaption;
            }
        } else {
            if (captionElement) {
                captionElement.remove();
                delete this.captionElement;

                return;
            }
        }
    }

    /**
     * Handles setting things up on initial render.
     *
     * @returns
     * The component for chaining.
     *
     * @internal
     */
    public async load(): Promise<this> {

        await this.initConnector();
        this.render();

        return this;
    }

    /**
     * Renders the component.
     *
     * @returns
     * The component for chaining.
     *
     * @internal
     */
    public render(): this {
        this.emit({ type: 'render' });
        this.setTitle(this.options.title);
        this.setCaption(this.options.caption);
        this.resizeTo(this.parentElement);

        return this;
    }

    /**
     * Destroys the component.
     */
    public destroy(): void {
        /**
         * TODO: Should perhaps set an `isActive` flag to false.
         */

        while (this.element.firstChild) {
            this.element.firstChild.remove();
        }

        // Call unmount
        fireEvent(this, 'unmount');

        // Unregister events
        this.tableEvents.forEach((eventCallback): void => eventCallback());
        this.element.remove();

    }

    /** @internal */
    public on<TEvent extends Component.EventTypes>(
        type: TEvent['type'],
        callback: (this: this, e: TEvent) => void
    ): Function {
        return addEvent(this, type, callback);
    }

    /** @internal */
    public emit<TEvent extends Component.EventTypes>(
        e: TEvent
    ): void {
        if (!e.target) {
            e.target = this;
        }
        fireEvent(this, e.type, e);
    }

    /**
     * Converts the class instance to a class JSON.
     * @internal
     *
     * @returns
     * Class JSON of this Component instance.
     *
     * @internal
     */
    public toJSON(): Component.JSON {
        const dimensions: Record<'width' | 'height', number> = {
            width: 0,
            height: 0
        };
        objectEach(this.dimensions, function (value, key): void {
            if (value === null) {
                return;
            }
            dimensions[key] = value;
        });

        const json: Component.JSON = {
            $class: this.options.type,
<<<<<<< HEAD
=======
            /// connector: this.connector ? this.connector.toJSON() : void 0,
>>>>>>> e8d9f5a6
            options: {
                renderTo: this.options.renderTo,
                parentElement: this.parentElement.id,
                dimensions,
                id: this.id,
                type: this.type
            }
        };

        return json;
    }

    /**
     * Get the component's options.
     * @returns
     * The JSON of component's options.
     *
     * @internal
     *
     */
    public getOptions(): Partial<Component.Options> {
        return diffObjects(this.options, Component.defaultOptions);
    }

    public getEditableOptions(): Component.Options {
        const component = this;
        return merge(component.options);
    }


    public getEditableOptionValue(
        propertyPath?: string[]
    ): number | boolean | undefined | string {
        const component = this;
        if (!propertyPath) {
            return;
        }

        let result = component.getEditableOptions() as any;

        for (let i = 0, end = propertyPath.length; i < end; i++) {
            if (isArray(result)) {
                result = result[0];
            }

            if (!result) {
                return;
            }

            result = result[propertyPath[i]];
        }

        return result;
    }
}

/* *
 *
 *  Class Prototype
 *
 * */

interface Component {
    type: keyof ComponentTypeRegistry;
}

/* *
 *
 *  Class Namespace
 *
 * */

namespace Component {

    /* *
    *
    *  Declarations
    *
    * */
    /** @internal */
    export interface JSON extends Serializable.JSON<string> {
<<<<<<< HEAD
=======
        /// connector?: DataConnector.ClassJSON;
>>>>>>> e8d9f5a6
        options: ComponentOptionsJSON;
    }

    /**
     * The basic events
     */
    /** @internal */
    export type EventTypes =
        SetConnectorEvent |
        ResizeEvent |
        UpdateEvent |
        TableChangedEvent |
        LoadEvent |
        RenderEvent |
        JSONEvent |
        PresentationModifierEvent;

    export type SetConnectorEvent =
        Event<'setConnector'|'afterSetConnector', {}>;

    /** @internal */
    export type ResizeEvent = Event<'resize', {
        readonly type: 'resize';
        width?: number;
        height?: number;
    }>;

    /** @internal */
    export type UpdateEvent = Event<'update' | 'afterUpdate', {
        options?: Options;
    }>;

    /** @internal */
    export type LoadEvent = Event<'load' | 'afterLoad', {}>;
    /** @internal */
    export type RenderEvent = Event<'render' | 'afterRender', {}>;

    /** @internal */
    export type JSONEvent = Event<'toJSON' | 'fromJSON', {
        json: Serializable.JSON<string>;
    }>;
    /** @internal */
    export type TableChangedEvent = Event<'tableChanged', {}>;
    /** @internal */
    export type PresentationModifierEvent =
        Component.Event<'afterPresentationModifier', { table: DataTable }>;

    /** @internal */
    export type Event<
        EventType extends string,
        EventRecord extends Record<string, any>> = {
            readonly type: EventType;
            target?: Component;
            detail?: Globals.AnyRecord;
        } & EventRecord;

    export interface Options {

        /**
         * Cell id, where component is attached.
         * Deprecated, use `renderTo` instead.
         *
         * @deprecated
         */
        cell?: string;

        /**
         * Cell id, where component is attached.
         */
        renderTo?: string;

        /**
         * The name of class that is applied to the component's container.
         */
        className?: string;

        /**
         * The type of component like: `HTML`, `KPI`, `Highcharts`, `DataGrid`,
         * `Navigator`.
         */
        type: keyof ComponentTypeRegistry;

        /**
         * Allow overwriting gui elements.
         * @internal
         */
        navigationBindings?: Array<Globals.AnyRecord>;
        /**
         * Events attached to the component : `mount`, `unmount`, `resize`, `update`.
         *
         * Try it:
         *
         * {@link https://jsfiddle.net/gh/get/library/pure/highcharts/highcharts/tree/master/samples/dashboards/component-options/events/ | Mount event }
         */
        events?: Record<string, Function>;
        /**
         * Set of options that are available for editing through sidebar.
         */
        editableOptions?: Array<EditableOptions.Options>;
        /** @internal */
        editableOptionsBindings?: EditableOptions.OptionsBindings;
        /** @internal */
        presentationModifier?: DataModifier;
        /** @internal */
        sync?: Sync.RawOptionsRecord;
        /**
         * Connector options
         */
        connector?: ComponentConnectorOptions;
        /**
         * Sets an ID for the component's container.
         */
        id?: string;
        /**
         * The component's title, which will render at the top.
         *
         * Try it:
         *
         * {@link https://jsfiddle.net/gh/get/library/pure/highcharts/highcharts/tree/master/samples/dashboards/component-options/title/ | Changed captions }
         */
        title?: TextOptionsType;
        /**
         * The component's caption, which will render at the bottom.
         *
         * Try it:
         *
         * {@link https://jsfiddle.net/gh/get/library/pure/highcharts/highcharts/tree/master/samples/dashboards/component-options/caption/ | Changed captions }
         */
        caption?: TextOptionsType;
    }

    /**
     * JSON compatible options for export
     * @internal
     *  */
    export interface ComponentOptionsJSON extends JSON.Object {
<<<<<<< HEAD
=======
        /// connector?: DataConnector.ClassJSON; // connector id
>>>>>>> e8d9f5a6
        caption?: string;
        className?: string;
        renderTo?: string;
        editableOptions?: JSON.Array<string>;
        editableOptionsBindings?: EditableOptions.OptionsBindings&JSON.Object;
        id: string;
        parentCell?: Cell.JSON;
<<<<<<< HEAD
=======
        /// store?: DataStore.ClassJSON; // store id
>>>>>>> e8d9f5a6
        parentElement?: string; // ID?
        style?: {};
        sync?: Sync.RawOptionsRecord&JSON.Object;
        title?: string;
        type: keyof ComponentTypeRegistry;
    }

    /** @internal */
    export type ConnectorTypes = DataConnector;

    /**
     * Allowed types for the text.
    */
    export type TextOptionsType = string | false | TextOptions | undefined;

}

export default Component;<|MERGE_RESOLUTION|>--- conflicted
+++ resolved
@@ -516,13 +516,8 @@
      *
      * @internal
      */
-<<<<<<< HEAD
     private attachCellListeners(): void {
-        // remove old listeners
-=======
-    private attachCellListeneres(): void {
         // Remove old listeners
->>>>>>> e8d9f5a6
         while (this.cellListeners.length) {
             const destroy = this.cellListeners.pop();
             if (destroy) {
@@ -1069,10 +1064,6 @@
 
         const json: Component.JSON = {
             $class: this.options.type,
-<<<<<<< HEAD
-=======
-            /// connector: this.connector ? this.connector.toJSON() : void 0,
->>>>>>> e8d9f5a6
             options: {
                 renderTo: this.options.renderTo,
                 parentElement: this.parentElement.id,
@@ -1154,10 +1145,6 @@
     * */
     /** @internal */
     export interface JSON extends Serializable.JSON<string> {
-<<<<<<< HEAD
-=======
-        /// connector?: DataConnector.ClassJSON;
->>>>>>> e8d9f5a6
         options: ComponentOptionsJSON;
     }
 
@@ -1294,10 +1281,6 @@
      * @internal
      *  */
     export interface ComponentOptionsJSON extends JSON.Object {
-<<<<<<< HEAD
-=======
-        /// connector?: DataConnector.ClassJSON; // connector id
->>>>>>> e8d9f5a6
         caption?: string;
         className?: string;
         renderTo?: string;
@@ -1305,10 +1288,6 @@
         editableOptionsBindings?: EditableOptions.OptionsBindings&JSON.Object;
         id: string;
         parentCell?: Cell.JSON;
-<<<<<<< HEAD
-=======
-        /// store?: DataStore.ClassJSON; // store id
->>>>>>> e8d9f5a6
         parentElement?: string; // ID?
         style?: {};
         sync?: Sync.RawOptionsRecord&JSON.Object;
