/* *
 *
 *  (c) 2009-2024 Highsoft AS
 *
 *  License: www.highcharts.com/license
 *
 *  !!!!!!! SOURCE GETS TRANSPILED BY TYPESCRIPT. EDIT TS FILE ONLY. !!!!!!!
 *
 *  Authors:
 *  - Sebastian Bochan
 *  - Wojciech Chmiel
 *  - Gøran Slettemark
 *  - Sophie Bremer
 *
 * */

'use strict';

/* *
 *
 *  Imports
 *
 * */

import type Board from '../Board';
import type Cell from '../Layout/Cell';
import type {
    ComponentType,
    ComponentTypeRegistry
} from './ComponentType';
// eslint-disable-next-line @typescript-eslint/no-unused-vars
import type JSON from '../JSON';
import type Serializable from '../Serializable';
import type TextOptions from './TextOptions';
import type Row from '../Layout/Row';
import type SidebarPopup from '../EditMode/SidebarPopup';

import CallbackRegistry from '../CallbackRegistry.js';
import ComponentConnectorHandler from './ComponentConnectorHandler.js';
import ComponentGroup from './ComponentGroup.js';
import DataConnector from '../../Data/Connectors/DataConnector.js';
import DataTable from '../../Data/DataTable.js';
import EditableOptions from './EditableOptions.js';
import Sync from './Sync/Sync.js';

import Globals from '../Globals.js';
const { classNamePrefix } = Globals;

import U from '../../Core/Utilities.js';
const {
    createElement,
    isArray,
    merge,
    fireEvent,
    addEvent,
    objectEach,
    isFunction,
    isObject,
    getStyle,
    diffObjects
} = U;

import CU from './ComponentUtilities.js';
const {
    getMargins,
    getPaddings
} = CU;

import DU from '../Utilities.js';
const { uniqueKey } = DU;

/* *
 *
 *  Class
 *
 * */

/**
 *
 * Abstract Class of component.
 *
 * @internal
 *
 */

/**
 * Abstract Class of component.
 * @internal
 */
abstract class Component {

    /* *
     *
     *  Static Functions
     *
     * */

    /**
     *
     * Creates HTML text element like header or title
     *
     * @param tagName
     * HTML tag name used as wrapper of text like `h2` or `p`.
     * @param elementName
     * Name of element
     * @param textOptions
     * The options for the component
     * @returns
     * HTML object when title is created, otherwise undefined
     *
     * @internal
     */
    public static createTextElement(
        tagName: string,
        elementName: string,
        textOptions: Component.TextOptionsType
    ): HTMLElement | undefined {
        if (typeof textOptions === 'object') {
            const { className, text, style } = textOptions;
            return createElement(
                tagName,
                {
                    className: className || `${classNamePrefix}component-${elementName}`,
                    textContent: text
                },
                style
            );
        }

        if (typeof textOptions === 'string') {
            return createElement(
                tagName,
                {
                    className: `${classNamePrefix}component-${elementName}`,
                    textContent: textOptions
                },
                {}
            );
        }
    }

    /* *
     *
     *  Properties
     *
     * */

    /** @internal */
    public static Sync = Sync;
    /**
     * Default options of the component.
     */
    public static defaultOptions: Partial<Component.Options> = {
        className: `${classNamePrefix}component`,
        id: '',
        title: false,
        caption: false,
        sync: Sync.defaultHandlers,
        editableOptions: [{
            name: 'connectorName',
            propertyPath: ['connector', 'id'],
            type: 'select'
        }, {
            name: 'title',
            propertyPath: ['title'],
            type: 'input'
        }, {
            name: 'caption',
            propertyPath: ['caption'],
            type: 'input'
        }]
    };
    /**
     * The HTML element or id of HTML element that is used for appending
     * a component.
     *
     * @internal
     */
    public parentElement: HTMLElement;
    /**
     * Instance of cell, where component is attached.
     *
     * @internal
     */
    public cell: Cell;
    /**
     * Default sync Handlers.
     */
    public static syncHandlers: Sync.OptionsRecord = {};
    /**
     * The connector handlers for the component.
     */
    public connectorHandlers: ComponentConnectorHandler[] = [];
    /**
     * @internal
     * The board the component belongs to
     * */
    public board: Board;
    /**
     * Size of the component (width and height).
     */
    protected dimensions: { width: number | null; height: number | null };
    /**
     * The HTML element where the component is.
     *
     * @internal
     */
    public element: HTMLElement;
    /**
     * The HTML element where the title is.
     */
    public titleElement?: HTMLElement;
    /**
     * The HTML element where the caption is.
     */
    public captionElement?: HTMLElement;
    /**
     * The HTML element where the component's content is.
     *
     * @internal
     */
    public contentElement: HTMLElement;
    /**
     * The options for the component.
     * */
    public options: Component.Options;
    /**
     * Sets an ID for the component's `div`.
     */
    public id: string;
    /**
     * An array of options marked as editable by the UI.
     *
     */
    public editableOptions: EditableOptions;
    /**
     * Registry of callbacks registered on the component. Used in the Highcharts
     * component to keep track of chart events.
     *
     * @internal
     */
    public callbackRegistry = new CallbackRegistry();
    /**
     * Event listeners tied to the parent cell. Used for rendering/resizing the
     * component on interactions.
     *
     * @internal
     */
    private cellListeners: Function[] = [];

    /**
     * Reference to ResizeObserver, which allows running 'unobserve'.
     * @internal
     */
    private resizeObserver?: ResizeObserver;

    /**
     * @internal
     */
    protected syncHandlers?: Sync.OptionsRecord;

    /**
     * The active group of the component. Used for sync.
     *
     * @internal
     */
    public activeGroup: ComponentGroup | undefined;

    /** @internal */
    public abstract sync: Sync;

    /**
     * Timeouts for calls to `Component.resizeTo()`.
     *
     * @internal
    /* *
     */
    protected resizeTimeouts: number[] = [];

    /**
     * Timeouts for resizing the content. I.e. `chart.setSize()`.
     *
     * @internal
     * */
    protected innerResizeTimeouts: number[] = [];

    /* *
     *
     *  Constructor
     *
     * */

    /**
     * Creates a component in the cell.
     *
     * @param cell
     * Instance of cell, where component is attached.
     *
     * @param options
     * The options for the component.
     */
    constructor(
        cell: Cell,
        options: Partial<Component.Options>,
        board?: Board
    ) {
        const renderTo = options.renderTo || options.cell;
        this.board = board || cell?.row?.layout?.board || {};
        this.parentElement =
            cell?.container || document.querySelector('#' + renderTo);
        this.cell = cell;

        this.options = merge(
            Component.defaultOptions as Required<Component.Options>,
            options
        );

        this.id = this.options.id && this.options.id.length ?
            this.options.id :
            uniqueKey();

        if (this.options.connector) {
            const connectorOptionsArray = isArray(this.options.connector) ?
                this.options.connector :
                [this.options.connector];

            for (const connectorOptions of connectorOptionsArray) {
                this.connectorHandlers.push(
                    new ComponentConnectorHandler(this, connectorOptions)
                );
            }
        }

        this.editableOptions =
            new EditableOptions(this, options.editableOptionsBindings);

        this.dimensions = {
            width: null,
            height: null
        };

        this.element = createElement(
            'div',
            {
                className: this.options.className
            },
            {},
            this.parentElement
        );

        if (!Number(getStyle(this.element, 'padding'))) {
            // Fix flex problem, because of wrong height in internal elements
            this.element.style.padding = '0.1px';
        }

        this.contentElement = createElement(
            'div', {
                className: `${this.options.className}-content`
            },
            {},
            this.element,
            true
        );

        this.filterAndAssignSyncOptions();
        this.setupEventListeners();

        if (cell) {
            this.attachCellListeners();

            this.on('tableChanged', (): void => {
                this.onTableChanged();
            });

            this.on('update', (): void => {
                this.cell.setLoadingState();
            });

            this.on('afterRender', (): void => {
                this.cell.setLoadingState(false);
            });
        }
    }

    /**
     * Function fired when component's `tableChanged` event is fired.
     * @internal
     */
    public abstract onTableChanged(e?: Component.EventTypes): void;


    /**
     * Returns the component's options when it is dropped from the sidebar.
     *
     * @param sidebar
     * The sidebar popup.
     */
    public getOptionsOnDrop(
        // eslint-disable-next-line @typescript-eslint/no-unused-vars
        sidebar: SidebarPopup
    ): Partial<ComponentType['options']> {
        return {};
    }

    /* *
     *
     *  Functions
     *
     * */

    /**
    * Filter the sync options that are declared in the component options.
    * Assigns the sync options to the component and to the sync instance.
    *
    * @param defaultHandlers
    * Sync handlers on component.
    *
    * @internal
    */
    protected filterAndAssignSyncOptions(
        defaultHandlers: typeof Sync.defaultHandlers = (
            this.constructor as typeof Component
        ).syncHandlers
    ): void {
        const sync = this.options.sync || {};
        const syncHandlers = Object.keys(sync).reduce((
            carry: Sync.OptionsRecord,
            handlerName
        ): Sync.OptionsRecord => {
            if (handlerName) {
                const defaultHandler = defaultHandlers[handlerName];
                const defaultOptions = Sync.defaultSyncOptions[handlerName];
                const handler = sync[handlerName];

                // Make it always an object
                carry[handlerName] = merge(
                    defaultOptions || {},
                    { enabled: isObject(handler) ? handler.enabled : handler },
                    isObject(handler) ? handler : {}
                );

                // Set emitter and handler default functions
                if (defaultHandler && carry[handlerName].enabled) {
                    const keys: (keyof Sync.OptionsEntry)[] = [
                        'emitter', 'handler'
                    ];

                    for (const key of keys) {
                        if (
                            carry[handlerName][key] === true ||
                            carry[handlerName][key] === void 0
                        ) {
                            carry[handlerName][key] =
                                defaultHandler[key] as any;
                        }
                    }
                }
            }

            return carry;
        }, {});

        this.sync ? this.sync.syncConfig = syncHandlers : void 0;
        this.syncHandlers = syncHandlers;
    }

    /**
     * Setup listeners on cell/other things up the chain
     *
     * @internal
     */
    private attachCellListeners(): void {
        // Remove old listeners
        while (this.cellListeners.length) {
            const destroy = this.cellListeners.pop();
            if (destroy) {
                destroy();
            }
        }

        if (this.cell && Object.keys(this.cell).length) {
            const board = this.cell.row.layout.board;
            this.cellListeners.push(
                // Listen for resize on dashboard
                addEvent(board, 'cellResize', (): void => {
                    this.resizeTo(this.parentElement);
                }),
                // Listen for changed parent
                addEvent(
                    this.cell.row,
                    'cellChange',
                    (e: { row: Row }): void => {
                        const { row } = e;
                        if (row && this.cell) {
                            const hasLeftTheRow =
                                row.getCellIndex(this.cell) === void 0;
                            if (hasLeftTheRow) {
                                if (this.cell) {
                                    this.setCell(this.cell);
                                }
                            }
                        }
                    }
                )
            );

        }
    }

    /**
     * Set a parent cell.
     * @param cell
     * Instance of a cell.
     * @param resize
     * Flag that allow to resize the component.
     *
     * @internal
     */
    public setCell(cell: Cell, resize = false): void {
        this.cell = cell;
        if (cell.container) {
            this.parentElement = cell.container;
        }
        this.attachCellListeners();
        if (resize) {
            this.resizeTo(this.parentElement);
        }
    }

    /**
     * TODO(DD)
     */
<<<<<<< HEAD
    public async initConnector(): Promise<this> {
        for (const connectorHandler of this.connectorHandlers) {
            await connectorHandler.initConnector();
=======
    private setupTableListeners(table: DataTable): void {
        const connector = this.connector;

        if (connector) {
            if (table) {
                [
                    'afterDeleteColumns',
                    'afterDeleteRows',
                    'afterSetCell',
                    'afterSetConnector',
                    'afterSetColumns',
                    'afterSetRows'
                ].forEach((event: any): void => {
                    this.tableEvents.push(
                        (table)
                            .on(event, (e: any): void => {
                                clearTimeout(this.tableEventTimeout);
                                this.tableEventTimeout = Globals.win.setTimeout(
                                    (): void => {
                                        this.emit({
                                            ...e,
                                            type: 'tableChanged'
                                        });
                                        this.tableEventTimeout = void 0;
                                    });
                            }));
                });
            }

            this.tableEvents.push(connector.on('afterLoad', (): void => {
                clearTimeout(this.tableEventTimeout);
                this.tableEventTimeout = Globals.win.setTimeout(
                    (): void => {
                        this.emit({
                            target: this,
                            type: 'tableChanged'
                        });

                        this.tableEventTimeout = void 0;
                    });
            }));
>>>>>>> ff87a140
        }
        this.setConnector();
        return this;
    }

<<<<<<< HEAD
=======
    /**
     * Remove event listeners in data table.
     * @internal
     */
    private clearTableListeners(): void {
        const connector = this.connector,
            tableEvents = this.tableEvents;

        if (tableEvents.length) {
            for (let i = 0, iEnd = tableEvents.length; i < iEnd; i++) {
                tableEvents[i]();
            }
            tableEvents.length = 0;
        }

        if (connector) {
            tableEvents.push(connector.table.on(
                'afterSetModifier',
                (e): void => {
                    if (e.type === 'afterSetModifier') {
                        clearTimeout(this.tableEventTimeout);
                        this.tableEventTimeout = Globals.win.setTimeout(
                            (): void => {
                                this.emit({
                                    ...e,
                                    type: 'tableChanged'
                                });
                                this.tableEventTimeout = void 0;
                            });

                    }
                }
            ));
        }
    }
>>>>>>> ff87a140

    /**
     * TODO(DD) - reconsider existence of this method
     */
    public setConnector(): this {
        const { connector } = this.connectorHandlers[0] ?? {};

        fireEvent(this, 'setConnector', { connector });

<<<<<<< HEAD
        // What the component group exactly does?
        // const group = ComponentGroup.getComponentGroup(tableID);
        // if (group) {
        //     group.addComponents([this.id]);
        //     this.activeGroup = group;
        // }
=======
        // Clean up old event listeners
        while (this.tableEvents.length) {
            const eventCallback = this.tableEvents.pop();
            if (typeof eventCallback === 'function') {
                eventCallback();
            }
        }

        this.connector = connector;

        if (connector) {
            // Set up event listeners
            this.clearTableListeners();
            this.setupTableListeners(connector.table);

            // Re-setup if modifier changes
            connector.table.on(
                'setModifier',
                (): void => this.clearTableListeners()
            );
            connector.table.on(
                'afterSetModifier',
                (e: DataTable.SetModifierEvent): void => {
                    if (e.type === 'afterSetModifier' && e.modified) {
                        this.setupTableListeners(e.modified);
                    }
                }
            );


            // Add the component to a group based on the
            // connector table id by default
            // TODO: make this configurable
            const tableID = connector.table.id;

            if (!ComponentGroup.getComponentGroup(tableID)) {
                ComponentGroup.addComponentGroup(new ComponentGroup(tableID));
            }

            const group = ComponentGroup.getComponentGroup(tableID);
            if (group) {
                group.addComponents([this.id]);
                this.activeGroup = group;
            }
        }
>>>>>>> ff87a140

        fireEvent(this, 'afterSetConnector', { connector });

        return this;
    }


    // /** @internal */ - not used (DD)
    // setActiveGroup(group: ComponentGroup | string | null): void {
    //     if (typeof group === 'string') {
    //         group = ComponentGroup.getComponentGroup(group) || null;
    //     }
    //     if (group instanceof ComponentGroup) {
    //         this.activeGroup = group;
    //     }
    //     if (group === null) {
    //         this.activeGroup = void 0;
    //     }
    //     if (this.activeGroup) {
    //         this.activeGroup.addComponents([this.id]);
    //     }
    // }

    /**
     * Gets height of the component's content.
     *
     * @returns
     * Current height as number.
     * @internal
     */
    private getContentHeight(): number {
        const titleHeight = this.titleElement ?
            this.titleElement.clientHeight + getMargins(this.titleElement).y :
            0;
        const captionHeight = this.captionElement ?
            this.captionElement.clientHeight +
            getMargins(this.captionElement).y :
            0;

        return titleHeight + captionHeight;
    }

    /**
     * Resize the component
     * @param width
     * The width to set the component to.
     * Can be pixels, a percentage string or null.
     * Null will unset the style
     * @param height
     * The height to set the component to.
     * Can be pixels, a percentage string or null.
     * Null will unset the style.
     */
    public resize(
        width?: number | string | null,
        height?: number | string | null
    ): void {
        if (height) {
            // Get offset for border, padding
            const pad =
                getPaddings(this.element).y + getMargins(this.element).y;
            this.element.style.height = 'calc(100% - ' + pad + 'px)';
            this.contentElement.style.height =
                'calc(100% - ' + this.getContentHeight() + 'px)';
        } else if (height === null) {
            this.dimensions.height = null;
            this.element.style.removeProperty('height');
        }

        fireEvent(this, 'resize', {
            width,
            height
        });
    }

    /**
     * Adjusts size of component to parent's cell size when animation is done.
     * @param element
     * HTML element that is resized.
     */
    public resizeTo(element: HTMLElement): void {
        while (this.resizeTimeouts.length) {
            const timeout = this.resizeTimeouts.pop();
            if (timeout) {
                cancelAnimationFrame(timeout);
            }
        }
        const timeoutID = requestAnimationFrame((): void => {
            const { width, height } = element.getBoundingClientRect();
            const padding = getPaddings(element);
            const margins = getMargins(element);
            this.resize(
                width - padding.x - margins.x,
                height - padding.y - margins.y
            );
        });

        this.resizeTimeouts.push(timeoutID);
    }

    /**
     * Handles updating via options.
     * @param newOptions
     * The options to apply.
     *
     * @param shouldRerender
     * Set to true if the update should rerender the component.
     */
    // (DD)
    // eslint-disable-next-line @typescript-eslint/require-await
    public async update(
        newOptions: Partial<Component.Options>,
        shouldRerender: boolean = true
    ): Promise<void> {
        const eventObject = {
            options: newOptions,
            shouldForceRerender: false
        };

        // Update options
        fireEvent(this, 'update', eventObject);

        this.options = merge(this.options, newOptions);

        // (DD) - make possible to update multiple connectors
        // if (this.options.connector) {
        //     if (!this.connectorHandler) {
        //         this.connectorHandler = new ComponentConnectorHandler(
        //             this, this.options.connector
        //         );
        //     }

        //     await this.connectorHandler.update(this.options.connector);
        //     this.setConnector();
        // }
        // ---

        if (shouldRerender || eventObject.shouldForceRerender) {
            this.render();
        }
    }

    /**
     * Private method which sets up event listeners for the component.
     *
     * @internal
     */
    private setupEventListeners(): void {
        const events = this.options.events;

        if (events) {
            Object.keys(events).forEach((key): void => {
                const eventCallback = (events as any)[key];

                if (eventCallback) {
                    this.callbackRegistry.addCallback(key, {
                        type: 'component',
                        func: eventCallback
                    });
                }
            });
            objectEach(events, (eventCallback, eventType): void => {
                if (isFunction(eventCallback)) {
                    this.on(eventType as any, eventCallback as any);
                }
            });
        }
        const resizeObserverCallback = (): void => {
            this.resizeTo(this.parentElement);
        };

        if (typeof ResizeObserver === 'function') {
            this.resizeObserver = new ResizeObserver(resizeObserverCallback);
            this.resizeObserver.observe(this.element);
        } else {
            const unbind = addEvent(window, 'resize', resizeObserverCallback);
            addEvent(this, 'destroy', unbind);
        }
    }

    /**
     * Adds title at the top of component's container.
     *
     * @param titleOptions
     * The options for the title.
     */
    public setTitle(titleOptions: Component.TextOptionsType): void {
        const titleElement = this.titleElement,
            shouldExist =
                titleOptions &&
                (typeof titleOptions === 'string' || titleOptions.text);

        if (shouldExist) {
            const newTitle = Component.createTextElement(
                'h2',
                'title',
                titleOptions
            );

            if (newTitle) {
                if (!titleElement) {
                    this.element.insertBefore(
                        newTitle,
                        this.element.firstChild
                    );
                } else {
                    titleElement.replaceWith(newTitle);
                }
                this.titleElement = newTitle;
            }
        } else {
            if (titleElement) {
                titleElement.remove();
                delete this.titleElement;

                return;
            }
        }
    }

    /**
     * Adds caption at the bottom of component's container.
     *
     * @param captionOptions
     * The options for the caption.
     */
    public setCaption(captionOptions: Component.TextOptionsType): void {
        const captionElement = this.captionElement,
            shouldExist =
                captionOptions &&
                (typeof captionOptions === 'string' || captionOptions.text);

        if (shouldExist) {
            const newCaption = Component.createTextElement(
                'div',
                'caption',
                captionOptions
            );

            if (newCaption) {
                if (!captionElement) {
                    this.element.appendChild(newCaption);
                } else {
                    captionElement.replaceWith(newCaption);
                }
                this.captionElement = newCaption;
            }
        } else {
            if (captionElement) {
                captionElement.remove();
                delete this.captionElement;

                return;
            }
        }
    }

    /**
     * Handles setting things up on initial render.
     *
     * @returns
     * The component for chaining.
     *
     * @internal
     */
    public async load(): Promise<this> {

        await this.initConnector();
        this.render();

        return this;
    }

    /**
     * Renders the component.
     *
     * @returns
     * The component for chaining.
     *
     * @internal
     */
    public render(): this {
        this.emit({ type: 'render' });
        this.setTitle(this.options.title);
        this.setCaption(this.options.caption);
        this.resizeTo(this.parentElement);

        return this;
    }

    /**
     * Destroys the component.
     */
    public destroy(): void {
        /**
         * TODO: Should perhaps set an `isActive` flag to false.
         */

        this.sync.stop();

        while (this.element.firstChild) {
            this.element.firstChild.remove();
        }

        // Call unmount
        fireEvent(this, 'unmount');

        for (const connectorHandler of this.connectorHandlers) {
            connectorHandler.destroy();
        }
        this.element.remove();
    }

    /** @internal */
    public on<TEvent extends Component.EventTypes>(
        type: TEvent['type'],
        callback: (this: this, e: TEvent) => void
    ): Function {
        return addEvent(this, type, callback);
    }

    /** @internal */
    public emit<TEvent extends Component.EventTypes>(
        e: TEvent
    ): void {
        if (!e.target) {
            e.target = this;
        }
        fireEvent(this, e.type, e);
    }

    /**
     * Converts the class instance to a class JSON.
     * @internal
     *
     * @returns
     * Class JSON of this Component instance.
     *
     * @internal
     */
    public toJSON(): Component.JSON {
        const dimensions: Record<'width' | 'height', number> = {
            width: 0,
            height: 0
        };
        objectEach(this.dimensions, function (value, key): void {
            if (value === null) {
                return;
            }
            dimensions[key] = value;
        });

        const json: Component.JSON = {
            $class: this.options.type,
            options: {
                renderTo: this.options.renderTo,
                parentElement: this.parentElement.id,
                dimensions,
                id: this.id,
                type: this.type
            }
        };

        return json;
    }

    /**
     * Get the component's options.
     * @returns
     * The JSON of component's options.
     *
     * @internal
     *
     */
    public getOptions(): Partial<Component.Options> {
        return diffObjects(this.options, Component.defaultOptions);
    }

    public getEditableOptions(): Component.Options {
        const component = this;
        return merge(component.options);
    }


    public getEditableOptionValue(
        propertyPath?: string[]
    ): number | boolean | undefined | string {
        const component = this;
        if (!propertyPath) {
            return;
        }

        let result = component.getEditableOptions() as any;

        for (let i = 0, end = propertyPath.length; i < end; i++) {
            if (isArray(result)) {
                result = result[0];
            }

            if (!result) {
                return;
            }

            result = result[propertyPath[i]];
        }

        return result;
    }
}

/* *
 *
 *  Class Prototype
 *
 * */

interface Component {
    type: keyof ComponentTypeRegistry;
}

/* *
 *
 *  Class Namespace
 *
 * */

namespace Component {

    type ConnectorOptions = ComponentConnectorHandler.ConnectorOptions;

    /* *
    *
    *  Declarations
    *
    * */
    /** @internal */
    export interface JSON extends Serializable.JSON<string> {
        options: ComponentOptionsJSON;
    }

    /**
     * The basic events
     */
    /** @internal */
    export type EventTypes =
        SetConnectorEvent |
        ResizeEvent |
        UpdateEvent |
        TableChangedEvent |
        LoadEvent |
        RenderEvent |
        JSONEvent |
        PresentationModifierEvent;

    export type SetConnectorEvent =
        Event<'setConnector'|'afterSetConnector', {}>;

    /** @internal */
    export type ResizeEvent = Event<'resize', {
        readonly type: 'resize';
        width?: number;
        height?: number;
    }>;

    /** @internal */
    export type UpdateEvent = Event<'update' | 'afterUpdate', {
        options?: Options;
    }>;

    /** @internal */
    export type LoadEvent = Event<'load' | 'afterLoad', {}>;
    /** @internal */
    export type RenderEvent = Event<'render' | 'afterRender', {}>;

    /** @internal */
    export type JSONEvent = Event<'toJSON' | 'fromJSON', {
        json: Serializable.JSON<string>;
    }>;
    /** @internal */
    export type TableChangedEvent = Event<'tableChanged', {}>;
    /** @internal */
    export type PresentationModifierEvent =
        Component.Event<'afterPresentationModifier', { table: DataTable }>;

    /** @internal */
    export type Event<
        EventType extends string,
        EventRecord extends Record<string, any>> = {
            readonly type: EventType;
            target?: Component;
            detail?: Globals.AnyRecord;
        } & EventRecord;

    export interface Options {

        /**
         * Cell id, where component is attached.
         * Deprecated, use `renderTo` instead.
         *
         * @deprecated
         */
        cell?: string;

        /**
         * Cell id, where component is attached.
         */
        renderTo?: string;

        /**
         * The name of class that is applied to the component's container.
         */
        className?: string;

        /**
         * The type of component like: `HTML`, `KPI`, `Highcharts`, `DataGrid`,
         * `Navigator`.
         */
        type: keyof ComponentTypeRegistry;

        /**
         * Allow overwriting gui elements.
         * @internal
         */
        navigationBindings?: Array<Globals.AnyRecord>;
        /**
         * Events attached to the component : `mount`, `unmount`, `resize`, `update`.
         *
         * Try it:
         *
         * {@link https://jsfiddle.net/gh/get/library/pure/highcharts/highcharts/tree/master/samples/dashboards/component-options/events/ | Mount event }
         */
        events?: Record<string, Function>;
        /**
         * Set of options that are available for editing through sidebar.
         */
        editableOptions?: Array<EditableOptions.Options>;
        /** @internal */
        editableOptionsBindings?: EditableOptions.OptionsBindings;
        /** @internal */
        sync?: Sync.RawOptionsRecord;
        /**
         * Connector options
         */
        connector?: ConnectorOptions | ConnectorOptions[];
        /**
         * Sets an ID for the component's container.
         */
        id?: string;
        /**
         * The component's title, which will render at the top.
         *
         * Try it:
         *
         * {@link https://jsfiddle.net/gh/get/library/pure/highcharts/highcharts/tree/master/samples/dashboards/component-options/title/ | Changed captions }
         */
        title?: TextOptionsType;
        /**
         * The component's caption, which will render at the bottom.
         *
         * Try it:
         *
         * {@link https://jsfiddle.net/gh/get/library/pure/highcharts/highcharts/tree/master/samples/dashboards/component-options/caption/ | Changed captions }
         */
        caption?: TextOptionsType;
    }

    /**
     * JSON compatible options for export
     * @internal
     *  */
    export interface ComponentOptionsJSON extends JSON.Object {
        caption?: string;
        className?: string;
        renderTo?: string;
        editableOptions?: JSON.Array<string>;
        editableOptionsBindings?: EditableOptions.OptionsBindings&JSON.Object;
        id: string;
        parentCell?: Cell.JSON;
        parentElement?: string; // ID?
        style?: {};
        sync?: Sync.RawOptionsRecord&JSON.Object;
        title?: string;
        type: keyof ComponentTypeRegistry;
    }

    /** @internal */
    export type ConnectorTypes = DataConnector;

    /**
     * Allowed types for the text.
    */
    export type TextOptionsType = string | false | TextOptions | undefined;

}

export default Component;<|MERGE_RESOLUTION|>--- conflicted
+++ resolved
@@ -530,96 +530,14 @@
     /**
      * TODO(DD)
      */
-<<<<<<< HEAD
     public async initConnector(): Promise<this> {
         for (const connectorHandler of this.connectorHandlers) {
             await connectorHandler.initConnector();
-=======
-    private setupTableListeners(table: DataTable): void {
-        const connector = this.connector;
-
-        if (connector) {
-            if (table) {
-                [
-                    'afterDeleteColumns',
-                    'afterDeleteRows',
-                    'afterSetCell',
-                    'afterSetConnector',
-                    'afterSetColumns',
-                    'afterSetRows'
-                ].forEach((event: any): void => {
-                    this.tableEvents.push(
-                        (table)
-                            .on(event, (e: any): void => {
-                                clearTimeout(this.tableEventTimeout);
-                                this.tableEventTimeout = Globals.win.setTimeout(
-                                    (): void => {
-                                        this.emit({
-                                            ...e,
-                                            type: 'tableChanged'
-                                        });
-                                        this.tableEventTimeout = void 0;
-                                    });
-                            }));
-                });
-            }
-
-            this.tableEvents.push(connector.on('afterLoad', (): void => {
-                clearTimeout(this.tableEventTimeout);
-                this.tableEventTimeout = Globals.win.setTimeout(
-                    (): void => {
-                        this.emit({
-                            target: this,
-                            type: 'tableChanged'
-                        });
-
-                        this.tableEventTimeout = void 0;
-                    });
-            }));
->>>>>>> ff87a140
         }
         this.setConnector();
         return this;
     }
 
-<<<<<<< HEAD
-=======
-    /**
-     * Remove event listeners in data table.
-     * @internal
-     */
-    private clearTableListeners(): void {
-        const connector = this.connector,
-            tableEvents = this.tableEvents;
-
-        if (tableEvents.length) {
-            for (let i = 0, iEnd = tableEvents.length; i < iEnd; i++) {
-                tableEvents[i]();
-            }
-            tableEvents.length = 0;
-        }
-
-        if (connector) {
-            tableEvents.push(connector.table.on(
-                'afterSetModifier',
-                (e): void => {
-                    if (e.type === 'afterSetModifier') {
-                        clearTimeout(this.tableEventTimeout);
-                        this.tableEventTimeout = Globals.win.setTimeout(
-                            (): void => {
-                                this.emit({
-                                    ...e,
-                                    type: 'tableChanged'
-                                });
-                                this.tableEventTimeout = void 0;
-                            });
-
-                    }
-                }
-            ));
-        }
-    }
->>>>>>> ff87a140
 
     /**
      * TODO(DD) - reconsider existence of this method
@@ -629,60 +547,12 @@
 
         fireEvent(this, 'setConnector', { connector });
 
-<<<<<<< HEAD
         // What the component group exactly does?
         // const group = ComponentGroup.getComponentGroup(tableID);
         // if (group) {
         //     group.addComponents([this.id]);
         //     this.activeGroup = group;
         // }
-=======
-        // Clean up old event listeners
-        while (this.tableEvents.length) {
-            const eventCallback = this.tableEvents.pop();
-            if (typeof eventCallback === 'function') {
-                eventCallback();
-            }
-        }
-
-        this.connector = connector;
-
-        if (connector) {
-            // Set up event listeners
-            this.clearTableListeners();
-            this.setupTableListeners(connector.table);
-
-            // Re-setup if modifier changes
-            connector.table.on(
-                'setModifier',
-                (): void => this.clearTableListeners()
-            );
-            connector.table.on(
-                'afterSetModifier',
-                (e: DataTable.SetModifierEvent): void => {
-                    if (e.type === 'afterSetModifier' && e.modified) {
-                        this.setupTableListeners(e.modified);
-                    }
-                }
-            );
-
-
-            // Add the component to a group based on the
-            // connector table id by default
-            // TODO: make this configurable
-            const tableID = connector.table.id;
-
-            if (!ComponentGroup.getComponentGroup(tableID)) {
-                ComponentGroup.addComponentGroup(new ComponentGroup(tableID));
-            }
-
-            const group = ComponentGroup.getComponentGroup(tableID);
-            if (group) {
-                group.addComponents([this.id]);
-                this.activeGroup = group;
-            }
-        }
->>>>>>> ff87a140
 
         fireEvent(this, 'afterSetConnector', { connector });
 
