/* *
 *
 *  (c) 2009 - 2023 Highsoft AS
 *
 *  License: www.highcharts.com/license
 *
 *  !!!!!!! SOURCE GETS TRANSPILED BY TYPESCRIPT. EDIT TS FILE ONLY. !!!!!!!
 *
 *  Authors:
 *  - Sebastian Bochan
 *  - Wojciech Chmiel
 *  - Gøran Slettemark
 *  - Sophie Bremer
 *
 * */

'use strict';

/* *
 *
 *  Imports
 *
 * */

import type Board from '../Board';
import type Cell from '../Layout/Cell';
import type { ComponentConnectorOptions } from './ComponentOptions';
import type {
    ComponentType,
    ComponentTypeRegistry
} from './ComponentType';
import type Globals from '../Globals';
import type JSON from '../JSON';
import type Serializable from '../Serializable';
import type DataModifier from '../../Data/Modifiers/DataModifier';
import type CSSObject from '../../Core/Renderer/CSSObject';
import type TextOptions from './TextOptions';
import type Row from '../Layout/Row';

import CallbackRegistry from '../CallbackRegistry.js';
import DataConnector from '../../Data/Connectors/DataConnector.js';
import DG from '../Globals.js';
const {
    classNamePrefix
} = DG;
import DataTable from '../../Data/DataTable.js';
import EditableOptions from './EditableOptions.js';
import U from '../../Core/Utilities.js';
const {
    createElement,
    isArray,
    merge,
    fireEvent,
    addEvent,
    objectEach,
    isFunction,
    getStyle,
    relativeLength,
    diffObjects
} = U;

import CU from './ComponentUtilities.js';
const {
    getMargins,
    getPaddings
} = CU;
import ComponentGroup from './ComponentGroup.js';
import DU from '../Utilities.js';
const { uniqueKey } = DU;
import Sync from './Sync/Sync.js';

/* *
 *
 *  Class
 *
 * */

/**
 *
 * Abstract Class of component.
 *
 * @internal
 *
 */

/**
 * Abstract Class of component.
 * @internal
 */
abstract class Component {

    /* *
     *
     *  Static Functions
     *
     * */

    /**
     *
     * Creates HTML text element like header or title
     *
     * @param tagName
     * HTML tag name used as wrapper of text like `h1`, `h2` or `p`.
     * @param elementName
     * Name of element
     * @param textOptions
     * The options for the component
     * @returns
     * HTML object when title is created, otherwise undefined
     *
     * @internal
     */
    public static createTextElement(
        tagName: string,
        elementName: string,
        textOptions: Component.TextOptionsType
    ): HTMLElement | undefined {
        if (typeof textOptions === 'object') {
            const { className, text, style } = textOptions;
            return createElement(tagName, {
                className: className || `${classNamePrefix}component-${elementName}`,
                textContent: text
            }, style);
        }

        if (typeof textOptions === 'string') {
            return createElement(tagName, {
                className: `${classNamePrefix}component-${elementName}`,
                textContent: textOptions
            });
        }
    }

    /* *
     *
     *  Properties
     *
     * */

    /** @internal */
    public static Sync = Sync;
    /**
     * Default options of the component.
     */
    public static defaultOptions: Partial<Component.ComponentOptions> = {
        className: `${classNamePrefix}component`,
        parentElement: document.body,
        id: '',
        title: false,
        caption: false,
        style: {
            display: 'flex',
            'flex-direction': 'column'
        },
        sync: Sync.defaultHandlers,
        editableOptions: [{
            name: 'connectorName',
            propertyPath: ['connector', 'id'],
            type: 'select'
        }, {
            name: 'title',
            propertyPath: ['title'],
            type: 'input'
        }, {
            name: 'caption',
            propertyPath: ['caption'],
            type: 'input'
        }]
    };
    /**
     * The HTML element or id of HTML element that is used for appending
     * a component.
     *
     * @internal
     */
    public parentElement: HTMLElement;
    /**
     * Instance of cell, where component is attached.
     *
     * @internal
     */
    public cell: Cell;
    /**
     * Defalut sync Handlers
     */
    public static syncHandlers: Sync.OptionsRecord = {};
    /**
     * Connector that allows you to load data via URL or from a local source.
     */
    public connector?: Component.ConnectorTypes;
    /**
     * The id of the connector in the data pool to use.
     */
    protected connectorId?: string;
    /**
     * @internal
     * The board the component belongs to
     * */
    public board: Board;
    /**
     * Size of the component (width and height).
     */
    protected dimensions: { width: number | null; height: number | null };
    /**
     * The HTML element where the component is.
     *
     * @internal
     */
    public element: HTMLElement;
    /**
     * The HTML element where the title is.
     */
    public titleElement?: HTMLElement;
    /**
     * The HTML element where the caption is.
     */
    public captionElement?: HTMLElement;
    /**
     * The HTML element where the component's content is.
     *
     * @internal
     */
    public contentElement: HTMLElement;
    /**
     * The options for the component.
     * */
    public options: Component.ComponentOptions;
    /**
     * The type of component like: `HTML`, `KPI`, `Highcharts`, `DataGrid`.
     */
    /**
     * Sets an ID for the component's `div`.
     */
    public id: string;
    /**
     * An array of options marked as editable by the UI.
     *
     */
    public editableOptions: EditableOptions;
    /**
     * Registry of callbacks registered on the component. Used in the Highcharts
     * component to keep track of chart events.
     *
     * @internal
     */
    public callbackRegistry = new CallbackRegistry();
    /**
     * The interval for redrawing the component on data changes.
     * @internal
     */
    private tableEventTimeout?: number;
    /**
     * Event listeners tied to the current DataTable. Used for redrawing the
     * component on data changes.
     *
     * @internal
     */
    private tableEvents: Function[] = [];
    /**
     * Event listeners tied to the parent cell. Used for redrawing/resizing the
     * component on interactions.
     *
     * @internal
     */
    private cellListeners: Function[] = [];

    /**
     * @internal
     */
    protected hasLoaded: boolean;
    /**
     * @internal
     */
    protected shouldRedraw: boolean;
    /**
     * @internal
     */
    protected syncHandlers?: Sync.OptionsRecord;

    /**
     * DataModifier that is applied on top of modifiers set on the DataStore.
     *
     * @internal
     */
    public presentationModifier?: DataModifier;
    /**
     * The table being presented, either a result of the above or a way to
     * modify the table via events.
     *
     * @internal
     */
    public presentationTable?: DataTable;

    /**
     * The active group of the component. Used for sync.
     *
     * @internal
     */
    public activeGroup: ComponentGroup | undefined = void 0;

    /** @internal */
    public abstract sync: Sync;

    /**
     * Timeouts for calls to `Component.resizeTo()`.
     *
     * @internal
    /* *
     */
    protected resizeTimeouts: number[] = [];

    /**
     * Timeouts for resizing the content. I.e. `chart.setSize()`.
     *
     * @internal
     * */
    protected innerResizeTimeouts: number[] = [];

    /* *
     *
     *  Constructor
     *
     * */

    /**
     * Creates a component in the cell.
     *
     * @param cell
     * Instance of cell, where component is attached.
     *
     * @param options
     * The options for the component.
     */
    constructor(
        cell: Cell,
        options: Partial<Component.ComponentOptions>
    ) {
        this.board = cell.row.layout.board;

        this.cell = cell;
        // TODO: Change the TS of cell.
        this.parentElement = cell.container!;
        this.attachCellListeneres();


        this.options = merge(
            Component.defaultOptions as Required<Component.ComponentOptions>,
            options
        );
        this.id = this.options.id && this.options.id.length ?
            this.options.id :
            uniqueKey();

        // Todo: we might want to handle this later

        this.hasLoaded = false;
        this.shouldRedraw = true;
        this.editableOptions =
            new EditableOptions(this, options.editableOptionsBindings);

        this.presentationModifier = this.options.presentationModifier;

        // Initial dimensions
        this.dimensions = {
            width: null,
            height: null
        };


        this.filterAndAssignSyncOptions();
        this.element = createElement('div', {
            className: this.options.className
        });

        this.contentElement = createElement('div', {
            className: `${this.options.className}-content`
        }, {
            height: '100%'
        }, void 0, true);

        this.addComponentTitleAndCaption();
    }

    /**
     * Inits connectors for the component and redraws it.
     *
     * @returns
     * Promise resolving to the component.
     */
    public async initConnector(): Promise<this> {
        if (
            this.options.connector?.id &&
            this.connectorId !== this.options.connector.id
        ) {
            const connector = await this.board.dataPool
                .getConnector(this.options.connector.id);

            this.setConnector(connector);
            this.shouldRedraw = true;
            this.redraw();
        }
        return this;
    }

    /* *
     *
     *  Functions
     *
     * */

    /**
    * Filter the sync options that are declared in the component options.
    * Assigns the sync options to the component and to the sync instance.
    *
    * @param defaultHandlers
    * Sync handlers on component.
    *
    * @internal
    */
    protected filterAndAssignSyncOptions(
        defaultHandlers: typeof Sync.defaultHandlers = (
            this.constructor as typeof Component
        ).syncHandlers
    ): void {
        const sync = this.options.sync || {};
        const syncHandlers = Object.keys(sync)
            .reduce(
                (
                    carry: Sync.OptionsRecord,
                    handlerName
                ): Sync.OptionsRecord => {
                    if (handlerName) {
                        const handler = sync[handlerName];

                        if (handler && typeof handler === 'object') {
                            carry[handlerName] = handler;
                        }
                        if (handler && typeof handler === 'boolean') {
                            carry[handlerName] = defaultHandlers[handlerName];
                        }
                    }

                    return carry;
                },
                {}
            );

        this.sync ? this.sync.syncConfig = syncHandlers : void 0;
        this.syncHandlers = syncHandlers;
    }

    /**
     * Setup listeners on cell/other things up the chain
     *
     * @internal
     */
    private attachCellListeneres(): void {
        // remove old listeners
        while (this.cellListeners.length) {
            const destroy = this.cellListeners.pop();
            if (destroy) {
                destroy();
            }
        }

        if (this.cell && Object.keys(this.cell).length) {
            const board = this.cell.row.layout.board;
            this.cellListeners.push(
                // Listen for resize on dashboard
                addEvent(board, 'cellResize', (): void => {
                    this.resizeTo(this.parentElement);
                }),
                // Listen for changed parent
                addEvent(
                    this.cell.row,
                    'cellChange',
                    (e: { row: Row }): void => {
                        const { row } = e;
                        if (row && this.cell) {
                            const hasLeftTheRow =
                                row.getCellIndex(this.cell) === void 0;
                            if (hasLeftTheRow) {
                                if (this.cell) {
                                    this.setCell(this.cell);
                                }
                            }
                        }
                    }
                )
            );

        }
    }

    /**
     * Set a parent cell.
     * @param cell
     * Instance of a cell.
     * @param resize
     * Flag that allow to resize the component.
     *
     * @internal
     */
    public setCell(cell: Cell, resize = false): void {
        this.cell = cell;
        if (cell.container) {
            this.parentElement = cell.container;
        }
        this.attachCellListeneres();
        if (resize) {
            this.resizeTo(this.parentElement);
        }
    }

    /**
     * Adds event listeners to data table.
     * @param table
     * Data table that is source of data.
     * @internal
     */
    private setupTableListeners(table: DataTable): void {
        const connector = this.connector;

        if (connector) {
            if (table) {
                [
                    'afterSetRows',
                    'afterDeleteRows',
                    'afterSetColumns',
                    'afterDeleteColumns',
                    'afterSetCell'
                ].forEach((event: any): void => {
                    this.tableEvents.push((table)
                        .on(event, (e: any): void => {
                            clearInterval(this.tableEventTimeout);
                            this.tableEventTimeout = setTimeout((): void => {
                                this.emit({
                                    ...e,
                                    type: 'tableChanged'
                                });
                                this.tableEventTimeout = void 0;
                            }, 0);
                        }));
                });
            }


            const component = this;
            this.tableEvents.push(connector.on('afterLoad', (): void => {
                this.emit({
                    target: component,
                    type: 'tableChanged'
                });
            }));
        }
    }

    /**
     * Remove event listeners in data table.
     * @internal
     */
    private clearTableListeners(): void {
        const connector = this.connector,
            tableEvents = this.tableEvents;

        if (tableEvents.length) {
            tableEvents.forEach(
                (removeEventCallback): void => removeEventCallback()
            );
        }

        if (connector) {
            tableEvents.push(connector.table.on(
                'afterSetModifier',
                (e): void => {
                    if (e.type === 'afterSetModifier') {
                        this.emit({
                            ...e,
                            type: 'tableChanged'
                        });
                    }
                }
            ));
        }
    }

    /**
     * Attaches data store to the component.
     * @param connector
     * Connector of data.
     *
     * @returns
     * Component which can be used in chaining.
     *
     * @internal
     */
    public setConnector(connector: Component.ConnectorTypes | undefined): this {

        fireEvent(this, 'setConnector', { connector });

        // Clean up old event listeners
        while (this.tableEvents.length) {
            const eventCallback = this.tableEvents.pop();
            if (typeof eventCallback === 'function') {
                eventCallback();
            }
        }

        this.connector = connector;

        if (connector) {
            // Set up event listeners
            this.clearTableListeners();
            this.setupTableListeners(connector.table);

            // re-setup if modifier changes
            connector.table.on(
                'setModifier',
                (): void => this.clearTableListeners()
            );
            connector.table.on(
                'afterSetModifier',
                (e: DataTable.SetModifierEvent): void => {
                    if (e.type === 'afterSetModifier' && e.modified) {
                        this.setupTableListeners(e.modified);
                    }
                }
            );


            // Add the component to a group based on the
            // connector table id by default
            // TODO: make this configurable
            const tableID = connector.table.id;

            if (!ComponentGroup.getComponentGroup(tableID)) {
                ComponentGroup.addComponentGroup(new ComponentGroup(tableID));
            }

            const group = ComponentGroup.getComponentGroup(tableID);
            if (group) {
                group.addComponents([this.id]);
                this.activeGroup = group;
            }
        }

        fireEvent(this, 'afterSetConnector', { connector });

        return this;
    }

    /** @internal */
    setActiveGroup(group: ComponentGroup | string | null): void {
        if (typeof group === 'string') {
            group = ComponentGroup.getComponentGroup(group) || null;
        }
        if (group instanceof ComponentGroup) {
            this.activeGroup = group;
        }
        if (group === null) {
            this.activeGroup = void 0;
        }
        if (this.activeGroup) {
            this.activeGroup.addComponents([this.id]);
        }
    }
    /**
     * Gets height of the component's content.
     *
     * @returns
     * Current height as number.
     * @internal
     */
    private getContentHeight(): number {
        const parentHeight =
            this.dimensions.height || Number(getStyle(this.element, 'height'));
        const titleHeight = this.titleElement ?
            this.titleElement.clientHeight + getMargins(this.titleElement).y :
            0;
        const captionHeight = this.captionElement ?
            this.captionElement.clientHeight +
            getMargins(this.captionElement).y :
            0;

        return parentHeight - titleHeight - captionHeight;
    }

    /**
     * Resize the component
     * @param width
     * The width to set the component to.
     * Can be pixels, a percentage string or null.
     * Null will unset the style
     * @param height
     * The height to set the component to.
     * Can be pixels, a percentage string or null.
     * Null will unset the style.
     */
    public resize(
        width?: number | string | null,
        height?: number | string | null
    ): void {
        if (height) {
            // Get offset for border, padding
            const pad =
                getPaddings(this.element).y + getMargins(this.element).y;

            this.dimensions.height = relativeLength(
                height, Number(getStyle(this.parentElement, 'height'))
            ) - pad;
            this.element.style.height = this.dimensions.height + 'px';
            this.contentElement.style.height = this.getContentHeight() + 'px';
        }
        if (width) {
            const pad =
                getPaddings(this.element).x + getMargins(this.element).x;
            this.dimensions.width = relativeLength(
                width, Number(getStyle(this.parentElement, 'width'))
            ) - pad;
            this.element.style.width = this.dimensions.width + 'px';
        }

        if (height === null) {
            this.dimensions.height = null;
            this.element.style.removeProperty('height');
        }

        if (width === null) {
            this.dimensions.width = null;
            this.element.style.removeProperty('width');
        }

        fireEvent(this, 'resize', {
            width,
            height
        });
    }

    /**
     * Adjusts size of component to parent's cell size when animation is done.
     * @param element
     * HTML element that is resized.
     */
    public resizeTo(element: HTMLElement): void {
        while (this.resizeTimeouts.length) {
            const timeout = this.resizeTimeouts.pop();
            if (timeout) {
                cancelAnimationFrame(timeout);
            }
        }
        const timeoutID = requestAnimationFrame((): void => {
            const { width, height } = element.getBoundingClientRect();
            const padding = getPaddings(element);
            const margins = getMargins(element);

            this.resize(
                width - padding.x - margins.x,
                height - padding.y - margins.y
            );
        });

        this.resizeTimeouts.push(timeoutID);
    }

    /**
     * Handles updating via options.
     * @param newOptions
     * The options to apply.
     *
     * @param redraw
     * Set to true if the update should redraw the component.
     */
    public async update(
        newOptions: Partial<Component.ComponentOptions>,
        redraw: boolean = true
    ): Promise<void> {
        const eventObject = {
            options: newOptions,
            shouldForceRedraw: false
        };

        // Update options
        fireEvent(this, 'update', eventObject);

        this.options = merge(this.options, newOptions);

        if (
            this.options.connector?.id &&
            this.connectorId !== this.options.connector.id
        ) {
            const connector = await this.board.dataPool
                .getConnector(this.options.connector.id);

            this.setConnector(connector);
            this.shouldRedraw = true;
        }

        this.options = merge(this.options, newOptions);

<<<<<<< HEAD
        this.setTitle(this.options.title);
        this.setCaption(this.options.caption);
=======
        this.setTitle();
        this.setCaption();
>>>>>>> eadcff9d

        if (redraw || eventObject.shouldForceRedraw) {
            this.redraw();
        }

    }

    /**
     * Private method which sets the title and caption of the component.
     * Then appends them to the component's container.
     */
    private addComponentTitleAndCaption(): void {
        this.setTitle();
        this.setCaption();
        [
            this.titleElement,
            this.contentElement,
            this.captionElement
        ].forEach((element): void => {
            if (element) {
                this.element.appendChild(element);
            }
        });
    }

    /**
     * Adds title at the top of component's container.
     *
     * @param titleOptions
     * The options for the title.
     */
<<<<<<< HEAD
    public setTitle(titleOptions: Component.TextOptionsType): void {
        const titleElement = this.titleElement;

        // If no title is set, remove it.
        if (titleElement &&
            (!titleOptions || !(typeof titleOptions === 'string' || titleOptions.text))
        ) {
            titleElement.remove();
=======
    public setTitle(): void {
        const titleOptions = this.options.title;
        const previousTitle = this.titleElement;

        // If no title is set, remove it.
        if (previousTitle &&
            (!titleOptions || !(typeof titleOptions === 'string' || titleOptions.text))
        ) {
            previousTitle.remove();
>>>>>>> eadcff9d
            return;
        }

        const newTitle = Component.createTextElement('h1', 'title', titleOptions);

        if (newTitle) {
            this.titleElement = newTitle;
<<<<<<< HEAD
            if (titleElement) titleElement.replaceWith(this.titleElement);
=======
            if (previousTitle) previousTitle.replaceWith(this.titleElement);
>>>>>>> eadcff9d
        }
    }

    /**
     * Adds caption at the bottom of component's container.
     *
     * @param captionOptions
     * The options for the caption.
     */
<<<<<<< HEAD
    public setCaption(captionOptions: Component.TextOptionsType): void {
        const captionElement = this.captionElement;

        // If no caption is set, remove it.
        if (captionElement &&
            (!captionOptions || !(typeof captionOptions === 'string' || captionOptions.text))
        ) {
            captionElement.remove();
=======
    public setCaption(): void {
        const captionOptions = this.options.caption;

        // If no caption is set, remove it.
        if (this.captionElement &&
            (!captionOptions || !(typeof captionOptions === 'string' || captionOptions.text))
        ) {
            this.captionElement.remove();
>>>>>>> eadcff9d
            return;
        }

        const newCaption = Component.createTextElement('div', 'caption', captionOptions);

        if (newCaption) {
            this.captionElement = newCaption;
<<<<<<< HEAD
            if (captionElement) captionElement.replaceWith(captionElement);
=======
            if (this.captionElement) this.captionElement.replaceWith(this.captionElement);
>>>>>>> eadcff9d
        }
    }

    /**
     * Handles setting things up on initial render.
     *
     * @returns
     * The component for chaining.
     *
     * @internal
     */
    public load(): this {

        // Setup event listeners
        // Grabbed from Chart.ts
        const events = this.options.events;

        if (events) {
            Object.keys(events).forEach((key): void => {
                const eventCallback = (events as any)[key];

                if (eventCallback) {
                    this.callbackRegistry.addCallback(key, {
                        type: 'component',
                        func: eventCallback
                    });
                }
            });
            objectEach(events, (eventCallback, eventType): void => {
                if (isFunction(eventCallback)) {
                    this.on(eventType as any, eventCallback as any);
                }
            });
        }

        // TODO: should cleanup this event listener
        window.addEventListener(
            'resize',
            (): void => this.resizeTo(this.parentElement)
        );

        this.hasLoaded = true;
        this.shouldRedraw = false;

        return this;
    }

    /**
     * Renders the component.
     *
     * @returns
     * The component for chaining.
     *
     * @internal
     */
    public render(): this {
        /**
         * TODO: make this call load on initial render
         */
        if (this.shouldRedraw || !this.hasLoaded) {
            this.load();
            // Call resize to fit to the cell.
            this.resizeTo(this.parentElement);
        }
        return this;
    }

    /**
     * Redraws the component.
     * @returns
     * The component for chaining.
     */
    public redraw(): this {
        // Do a redraw
        const e = {
            component: this
        };

        fireEvent(this, 'redraw', e);

        this.shouldRedraw = true; // set to make render call load as well

        return this.render();
    }

    /**
     * Destroys the component.
     */
    public destroy(): void {
        /**
         * TODO: Should perhaps also remove the component from the registry
         * or set an `isactive` flag to false.
         */

        while (this.element.firstChild) {
            this.element.firstChild.remove();
        }
        // Unregister events
        this.tableEvents.forEach((eventCallback): void => eventCallback());
        this.element.remove();
    }

    /** @internal */
    public on<TEvent extends Component.EventTypes>(
        type: TEvent['type'],
        callback: (this: this, e: TEvent) => void
    ): Function {
        return addEvent(this, type, callback);
    }

    /** @internal */
    public emit<TEvent extends Component.EventTypes>(
        e: TEvent
    ): void {
        if (!e.target) {
            e.target = this;
        }
        fireEvent(this, e.type, e);
    }

    /**
     * Converts the class instance to a class JSON.
     * @internal
     *
     * @returns
     * Class JSON of this Component instance.
     *
     * @internal
     */
    public toJSON(): Component.JSON {
        const dimensions: Record<'width' | 'height', number> = {
            width: 0,
            height: 0
        };
        objectEach(this.dimensions, function (value, key): void {
            if (value === null) {
                return;
            }
            dimensions[key] = value;
        });

        const json: Component.JSON = {
            $class: this.options.type,
            // connector: this.connector ? this.connector.toJSON() : void 0,
            options: {
                cell: this.options.cell,
                parentElement: this.parentElement.id,
                dimensions,
                id: this.id,
                type: this.type
            }
        };

        return json;
    }

    /**
     * Get the component's options.
     * @returns
     * The JSON of component's options.
     *
     * @internal
     *
     */
    public getOptions(): Partial<Component.ComponentOptions> {
        return diffObjects(this.options, Component.defaultOptions);
    }

    public getEditableOptions(): Component.ComponentOptions {
        const component = this;
        return merge(component.options);
    }


    public getEditableOptionValue(
        propertyPath?: string[]
    ): number | boolean | undefined | string {
        const component = this;
        if (!propertyPath) {
            return;
        }

        let result = component.getEditableOptions() as any;

        for (let i = 0, end = propertyPath.length; i < end; i++) {
            if (!result) {
                return;
            }

            if (isArray(result)) {
                result = result[0];
            }

            result = result[propertyPath[i]];
        }

        return result;
    }
}

/* *
 *
 *  Class Prototype
 *
 * */

interface Component {
    type: keyof ComponentTypeRegistry;
}

/* *
 *
 *  Class Namespace
 *
 * */

namespace Component {

    /* *
    *
    *  Declarations
    *
    * */
    /** @internal */
    export interface JSON extends Serializable.JSON<string> {
        // connector?: DataConnector.ClassJSON;
        options: ComponentOptionsJSON;
    }

    /**
     * The basic events
     */
    /** @internal */
    export type EventTypes =
        SetConnectorEvent |
        ResizeEvent |
        UpdateEvent |
        TableChangedEvent |
        LoadEvent |
        RenderEvent |
        RedrawEvent |
        JSONEvent |
        PresentationModifierEvent;

    export type SetConnectorEvent =
        Event<'setConnector'|'afterSetConnector', {}>;

    /** @internal */
    export type ResizeEvent = Event<'resize', {
        readonly type: 'resize';
        width?: number;
        height?: number;
    }>;

    /** @internal */
    export type UpdateEvent = Event<'update' | 'afterUpdate', {
        options?: ComponentOptions;
    }>;

    /** @internal */
    export type LoadEvent = Event<'load' | 'afterLoad', {}>;
    /** @internal */
    export type RedrawEvent = Event<'redraw' | 'afterRedraw', {}>;
    /** @internal */
    export type RenderEvent = Event<'beforeRender' | 'afterRender', {}>;

    /** @internal */
    export type JSONEvent = Event<'toJSON' | 'fromJSON', {
        json: Serializable.JSON<string>;
    }>;
    /** @internal */
    export type TableChangedEvent = Event<'tableChanged', {}>;
    /** @internal */
    export type PresentationModifierEvent =
        Component.Event<'afterPresentationModifier', { table: DataTable }>;

    /** @internal */
    export type Event<
        EventType extends string,
        EventRecord extends Record<string, any>> = {
            readonly type: EventType;
            target?: Component;
            detail?: Globals.AnyRecord;
        } & EventRecord;

    /**
     * The sync can be an object configuration containing: `highlight`,
     * `visibility` or `extremes`.
     * ```
     * Example:
     * {
     *     highlight: true
     * }
     * ```
     *
     */
    export type SyncOptions = Record<string, boolean | Partial<Sync.OptionsEntry>>;

    export interface ComponentOptions {

        /**
         * Cell id, where component is attached.
         */
        cell?: string;

        /**
         * The HTML element or id of HTML element that is used for appending
         * a component.
         *
         * @internal
         */
        parentElement: HTMLElement | string;

        /**
         * The name of class that is applied to the component's container.
         */
        className?: string;

        /**
         * The type of component like: `HTML`, `KPI`, `Highcharts`, `DataGrid`.
         */
        type: keyof ComponentTypeRegistry;
        /**
         * Allow overwriting gui elements.
         * @internal
         */
        navigationBindings?: Array<Globals.AnyRecord>;
        /**
         * Events attached to the component : `mount`, `unmount`, `resize`, `update`.
         *
         * Try it:
         *
         * {@link https://jsfiddle.net/gh/get/library/pure/highcharts/highcharts/tree/master/samples/dashboards/component-options/events/ | Mount event }
         */
        events?: Record<string, Function>;
        /**
         * Set of options that are available for editing through sidebar.
         */
        editableOptions: Array<EditableOptions.Options>;
        /** @internal */
        editableOptionsBindings: EditableOptions.OptionsBindings;
        /** @internal */
        presentationModifier?: DataModifier;
        /**
         * Defines which elements should be synced.
         * ```
         * Example:
         * {
         *     highlight: true
         * }
         * ```
         * Try it:
         *
         * {@link https://jsfiddle.net/gh/get/library/pure/highcharts/highcharts/tree/master/samples/dashboards/demo/sync-extremes/ | Extremes Sync }
         *
         * {@link https://jsfiddle.net/gh/get/library/pure/highcharts/highcharts/tree/master/samples/dashboards/component-options/sync-highlight/ | Highlight Sync }
         *
         * {@link https://jsfiddle.net/gh/get/library/pure/highcharts/highcharts/tree/master/samples/dashboards/component-options/sync-visibility/ | Visibility Sync }
         */
        sync: SyncOptions;
        /**
         * Connector options
         */
        connector?: ComponentConnectorOptions;
        /**
         * Sets an ID for the component's container.
         */
        id?: string;
        /**
         * Additional CSS styles to apply inline to the component's container.
         */
        style?: CSSObject;
        /**
         * The component's title, which will render at the top.
         *
         * Try it:
         *
         * {@link https://jsfiddle.net/gh/get/library/pure/highcharts/highcharts/tree/master/samples/dashboards/component-options/title/ | Changed captions }
         */
        title?: TextOptionsType;
        /**
         * The component's caption, which will render at the bottom.
         *
         * Try it:
         *
         * {@link https://jsfiddle.net/gh/get/library/pure/highcharts/highcharts/tree/master/samples/dashboards/component-options/caption/ | Changed captions }
         */
        caption?: TextOptionsType;
    }

    /**
     * JSON compatible options for export
     * @internal
     *  */
    export interface ComponentOptionsJSON extends JSON.Object {
        // connector?: DataConnector.ClassJSON; // connector id
        caption?: string;
        className?: string;
        cell?: string;
        editableOptions?: JSON.Array<string>;
        editableOptionsBindings?: EditableOptions.OptionsBindings&JSON.Object;
        id: string;
        parentCell?: Cell.JSON;
        // store?: DataStore.ClassJSON; // store id
        parentElement?: string; // ID?
        style?: {};
        sync?: SyncOptions&JSON.Object;
        title?: string;
        type: keyof ComponentTypeRegistry;
    }

    /** @internal */
    export type ConnectorTypes = DataConnector;

    /**
     * Allowed types for the text.
    */
    export type TextOptionsType = string | false | TextOptions | undefined;

}

export default Component;<|MERGE_RESOLUTION|>--- conflicted
+++ resolved
@@ -797,13 +797,8 @@
 
         this.options = merge(this.options, newOptions);
 
-<<<<<<< HEAD
         this.setTitle(this.options.title);
         this.setCaption(this.options.caption);
-=======
-        this.setTitle();
-        this.setCaption();
->>>>>>> eadcff9d
 
         if (redraw || eventObject.shouldForceRedraw) {
             this.redraw();
@@ -816,8 +811,8 @@
      * Then appends them to the component's container.
      */
     private addComponentTitleAndCaption(): void {
-        this.setTitle();
-        this.setCaption();
+        this.setTitle(this.options.title);
+        this.setCaption(this.options.caption);
         [
             this.titleElement,
             this.contentElement,
@@ -835,38 +830,25 @@
      * @param titleOptions
      * The options for the title.
      */
-<<<<<<< HEAD
     public setTitle(titleOptions: Component.TextOptionsType): void {
         const titleElement = this.titleElement;
 
         // If no title is set, remove it.
         if (titleElement &&
-            (!titleOptions || !(typeof titleOptions === 'string' || titleOptions.text))
+            (!titleOptions ||
+                !(typeof titleOptions === 'string' || titleOptions.text)
+            )
         ) {
             titleElement.remove();
-=======
-    public setTitle(): void {
-        const titleOptions = this.options.title;
-        const previousTitle = this.titleElement;
-
-        // If no title is set, remove it.
-        if (previousTitle &&
-            (!titleOptions || !(typeof titleOptions === 'string' || titleOptions.text))
-        ) {
-            previousTitle.remove();
->>>>>>> eadcff9d
             return;
         }
 
-        const newTitle = Component.createTextElement('h1', 'title', titleOptions);
+        const newTitle =
+            Component.createTextElement('h1', 'title', titleOptions);
 
         if (newTitle) {
             this.titleElement = newTitle;
-<<<<<<< HEAD
-            if (titleElement) titleElement.replaceWith(this.titleElement);
-=======
-            if (previousTitle) previousTitle.replaceWith(this.titleElement);
->>>>>>> eadcff9d
+            titleElement?.replaceWith(this.titleElement);
         }
     }
 
@@ -876,37 +858,25 @@
      * @param captionOptions
      * The options for the caption.
      */
-<<<<<<< HEAD
     public setCaption(captionOptions: Component.TextOptionsType): void {
         const captionElement = this.captionElement;
 
         // If no caption is set, remove it.
         if (captionElement &&
-            (!captionOptions || !(typeof captionOptions === 'string' || captionOptions.text))
+            (!captionOptions ||
+                !(typeof captionOptions === 'string' || captionOptions.text)
+            )
         ) {
             captionElement.remove();
-=======
-    public setCaption(): void {
-        const captionOptions = this.options.caption;
-
-        // If no caption is set, remove it.
-        if (this.captionElement &&
-            (!captionOptions || !(typeof captionOptions === 'string' || captionOptions.text))
-        ) {
-            this.captionElement.remove();
->>>>>>> eadcff9d
             return;
         }
 
-        const newCaption = Component.createTextElement('div', 'caption', captionOptions);
+        const newCaption =
+            Component.createTextElement('div', 'caption', captionOptions);
 
         if (newCaption) {
             this.captionElement = newCaption;
-<<<<<<< HEAD
-            if (captionElement) captionElement.replaceWith(captionElement);
-=======
-            if (this.captionElement) this.captionElement.replaceWith(this.captionElement);
->>>>>>> eadcff9d
+            captionElement?.replaceWith(captionElement);
         }
     }
 
