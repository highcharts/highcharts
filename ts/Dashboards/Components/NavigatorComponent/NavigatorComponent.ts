--- conflicted
+++ resolved
@@ -33,15 +33,9 @@
 } from './NavigatorComponentOptions';
 import type { DeepPartial } from '../../../Shared/Types';
 import type {
-<<<<<<< HEAD
     FilterModifierOptions
 } from '../../../Data/Modifiers/FilterModifierOptions';
 
-=======
-    RangeModifierOptions,
-    RangeModifierRangeOptions
-} from '../../../Data/Modifiers/RangeModifierOptions';
->>>>>>> 7c306aaa
 
 import Component from '../Component.js';
 import Globals from '../../Globals.js';
