--- conflicted
+++ resolved
@@ -438,17 +438,10 @@
             );
 
             for (let i = 0, iEnd = ranges.length; i < iEnd; i++) {
-<<<<<<< HEAD
-                if (ranges[i].columnName !== this.getColumnAssignment()[0]) {
-                    appliedRanges.push(ranges[i]);
-                    rangedColumns.push(table.getColumn(
-                        ranges[i].columnName, true
-=======
                 if (ranges[i].columnId !== this.getColumnAssignment()[0]) {
                     appliedRanges.push(ranges[i]);
                     rangedColumns.push(table.getColumn(
                         ranges[i].columnId, true
->>>>>>> 2a0f9427
                     ) || []);
                 }
             }
