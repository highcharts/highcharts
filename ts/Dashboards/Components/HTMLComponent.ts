/* *
 *
 *  (c) 2009 - 2023 Highsoft AS
 *
 *  License: www.highcharts.com/license
 *
 *  !!!!!!! SOURCE GETS TRANSPILED BY TYPESCRIPT. EDIT TS FILE ONLY. !!!!!!!
 *
 *  Authors:
 *  - Sebastian Bochan
 *  - Wojciech Chmiel
 *  - Gøran Slettemark
 *  - Sophie Bremer
 *
 * */

'use strict';

/* *
 *
 *  Imports
 *
 * */

import type JSON from '../../Core/JSON';

import Component from './Component.js';
import U from '../../Core/Utilities.js';
const {
    merge
} = U;
import AST from '../../Core/Renderer/HTML/AST.js';
<<<<<<< HEAD
import ComponentRegistry from './ComponentRegistry.js';
import DataStore from '../../Data/Stores/DataStore.js';
=======
import DataConnector from '../../Data/Connectors/DataConnector.js';
>>>>>>> bd496567

// TODO: This may affect the AST parsing in Highcharts
// should look into adding these as options if possible
// Needs to go in a composition in the Highcharts plugin
AST.allowedTags = [
    ...AST.allowedTags,
    'option',
    'select',
    'label',
    'input',
    'textarea'
];
AST.allowedAttributes = [
    ...AST.allowedAttributes,
    'for', 'value', 'checked', 'src', 'name', 'selected'];
AST.allowedReferences = [...AST.allowedReferences, 'data:image/'];

/* *
 *
 *  Class
 *
 * */

class HTMLComponent extends Component {

    /* *
     *
     *  Static properties
     *
     * */
    public static defaultOptions = merge(
        Component.defaultOptions,
        {
            type: 'HTML',
            scaleElements: false,
            elements: [],
            editableOptions:
                Component.defaultOptions.editableOptions?.concat([
                    'scaleElements'
                ]
                )
        }
    );

    /* *
     *
     *  Static functions
     *
     * */

    public static fromJSON(json: HTMLComponent.ClassJSON): HTMLComponent {
        const options = json.options;
        const elements = (
            json.elements ?
                json.elements.map((el): AST.Node => JSON.parse(el)) :
                []
        );
        // const connector = (
        //     json.connector ? DataJSON.fromJSON(json.connector) : void 0
        // );

        const component = new HTMLComponent(
            merge(
                options as any,
                {
                    elements
                    // connector: (
                    //   connector instanceof DataConnector ? connector : void 0
                    // )
                }
            )
        );

        component.emit({
            type: 'fromJSON',
            json
        });

        return component;
    }

    /* *
     *
     *  Properties
     *
     * */

    private innerElements: HTMLElement[];
    private elements: AST.Node[];
    private scaleElements: boolean;
    public options: HTMLComponent.HTMLComponentOptions;
    public sync: Component['sync'];

    /* *
     *
     *  Class constructor
     *
     * */

    constructor(options: Partial<HTMLComponent.HTMLComponentOptions>) {
        options = merge(
            HTMLComponent.defaultOptions,
            options
        );
        super(options);

        this.options = options as HTMLComponent.HTMLComponentOptions;

        this.type = 'HTML';
        this.innerElements = [];
        this.elements = [];
        this.scaleElements = !!this.options.scaleElements;
        this.sync = new Component.Sync(
            this,
            this.syncHandlers
        );

        this.on('tableChanged', (e: Component.EventTypes): void => {
            if ('detail' in e && e.detail && e.detail.sender !== this.id) {
                this.redraw();
            }
        });

        Component.addInstance(this);
    }


    /* *
     *
     *  Class methods
     *
     * */
    public load(): this {
        this.emit({
            type: 'load'
        });
        super.load();
        this.elements = this.options.elements ?
            this.options.elements.map(
                (element): AST.Node => (
                    typeof element === 'string' ?
                        new AST(element).nodes[0] :
                        element
                )) : [];

        this.constructTree();


        this.parentElement.appendChild(this.element);
        if (this.scaleElements) {
            this.autoScale();
        }
        this.emit({ type: 'afterLoad' });
        return this;
    }

    // WIP handle scaling inner elements
    // Could probably also implement responsive config
    public autoScale(): void {
        this.element.style.display = 'flex';
        this.element.style.flexDirection = 'column';

        this.contentElement.childNodes.forEach((element): void => {
            if (element && element instanceof HTMLElement) {
                element.style.width = 'auto';
                element.style.maxWidth = '100%';
                element.style.maxHeight = '100%';
                element.style.flexBasis = 'auto';
                // or (100 / this.innerElements.length) + '%';
                element.style.overflow = 'auto';
            }
        });

        if (this.options.scaleElements) {
            this.scaleText();
        }
    }

    // WIP basic font size scaling
    // Should also take height into account
    public scaleText(): void {
        this.contentElement.childNodes.forEach((element): void => {
            if (element instanceof HTMLElement) {
                element.style.fontSize = Math.max(
                    Math.min(element.clientWidth / (1 * 10), 200), 20
                ) + 'px';
            }
        });
    }

    public render(): this {
        this.emit({ type: 'beforeRender' });
        super.render(); // Fires the render event and calls load
        this.emit({ type: 'afterRender' });
        return this;
    }

    public redraw(): this {
        super.redraw();
        this.constructTree();

        this.emit({ type: 'afterRedraw' });
        return this;
    }

    public resize(
        width?: number | string | null,
        height?: number | string | null
    ): this {
        if (this.scaleElements) {
            this.scaleText();
        }
        super.resize(width, height);
        return this;
    }

    public update(options: Partial<HTMLComponent.HTMLComponentOptions>): this {
        super.update(options);
        this.emit({ type: 'afterUpdate' });
        return this;
    }

    // Could probably use the serialize function moved on
    // the exportdata branch
    private constructTree(): void {
        // Remove old tree if redrawing
        while (this.contentElement.firstChild) {
            this.contentElement.firstChild.remove();
        }

        const parser = new AST(this.elements);
        parser.addToDOM(this.contentElement);
    }

    public toJSON(): HTMLComponent.ClassJSON {
        const elements = (this.options.elements || [])
            .map((el): string => JSON.stringify(el));

        const json = merge(
            super.toJSON() as HTMLComponent.ClassJSON,
            {
                elements,
                options: this.options
            }
        );

        this.emit({
            type: 'toJSON',
            json
        });

        return json;
    }
}


/* *
 *
 *  Namespace
 *
 * */
namespace HTMLComponent {

    export type ComponentType = HTMLComponent;

    export interface HTMLComponentOptions extends Component.ComponentOptions, EditableOptions {
        elements?: (AST.Node | string)[];
        type: 'HTML';
    }

    export interface EditableOptions extends Component.EditableOptions {
        scaleElements?: boolean;
    }

    export interface HTMLComponentOptionsJSON extends Component.ComponentOptionsJSON {
        scaleElements?: boolean;
        type: 'HTML'
    }

    export type HTMLComponentEvents =
        Component.EventTypes | JSONEvent;

    export type JSONEvent = Component.Event<'toJSON' | 'fromJSON', {
        json: HTMLComponent.ClassJSON;
    }>;
    export interface ClassJSON extends Component.JSON {
        elements?: string[];
        events?: string[];
        options: HTMLComponentOptionsJSON;
    }
}

declare module './ComponentType' {
    interface ComponentTypeRegistry {
        HTML: typeof HTMLComponent;
    }
}
ComponentRegistry.registerComponent(HTMLComponent);

/* *
 *
 *  Default export
 *
 * */
export default HTMLComponent;<|MERGE_RESOLUTION|>--- conflicted
+++ resolved
@@ -30,12 +30,8 @@
     merge
 } = U;
 import AST from '../../Core/Renderer/HTML/AST.js';
-<<<<<<< HEAD
 import ComponentRegistry from './ComponentRegistry.js';
-import DataStore from '../../Data/Stores/DataStore.js';
-=======
 import DataConnector from '../../Data/Connectors/DataConnector.js';
->>>>>>> bd496567
 
 // TODO: This may affect the AST parsing in Highcharts
 // should look into adding these as options if possible
