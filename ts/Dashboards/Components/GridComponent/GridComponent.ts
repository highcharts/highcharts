--- conflicted
+++ resolved
@@ -182,15 +182,9 @@
             return;
         }
 
-<<<<<<< HEAD
         const dataTable = this.getDataTable()?.getModified();
         if (!dataTable) {
             grid.update({ dataTable: void 0 });
-=======
-        const dataTable = this.connectorHandlers[0]?.presentationTable;
-        if (!dataTable?.getModified()) {
-            void grid.update({ dataTable: void 0 });
->>>>>>> a6d3f2e7
             return;
         }
 
