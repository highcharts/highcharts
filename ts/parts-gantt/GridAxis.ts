/* *
 *
 *  (c) 2016 Highsoft AS
 *  Authors: Lars A. V. Cabrera
 *
 *  License: www.highcharts.com/license
 *
 *  !!!!!!! SOURCE GETS TRANSPILED BY TYPESCRIPT. EDIT TS FILE ONLY. !!!!!!!
 *
 * */

'use strict';

import Axis from '../parts/Axis.js';
import H from '../parts/Globals.js';
import Tick from '../parts/Tick.js';
import U from '../parts/Utilities.js';
const {
    addEvent,
    defined,
    erase,
    find,
    isArray,
    isNumber,
    merge,
    pick,
    timeUnits,
    wrap
} = U;

/**
 * Internal types
 * @private
 */
declare global {
    namespace Highcharts {
        interface Axis {
            getMaxLabelDimensions(
                ticks: Dictionary<Tick>,
                tickPositions: Array<(number|string)>
            ): SizeObject;
        }
        interface AxisLabelsFormatterContextObject {
            point?: Point;
        }
        interface Tick {
            slotWidth?: number;
        }
        interface XAxisOptions {
            grid?: GridAxis.Options;
            isInternal?: boolean;
        }
    }
}

var argsToArray = function (args: IArguments): Array<any> {
        return Array.prototype.slice.call(args, 1);
    },
    dateFormat = H.dateFormat,
    isObject = function (x: unknown): x is object {
        // Always use strict mode
        return U.isObject(x, true);
    },
    Chart = H.Chart;

var applyGridOptions = function applyGridOptions(axis: Highcharts.Axis): void {
    var options = axis.options;

    // Center-align by default
    if (!options.labels) {
        options.labels = {};
    }
    options.labels.align = pick(options.labels.align, 'center');

    // @todo: Check against tickLabelPlacement between/on etc

    /* Prevents adding the last tick label if the axis is not a category
       axis.
       Since numeric labels are normally placed at starts and ends of a
       range of value, and this module makes the label point at the value,
       an "extra" label would appear. */
    if (!axis.categories) {
        options.showLastLabel = false;
    }

    // Prevents rotation of labels when squished, as rotating them would not
    // help.
    axis.labelRotation = 0;
    options.labels.rotation = 0;
};

/**
 * Set grid options for the axis labels. Requires Highcharts Gantt.
 *
 * @since     6.2.0
 * @product   gantt
 * @apioption xAxis.grid
 */

/**
 * Enable grid on the axis labels. Defaults to true for Gantt charts.
 *
 * @type      {boolean}
 * @default   true
 * @since     6.2.0
 * @product   gantt
 * @apioption xAxis.grid.enabled
 */

/**
 * Set specific options for each column (or row for horizontal axes) in the
 * grid. Each extra column/row is its own axis, and the axis options can be set
 * here.
 *
 * @sample gantt/demo/left-axis-table
 *         Left axis as a table
 *
 * @type      {Array<Highcharts.XAxisOptions>}
 * @apioption xAxis.grid.columns
 */

/**
 * Set border color for the label grid lines.
 *
 * @type      {Highcharts.ColorString}
 * @apioption xAxis.grid.borderColor
 */

/**
 * Set border width of the label grid lines.
 *
 * @type      {number}
 * @default   1
 * @apioption xAxis.grid.borderWidth
 */

/**
 * Set cell height for grid axis labels. By default this is calculated from font
 * size. This option only applies to horizontal axes.
 *
 * @sample gantt/grid-axis/cellheight
 *         Gant chart with custom cell height
 * @type      {number}
 * @apioption xAxis.grid.cellHeight
 */

''; // detach doclets above

/**
 * Get the largest label width and height.
 *
 * @private
 * @function Highcharts.Axis#getMaxLabelDimensions
 *
 * @param {Highcharts.Dictionary<Highcharts.Tick>} ticks
 * All the ticks on one axis.
 *
 * @param {Array<number|string>} tickPositions
 * All the tick positions on one axis.
 *
 * @return {Highcharts.SizeObject}
 * Object containing the properties height and width.
 *
 * @todo Move this to the generic axis implementation, as it is used there.
 */
Axis.prototype.getMaxLabelDimensions = function (
    ticks: Highcharts.Dictionary<Highcharts.Tick>,
    tickPositions: Array<(number|string)>
): Highcharts.SizeObject {
    var dimensions: Highcharts.SizeObject = {
        width: 0,
        height: 0
    };

    tickPositions.forEach(function (pos: (number|string)): void {
        var tick = ticks[pos],
            tickHeight = 0,
            tickWidth = 0,
            label: Highcharts.SVGElement;

        if (isObject(tick)) {
            label = isObject(tick.label) ? tick.label : ({} as any);

            // Find width and height of tick
            tickHeight = label.getBBox ? label.getBBox().height : 0;
            if (label.textStr && !isNumber(label.textPxLength)) {
                label.textPxLength = label.getBBox().width;
            }
            tickWidth = isNumber(label.textPxLength) ?
                // Math.round ensures crisp lines
                Math.round(label.textPxLength) :
                0;

            // Update the result if width and/or height are larger
            dimensions.height = Math.max(tickHeight, dimensions.height);
            dimensions.width = Math.max(tickWidth, dimensions.width);
        }
    });

    return dimensions;
};

// Adds week date format
H.dateFormats.W = function (this: Highcharts.Time, timestamp: number): string {
    const d = new this.Date(timestamp);
    const firstDay = (this.get('Day', d) + 6) % 7;
    const thursday = new this.Date(d.valueOf());
    this.set('Date', thursday, this.get('Date', d) - firstDay + 3);

    const firstThursday = new this.Date(this.get('FullYear', thursday), 0, 1);

    if (this.get('Day', firstThursday) !== 4) {
        this.set('Month', d, 0);
        this.set('Date', d, 1 + (11 - this.get('Day', firstThursday)) % 7);
    }
    return (
        1 +
        Math.floor((thursday.valueOf() - firstThursday.valueOf()) / 604800000)
    ).toString();
};

// First letter of the day of the week, e.g. 'M' for 'Monday'.
H.dateFormats.E = function (timestamp: number): string {
    return dateFormat('%a', timestamp, true).charAt(0);
};

/* eslint-disable no-invalid-this */

addEvent(
    Chart,
    'afterSetChartSize',
    function (this: Highcharts.Chart): void {
        this.axes.forEach(function (axis: Axis): void {
            (axis.grid && axis.grid.columns || []).forEach(function (column): void {
                column.setAxisSize();
                column.setAxisTranslation();
            });
        } as any);
    }
);

// Center tick labels in cells.
addEvent(
    Tick,
    'afterGetLabelPosition',
    function (
        this: Tick,
        e: {
            pos: Highcharts.PositionObject;
            tickmarkOffset: number;
            index: number;
        }
    ): void {
        var tick = this,
            label = tick.label,
            axis = tick.axis,
            reversed = axis.reversed,
            chart = axis.chart,
            options = axis.options,
            gridOptions = options.grid || {},
            labelOpts = axis.options.labels,
            align = (labelOpts as any).align,
            // verticalAlign is currently not supported for axis.labels.
            verticalAlign = 'middle', // labelOpts.verticalAlign,
            side = GridAxis.Side[axis.side],
            tickmarkOffset = e.tickmarkOffset,
            tickPositions = axis.tickPositions,
            tickPos = tick.pos - tickmarkOffset,
            nextTickPos = (
                isNumber(tickPositions[e.index + 1]) ?
                    tickPositions[e.index + 1] - tickmarkOffset :
                    (axis.max as any) + tickmarkOffset
            ),
            tickSize: Array<number> = (axis.tickSize as any)('tick', true),
            tickWidth = isArray(tickSize) ? tickSize[0] : 0,
            crispCorr = tickSize && tickSize[1] / 2,
            labelHeight: number,
            lblMetrics: Highcharts.FontMetricsObject,
            lines: number,
            bottom: number,
            top: number,
            left: number,
            right: number;

        // Only center tick labels in grid axes
        if (gridOptions.enabled === true) {

            // Calculate top and bottom positions of the cell.
            if (side === 'top') {
                bottom = axis.top + axis.offset;
                top = bottom - tickWidth;
            } else if (side === 'bottom') {
                top = chart.chartHeight - axis.bottom + axis.offset;
                bottom = top + tickWidth;
            } else {
                bottom = axis.top + axis.len - (axis.translate(
                    reversed ? nextTickPos : tickPos
                ) as any);
                top = axis.top + axis.len - (axis.translate(
                    reversed ? tickPos : nextTickPos
                ) as any);
            }

            // Calculate left and right positions of the cell.
            if (side === 'right') {
                left = chart.chartWidth - axis.right + axis.offset;
                right = left + tickWidth;
            } else if (side === 'left') {
                right = axis.left + axis.offset;
                left = right - tickWidth;
            } else {
                left = Math.round(axis.left + (axis.translate(
                    reversed ? nextTickPos : tickPos
                ) as any)) - crispCorr;
                right = Math.round(axis.left + (axis.translate(
                    reversed ? tickPos : nextTickPos
                ) as any)) - crispCorr;
            }

            tick.slotWidth = right - left;

            // Calculate the positioning of the label based on
            // alignment.
            e.pos.x = (
                align === 'left' ?
                    left :
                    align === 'right' ?
                        right :
                        left + ((right - left) / 2) // default to center
            );
            e.pos.y = (
                verticalAlign === 'top' ?
                    top :
                    verticalAlign === 'bottom' ?
                        bottom :
                        top + ((bottom - top) / 2) // default to middle
            );

            lblMetrics = chart.renderer.fontMetrics(
                (labelOpts as any).style.fontSize,
                (label as any).element
            );
            labelHeight = (label as any).getBBox().height;

            // Adjustment to y position to align the label correctly.
            // Would be better to have a setter or similar for this.
            if (!(labelOpts as any).useHTML) {
                lines = Math.round(labelHeight / lblMetrics.h);
                e.pos.y += (
                    // Center the label
                    // TODO: why does this actually center the label?
                    ((lblMetrics.b - (lblMetrics.h - lblMetrics.f)) / 2) +
                    // Adjust for height of additional lines.
                    -(((lines - 1) * lblMetrics.h) / 2)
                );
            } else {
                e.pos.y += (
                    // Readjust yCorr in htmlUpdateTransform
                    lblMetrics.b +
                    // Adjust for height of html label
                    -(labelHeight / 2)
                );
            }

            e.pos.x += (axis.horiz && (labelOpts as any).x || 0);
        }
    }
);

/* eslint-enable no-invalid-this */

/**
 * Additions for grid axes.
 * @private
 * @class
 */
class GridAxisAdditions {

    /* *
     *
     *  Constructors
     *
     * */

    constructor(axis: GridAxis) {
        this.axis = axis;
    }

    /* *
     *
     *  Properties
     *
     * */

    axis: GridAxis;
    axisLineExtra?: Highcharts.SVGElement;
    columnIndex?: number;
    columns?: Array<GridAxis>;
    isColumn?: boolean;

    /* *
     *
     *  Functions
     *
     * */

    /**
     * Checks if an axis is the outer axis in its dimension. Since
     * axes are placed outwards in order, the axis with the highest
     * index is the outermost axis.
     *
     * Example: If there are multiple x-axes at the top of the chart,
     * this function returns true if the axis supplied is the last
     * of the x-axes.
     *
     * @private
     *
     * @return {boolean}
     * True if the axis is the outermost axis in its dimension; false if
     * not.
     */
    public isOuterAxis(): boolean {
        const axis = this.axis;
        const chart = axis.chart;
        const columnIndex = axis.grid.columnIndex;
        const columns = (
            axis.linkedParent && axis.linkedParent.grid.columns ||
            axis.grid.columns
        );
        const parentAxis = columnIndex ? axis.linkedParent : axis;

        let thisIndex = -1,
            lastIndex = 0;

        (chart as any)[axis.coll].forEach(function (
            otherAxis: Highcharts.Axis,
            index: number
        ): void {
            if (otherAxis.side === axis.side && !otherAxis.options.isInternal) {
                lastIndex = index;
                if (otherAxis === parentAxis) {
                    // Get the index of the axis in question
                    thisIndex = index;
                }
            }
        });

        return (
            lastIndex === thisIndex &&
            (isNumber(columnIndex) ? (columns as any).length === columnIndex : true)
        );
    }

}

/**
 * Axis with grid support.
 * @private
 * @class
 */
class GridAxis {

    /* *
     *
     *  Static Functions
     *
     * */

    /* eslint-disable valid-jsdoc */

    /**
     * Extends axis class with grid support.
     * @private
     */
    public static compose(AxisClass: typeof Axis): void {

        Axis.keepProps.push('grid');

        wrap(AxisClass.prototype, 'unsquish', GridAxis.wrapUnsquish);

        // Add event handlers
        addEvent(AxisClass, 'init', GridAxis.onInit);
        addEvent(AxisClass, 'afterGetOffset', GridAxis.onAfterGetOffset);
        addEvent(AxisClass, 'afterGetTitlePosition', GridAxis.onAfterGetTitlePosition);
        addEvent(AxisClass, 'afterInit', GridAxis.onAfterInit);
        addEvent(AxisClass, 'afterRender', GridAxis.onAfterRender);
        addEvent(AxisClass, 'afterSetAxisTranslation', GridAxis.onAfterSetAxisTranslation);
        addEvent(AxisClass, 'afterSetOptions', GridAxis.onAfterSetOptions);
        addEvent(AxisClass, 'afterSetOptions', GridAxis.onAfterSetOptions2);
        addEvent(AxisClass, 'afterSetScale', GridAxis.onAfterSetScale);
        addEvent(AxisClass, 'afterTickSize', GridAxis.onAfterTickSize);
        addEvent(AxisClass, 'trimTicks', GridAxis.onTrimTicks);
        addEvent(AxisClass, 'destroy', GridAxis.onDestroy);

    }

    /**
     * Handle columns and getOffset.
     * @private
     */
    public static onAfterGetOffset(this: Axis): void {
        const {
            grid
        } = this;

        (grid && grid.columns || []).forEach(function (column: Axis): void {
            column.getOffset();
        });
    }

    /**
     * @private
     */
    public static onAfterGetTitlePosition(
        this: Axis,
        e: { titlePosition: Highcharts.PositionObject }
    ): void {
        const axis = this;
        const options = axis.options;
        const gridOptions = options.grid || {};

        if (gridOptions.enabled === true) {
            // compute anchor points for each of the title align options
            const {
                axisTitle: title,
                height: axisHeight,
                horiz,
                left: axisLeft,
                offset,
                opposite,
                options: {
                    title: axisTitleOptions = {}
                },
                top: axisTop,
                width: axisWidth
            } = axis;
            const tickSize = axis.tickSize();
            const titleWidth = title && title.getBBox().width;
            const xOption = axisTitleOptions.x || 0;
            const yOption = axisTitleOptions.y || 0;
            const titleMargin = pick(axisTitleOptions.margin, horiz ? 5 : 10);
            const titleFontSize = axis.chart.renderer.fontMetrics(
                axisTitleOptions.style &&
                axisTitleOptions.style.fontSize,
                title
            ).f;
            // TODO account for alignment
            // the position in the perpendicular direction of the axis
            const offAxis = (
                (horiz ? axisTop + axisHeight : axisLeft) +
                (horiz ? 1 : -1) * // horizontal axis reverses the margin
                (opposite ? -1 : 1) * // so does opposite axes
                (tickSize[0] / 2) +
                (axis.side === GridAxis.Side.bottom ? titleFontSize : 0)
            );

            e.titlePosition.x = horiz ?
                axisLeft - (titleWidth as any) / 2 - titleMargin + xOption :
                offAxis + (opposite ? axisWidth : 0) + offset + xOption;
            e.titlePosition.y = horiz ?
                (
                    offAxis -
                    (opposite ? axisHeight : 0) +
                    (opposite ? titleFontSize : -titleFontSize) / 2 +
                    offset +
                    yOption
                ) :
                axisTop - titleMargin + yOption;
        }
    }

    /**
     * @private
     */
    public static onAfterInit(this: Axis): void {
        const axis = this as GridAxis;
        const {
            chart,
            options: {
                grid: gridOptions = {}
            },
            userOptions
        } = axis;

        if (gridOptions.enabled) {
            applyGridOptions(axis);

            /* eslint-disable no-invalid-this */

            // TODO: wrap the axis instead
            wrap(axis, 'labelFormatter', function (
                this: Highcharts.AxisLabelsFormatterContextObject,
                proceed: Function
            ): void {
                const {
                    axis,
                    value
                } = this;
                const tickPos = axis.tickPositions;
                const series: Highcharts.Series = (
                    axis.isLinked ?
                        (axis.linkedParent as any) :
                        axis
                ).series[0];
                const isFirst = value === tickPos[0];
                const isLast = value === tickPos[tickPos.length - 1];
                const point: (Highcharts.Point|undefined) =
                    series && find(series.options.data as any, function (
                        p: Highcharts.PointOptionsType
                    ): boolean {
                        return (p as any)[axis.isXAxis ? 'x' : 'y'] === value;
                    });

                // Make additional properties available for the
                // formatter
                this.isFirst = isFirst;
                this.isLast = isLast;
                this.point = point;

                // Call original labelFormatter
                return proceed.call(this);
            });

            /* eslint-enable no-invalid-this */

        }

        if (gridOptions.columns) {
            var columns = axis.grid.columns = [] as Array<GridAxis>,
                columnIndex = axis.grid.columnIndex = 0;

            // Handle columns, each column is a grid axis
            while (++columnIndex < gridOptions.columns.length) {
                var columnOptions = merge(
                    userOptions,
                    gridOptions.columns[
                        gridOptions.columns.length - columnIndex - 1
                    ],
                    {
                        linkedTo: 0,
                        // Force to behave like category axis
                        type: 'category'
                    }
                );

                delete (columnOptions.grid as any).columns; // Prevent recursion

                var column = new Axis(axis.chart, columnOptions) as GridAxis;
                column.grid.isColumn = true;
                column.grid.columnIndex = columnIndex;

                // Remove column axis from chart axes array, and place it
                // in the columns array.
                erase(chart.axes, column);
                erase((chart as any)[axis.coll], column);
                columns.push(column);
            }
        }
    }

    /**
     * Draw an extra line on the far side of the outermost axis,
     * creating floor/roof/wall of a grid. And some padding.
     * ```
     * Make this:
     *             (axis.min) __________________________ (axis.max)
     *                           |    |    |    |    |
     * Into this:
     *             (axis.min) __________________________ (axis.max)
     *                        ___|____|____|____|____|__
     * ```
     * @private
     */
    public static onAfterRender(this: Axis): void {
        const axis = this;
        const grid = axis.grid;
        const options = axis.options;
        const renderer = axis.chart.renderer;
        const gridOptions = options.grid || {};

        let yStartIndex,
            yEndIndex,
            xStartIndex,
            xEndIndex;

        if (gridOptions.enabled === true) {

            // @todo acutual label padding (top, bottom, left, right)
            axis.maxLabelDimensions = axis.getMaxLabelDimensions(
                axis.ticks,
                axis.tickPositions
            );

            // Remove right wall before rendering if updating
            if (axis.rightWall) {
                axis.rightWall.destroy();
            }

            /*
            Draw an extra axis line on outer axes
                        >
            Make this:    |______|______|______|___

                        > _________________________
            Into this:    |______|______|______|__|
                                                    */
            if (axis.grid && axis.grid.isOuterAxis() && axis.axisLine) {

                const lineWidth = options.lineWidth;
                if (lineWidth) {
                    const linePath = axis.getLinePath(lineWidth);
                    xStartIndex = linePath.indexOf('M') + 1;
                    xEndIndex = linePath.indexOf('L') + 1;
                    yStartIndex = linePath.indexOf('M') + 2;
                    yEndIndex = linePath.indexOf('L') + 2;

                    // Negate distance if top or left axis. Subtract 1px
                    // to draw the line at the end of the tick.
                    const distance = (axis.tickSize('tick')[0] - 1) * ((
                        axis.side === GridAxis.Side.top ||
                        axis.side === GridAxis.Side.left
                    ) ? -1 : 1);

                    // If axis is horizontal, reposition line path
                    // vertically
                    if (axis.horiz) {
                        linePath[yStartIndex] =
                            (linePath[yStartIndex] as any) + distance;
                        linePath[yEndIndex] =
                            (linePath[yEndIndex] as any) + distance;
                    } else {
                        // If axis is vertical, reposition line path
                        // horizontally
                        linePath[xStartIndex] =
                            (linePath[xStartIndex] as any) + distance;
                        linePath[xEndIndex] =
                            (linePath[xEndIndex] as any) + distance;
                    }

                    if (!axis.grid.axisLineExtra) {
                        axis.grid.axisLineExtra = renderer
                            .path(linePath)
                            .attr({
                                zIndex: 7
                            })
                            .addClass('highcharts-axis-line')
                            .add(axis.axisGroup);

                        if (!renderer.styledMode) {
                            axis.grid.axisLineExtra.attr({
                                stroke: options.lineColor,
                                'stroke-width': lineWidth
                            });
                        }
                    } else {
                        axis.grid.axisLineExtra.animate({
                            d: linePath
                        });
                    }

                    // show or hide the line depending on
                    // options.showEmpty
                    axis.axisLine[axis.showAxis ? 'show' : 'hide'](true);
                }
            }

            (grid && grid.columns || []).forEach(function (
                column: Highcharts.Axis
            ): void {
                column.render();
            });
        }
    }

    /**
     * @private
     */
    public static onAfterSetAxisTranslation(this: Axis): void {
        const axis = this;
        const tickInfo = axis.tickPositions && axis.tickPositions.info;
        const options = axis.options;
        const gridOptions = options.grid || {};
        const userLabels = axis.userOptions.labels || {};

        if (axis.horiz) {
            if (gridOptions.enabled === true) {
                axis.series.forEach(function (series: Highcharts.Series): void {
                    series.options.pointRange = 0;
                });
            }

            // Lower level time ticks, like hours or minutes, represent
            // points in time and not ranges. These should be aligned
            // left in the grid cell by default. The same applies to
            // years of higher order.
            if (
                tickInfo &&
                options.dateTimeLabelFormats &&
                options.labels &&
                !defined(userLabels.align) &&
                (
                    (options.dateTimeLabelFormats[tickInfo.unitName] as any).range === false ||
                    tickInfo.count > 1 // years
                )
            ) {
                options.labels.align = 'left';

                if (!defined(userLabels.x)) {
                    options.labels.x = 3;
                }
            }
        }
    }

    /**
     * Creates a left and right wall on horizontal axes:
     * - Places leftmost tick at the start of the axis, to create a left
     *   wall
     * - Ensures that the rightmost tick is at the end of the axis, to
     *   create a right wall.
     * @private
     */
    public static onAfterSetOptions(
        this: Axis,
        e: { userOptions: Highcharts.AxisOptions }
    ): void {
        var options = this.options,
            userOptions = e.userOptions,
            gridAxisOptions: Highcharts.AxisOptions,
            gridOptions: GridAxis.Options = (
                (options && isObject(options.grid)) ? (options.grid as any) : {}
            );

        if (gridOptions.enabled === true) {

            // Merge the user options into default grid axis options so
            // that when a user option is set, it takes presedence.
            gridAxisOptions = merge(true, {

                className: (
                    'highcharts-grid-axis ' + (userOptions.className || '')
                ),

                dateTimeLabelFormats: {
                    hour: {
                        list: ['%H:%M', '%H']
                    },
                    day: {
                        list: ['%A, %e. %B', '%a, %e. %b', '%E']
                    },
                    week: {
                        list: ['Week %W', 'W%W']
                    },
                    month: {
                        list: ['%B', '%b', '%o']
                    }
                },

                grid: {
                    borderWidth: 1
                },

                labels: {
                    padding: 2,
                    style: {
                        fontSize: '13px'
                    }
                },

                margin: 0,

                title: {
                    text: null,
                    reserveSpace: false,
                    rotation: 0
                },

                // In a grid axis, only allow one unit of certain types,
                // for example we shouln't have one grid cell spanning
                // two days.
                units: [[
                    'millisecond', // unit name
                    [1, 10, 100]
                ], [
                    'second',
                    [1, 10]
                ], [
                    'minute',
                    [1, 5, 15]
                ], [
                    'hour',
                    [1, 6]
                ], [
                    'day',
                    [1]
                ], [
                    'week',
                    [1]
                ], [
                    'month',
                    [1]
                ], [
                    'year',
                    null
                ]]
            }, userOptions);

            // X-axis specific options
            if (this.coll === 'xAxis') {

                // For linked axes, tickPixelInterval is used only if
                // the tickPositioner below doesn't run or returns
                // undefined (like multiple years)
                if (
                    defined(userOptions.linkedTo) &&
                    !defined(userOptions.tickPixelInterval)
                ) {
                    gridAxisOptions.tickPixelInterval = 350;
                }

                // For the secondary grid axis, use the primary axis'
                // tick intervals and return ticks one level higher.
                if (
                    // Check for tick pixel interval in options
                    !defined(userOptions.tickPixelInterval) &&

                    // Only for linked axes
                    defined(userOptions.linkedTo) &&

                    !defined(userOptions.tickPositioner) &&
                    !defined(userOptions.tickInterval)
                ) {
                    gridAxisOptions.tickPositioner = function (
                        this: Highcharts.Axis,
                        min: number,
                        max: number
                    ): (Highcharts.AxisTickPositionsArray|undefined) {

                        var parentInfo = (
                            this.linkedParent &&
                            this.linkedParent.tickPositions &&
                            this.linkedParent.tickPositions.info
                        );

                        if (parentInfo) {

                            var unitIdx: (number|undefined),
                                count,
                                unitName,
                                i,
                                units = gridAxisOptions.units,
                                unitRange;

                            for (i = 0; i < (units as any).length; i++) {
                                if (
                                    (units as any)[i][0] ===
                                    parentInfo.unitName
                                ) {
                                    unitIdx = i;
                                    break;
                                }
                            }

                            // Get the first allowed count on the next
                            // unit.
                            if ((units as any)[(unitIdx as any) + 1]) {
                                unitName = (units as any)[
                                    (unitIdx as any) + 1
                                ][0];
                                count =
                                    ((units as any)[
                                        (unitIdx as any) + 1
                                    ][1] || [1])[0];

                            // In case the base X axis shows years, make
                            // the secondary axis show ten times the
                            // years (#11427)
                            } else if (parentInfo.unitName === 'year') {
                                unitName = 'year';
                                count = parentInfo.count * 10;
                            }

                            unitRange = timeUnits[unitName];
                            this.tickInterval = unitRange * count;
                            return this.getTimeTicks(
                                {
                                    unitRange: unitRange,
                                    count: count,
                                    unitName: unitName
                                },
                                min,
                                max,
                                this.options.startOfWeek as any
                            );
                        }
                    };
                }

            }

            // Now merge the combined options into the axis options
            merge(true, this.options, gridAxisOptions);

            if (this.horiz) {
                /*               _________________________
                Make this:    ___|_____|_____|_____|__|
                                ^                     ^
                                _________________________
                Into this:    |_____|_____|_____|_____|
                                    ^                 ^    */
                options.minPadding = pick(userOptions.minPadding, 0);
                options.maxPadding = pick(userOptions.maxPadding, 0);
            }

            // If borderWidth is set, then use its value for tick and
            // line width.
            if (isNumber((options.grid as any).borderWidth)) {
                options.tickWidth = options.lineWidth = gridOptions.borderWidth;
            }

        }
    }

    /**
     * @private
     */
    public static onAfterSetOptions2(
        this: Axis,
        e: { userOptions?: Highcharts.AxisOptions }
    ): void {
        const axis = this;
        const userOptions = e.userOptions;
        const gridOptions = userOptions && userOptions.grid || {};
        const columns = gridOptions.columns;

        // Add column options to the parent axis. Children has their column
        // options set on init in onGridAxisAfterInit.
        if (gridOptions.enabled && columns) {
            merge(true, axis.options, columns[columns.length - 1]);
        }
    }

    /**
     * Handle columns and setScale.
     * @private
     */
    public static onAfterSetScale(this: Axis): void {
        const axis = this as GridAxis;

        (axis.grid.columns || []).forEach(function (column): void {
            column.setScale();
        });
    }

    /**
     * Draw vertical axis ticks extra long to create cell floors and roofs.
     * Overrides the tickLength for vertical axes.
     * @private
     */
    public static onAfterTickSize(
        this: Axis,
        e: { tickSize?: Array<number> }
    ): void {
        const defaultLeftAxisOptions = Axis.defaultLeftAxisOptions;
        const {
            horiz,
            maxLabelDimensions,
            options: {
                grid: gridOptions = {}
            }
        } = this;

        if (gridOptions.enabled && maxLabelDimensions) {
            const labelPadding =
                (Math.abs((defaultLeftAxisOptions.labels as any).x) * 2);
            const distance = horiz ?
                gridOptions.cellHeight || labelPadding + maxLabelDimensions.height :
                labelPadding + maxLabelDimensions.width;
            if (isArray(e.tickSize)) {
                e.tickSize[0] = distance;
            } else {
                e.tickSize = [distance];
            }
        }
    }

    /**
     * @private
     */
    public static onDestroy(
        this: Axis,
        e: { keepEvents: boolean }
    ): void {
        const {
            grid
        } = this as GridAxis;

        (grid.columns || []).forEach(function (column): void {
            column.destroy(e.keepEvents);
        });
        grid.columns = void 0;
    }

    /**
     * Wraps axis init to draw cell walls on vertical axes.
     * @private
     */
    public static onInit(
        this: Axis,
        e: { userOptions?: Highcharts.AxisOptions }
    ): void {
        const axis = this;
        const userOptions = e.userOptions || {};
        const gridOptions = userOptions.grid || {};

        if (gridOptions.enabled && defined(gridOptions.borderColor)) {
            userOptions.tickColor = userOptions.lineColor = gridOptions.borderColor;
        }

        if (!axis.grid) {
            axis.grid = new GridAxisAdditions(axis as GridAxis);
        }
    }

    /**
     * Makes tick labels which are usually ignored in a linked axis
     * displayed if they are within range of linkedParent.min.
     * ```
     *                        _____________________________
     *                        |   |       |       |       |
     * Make this:             |   |   2   |   3   |   4   |
     *                        |___|_______|_______|_______|
     *                          ^
     *                        _____________________________
     *                        |   |       |       |       |
     * Into this:             | 1 |   2   |   3   |   4   |
     *                        |___|_______|_______|_______|
     *                          ^
     * ```
     * @private
     * @todo Does this function do what the drawing says? Seems to affect
     *       ticks and not the labels directly?
     */
    public static onTrimTicks(this: Axis): void {
        const axis = this;
        const options = axis.options;
        const gridOptions = options.grid || {};
        const categoryAxis = axis.categories;
        const tickPositions = axis.tickPositions;
        const firstPos = tickPositions[0];
        const lastPos = tickPositions[tickPositions.length - 1];
        const linkedMin = axis.linkedParent && axis.linkedParent.min;
        const linkedMax = axis.linkedParent && axis.linkedParent.max;
        const min = linkedMin || axis.min;
        const max = linkedMax || axis.max;
        const tickInterval = axis.tickInterval;
        const endMoreThanMin = (
            firstPos < (min as any) &&
            firstPos + tickInterval > (min as any)
        );
        const startLessThanMax = (
            lastPos > (max as any) &&
            lastPos - tickInterval < (max as any)
        );

        if (
            gridOptions.enabled === true &&
            !categoryAxis &&
            (axis.horiz || axis.isLinked)
        ) {
            if (endMoreThanMin && !options.startOnTick) {
                tickPositions[0] = min as any;
            }

            if (startLessThanMax && !options.endOnTick) {
                tickPositions[tickPositions.length - 1] = max as any;
            }
        }
    }

    /**
     * Avoid altering tickInterval when reserving space.
     * @private
     */
<<<<<<< HEAD
    function (this: Highcharts.Axis): void {
        var axis = this,
            options = axis.options,
            gridOptions: Highcharts.XAxisGridOptions = ((
                options && isObject(options.grid)) ? (options.grid as any) : {}
            ),
            renderer = axis.chart.renderer;

        if (gridOptions.enabled === true) {

            // @todo acutual label padding (top, bottom, left, right)
            axis.maxLabelDimensions = axis.getMaxLabelDimensions(
                axis.ticks,
                axis.tickPositions
            );

            // Remove right wall before rendering if updating
            if (axis.rightWall) {
                axis.rightWall.destroy();
            }

            /*
               Draw an extra axis line on outer axes
                           >
               Make this:    |______|______|______|___

                           > _________________________
               Into this:    |______|______|______|__|
                                                       */
            if (axis.isOuterAxis() && axis.axisLine) {

                const lineWidth = options.lineWidth;
                if (lineWidth) {
                    const linePath = axis.getLinePath(lineWidth);
                    const startPoint = linePath[0];
                    const endPoint = linePath[1];

                    // Negate distance if top or left axis
                    // Subtract 1px to draw the line at the end of the tick
                    const distance = (axis.tickSize('tick')[0] - 1) * ((
                        axis.side === axisSide.top ||
                        axis.side === axisSide.left
                    ) ? -1 : 1);

                    // If axis is horizontal, reposition line path vertically
                    if (startPoint[0] === 'M' && endPoint[0] === 'L') {
                        if (axis.horiz) {
                            startPoint[2] += distance;
                            endPoint[2] += distance;
                        } else {
                            // If axis is vertical, reposition line path
                            // horizontally
                            startPoint[1] += distance;
                            endPoint[1] += distance;
                        }
                    }

                    if (!axis.axisLineExtra) {
                        axis.axisLineExtra = renderer
                            .path(linePath)
                            .attr({
                                zIndex: 7
                            })
                            .addClass('highcharts-axis-line')
                            .add(axis.axisGroup);

                        if (!renderer.styledMode) {
                            axis.axisLineExtra.attr({
                                stroke: options.lineColor,
                                'stroke-width': lineWidth
                            });
                        }
                    } else {
                        axis.axisLineExtra.animate({
                            d: linePath
                        });
                    }

                    // show or hide the line depending on options.showEmpty
                    axis.axisLine[axis.showAxis ? 'show' : 'hide'](true);
                }
=======
    public static wrapUnsquish(
        this: Axis,
        proceed: Function
    ): number {
        const axis = this;
        const {
            options: {
                grid: gridOptions = {}
>>>>>>> 1d960da1
            }
        } = axis;

        if (gridOptions.enabled === true && axis.categories) {
            return axis.tickInterval;
        }

        return proceed.apply(axis, argsToArray(arguments));
    }

}

interface GridAxis extends Axis {
    grid: GridAxisAdditions;
    linkedParent?: GridAxis;
}

namespace GridAxis {

    export interface Options {
        borderColor?: Highcharts.ColorType;
        borderWidth?: number;
        cellHeight?: number;
        columns?: Array<Highcharts.AxisOptions>;
        enabled?: boolean;
    }

    /**
     * Enum for which side the axis is on. Maps to axis.side.
     * @private
     */
    export enum Side {
        top = 0,
        right = 1,
        bottom = 2,
        left = 3
    }

}

GridAxis.compose(Axis);

export default GridAxis;<|MERGE_RESOLUTION|>--- conflicted
+++ resolved
@@ -709,32 +709,27 @@
                 const lineWidth = options.lineWidth;
                 if (lineWidth) {
                     const linePath = axis.getLinePath(lineWidth);
-                    xStartIndex = linePath.indexOf('M') + 1;
-                    xEndIndex = linePath.indexOf('L') + 1;
-                    yStartIndex = linePath.indexOf('M') + 2;
-                    yEndIndex = linePath.indexOf('L') + 2;
-
-                    // Negate distance if top or left axis. Subtract 1px
-                    // to draw the line at the end of the tick.
+                    const startPoint = linePath[0];
+                    const endPoint = linePath[1];
+
+                    // Negate distance if top or left axis
+                    // Subtract 1px to draw the line at the end of the tick
                     const distance = (axis.tickSize('tick')[0] - 1) * ((
                         axis.side === GridAxis.Side.top ||
                         axis.side === GridAxis.Side.left
                     ) ? -1 : 1);
 
-                    // If axis is horizontal, reposition line path
-                    // vertically
-                    if (axis.horiz) {
-                        linePath[yStartIndex] =
-                            (linePath[yStartIndex] as any) + distance;
-                        linePath[yEndIndex] =
-                            (linePath[yEndIndex] as any) + distance;
-                    } else {
-                        // If axis is vertical, reposition line path
-                        // horizontally
-                        linePath[xStartIndex] =
-                            (linePath[xStartIndex] as any) + distance;
-                        linePath[xEndIndex] =
-                            (linePath[xEndIndex] as any) + distance;
+                    // If axis is horizontal, reposition line path vertically
+                    if (startPoint[0] === 'M' && endPoint[0] === 'L') {
+                        if (axis.horiz) {
+                            startPoint[2] += distance;
+                            endPoint[2] += distance;
+                        } else {
+                            // If axis is vertical, reposition line path
+                            // horizontally
+                            startPoint[1] += distance;
+                            endPoint[1] += distance;
+                        }
                     }
 
                     if (!axis.grid.axisLineExtra) {
@@ -1182,89 +1177,6 @@
      * Avoid altering tickInterval when reserving space.
      * @private
      */
-<<<<<<< HEAD
-    function (this: Highcharts.Axis): void {
-        var axis = this,
-            options = axis.options,
-            gridOptions: Highcharts.XAxisGridOptions = ((
-                options && isObject(options.grid)) ? (options.grid as any) : {}
-            ),
-            renderer = axis.chart.renderer;
-
-        if (gridOptions.enabled === true) {
-
-            // @todo acutual label padding (top, bottom, left, right)
-            axis.maxLabelDimensions = axis.getMaxLabelDimensions(
-                axis.ticks,
-                axis.tickPositions
-            );
-
-            // Remove right wall before rendering if updating
-            if (axis.rightWall) {
-                axis.rightWall.destroy();
-            }
-
-            /*
-               Draw an extra axis line on outer axes
-                           >
-               Make this:    |______|______|______|___
-
-                           > _________________________
-               Into this:    |______|______|______|__|
-                                                       */
-            if (axis.isOuterAxis() && axis.axisLine) {
-
-                const lineWidth = options.lineWidth;
-                if (lineWidth) {
-                    const linePath = axis.getLinePath(lineWidth);
-                    const startPoint = linePath[0];
-                    const endPoint = linePath[1];
-
-                    // Negate distance if top or left axis
-                    // Subtract 1px to draw the line at the end of the tick
-                    const distance = (axis.tickSize('tick')[0] - 1) * ((
-                        axis.side === axisSide.top ||
-                        axis.side === axisSide.left
-                    ) ? -1 : 1);
-
-                    // If axis is horizontal, reposition line path vertically
-                    if (startPoint[0] === 'M' && endPoint[0] === 'L') {
-                        if (axis.horiz) {
-                            startPoint[2] += distance;
-                            endPoint[2] += distance;
-                        } else {
-                            // If axis is vertical, reposition line path
-                            // horizontally
-                            startPoint[1] += distance;
-                            endPoint[1] += distance;
-                        }
-                    }
-
-                    if (!axis.axisLineExtra) {
-                        axis.axisLineExtra = renderer
-                            .path(linePath)
-                            .attr({
-                                zIndex: 7
-                            })
-                            .addClass('highcharts-axis-line')
-                            .add(axis.axisGroup);
-
-                        if (!renderer.styledMode) {
-                            axis.axisLineExtra.attr({
-                                stroke: options.lineColor,
-                                'stroke-width': lineWidth
-                            });
-                        }
-                    } else {
-                        axis.axisLineExtra.animate({
-                            d: linePath
-                        });
-                    }
-
-                    // show or hide the line depending on options.showEmpty
-                    axis.axisLine[axis.showAxis ? 'show' : 'hide'](true);
-                }
-=======
     public static wrapUnsquish(
         this: Axis,
         proceed: Function
@@ -1273,7 +1185,6 @@
         const {
             options: {
                 grid: gridOptions = {}
->>>>>>> 1d960da1
             }
         } = axis;
 
