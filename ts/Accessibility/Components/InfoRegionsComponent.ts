--- conflicted
+++ resolved
@@ -446,12 +446,7 @@
         sectionDiv: HTMLDOMElement,
         regionKey: string
     ): void {
-<<<<<<< HEAD
-        const labelLangKey = `accessibility.screenReaderSection.${regionKey}RegionLabel`,
-            chart = this.chart,
-=======
         const chart = this.chart,
->>>>>>> d5fa4526
             labelText = chart.langFormat(
                 'accessibility.screenReaderSection.' + regionKey +
                     'RegionLabel',
