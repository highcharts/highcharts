--- conflicted
+++ resolved
@@ -10,13 +10,9 @@
  *
  * */
 
-<<<<<<< HEAD
+'use strict';
+
 import type Axis from '../../Core/Axis/Axis';
-import type Chart from '../../Core/Chart/Chart';
-=======
-'use strict';
-
->>>>>>> d778e973
 import type {
     DOMElementType,
     HTMLDOMElement
