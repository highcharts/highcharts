/* *
 *
 *  (c) 2009-2021 Øystein Moseng
 *
 *  Main keyboard navigation handling.
 *
 *  License: www.highcharts.com/license
 *
 *  !!!!!!! SOURCE GETS TRANSPILED BY TYPESCRIPT. EDIT TS FILE ONLY. !!!!!!!
 *
 * */

'use strict';

/* *
 *
 *  Imports
 *
 * */

import type Accessibility from './Accessibility';
import type {
    DOMElementType,
    HTMLDOMElement
} from '../Core/Renderer/DOMElementType';
import type KeyboardNavigationHandler from './KeyboardNavigationHandler';

import Chart from '../Core/Chart/Chart.js';
import H from '../Core/Globals.js';
const {
    doc,
    win
} = H;
import MenuComponent from './Components/MenuComponent.js';
import U from '../Core/Utilities.js';
const {
    addEvent,
    fireEvent
} = U;

import EventProvider from './Utils/EventProvider.js';
import HTMLUtilities from './Utils/HTMLUtilities.js';
const { getElement, simulatedEventTarget } = HTMLUtilities;

/* *
 *
 *  Class
 *
 * */

/**
 * The KeyboardNavigation class, containing the overall keyboard navigation
 * logic for the chart.
 *
 * @requires module:modules/accessibility
 *
 * @private
 * @class
 * @param {Highcharts.Chart} chart
 *        Chart object
 * @param {Object} components
 *        Map of component names to AccessibilityComponent objects.
 * @name Highcharts.KeyboardNavigation
 */
class KeyboardNavigation {

    /* *
     *
     *  Constructor
     *
     * */

    public constructor(
        chart: Chart,
        components: Accessibility.ComponentsObject
    ) {
        this.init(chart, components);
    }

    /* *
     *
     *  Properties
     *
     * */

    public chart: Chart = void 0 as any;
    public components: Accessibility.ComponentsObject = void 0 as any;
    public currentModuleIx: number = NaN;
    public eventProvider: EventProvider = void 0 as any;
    public exitAnchor?: DOMElementType = void 0 as any;
    public exiting?: boolean;
    public isClickingChart?: boolean;
    public keyboardReset?: boolean;
    public modules: Array<KeyboardNavigationHandler> = [];
    public tabindexContainer: HTMLDOMElement = void 0 as any;
    public tabbingInBackwards?: boolean;

    /* *
     *
     *  Functions
     *
     * */

    /* eslint-disable valid-jsdoc */


    /**
     * Initialize the class
     * @private
     * @param {Highcharts.Chart} chart
     *        Chart object
     * @param {Object} components
     *        Map of component names to AccessibilityComponent objects.
     */
    public init(
        chart: Chart,
        components: Accessibility.ComponentsObject
    ): void {
        const ep = this.eventProvider = new EventProvider();

        this.chart = chart;
        this.components = components;
        this.modules = [];
        this.currentModuleIx = 0;

        this.update();

        ep.addEvent(this.tabindexContainer, 'keydown',
            (e: KeyboardEvent): void => this.onKeydown(e));

        ep.addEvent(this.tabindexContainer, 'focus',
            (e: FocusEvent): void => this.onFocus(e));

        ['mouseup', 'touchend'].forEach((eventName): Function =>
<<<<<<< HEAD
            ep.addEvent(doc, eventName, (): void => this.onMouseUp()));
=======
            ep.addEvent(doc, eventName,
                (e): void => this.onMouseUp(e as MouseEvent))
        );
>>>>>>> 75b6547b

        ['mousedown', 'touchstart'].forEach((eventName): Function =>
            ep.addEvent(chart.renderTo, eventName, (): void => {
                this.isClickingChart = true;
<<<<<<< HEAD
            }));

        ep.addEvent(chart.renderTo, 'mouseover', (): void => {
            this.pointerIsOverChart = true;
        });

        ep.addEvent(chart.renderTo, 'mouseout', (): void => {
            this.pointerIsOverChart = false;
        });
=======
            })
        );
>>>>>>> 75b6547b
    }


    /**
     * Update the modules for the keyboard navigation.
     * @param {Array<string>} [order]
     *        Array specifying the tab order of the components.
     */
    public update(
        order?: Array<(keyof Accessibility.ComponentsObject)>
    ): void {
        const a11yOptions = this.chart.options.accessibility,
            keyboardOptions = a11yOptions && a11yOptions.keyboardNavigation,
            components = this.components;

        this.updateContainerTabindex();

        if (
            keyboardOptions &&
            keyboardOptions.enabled &&
            order &&
            order.length
        ) {
            // We (still) have keyboard navigation. Update module list
            this.modules = order.reduce(function (
                modules: Array<KeyboardNavigationHandler>,
                componentName: keyof Accessibility.ComponentsObject
            ): Array<KeyboardNavigationHandler> {
                const navModules = components[componentName]
                    .getKeyboardNavigation();
                return modules.concat(navModules);
            }, []);

            this.updateExitAnchor();

        } else {
            this.modules = [];
            this.currentModuleIx = 0;
            this.removeExitAnchor();
        }
    }


    /**
     * We use an exit anchor to move focus out of chart whenever we want, by
     * setting focus to this div and not preventing the default tab action. We
     * also use this when users come back into the chart by tabbing back, in
     * order to navigate from the end of the chart.
     * @private
     */
    public updateExitAnchor(): void {
        const endMarkerId = `highcharts-end-of-chart-marker-${this.chart.index}`,
            endMarker = getElement(endMarkerId);

        this.removeExitAnchor();

        if (endMarker) {
            this.makeElementAnExitAnchor(endMarker);
            this.exitAnchor = endMarker;
        } else {
            this.createExitAnchor();
        }
    }


    /**
     * Move to prev/next module.
     * @private
     * @param {number} direction
     * Direction to move. +1 for next, -1 for prev.
     * @return {boolean}
     * True if there was a valid module in direction.
     */
    public move(
        direction: number
    ): boolean {
        const curModule = this.modules && this.modules[this.currentModuleIx];
        if (curModule && curModule.terminate) {
            curModule.terminate(direction);
        }

        // Remove existing focus border if any
        if (this.chart.focusElement) {
            this.chart.focusElement.removeFocusBorder();
        }

        this.currentModuleIx += direction;
        const newModule = this.modules && this.modules[this.currentModuleIx];
        if (newModule) {
            if (newModule.validate && !newModule.validate()) {
                return this.move(direction); // Invalid module, recurse
            }
            if (newModule.init) {
                newModule.init(direction); // Valid module, init it
                return true;
            }
        }

        // No module
        this.currentModuleIx = 0; // Reset counter

        // Set focus to chart or exit anchor depending on direction
        this.exiting = true;
        if (direction > 0) {
            this.exitAnchor && this.exitAnchor.focus();
        } else {
            this.tabindexContainer.focus();
        }

        return false;
    }


    /**
     * Function to run on container focus
     * @private
     * @param {global.FocusEvent} e Browser focus event.
     */
    private onFocus(e: FocusEvent): void {
        const chart = this.chart,
            focusComesFromChart = (
                e.relatedTarget &&
                chart.container.contains(e.relatedTarget as any)
            ),
            a11yOptions = chart.options.accessibility,
            keyboardOptions = a11yOptions && a11yOptions.keyboardNavigation,
            enabled = keyboardOptions && keyboardOptions.enabled;

        // Init keyboard nav if tabbing into chart
        if (
            enabled &&
            !this.exiting &&
            !this.tabbingInBackwards &&
            !this.isClickingChart &&
            !focusComesFromChart
        ) {
            const ix = this.getFirstValidModuleIx();
            if (ix !== null) {
                this.currentModuleIx = ix;
                this.modules[ix].init(1);
            }
        }

        this.exiting = false;
    }


    /**
     * Reset chart navigation state if we mouse click and it's not already
     * reset. Reset fully if outside the chart, otherwise just hide focus
     * indicator.
     * @private
     */
    private onMouseUp(e: MouseEvent): void {
        delete this.isClickingChart;

        if (
            !this.keyboardReset &&
            e.relatedTarget !== simulatedEventTarget
        ) {
            const chart = this.chart;

            if (
                !e.target ||
                !chart.container.contains(e.target as HTMLElement)
            ) {
                const curMod = this.modules &&
                        this.modules[this.currentModuleIx || 0];
                if (curMod && curMod.terminate) {
                    curMod.terminate();
                }
                this.currentModuleIx = 0;
            }

            if (chart.focusElement) {
                chart.focusElement.removeFocusBorder();
                delete chart.focusElement;
            }

            this.keyboardReset = true;
        }
    }


    /**
     * Function to run on keydown
     * @private
     * @param {global.KeyboardEvent} ev Browser keydown event.
     */
    private onKeydown(
        ev: KeyboardEvent
    ): void {
        const e = ev || win.event,
            curNavModule = (
                this.modules &&
                this.modules.length &&
                this.modules[this.currentModuleIx]
            );

        let preventDefault;

        // Used for resetting nav state when clicking outside chart
        this.keyboardReset = false;

        // Used for sending focus out of the chart by the modules.
        this.exiting = false;

        // If there is a nav module for the current index, run it.
        // Otherwise, we are outside of the chart in some direction.
        if (curNavModule) {
            const response = curNavModule.run(e);
            if (response === curNavModule.response.success) {
                preventDefault = true;
            } else if (response === curNavModule.response.prev) {
                preventDefault = this.move(-1);
            } else if (response === curNavModule.response.next) {
                preventDefault = this.move(1);
            }
            if (preventDefault) {
                e.preventDefault();
                e.stopPropagation();
            }
        }
    }


    /**
     * Chart container should have tabindex if navigation is enabled.
     * @private
     */
    private updateContainerTabindex(): void {
        const a11yOptions = this.chart.options.accessibility,
            keyboardOptions = a11yOptions && a11yOptions.keyboardNavigation,
            shouldHaveTabindex = !(
                keyboardOptions && keyboardOptions.enabled === false
            ),
            chart = this.chart,
            container = chart.container;

        let tabindexContainer;
        if (chart.renderTo.hasAttribute('tabindex')) {
            container.removeAttribute('tabindex');
            tabindexContainer = chart.renderTo;
        } else {
            tabindexContainer = container;
        }

        this.tabindexContainer = tabindexContainer;

        const curTabindex = tabindexContainer.getAttribute('tabindex');
        if (shouldHaveTabindex && !curTabindex) {
            tabindexContainer.setAttribute('tabindex', '0');
        } else if (!shouldHaveTabindex) {
            chart.container.removeAttribute('tabindex');
        }
    }


    /**
     * Add new exit anchor to the chart.
     * @private
     */
    private createExitAnchor(): void {
        const chart = this.chart,
            exitAnchor = this.exitAnchor = doc.createElement('div');

        chart.renderTo.appendChild(exitAnchor);
        this.makeElementAnExitAnchor(exitAnchor);
    }


    /**
     * Add attributes and events to an element to make it function as an
     * exit anchor.
     * @private
     */
    private makeElementAnExitAnchor(
        el: DOMElementType
    ): void {
        const chartTabindex = this.tabindexContainer.getAttribute(
            'tabindex'
        ) || 0;
        el.setAttribute('class', 'highcharts-exit-anchor');
        el.setAttribute('tabindex', chartTabindex);
        el.setAttribute('aria-hidden', false);

        // Handle focus
        this.addExitAnchorEventsToEl(el);
    }


    /**
     * Destroy the exit anchor and remove from DOM.
     * @private
     */
    private removeExitAnchor(): void {
        if (this.exitAnchor && this.exitAnchor.parentNode) {
            this.exitAnchor.parentNode.removeChild(this.exitAnchor);
            delete this.exitAnchor;
        }
    }


    /**
     * Add focus handler to exit anchor element.
     * @private
     */
    private addExitAnchorEventsToEl(
        element: DOMElementType
    ): void {
        const chart = this.chart,
            keyboardNavigation = this;

        this.eventProvider.addEvent(
            element,
            'focus',
            function (ev: MouseEvent): void {
                const e = ev || win.event,
                    focusComesFromChart = (
                        e.relatedTarget &&
                        chart.container.contains(e.relatedTarget as any)
                    ),
                    comingInBackwards = !(
                        focusComesFromChart || keyboardNavigation.exiting
                    );

                if (chart.focusElement) {
                    delete chart.focusElement;
                }

                if (comingInBackwards) {
                    // Focus the container instead
                    keyboardNavigation.tabbingInBackwards = true;
                    keyboardNavigation.tabindexContainer.focus();
                    delete keyboardNavigation.tabbingInBackwards;
                    e.preventDefault();

                    // Move to last valid keyboard nav module
                    // Note the we don't run it, just set the index
                    if (
                        keyboardNavigation.modules &&
                        keyboardNavigation.modules.length
                    ) {
                        keyboardNavigation.currentModuleIx =
                            keyboardNavigation.modules.length - 1;
                        const curModule = keyboardNavigation.modules[
                            keyboardNavigation.currentModuleIx
                        ];

                        // Validate the module
                        if (
                            curModule &&
                            curModule.validate && !curModule.validate()
                        ) {
                            // Invalid. Try moving backwards to find next valid.
                            keyboardNavigation.move(-1);
                        } else if (curModule) {
                            // We have a valid module, init it
                            curModule.init(-1);
                        }
                    }
                } else {
                    // Don't skip the next focus, we only skip once.
                    keyboardNavigation.exiting = false;
                }
            }
        );
    }


    /**
     * Get the ix of the first module that either does not require validation or
     * validates positively.
     * @private
     */
    private getFirstValidModuleIx(): number|null {
        const len = this.modules.length;
        for (let i = 0; i < len; ++i) {
            const mod = this.modules[i];
            if (!mod.validate || mod.validate()) {
                return i;
            }
        }
        return null;
    }


    /**
     * Remove all traces of keyboard navigation.
     * @private
     */
    public destroy(): void {
        this.removeExitAnchor();
        this.eventProvider.removeAddedEvents();
        this.chart.container.removeAttribute('tabindex');
    }

}

/* *
 *
 *  Class Namespace
 *
 * */

namespace KeyboardNavigation {

    /* *
     *
     *  Declarations
     *
     * */

    export declare class ChartComposition extends MenuComponent.ChartComposition {
        dismissPopupContent(): void;
    }

    /* *
     *
     *  Construction
     *
     * */

    const composedMembers: Array<unknown> = [];

    /* *
     *
     *  Functions
     *
     * */

    /* eslint-disable valid-jsdoc */

    /**
     * Composition function.
     * @private
     */
    export function compose<T extends typeof Chart>(
        ChartClass: T
    ): (T&typeof ChartComposition) {
        MenuComponent.compose(ChartClass);

        if (U.pushUnique(composedMembers, ChartClass)) {
            const chartProto = ChartClass.prototype as ChartComposition;

            chartProto.dismissPopupContent = chartDismissPopupContent;
        }

        if (U.pushUnique(composedMembers, doc)) {
            addEvent(doc, 'keydown', documentOnKeydown);
        }

        return ChartClass as (T&typeof ChartComposition);
    }

    /**
     * Dismiss popup content in chart, including export menu and tooltip.
     * @private
     */
    function chartDismissPopupContent(
        this: ChartComposition
    ): void {
        const chart = this;

        fireEvent(this, 'dismissPopupContent', {}, function (): void {
            if (chart.tooltip) {
                chart.tooltip.hide(0);
            }
            chart.hideExportMenu();
        });
    }

    /**
     * Add event listener to document to detect ESC key press and dismiss
     * hover/popup content.
     * @private
     */
    function documentOnKeydown(e: KeyboardEvent): void {
        const keycode = e.which || e.keyCode;
        const esc = 27;
        if (keycode === esc && H.charts) {
            H.charts.forEach((chart): void => {
                if (chart && (chart as ChartComposition).dismissPopupContent) {
                    (chart as ChartComposition).dismissPopupContent();
                }
            });
        }
    }

}

/* *
 *
 *  Default Export
 *
 * */

export default KeyboardNavigation;<|MERGE_RESOLUTION|>--- conflicted
+++ resolved
@@ -132,31 +132,15 @@
             (e: FocusEvent): void => this.onFocus(e));
 
         ['mouseup', 'touchend'].forEach((eventName): Function =>
-<<<<<<< HEAD
-            ep.addEvent(doc, eventName, (): void => this.onMouseUp()));
-=======
             ep.addEvent(doc, eventName,
                 (e): void => this.onMouseUp(e as MouseEvent))
         );
->>>>>>> 75b6547b
 
         ['mousedown', 'touchstart'].forEach((eventName): Function =>
             ep.addEvent(chart.renderTo, eventName, (): void => {
                 this.isClickingChart = true;
-<<<<<<< HEAD
-            }));
-
-        ep.addEvent(chart.renderTo, 'mouseover', (): void => {
-            this.pointerIsOverChart = true;
-        });
-
-        ep.addEvent(chart.renderTo, 'mouseout', (): void => {
-            this.pointerIsOverChart = false;
-        });
-=======
             })
         );
->>>>>>> 75b6547b
     }
 
 
