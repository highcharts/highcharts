/* *
 *
 *  Organization chart module
 *
 *  (c) 2018-2021 Torstein Honsi
 *
 *  License: www.highcharts.com/license
 *
 *  !!!!!!! SOURCE GETS TRANSPILED BY TYPESCRIPT. EDIT TS FILE ONLY. !!!!!!!
 *
 * */

'use strict';

/* *
 *
 *  Imports
 *
 * */

import type BBoxObject from '../../Core/Renderer/BBoxObject';
import type CSSObject from '../../Core/Renderer/CSSObject';
import type {
    OrganizationDataLabelFormatterContext,
    OrganizationDataLabelOptions
} from './OrganizationDataLabelOptions';
import type OrganizationPointOptions from './OrganizationPointOptions';
import type {
    OrganizationSeriesLevelOptions,
    OrganizationSeriesOptions
} from './OrganizationSeriesOptions';
import type Point from '../../Core/Series/Point';
import type { SankeyDataLabelFormatterContext } from '../Sankey/SankeyDataLabelOptions';
import type { StatesOptionsKey } from '../../Core/Series/StatesOptions';
import type SVGAttributes from '../../Core/Renderer/SVG/SVGAttributes';
import type SVGLabel from '../../Core/Renderer/SVG/SVGLabel';
import type SankeyColumnComposition from '../Sankey/SankeyColumnComposition.js';
import OrganizationPoint from './OrganizationPoint.js';
import { Palette } from '../../Core/Color/Palettes.js';
import SeriesRegistry from '../../Core/Series/SeriesRegistry.js';
import PathUtilities from '../PathUtilities.js';
const {
    seriesTypes: {
        sankey: SankeySeries
    }
} = SeriesRegistry;
import U from '../../Core/Utilities.js';
const {
    css,
    extend,
    merge,
    pick,
    wrap
} = U;

/* *
 *
 *  Class
 *
 * */

/**
 * @private
 * @class
 * @name Highcharts.seriesTypes.organization
 *
 * @augments Highcharts.seriesTypes.sankey
 */
class OrganizationSeries extends SankeySeries {

    /* *
     *
     *  Static Properties
     *
     * */

    /**
     * An organization chart is a diagram that shows the structure of an
     * organization and the relationships and relative ranks of its parts and
     * positions.
     *
     * @sample       highcharts/demo/organization-chart/
     *               Organization chart
     * @sample       highcharts/series-organization/horizontal/
     *               Horizontal organization chart
     * @sample       highcharts/series-organization/borderless
     *               Borderless design
     * @sample       highcharts/series-organization/center-layout
     *               Centered layout
     *
     * @extends      plotOptions.sankey
     * @excluding    allowPointSelect, curveFactor, dataSorting
     * @since        7.1.0
     * @product      highcharts
     * @requires     modules/organization
     * @optionparent plotOptions.organization
     *
     * @private
     */
    public static defaultOptions = merge(SankeySeries.defaultOptions, {
        /**
         * The border color of the node cards.
         *
         * @type {Highcharts.ColorString}
         *
         * @private
         */
        borderColor: Palette.neutralColor60,

        /**
         * The border radius of the node cards.
         *
         * @private
         */
        borderRadius: 3,

        /**
         * Radius for the rounded corners of the links between nodes. This
         * option is now deprecated, and moved to
         * [link.radius](#plotOptions.organization.link.radius).
         *
         * @sample   highcharts/series-organization/link-options
         *           Square links
         *
         * @deprecated
         * @private
         * @apioption series.organization.linkRadius
         */
<<<<<<< HEAD

        /**
         * Link Styling options
         * @since next
         * @product highcharts
         */
        link: {
            /**
             * The color of the links between nodes.
             *
             * @type {Highcharts.ColorString}
             * @private
             */
            color: Palette.neutralColor60,
            /**
             * The line width of the links connecting nodes, in pixels.
             *
             * @sample   highcharts/series-organization/link-options
             *           Square links
             *
             * @private
             */
            lineWidth: 1,
            /**
             * Radius for the rounded corners of the links between nodes.
             * Works for `default` link type.
             *
             * @sample   highcharts/series-organization/link-options
             *           Square links
             *
             * @private
             */
            radius: 10,
            /**
             * Type of the link shape.
             *
             * @sample   highcharts/series-organization/different-link-types
             *           Different link types
             *
             * @type {'default' | 'curved' | 'straight'}
             * @default 'default'
             * @product highcharts
             *
             */
            type: 'default'
            /**
             * Modifier of the shape of the curved link. Works best for values
             * between 0 and 1, where 0 is a straight line, and 1 is a shape
             * close to the default one.
             *
             * @default 0.5
             * @type {number}
             * @since next
             * @product highcharts
             * @apioption series.organization.link.offset
             *
             */
        },
=======
        linkRadius: 10,

>>>>>>> 8777c98b
        borderWidth: 1,

        /**
         * @declare Highcharts.SeriesOrganizationDataLabelsOptionsObject
         *
         * @private
         */
        dataLabels: {

            /* eslint-disable valid-jsdoc */
            /**
             * A callback for defining the format for _nodes_ in the
             * organization chart. The `nodeFormat` option takes precedence
             * over `nodeFormatter`.
             *
             * In an organization chart, the `nodeFormatter` is a quite complex
             * function of the available options, striving for a good default
             * layout of cards with or without images. In organization chart,
             * the data labels come with `useHTML` set to true, meaning they
             * will be rendered as true HTML above the SVG.
             *
             * @sample highcharts/series-organization/datalabels-nodeformatter
             *         Modify the default label format output
             *
             * @type  {Highcharts.SeriesSankeyDataLabelsFormatterCallbackFunction}
             * @since 6.0.2
             */
            nodeFormatter: function (
                this: (
                    Point.PointLabelObject|
                    OrganizationDataLabelFormatterContext|
                    SankeyDataLabelFormatterContext
                )
            ): string {

                const outerStyle: CSSObject = {
                        width: '100%',
                        height: '100%',
                        display: 'flex',
                        'flex-direction': 'row',
                        'align-items': 'center',
                        'justify-content': 'center'
                    },
                    imageStyle: CSSObject = {
                        'max-height': '100%',
                        'border-radius': '50%'
                    },
                    innerStyle: CSSObject = {
                        width: '100%',
                        padding: 0,
                        'text-align': 'center',
                        'white-space': 'normal'
                    },
                    nameStyle: CSSObject = {
                        margin: 0
                    },
                    titleStyle: CSSObject = {
                        margin: 0
                    },
                    descriptionStyle: CSSObject = {
                        opacity: 0.75,
                        margin: '5px'
                    };

                // eslint-disable-next-line valid-jsdoc
                /**
                 * @private
                 */
                function styleAttr(style: CSSObject): string {
                    return Object.keys(style).reduce(function (
                        str: string,
                        key: string
                    ): string {
                        return str + key + ':' + (style as any)[key] + ';';
                    }, 'style="') + '"';
                }

                if ((this.point as any).image) {
                    imageStyle['max-width'] = '30%';
                    innerStyle.width = '70%';
                }

                // PhantomJS doesn't support flex, roll back to absolute
                // positioning
                if ((this as any).series.chart.renderer.forExport) {
                    outerStyle.display = 'block';
                    innerStyle.position = 'absolute';
                    innerStyle.left = (this.point as any).image ? '30%' : 0;
                    innerStyle.top = 0;
                }

                let html = '<div ' + styleAttr(outerStyle) + '>';

                if ((this.point as any).image) {
                    html += '<img src="' + (this.point as any).image + '" ' +
                        styleAttr(imageStyle) + '>';
                }

                html += '<div ' + styleAttr(innerStyle) + '>';

                if (this.point.name) {
                    html += '<h4 ' + styleAttr(nameStyle) + '>' +
                        this.point.name + '</h4>';
                }

                if ((this.point as any).title) {
                    html += '<p ' + styleAttr(titleStyle) + '>' +
                        ((this.point as any).title || '') + '</p>';
                }

                if ((this.point as any).description) {
                    html += '<p ' + styleAttr(descriptionStyle) + '>' +
                        (this.point as any).description + '</p>';
                }

                html += '</div>' +
                    '</div>';
                return html;
            },
            /* eslint-enable valid-jsdoc */

            style: {
                /** @internal */
                fontWeight: 'normal',
                /** @internal */
                fontSize: '13px'
            },

            useHTML: true

        },
        /**
         * The indentation in pixels of hanging nodes, nodes which parent has
         * [layout](#series.organization.nodes.layout) set to `hanging`.
         *
         * @private
         */
        hangingIndent: 20,
        /**
         * Defines the indentation of a `hanging` layout parent's children.
         * Possible options:
         *
         * - `inherit` (default): Only the first child adds the indentation,
         * children of a child with indentation inherit the indentation.
         * - `cumulative`: All children of a child with indentation add its
         * own indent. The option may cause overlapping of nodes.
         * Then use `shrink` option:
         * - `shrink`: Nodes shrink by the
         * [hangingIndent](#plotOptions.organization.hangingIndent)
         * value until they reach the
         * [minNodeLength](#plotOptions.organization.minNodeLength).
         *
         * @sample highcharts/series-organization/hanging-cumulative
         *         Every indent increases the indentation
         *
         * @sample highcharts/series-organization/hanging-shrink
         *         Every indent decreases the nodes' width
         *
         * @type {Highcharts.OrganizationHangingIndentTranslationValue}
         * @since 10.0.0
         * @default inherit
         *
         * @private
         */
        hangingIndentTranslation: 'inherit',
        /**
         *
         * The color of the links between nodes. This option is moved to
         * [link.color](#plotOptions.organization.link.color).
         *
         * @type {Highcharts.ColorString}
<<<<<<< HEAD
         * @deprecated
=======
         *
>>>>>>> 8777c98b
         * @private
         * @apioption series.organization.linkColor
         */

        /**
         * The line width of the links connecting nodes, in pixels. This option
         * is now deprecated and moved to the
         * [link.radius](#plotOptions.organization.link.lineWidth).
         *
         * @sample   highcharts/series-organization/link-options
         *           Square links
         *
         * @deprecated
         * @apioption series.organization.linkLineWidth
         * @private
         */

        /**
         * In a horizontal chart, the minimum width of the **hanging** nodes
         * only, in pixels. In a vertical chart, the minimum height of the
         * **haning** nodes only, in pixels too.
         *
         * Note: Used only when
         * [hangingIndentTranslation](#plotOptions.organization.hangingIndentTranslation)
         * is set to `shrink`.
         *
         * @see [nodeWidth](#plotOptions.organization.nodeWidth)
         *
         * @private
         */
        minNodeLength: 10,
        /**
         * In a horizontal chart, the width of the nodes in pixels. Note that
         * most organization charts are vertical, so the name of this option
         * is counterintuitive.
         *
         * @see [minNodeLength](#plotOptions.organization.minNodeLength)
         *
         * @private
         */
        nodeWidth: 50,
        tooltip: {
            nodeFormat: '{point.name}<br>{point.title}<br>{point.description}'
        }
    } as OrganizationSeriesOptions);

    /* *
     *
     *  Static Functions
     *
     * */


    /* *
     *
     *  Properties
     *
     * */

    public data: Array<OrganizationPoint> = void 0 as any;

    public options: OrganizationSeriesOptions = void 0 as any;

    public points: Array<OrganizationPoint> = void 0 as any;

    /* *
     *
     *  Functions
     *
     * */

    /* eslint-disable valid-jsdoc */

    public alignDataLabel(
        point: OrganizationPoint,
        dataLabel: SVGLabel,
        options: OrganizationDataLabelOptions
    ): void {
        // Align the data label to the point graphic
        if (options.useHTML) {
            let width = (point.shapeArgs as any).width,
                height = (point.shapeArgs as any).height,
                padjust = (
                    (this.options.borderWidth as any) +
                    2 * (this.options.dataLabels as any).padding
                );

            if (this.chart.inverted) {
                width = height;
                height = (point.shapeArgs as any).width;
            }

            height -= padjust;
            width -= padjust;

            // Set the size of the surrounding div emulating `g`
            const text = dataLabel.text;
            if (text) {
                css(text.element.parentNode, {
                    width: width + 'px',
                    height: height + 'px'
                });

                // Set properties for the span emulating `text`
                css(text.element, {
                    left: 0,
                    top: 0,
                    width: '100%',
                    height: '100%',
                    overflow: 'hidden'
                });
            }

            // The getBBox function is used in `alignDataLabel` to align
            // inside the box
            dataLabel.getBBox = function (): BBoxObject {
                return {
                    width: width,
                    height: height
                } as any;
            };

            // Overwrite dataLabel dimensions (#13100).
            dataLabel.width = width;
            dataLabel.height = height;
        }

        super.alignDataLabel.apply(this, arguments);
    }

    public createNode(id: string): OrganizationPoint {
        const node: OrganizationPoint = super.createNode.call(this, id) as any;

        // All nodes in an org chart are equal width
        node.getSum = function (): number {
            return 1;
        };

        return node;

    }

    public pointAttribs(
        point: OrganizationPoint,
        state?: StatesOptionsKey
    ): SVGAttributes {
        const series = this,
            attribs = SankeySeries.prototype.pointAttribs.call(
                series,
                point,
                state
            ),
            level = point.isNode ? point.level : point.fromNode.level,
            levelOptions: OrganizationSeriesLevelOptions =
                (series.mapOptionsToLevel as any)[level || 0] || {},
            options = point.options,
            stateOptions: OrganizationSeriesOptions =
                (levelOptions.states &&
                    (levelOptions.states as any)[state as any]) ||
                {},
            borderRadius = pick(
                stateOptions.borderRadius,
                options.borderRadius,
                levelOptions.borderRadius,
                series.options.borderRadius
            ),

            linkColor = pick(
                stateOptions.linkColor,
                options.linkColor,
                levelOptions.linkColor,
                series.options.linkColor,
                stateOptions.link && stateOptions.link.color,
                options.link && options.link.color,
                levelOptions.link && levelOptions.link.color,
                series.options.link && series.options.link.color
            ),

            linkLineWidth = pick(
                stateOptions.linkLineWidth,
                options.linkLineWidth,
                levelOptions.linkLineWidth,
                series.options.linkLineWidth,
                stateOptions.link && stateOptions.link.lineWidth,
                options.link && options.link.lineWidth,
                levelOptions.link && levelOptions.link.lineWidth,
                series.options.link && series.options.link.lineWidth
            ),

            linkOpacity = pick(
                stateOptions.linkOpacity,
                options.linkOpacity,
                levelOptions.linkOpacity,
                series.options.linkOpacity,
                stateOptions.link && stateOptions.link.linkOpacity,
                options.link && options.link.linkOpacity,
                levelOptions.link && levelOptions.link.linkOpacity,
                series.options.link && series.options.link.linkOpacity
            );


        if (!point.isNode) {
            attribs.stroke = linkColor;
            attribs['stroke-width'] = linkLineWidth;
            attribs.opacity = linkOpacity;

            delete attribs.fill;
        } else {
            if (borderRadius) {
                attribs.r = borderRadius;
            }
        }
        return attribs;
    }

    public translateLink(point: OrganizationPoint): void {
        let fromNode = point.fromNode,
            toNode = point.toNode,
            linkWidth = pick(
                this.options.linkLineWidth,
                this.options.link.lineWidth
            ),
            crisp = (Math.round(linkWidth) % 2) / 2,
            factor = pick((this as any).options.link.offset, 0.5),
            type = pick(
                point.options.link && point.options.link.type,
                this.options.link.type
            );
        if (fromNode.shapeArgs && toNode.shapeArgs) {

            let x1 = Math.floor(
                    (fromNode.shapeArgs.x || 0) +
                    (fromNode.shapeArgs.width || 0)
                ) + crisp,
                y1 = Math.floor(
                    (fromNode.shapeArgs.y || 0) +
                    (fromNode.shapeArgs.height || 0) / 2
                ) + crisp,
                x2 = Math.floor(toNode.shapeArgs.x || 0) + crisp,
                y2 = Math.floor(
                    (toNode.shapeArgs.y || 0) +
                    (toNode.shapeArgs.height || 0) / 2
                ) + crisp,
                xMiddle,
                hangingIndent: number = this.options.hangingIndent as any,
                toOffset = toNode.options.offset,
                percentOffset =
                    /%$/.test(toOffset as any) && parseInt(toOffset as any, 10),
                inverted = this.chart.inverted;

            if (inverted) {
                x1 -= (fromNode.shapeArgs.width || 0);
                x2 += (toNode.shapeArgs.width || 0);
            }
            xMiddle = this.colDistance ?
                Math.floor(
                    x2 +
                        ((inverted ? 1 : -1) *
                            (this.colDistance - this.nodeWidth)) /
                            2
                ) + crisp :
                Math.floor((x2 + x1) / 2) + crisp;

            // Put the link on the side of the node when an offset is given. HR
            // node in the main demo.
            if (
                percentOffset &&
                (percentOffset >= 50 || percentOffset <= -50)
            ) {
                xMiddle = x2 = Math.floor(
                    x2 + (inverted ? -0.5 : 0.5) *
                    (toNode.shapeArgs.width || 0)
                ) + crisp;
                y2 = toNode.shapeArgs.y || 0;
                if (percentOffset > 0) {
                    y2 += toNode.shapeArgs.height || 0;
                }
            }

            if (toNode.hangsFrom === fromNode) {
                if (this.chart.inverted) {
                    y1 = Math.floor(
                        (fromNode.shapeArgs.y || 0) +
                        (fromNode.shapeArgs.height || 0) -
                        hangingIndent / 2
                    ) + crisp;
                    y2 = (
                        (toNode.shapeArgs.y || 0) +
                        (toNode.shapeArgs.height || 0)
                    );
                } else {
                    y1 = Math.floor(
                        (fromNode.shapeArgs.y || 0) +
                        hangingIndent / 2
                    ) + crisp;

                }
                xMiddle = x2 = Math.floor(
                    (toNode.shapeArgs.x || 0) +
                    (toNode.shapeArgs.width || 0) / 2
                ) + crisp;
            }

            point.plotX = xMiddle;
            point.plotY = (y1 + y2) / 2;
            point.shapeType = 'path';
            if (type === 'straight') {
                point.shapeArgs = {
                    d: [
                        ['M', x1, y1],
                        ['L', x2, y2]
                    ]
                };
            } else if (type === 'curved') {
                const offset = Math.abs(x2 - x1) * factor * (inverted ? -1 : 1);
                point.shapeArgs = {
                    d: [
                        ['M', x1, y1],
                        ['C', x1 + offset, y1, x2 - offset, y2, x2, y2]
                    ]
                };
            } else {
                point.shapeArgs = {
                    d: PathUtilities.curvedPath(
                        [
                            ['M', x1, y1],
                            ['L', xMiddle, y1],
                            ['L', xMiddle, y2],
                            ['L', x2, y2]
                        ],
                        pick(this.options.linkRadius, this.options.link.radius)
                    )
                };
            }

            point.dlBox = {
                x: (x1 + x2) / 2,
                y: (y1 + y2) / 2,
                height: linkWidth,
                width: 0
            };

        }
    }

    public translateNode(
        node: OrganizationPoint,
        column: SankeyColumnComposition.ArrayComposition<OrganizationPoint>
    ): void {
        SankeySeries.prototype.translateNode.call(this, node, column);
        let parentNode = node.hangsFrom,
            indent = this.options.hangingIndent || 0,
            sign = this.chart.inverted ? -1 : 1,
            shapeArgs = (node.shapeArgs as any),
            indentLogic = this.options.hangingIndentTranslation,
            minLength = this.options.minNodeLength || 10;

        if (parentNode) {
            if (indentLogic === 'cumulative') {
                // Move to the right:
                shapeArgs.height -= indent;
                shapeArgs.y -= sign * indent;
                while (parentNode) {
                    shapeArgs.y += sign * indent;
                    parentNode = parentNode.hangsFrom;
                }
            } else if (indentLogic === 'shrink') {
                // Resize the node:
                while (
                    parentNode &&
                    shapeArgs.height > indent + minLength
                ) {
                    shapeArgs.height -= indent;
                    parentNode = parentNode.hangsFrom;
                }
            } else {
                // indentLogic === "inherit"
                // Do nothing (v9.3.2 and prev versions):
                shapeArgs.height -= indent;
                if (!this.chart.inverted) {
                    shapeArgs.y += indent;
                }
            }
        }
        node.nodeHeight = this.chart.inverted ?
            shapeArgs.width :
            shapeArgs.height;
    }

    /* eslint-enable valid-jsdoc */

}

/* *
 *
 *  Class Prototype
 *
 * */

interface OrganizationSeries {
    pointClass: typeof OrganizationPoint;
}
extend(OrganizationSeries.prototype, {
    pointClass: OrganizationPoint
});

/* *
 *
 *  Registry
 *
 * */

declare module '../../Core/Series/SeriesType' {
    interface SeriesTypeRegistry {
        organization: typeof OrganizationSeries;
    }
}
SeriesRegistry.registerSeriesType('organization', OrganizationSeries);

/* *
 *
 *  Default Export
 *
 * */

export default OrganizationSeries;

/* *
 *
 *  API Declarations
 *
 * */

/**
 * Layout value for the child nodes in an organization chart. If `hanging`, this
 * node's children will hang below their parent, allowing a tighter packing of
 * nodes in the diagram.
 *
 * @typedef {"normal"|"hanging"} Highcharts.SeriesOrganizationNodesLayoutValue
 */

/**
 * Indent translation value for the child nodes in an organization chart, when
 * parent has `hanging` layout. Option can shrink nodes (for tight charts),
 * translate children to the left, or render nodes directly under the parent.
 *
 * @typedef {"inherit"|"cumulative"|"shrink"} Highcharts.OrganizationHangingIndentTranslationValue
 */

''; // detach doclets above

/* *
 *
 *  API Options
 *
 * */

/**
 * An `organization` series. If the [type](#series.organization.type) option is
 * not specified, it is inherited from [chart.type](#chart.type).
 *
 * @extends   series,plotOptions.organization
 * @exclude   dataSorting, boostThreshold, boostBlending
 * @product   highcharts
 * @requires  modules/sankey
 * @requires  modules/organization
 * @apioption series.organization
 */

/**
 * @type      {Highcharts.SeriesOrganizationDataLabelsOptionsObject|Array<Highcharts.SeriesOrganizationDataLabelsOptionsObject>}
 * @product   highcharts
 * @apioption series.organization.data.dataLabels
 */

/**
 * A collection of options for the individual nodes. The nodes in an org chart
 * are auto-generated instances of `Highcharts.Point`, but options can be
 * applied here and linked by the `id`.
 *
 * @extends   series.sankey.nodes
 * @type      {Array<*>}
 * @product   highcharts
 * @apioption series.organization.nodes
 */

/**
 * Individual data label for each node. The options are the same as
 * the ones for [series.organization.dataLabels](#series.organization.dataLabels).
 *
 * @type    {Highcharts.SeriesOrganizationDataLabelsOptionsObject|Array<Highcharts.SeriesOrganizationDataLabelsOptionsObject>}
 *
 * @apioption series.organization.nodes.dataLabels
 */

/**
 * The job description for the node card, will be inserted by the default
 * `dataLabel.nodeFormatter`.
 *
 * @sample highcharts/demo/organization-chart
 *         Org chart with job descriptions
 *
 * @type      {string}
 * @product   highcharts
 * @apioption series.organization.nodes.description
 */

/**
 * An image for the node card, will be inserted by the default
 * `dataLabel.nodeFormatter`.
 *
 * @sample highcharts/demo/organization-chart
 *         Org chart with images
 *
 * @type      {string}
 * @product   highcharts
 * @apioption series.organization.nodes.image
 */

/**
 * Layout for the node's children. If `hanging`, this node's children will hang
 * below their parent, allowing a tighter packing of nodes in the diagram.
 *
 * Note: Since @next version, the `hanging` layout is set by default for
 * children of a parent using `hanging` layout.
 *
 * @sample highcharts/demo/organization-chart
 *         Hanging layout
 *
 * @type      {Highcharts.SeriesOrganizationNodesLayoutValue}
 * @default   normal
 * @product   highcharts
 * @apioption series.organization.nodes.layout
 */

/**
 * The job title for the node card, will be inserted by the default
 * `dataLabel.nodeFormatter`.
 *
 * @sample highcharts/demo/organization-chart
 *         Org chart with job titles
 *
 * @type      {string}
 * @product   highcharts
 * @apioption series.organization.nodes.title
 */

/**
 * An array of data points for the series. For the `organization` series
 * type, points can be given in the following way:
 *
 * An array of objects with named values. The following snippet shows only a
 * few settings, see the complete options set below. If the total number of data
 * points exceeds the series' [turboThreshold](#series.area.turboThreshold),
 * this option is not available.
 *
 *  ```js
 *     data: [{
 *         from: 'Category1',
 *         to: 'Category2',
 *         weight: 2
 *     }, {
 *         from: 'Category1',
 *         to: 'Category3',
 *         weight: 5
 *     }]
 *  ```
 *
 * @type      {Array<*>}
 * @extends   series.sankey.data
 * @product   highcharts
 * @apioption series.organization.data
 */

''; // adds doclets above to transpiled file<|MERGE_RESOLUTION|>--- conflicted
+++ resolved
@@ -34,6 +34,7 @@
 import type { StatesOptionsKey } from '../../Core/Series/StatesOptions';
 import type SVGAttributes from '../../Core/Renderer/SVG/SVGAttributes';
 import type SVGLabel from '../../Core/Renderer/SVG/SVGLabel';
+
 import type SankeyColumnComposition from '../Sankey/SankeyColumnComposition.js';
 import OrganizationPoint from './OrganizationPoint.js';
 import { Palette } from '../../Core/Color/Palettes.js';
@@ -126,7 +127,6 @@
          * @private
          * @apioption series.organization.linkRadius
          */
-<<<<<<< HEAD
 
         /**
          * Link Styling options
@@ -185,10 +185,6 @@
              *
              */
         },
-=======
-        linkRadius: 10,
-
->>>>>>> 8777c98b
         borderWidth: 1,
 
         /**
@@ -360,11 +356,7 @@
          * [link.color](#plotOptions.organization.link.color).
          *
          * @type {Highcharts.ColorString}
-<<<<<<< HEAD
          * @deprecated
-=======
-         *
->>>>>>> 8777c98b
          * @private
          * @apioption series.organization.linkColor
          */
@@ -416,7 +408,6 @@
      *  Static Functions
      *
      * */
-
 
     /* *
      *
@@ -564,7 +555,6 @@
                 levelOptions.link && levelOptions.link.linkOpacity,
                 series.options.link && series.options.link.linkOpacity
             );
-
 
         if (!point.isNode) {
             attribs.stroke = linkColor;
