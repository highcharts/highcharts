--- conflicted
+++ resolved
@@ -144,17 +144,11 @@
                 params.level.dataLabels :
                 {}
         )[0],
-<<<<<<< HEAD
-        options = merge<SunburstDataLabelOptions>({
-            style: {}
-        }, optionsLevel, optionsPoint),
+        options = merge<SunburstDataLabelOptions>(optionsLevel, optionsPoint),
+        style = options.style = options.style || {},
         padding: Array<number> = splat(options.padding || 0),
         paddingLeft = padding[3 % padding.length],
         paddingRight = padding[1 % padding.length],
-=======
-        options = merge<SunburstDataLabelOptions>(optionsLevel, optionsPoint),
-        style = options.style = options.style || {},
->>>>>>> f090a057
         { innerArcLength = 0, outerArcLength = 0 } = point;
 
     let rotationRad: (number|undefined),
@@ -260,13 +254,8 @@
         }
 
         // Apply padding (#8515)
-<<<<<<< HEAD
-        (options.style as any).width = Math.max(
-            (options.style as any).width - paddingLeft - paddingRight,
-=======
         width = Math.max(
-            (width || 0) - 2 * (options.padding || 0),
->>>>>>> f090a057
+            (width || 0) - paddingLeft - paddingRight,
             1
         );
 
@@ -295,15 +284,9 @@
             // Center dataLabel - disable textPath
             options.textPath.enabled = false;
             // Setting width and padding
-<<<<<<< HEAD
-            (options.style as any).width = Math.max(
+            width = Math.max(
                 (point.shapeExisting.r * 2) - paddingLeft - paddingRight,
                 1
-=======
-            width = Math.max(
-                (point.shapeExisting.r * 2) -
-                2 * (options.padding || 0), 1
->>>>>>> f090a057
             );
         } else if (
             point.dlOptions?.textPath &&
@@ -317,17 +300,10 @@
             // Enable rotation to render text
             options.rotation = 0;
             // Setting width and padding
-<<<<<<< HEAD
-            (options.style as any).width = Math.max(
-                ((point.outerArcLength as any) +
-                    (point.innerArcLength as any)) / 2 -
+            width = Math.max(
+                (outerArcLength + innerArcLength) / 2 -
                     paddingLeft - paddingRight,
                 1
-=======
-            width = Math.max(
-                (outerArcLength + innerArcLength) / 2 -
-                2 * (options.padding || 0), 1
->>>>>>> f090a057
             );
             style.whiteSpace = 'nowrap';
         }
