--- conflicted
+++ resolved
@@ -434,41 +434,28 @@
 
     }
 
-<<<<<<< HEAD
-    public processData(): undefined {
-        const series = this,
-            xData = series.getColumn('x');
-
-        let visiblePoints = 0;
-=======
 }
->>>>>>> ba58e532
 
 // Add series-specific properties after data is already processed, #17890
 addEvent(TimelineSeries, 'afterProcessData', function (): void {
-    const series = this;
-
-    let visiblePoints = 0,
-        i: (number|undefined);
+    const series = this,
+        xData = series.getColumn('x');
+
+    let visiblePoints = 0;
 
     series.visibilityMap = series.getVisibilityMap();
 
-<<<<<<< HEAD
-        this.dataTable.setColumn('y', new Array(xData.length).fill(1));
-=======
     // Calculate currently visible points.
     for (const point of series.visibilityMap) {
         if (point) {
             visiblePoints++;
         }
     }
->>>>>>> ba58e532
 
     series.visiblePointsCount = visiblePoints;
 
-    for (i = 0; i < (series.xData as any).length; i++) {
-        (series.yData as any)[i] = 1;
-    }
+    this.dataTable.setColumn('y', new Array(xData.length).fill(1));
+
 });
 
 /* *
