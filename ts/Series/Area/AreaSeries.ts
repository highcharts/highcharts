/* *
 *
 *  (c) 2010-2024 Torstein Honsi
 *
 *  License: www.highcharts.com/license
 *
 *  !!!!!!! SOURCE GETS TRANSPILED BY TYPESCRIPT. EDIT TS FILE ONLY. !!!!!!!
 *
 * */

'use strict';

/* *
 *
 *  Imports
 *
 * */

import type AreaPoint from './AreaPoint';
import type AreaSeriesOptions from './AreaSeriesOptions';
import type { SeriesZonesOptions } from '../../Core/Series/SeriesOptions';
import type StackingAxis from '../../Core/Axis/Stacking/StackingAxis';
import type StackItem from '../../Core/Axis/Stacking/StackItem';
import type SVGAttributes from '../../Core/Renderer/SVG/SVGAttributes';
import type SVGPath from '../../Core/Renderer/SVG/SVGPath';

import AreaSeriesDefaults from './AreaSeriesDefaults.js';
import SeriesRegistry from '../../Core/Series/SeriesRegistry.js';
const {
    seriesTypes: {
        line: LineSeries
    }
} = SeriesRegistry;
import U from '../../Core/Utilities.js';
const {
    extend,
    merge,
    objectEach,
    pick
} = U;

/* *
 *
 *  Declarations
 *
 * */

declare module '../../Core/Renderer/SVG/SVGPath' {
    interface SVGPath {
<<<<<<< HEAD
        xMap?: number[];
=======
>>>>>>> f8ca6ed0
        isArea?: boolean;
        hasStackedCliffs?: boolean;
    }
}

declare module '../../Core/Series/SeriesLike' {
    interface SeriesLike {
        areaPath?: SVGPath;
    }
}

/* *
 *
 *  Class
 *
 * */

/**
 * Area series type.
 *
 * @private
 * @class
 * @name AreaSeries
 *
 * @augments LineSeries
 */
class AreaSeries extends LineSeries {

    /* *
     *
     *  Static Properties
     *
     * */

    public static defaultOptions: AreaSeriesOptions =
        merge(LineSeries.defaultOptions, AreaSeriesDefaults);

    /* *
     *
     *  Properties
     *
     * */

    public areaPath?: SVGPath;

    public data!: Array<AreaPoint>;

    public options!: AreaSeriesOptions;

    public points!: Array<AreaPoint>;

    /* *
     *
     *  Functions
     *
     * */

    /* eslint-disable valid-jsdoc */

    /**
     * Draw the graph and the underlying area. This method calls the Series
     * base function and adds the area. The areaPath is calculated in the
     * getSegmentPath method called from Series.prototype.drawGraph.
     * @private
     */
    public drawGraph(): void {

        // Define or reset areaPath
        this.areaPath = [];

        // Call the base method
        super.drawGraph.apply(this);

        // Define local variables
        const { areaPath, options } = this;

        [this, ...this.zones].forEach((owner, i): void => {
            const attribs: SVGAttributes = {},
                fillColor = owner.fillColor || options.fillColor;

            let area = owner.area;

            const verb = area ? 'animate' : 'attr';

            // Create or update the area
            if (area) { // Update
                area.endX = this.preventGraphAnimation ?
                    null :
                    areaPath.xMap;
                area.animate({ d: areaPath });

            } else { // Create

                attribs.zIndex = 0; // #1069

                /**
                 * SVG element of area-based charts. Can be used for styling
                 * purposes. If zones are configured, this element will be
                 * hidden and replaced by multiple zone areas, accessible
                 * via `series.zones[i].area`.
                 *
                 * @name Highcharts.Series#area
                 * @type {Highcharts.SVGElement|undefined}
                 */
                area = owner.area = this.chart.renderer
                    .path(areaPath)
                    .addClass(
                        'highcharts-area' +
                        (i ? ` highcharts-zone-area-${i - 1} ` : ' ') +
                        ((i && (owner as SeriesZonesOptions).className) || '')
                    )
                    .add(this.group);
                area.isArea = true;
            }

            if (!this.chart.styledMode) {
                // If there is fillColor defined for the area, set it.
                // Otherwise, we set it to the zone/series color and add
                // fill-opacity (#18939).
                attribs.fill = fillColor || owner.color || this.color;
                attribs['fill-opacity'] = fillColor ?
                    1 : (options.fillOpacity ?? 0.75);

                // Allow clicking through the area if sticky tracking is true
                // (#18744)
                area.css({
                    pointerEvents: this.stickyTracking ? 'none' : 'auto'
                });
            }

            area[verb](attribs);

            area.startX = areaPath.xMap;
            area.shiftUnit = options.step ? 2 : 1;
        });
    }

    /**
     * @private
     */
    public getGraphPath(points: Array<AreaPoint>): SVGPath {
        const getGraphPath = LineSeries.prototype.getGraphPath,
            options = this.options,
            stacking = options.stacking,
            yAxis = this.yAxis as StackingAxis,
            bottomPoints: Array<AreaPoint> = [],
            graphPoints: Array<AreaPoint> = [],
            seriesIndex = this.index,
            stacks = yAxis.stacking.stacks[this.stackKey as any],
            threshold = options.threshold,
            translatedThreshold = Math.round( // #10909
                yAxis.getThreshold(options.threshold as any)
            ),
            connectNulls = pick( // #10574
                options.connectNulls,
                stacking === 'percent'
            ),
            // To display null points in underlying stacked series, this
            // series graph must be broken, and the area also fall down to
            // fill the gap left by the null point. #2069
            addDummyPoints = function (
                i: number,
                otherI: number,
                side: string
            ): void {
                const point = points[i],
                    stackedValues = stacking &&
                        stacks[point.x as any].points[seriesIndex as any],
                    nullVal = (point as any)[side + 'Null'] || 0,
                    cliffVal = (point as any)[side + 'Cliff'] || 0;

                let top,
                    bottom,
                    isNull = true;

                if (cliffVal || nullVal) {

                    top = (nullVal ?
                        (stackedValues as any)[0] :
                        (stackedValues as any)[1]
                    ) + cliffVal;
                    bottom = (stackedValues as any)[0] + cliffVal;
                    isNull = !!nullVal;

                } else if (
                    !stacking &&
                    points[otherI] &&
                    points[otherI].isNull
                ) {
                    top = bottom = threshold as any;
                }

                // Add to the top and bottom line of the area
                if (typeof top !== 'undefined') {
                    graphPoints.push({
                        plotX: plotX,
                        plotY: top === null ?
                            translatedThreshold :
                            yAxis.getThreshold(top),
                        isNull: isNull,
                        isCliff: true
                    } as any);
                    bottomPoints.push({ // @todo create real point object
                        plotX: plotX,
                        plotY: bottom === null ?
                            translatedThreshold :
                            yAxis.getThreshold(bottom),
                        doCurve: false // #1041, gaps in areaspline areas
                    } as any);
                }
            };

        let plotX: (number|undefined),
            isNull,
            yBottom;

        // Find what points to use
        points = points || this.points;

        // Fill in missing points
        if (stacking) {
            points = this.getStackPoints(points);
        }

        for (let i = 0, iEnd = points.length; i < iEnd; ++i) {

            // Reset after series.update of stacking property (#12033)
            if (!stacking) {
                points[i].leftCliff = points[i].rightCliff =
                    points[i].leftNull = points[i].rightNull = void 0;
            }

            isNull = points[i].isNull;
            plotX = pick(points[i].rectPlotX, points[i].plotX);
            yBottom = stacking ?
                pick(points[i].yBottom, translatedThreshold) :
                translatedThreshold;

            if (!isNull || connectNulls) {

                if (!connectNulls) {
                    addDummyPoints(i, i - 1, 'left');
                }
                // Skip null point when stacking is false and connectNulls
                // true
                if (!(isNull && !stacking && connectNulls)) {
                    graphPoints.push(points[i]);
                    bottomPoints.push({ // @todo make real point object
                        x: i,
                        plotX: plotX,
                        plotY: yBottom
                    } as any);
                }

                if (!connectNulls) {
                    addDummyPoints(i, i + 1, 'right');
                }
            }
        }

        const topPath = getGraphPath.call(this, graphPoints, true, true);

        (bottomPoints as any).reversed = true;
        const bottomPath = getGraphPath.call(this, bottomPoints, true, true);
        const firstBottomPoint = bottomPath[0];
        if (firstBottomPoint && firstBottomPoint[0] === 'M') {
            bottomPath[0] = ['L', firstBottomPoint[1], firstBottomPoint[2]];
        }

        const areaPath: SVGPath = topPath.concat(bottomPath);
        if (areaPath.length) {
            areaPath.push(['Z']);
        }
        // TODO: don't set leftCliff and rightCliff when connectNulls?
        const graphPath = getGraphPath
            .call(this, graphPoints, false, connectNulls);

        if (
            this.chart.series.length > 1 &&
            stacking &&
            graphPoints.some((point): boolean | undefined => point.isCliff)
        ) {
            areaPath.hasStackedCliffs = graphPath.hasStackedCliffs = true;
        }

        areaPath.xMap = topPath.xMap;
        this.areaPath = areaPath;

        return graphPath;
    }

    /**
     * Return an array of stacked points, where null and missing points are
     * replaced by dummy points in order for gaps to be drawn correctly in
     * stacks.
     * @private
     */
    public getStackPoints(
        points: Array<AreaPoint>
    ): Array<AreaPoint> {
        const series = this,
            segment: Array<AreaPoint> = [],
            keys: Array<string> = [],
            xAxis = this.xAxis,
            yAxis: StackingAxis = this.yAxis as any,
            stack = yAxis.stacking.stacks[this.stackKey as any],
            pointMap: Record<string, AreaPoint> = {},
            yAxisSeries = yAxis.series,
            seriesLength = yAxisSeries.length,
            upOrDown = yAxis.options.reversedStacks ? 1 : -1,
            seriesIndex = yAxisSeries.indexOf(series);


        points = points || this.points;

        if (this.options.stacking) {

            for (let i = 0; i < points.length; i++) {
                // Reset after point update (#7326)
                points[i].leftNull = points[i].rightNull = void 0;

                // Create a map where we can quickly look up the points by
                // their X values.
                pointMap[points[i].x as any] = points[i];
            }

            // Sort the keys (#1651)
            objectEach(stack, function (
                stackX: StackItem,
                x: string
            ): void {
                // Nulled after switching between
                // grouping and not (#1651, #2336)
                if (stackX.total !== null) {
                    keys.push(x);
                }
            });
            keys.sort(function (a: string, b: string): number {
                return (a as any) - (b as any);
            });

            const visibleSeries = yAxisSeries.map((s): boolean => s.visible);

            keys.forEach(function (x: string, idx: number): void {
                let y = 0,
                    stackPoint,
                    stackedValues;

                if (pointMap[x] && !pointMap[x].isNull) {
                    segment.push(pointMap[x]);

                    // Find left and right cliff. -1 goes left, 1 goes
                    // right.
                    [-1, 1].forEach(function (direction: number): void {
                        const nullName = direction === 1 ?
                                'rightNull' :
                                'leftNull',
                            cliffName = direction === 1 ?
                                'rightCliff' :
                                'leftCliff',
                            otherStack = stack[keys[idx + direction]];

                        let cliff = 0;

                        // If there is a stack next to this one,
                        // to the left or to the right...
                        if (otherStack) {
                            let i = seriesIndex;
                            // Can go either up or down,
                            // depending on reversedStacks
                            while (i >= 0 && i < seriesLength) {
                                const si = yAxisSeries[i].index;
                                stackPoint = otherStack.points[si];
                                if (!stackPoint) {
                                    // If the next point in this series is
                                    // missing, mark the point with
                                    // point.leftNull or point.rightNull = true.
                                    if (si === series.index) {
                                        (pointMap[x] as any)[nullName] = true;

                                    // If there are missing points in the next
                                    // stack in any of the series below this
                                    // one, we need to subtract the missing
                                    // values and add a hiatus to the left or
                                    // right.
                                    } else if (visibleSeries[i]) {
                                        stackedValues = stack[x].points[si];
                                        if (stackedValues) {
                                            cliff -= (
                                                stackedValues[1] -
                                                stackedValues[0]
                                            );
                                        }
                                    }
                                }
                                // When reversedStacks is true, loop up,
                                // else loop down
                                i += upOrDown;
                            }
                        }
                        (pointMap[x] as any)[cliffName] = cliff;
                    });


                // There is no point for this X value in this series, so we
                // insert a dummy point in order for the areas to be drawn
                // correctly.
                } else {

                    // Loop down the stack to find the series below this
                    // one that has a value (#1991)
                    let i = seriesIndex;
                    while (i >= 0 && i < seriesLength) {
                        const si = yAxisSeries[i].index;
                        stackPoint = stack[x].points[si];
                        if (stackPoint) {
                            y = stackPoint[1];
                            break;
                        }
                        // When reversedStacks is true, loop up, else loop
                        // down
                        i += upOrDown;
                    }
                    y = pick(y, 0);
                    y = yAxis.translate(// #6272
                        y, 0 as any, 1 as any, 0 as any, 1 as any
                    );
                    segment.push({ // @todo create real point object
                        isNull: true,
                        plotX: xAxis.translate(// #6272
                            x as any, 0 as any, 0 as any, 0 as any, 1 as any
                        ),
                        x: x as any,
                        plotY: y,
                        yBottom: y
                    } as any);
                }
            });

        }

        return segment;
    }

    /* eslint-enable valid-jsdoc */

}

/* *
 *
 *  Class Prototype
 *
 * */

interface AreaSeries {
    pointClass: typeof AreaPoint;
}
extend(AreaSeries.prototype, {
    singleStacks: false
});

/* *
 *
 *  Registry
 *
 * */

declare module '../../Core/Series/SeriesType' {
    interface SeriesTypeRegistry {
        area: typeof AreaSeries;
    }
}
SeriesRegistry.registerSeriesType('area', AreaSeries);

/* *
 *
 *  Default Export
 *
 * */

export default AreaSeries;<|MERGE_RESOLUTION|>--- conflicted
+++ resolved
@@ -47,10 +47,6 @@
 
 declare module '../../Core/Renderer/SVG/SVGPath' {
     interface SVGPath {
-<<<<<<< HEAD
-        xMap?: number[];
-=======
->>>>>>> f8ca6ed0
         isArea?: boolean;
         hasStackedCliffs?: boolean;
     }
