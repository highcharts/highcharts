--- conflicted
+++ resolved
@@ -246,15 +246,6 @@
 });
 
 addEvent(StackItem, 'afterRender', function (): void {
-<<<<<<< HEAD
-    // TODO find first pictorial series
-    const series = this.axis.series[0] as PictorialSeries;
-    const xAxis = series.xAxis;
-
-    if (series && this.axis.hasData() && xAxis.hasData()) {
-        const options = this.axis.options;
-        const chart = this.axis.chart;
-=======
     // Get first pictorial series
     const stackKeys = Object
         .keys(this.points)
@@ -268,17 +259,17 @@
     if (isNaN(seriesIndex)) {
         seriesIndex = -1;
     }
-    const series = this.yAxis.chart.series[seriesIndex] as PictorialSeries;
+    const series = this.axis.chart.series[seriesIndex] as PictorialSeries;
+    const xAxis = series.xAxis;
 
     if (
         series &&
         series.is('pictorial') &&
-        this.yAxis.hasData() &&
-        this.xAxis.hasData()
+        this.axis.hasData() &&
+        xAxis.hasData()
     ) {
-        const options = this.yAxis.options;
-        const chart = this.yAxis.chart;
->>>>>>> edef813c
+        const options = this.axis.options;
+        const chart = this.axis.chart;
         const stackShadow = this.shadow;
         const xCenter = xAxis.toPixels(this.x, true);
         const x = chart.inverted ? xAxis.len - xCenter : xCenter;
