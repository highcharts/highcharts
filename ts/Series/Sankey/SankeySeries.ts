/* *
 *
 *  Sankey diagram module
 *
 *  (c) 2010-2021 Torstein Honsi
 *
 *  License: www.highcharts.com/license
 *
 *  !!!!!!! SOURCE GETS TRANSPILED BY TYPESCRIPT. EDIT TS FILE ONLY. !!!!!!!
 *
 * */

'use strict';

/* *
 *
 *  Imports
 *
 * */

import type Chart from '../../Core/Chart/Chart';
import type {
    SankeyDataLabelFormatterContext,
    SankeyDataLabelOptions
} from './SankeyDataLabelOptions';
import type SankeyPointOptions from './SankeyPointOptions';
import type {
    SankeySeriesLevelOptions,
    SankeySeriesOptions
} from './SankeySeriesOptions';
import type { StatesOptionsKey } from '../../Core/Series/StatesOptions';
import type SVGAttributes from '../../Core/Renderer/SVG/SVGAttributes';
import type SVGElement from '../../Core/Renderer/SVG/SVGElement';
import Color from '../../Core/Color/Color.js';
import H from '../../Core/Globals.js';
import NodesComposition from '../NodesComposition.js';
import Point from '../../Core/Series/Point.js';
import SankeyPoint from './SankeyPoint.js';
import SeriesRegistry from '../../Core/Series/SeriesRegistry.js';
const {
    series: Series,
    seriesTypes: {
        column: ColumnSeries
    }
} = SeriesRegistry;
import TU from '../TreeUtilities.js';
const { getLevelOptions } = TU;
import U from '../../Core/Utilities.js';
const {
    defined,
    extend,
    find,
    isObject,
    merge,
    pick,
    relativeLength,
    stableSort
} = U;

/* *
 *
 *  Class
 *
 * */

/**
 * @private
 * @class
 * @name Highcharts.seriesTypes.sankey
 *
 * @augments Highcharts.Series
 */
class SankeySeries extends ColumnSeries {

    /* *
     *
     *  Static Properties
     *
     * */

    /**
     * A sankey diagram is a type of flow diagram, in which the width of the
     * link between two nodes is shown proportionally to the flow quantity.
     *
     * @sample highcharts/demo/sankey-diagram/
     *         Sankey diagram
     * @sample highcharts/plotoptions/sankey-inverted/
     *         Inverted sankey diagram
     * @sample highcharts/plotoptions/sankey-outgoing
     *         Sankey diagram with outgoing links
     *
     * @extends      plotOptions.column
     * @since        6.0.0
     * @product      highcharts
     * @excluding    animationLimit, boostThreshold, borderRadius,
     *               crisp, cropThreshold, colorAxis, colorKey, depth, dragDrop,
     *               edgeColor, edgeWidth, findNearestPointBy, grouping,
     *               groupPadding, groupZPadding, maxPointWidth, negativeColor,
     *               pointInterval, pointIntervalUnit, pointPadding,
     *               pointPlacement, pointRange, pointStart, pointWidth,
     *               shadow, softThreshold, stacking, threshold, zoneAxis,
     *               zones, minPointLength, dataSorting, boostBlending
     * @requires     modules/sankey
     * @optionparent plotOptions.sankey
     */
    public static defaultOptions: SankeySeriesOptions = merge(ColumnSeries.defaultOptions, {
        borderWidth: 0,
        colorByPoint: true,
        /**
         * Higher numbers makes the links in a sankey diagram or dependency
         * wheelrender more curved. A `curveFactor` of 0 makes the lines
         * straight.
         *
         * @private
         */
        curveFactor: 0.33,
        /**
         * Options for the data labels appearing on top of the nodes and links.
         * For sankey charts, data labels are visible for the nodes by default,
         * but hidden for links. This is controlled by modifying the
         * `nodeFormat`, and the `format` that applies to links and is an empty
         * string by default.
         *
         * @declare Highcharts.SeriesSankeyDataLabelsOptionsObject
         *
         * @private
         */
        dataLabels: {

            enabled: true,

            backgroundColor: 'none', // enable padding

            crop: false,

            /**
             * The
             * [format string](https://www.highcharts.com/docs/chart-concepts/labels-and-string-formatting)
             * specifying what to show for _nodes_ in the sankey diagram. By
             * default the `nodeFormatter` returns `{point.name}`.
             *
             * @sample highcharts/plotoptions/sankey-link-datalabels/
             *         Node and link data labels
             *
             * @type {string}
             */
            nodeFormat: void 0,

            // eslint-disable-next-line valid-jsdoc
            /**
             * Callback to format data labels for _nodes_ in the sankey diagram.
             * The `nodeFormat` option takes precedence over the
             * `nodeFormatter`.
             *
             * @type  {Highcharts.SeriesSankeyDataLabelsFormatterCallbackFunction}
             * @since 6.0.2
             */
            nodeFormatter: function (
                this: (
                    SankeyDataLabelFormatterContext|
                    Point.PointLabelObject
                )
            ): (string|undefined) {
                return this.point.name;
            },

            format: void 0,

            // eslint-disable-next-line valid-jsdoc
            /**
             * @type {Highcharts.SeriesSankeyDataLabelsFormatterCallbackFunction}
             */
            formatter: function (): undefined {
                return;
            },

            inside: true

        },

        /**
         * @ignore-option
         *
         * @private
         */
        inactiveOtherPoints: true,

        /**
         * Set options on specific levels. Takes precedence over series options,
         * but not node and link options.
         *
         * @sample highcharts/demo/sunburst
         *         Sunburst chart
         *
         * @type      {Array<*>}
         * @since     7.1.0
         * @apioption plotOptions.sankey.levels
         */

        /**
         * Can set `borderColor` on all nodes which lay on the same level.
         *
         * @type      {Highcharts.ColorString}
         * @apioption plotOptions.sankey.levels.borderColor
         */

        /**
         * Can set `borderWidth` on all nodes which lay on the same level.
         *
         * @type      {number}
         * @apioption plotOptions.sankey.levels.borderWidth
         */

        /**
         * Can set `color` on all nodes which lay on the same level.
         *
         * @type      {Highcharts.ColorString|Highcharts.GradientColorObject|Highcharts.PatternObject}
         * @apioption plotOptions.sankey.levels.color
         */

        /**
         * Can set `colorByPoint` on all nodes which lay on the same level.
         *
         * @type      {boolean}
         * @default   true
         * @apioption plotOptions.sankey.levels.colorByPoint
         */

        /**
         * Can set `dataLabels` on all points which lay on the same level.
         *
         * @extends   plotOptions.sankey.dataLabels
         * @apioption plotOptions.sankey.levels.dataLabels
         */

        /**
         * Decides which level takes effect from the options set in the levels
         * object.
         *
         * @type      {number}
         * @apioption plotOptions.sankey.levels.level
         */

        /**
         * Can set `linkOpacity` on all points which lay on the same level.
         *
         * @type      {number}
         * @default   0.5
         * @apioption plotOptions.sankey.levels.linkOpacity
         */

        /**
         * Can set `states` on all nodes and points which lay on the same level.
         *
         * @extends   plotOptions.sankey.states
         * @apioption plotOptions.sankey.levels.states
         */

        /**
         * Opacity for the links between nodes in the sankey diagram.
         *
         * @private
         */
        linkOpacity: 0.5,

        /**
         * The minimal width for a line of a sankey. By default,
         * 0 values are not shown.
         *
         * @sample highcharts/plotoptions/sankey-minlinkwidth
         *         Sankey diagram with minimal link height
         *
         * @type      {number}
         * @since     7.1.3
         * @default   0
         * @apioption plotOptions.sankey.minLinkWidth
         *
         * @private
         */
        minLinkWidth: 0,

        /**
         * The pixel width of each node in a sankey diagram or dependency wheel,
         * or the height in case the chart is inverted.
         *
         * @private
         */
        nodeWidth: 20,

        /**
         * The padding between nodes in a sankey diagram or dependency wheel, in
         * pixels.
         *
         * If the number of nodes is so great that it is possible to lay them
         * out within the plot area with the given `nodePadding`, they will be
         * rendered with a smaller padding as a strategy to avoid overflow.
         *
         * @private
         */
        nodePadding: 10,

        showInLegend: false,

        states: {
            hover: {
                /**
                 * Opacity for the links between nodes in the sankey diagram in
                 * hover mode.
                 */
                linkOpacity: 1
            },
            /**
             * The opposite state of a hover for a single point node/link.
             *
             * @declare Highcharts.SeriesStatesInactiveOptionsObject
             */
            inactive: {
                /**
                 * Opacity for the links between nodes in the sankey diagram in
                 * inactive mode.
                 */
                linkOpacity: 0.1,

                /**
                 * Opacity of inactive markers.
                 *
                 * @type      {number}
                 * @apioption plotOptions.series.states.inactive.opacity
                 */
                opacity: 0.1,

                /**
                 * Animation when not hovering over the marker.
                 *
                 * @type      {boolean|Partial<Highcharts.AnimationOptionsObject>}
                 * @apioption plotOptions.series.states.inactive.animation
                 */
                animation: {
                    /** @internal */
                    duration: 50
                }
            }
        },
        tooltip: {
            /**
             * A callback for defining the format for _nodes_ in the chart's
             * tooltip, as opposed to links.
             *
             * @type      {Highcharts.FormatterCallbackFunction<Highcharts.SankeyNodeObject>}
             * @since     6.0.2
             * @apioption plotOptions.sankey.tooltip.nodeFormatter
             */

            /**
             * Whether the tooltip should follow the pointer or stay fixed on
             * the item.
             */
            followPointer: true,

            headerFormat:
            '<span style="font-size: 10px">{series.name}</span><br/>',
            pointFormat: '{point.fromNode.name} \u2192 {point.toNode.name}: <b>{point.weight}</b><br/>',
            /**
             * The
             * [format string](https://www.highcharts.com/docs/chart-concepts/labels-and-string-formatting)
             * specifying what to show for _nodes_ in tooltip of a diagram
             * series, as opposed to links.
             */
            nodeFormat: '{point.name}: <b>{point.sum}</b><br/>'
        }
    } as SankeySeriesOptions);

    /* *
     *
     *  Static Functions
     *
     * */

    // eslint-disable-next-line valid-jsdoc
    /**
     * @private
     */
    protected static getDLOptions(
        params: {
            optionsPoint: SankeyPointOptions;
            level: SankeySeriesLevelOptions;
        }
    ): SankeyDataLabelOptions {
        const optionsPoint = (
                isObject(params.optionsPoint) ?
                    params.optionsPoint.dataLabels :
                    {}
            ),
            optionsLevel = (
                isObject(params.level) ?
                    params.level.dataLabels :
                    {}
            ),
            options = merge({
                style: {}
            }, optionsLevel, optionsPoint);
        return options;
    }

    /* *
     *
     *  Properties
     *
     * */

    public colDistance: number = void 0 as any;

    public data: Array<SankeyPoint> = void 0 as any;

    public group: SVGElement = void 0 as any;

    public mapOptionsToLevel?: (Record<string, SankeySeriesLevelOptions>|null);

    public nodeColumns?: Array<SankeySeries.ColumnArray>;

    public nodeLookup: Record<string, SankeyPoint> = void 0 as any;

    public nodePadding: number = void 0 as any;

    public nodes: Array<SankeyPoint> = void 0 as any;

    public nodeWidth: number = void 0 as any;

    public options: SankeySeriesOptions = void 0 as any;

    public points: Array<SankeyPoint> = void 0 as any;

    public translationFactor: number = void 0 as any;

    /* *
     *
     *  Functions
     *
     * */

    /* eslint-disable valid-jsdoc */

    /**
     * Create a node column.
     * @private
     */
    public createNodeColumn(): SankeySeries.ColumnArray {
        const series = this,
            chart = this.chart,
            column: SankeySeries.ColumnArray = [] as any;

        column.sum = function (this: SankeySeries.ColumnArray): number {
            return this.reduce(function (
                sum: number,
                node: SankeyPoint
            ): number {
                return sum + node.getSum();
            }, 0);
        };
        // Get the offset in pixels of a node inside the column.
        column.offset = function (
            this: SankeySeries.ColumnArray,
            node: SankeyPoint,
            factor: number
        ): (Record<string, number>|undefined) {

            let offset = 0,
                totalNodeOffset,
                nodePadding = series.nodePadding;

            for (let i = 0; i < column.length; i++) {
                const sum = column[i].getSum(),
                    height = Math.max(
                        sum * factor,
                        series.options.minLinkWidth as any
                    ),
                    directionOffset = node.options[chart.inverted ?
                        'offsetHorizontal' :
                        'offsetVertical'
                    ],
                    optionOffset = node.options.offset || 0;

                if (sum) {
                    totalNodeOffset = height + nodePadding;
                } else {
                    // If node sum equals 0 nodePadding is missed #12453
                    totalNodeOffset = 0;
                }
                if (column[i] === node) {
                    return {
                        relativeTop: offset + (defined(directionOffset) ?
                            // directionOffset is a percent of the node height
                            relativeLength(
                                directionOffset,
                                height
                            ) : relativeLength(
                                optionOffset,
                                totalNodeOffset
                            )
                        )
                    };
                }
                offset += totalNodeOffset;
            }
        };

        // Get the top position of the column in pixels.
        column.top = function (
            this: SankeySeries.ColumnArray,
            factor: number
        ): number {

            const nodePadding = series.nodePadding;
            const height = this.reduce(function (
                height: number,
                node: SankeyPoint
            ): number {
                if (height > 0) {
                    height += nodePadding;
                }
                const nodeHeight = Math.max(
                    node.getSum() * factor,
                    series.options.minLinkWidth as any
                );
                height += nodeHeight;
                return height;
            }, 0);
            return ((chart.plotSizeY as any) - height) / 2;
        };

        return column;
    }

    /**
     * Create node columns by analyzing the nodes and the relations between
     * incoming and outgoing links.
     * @private
     */
    public createNodeColumns(): Array<SankeySeries.ColumnArray> {
        const columns: Array<SankeySeries.ColumnArray> = [];

        this.nodes.forEach(function (node: SankeyPoint): void {
            let fromColumn = -1,
                fromNode;

            if (!defined(node.options.column)) {
                // No links to this node, place it left
                if (node.linksTo.length === 0) {
                    node.column = 0;

                // There are incoming links, place it to the right of the
                // highest order column that links to this one.
                } else {
                    for (let i = 0; i < node.linksTo.length; i++) {
                        const point = node.linksTo[i];
                        if (
                            (point.fromNode.column as any) > fromColumn &&
                            point.fromNode !== node // #16080
                        ) {
                            fromNode = point.fromNode;
                            fromColumn = (fromNode.column as any);
                        }
                    }
                    node.column = fromColumn + 1;

                    // Hanging layout for organization chart
                    if (
                        fromNode &&
                        (fromNode.options as any).layout === 'hanging'
                    ) {
                        node.hangsFrom = fromNode;
                        let i = -1;
                        find(
                            fromNode.linksFrom,
                            function (
                                link: SankeyPoint,
                                index: number
                            ): boolean {
                                const found = link.toNode === node;
                                if (found) {
                                    i = index;
                                }
                                return found;
                            }
                        );
                        node.column += i;
                    }
                }
            }

            if (!columns[node.column as any]) {
                columns[node.column as any] = this.createNodeColumn();
            }

            columns[node.column as any].push(node);

        }, this);

        // Fill in empty columns (#8865)
        for (let i = 0; i < columns.length; i++) {
            if (typeof columns[i] === 'undefined') {
                columns[i] = this.createNodeColumn();
            }
        }

        return columns;
    }

    /**
     * Extend generatePoints by adding the nodes, which are Point objects
     * but pushed to the this.nodes array.
     * @private
     */
    public generatePoints(): void {
        NodesComposition.generatePoints.apply(this, arguments as any);

        /**
         * Order the nodes, starting with the root node(s). (#9818)
         * @private
         */
        function order(node: SankeyPoint, level: number): void {
            // Prevents circular recursion:
            if (typeof node.level === 'undefined') {
                node.level = level;
                node.linksFrom.forEach(function (
                    link: SankeyPoint
                ): void {
                    if (link.toNode) {
                        order(link.toNode, level + 1);
                    }
                });
            }
        }

        if (this.orderNodes) {
            this.nodes
                // Identify the root node(s)
                .filter(function (node: SankeyPoint): boolean {
                    return node.linksTo.length === 0;
                })
                // Start by the root node(s) and recursively set the level
                // on all following nodes.
                .forEach(function (node: SankeyPoint): void {
                    order(node, 0);
                });
            stableSort(this.nodes, function (
                a: SankeyPoint,
                b: SankeyPoint
            ): number {
                return a.level - b.level;
            });
        }
    }

    /**
     * Overridable function to get node padding, overridden in dependency
     * wheel series type.
     * @private
     */
    public getNodePadding(): number {
        let nodePadding = this.options.nodePadding || 0;

        // If the number of columns is so great that they will overflow with
        // the given nodePadding, we sacrifice the padding in order to
        // render all nodes within the plot area (#11917).
        if (this.nodeColumns) {
            const maxLength = this.nodeColumns.reduce(
                (acc, col): number => Math.max(acc, col.length),
                0
            );
            if (maxLength * nodePadding > (this.chart.plotSizeY as any)) {
                nodePadding = (this.chart.plotSizeY as any) / maxLength;
            }
        }

        return nodePadding;
    }

    /**
     * Define hasData function for non-cartesian series.
     * @private
     * @return {boolean}
     *         Returns true if the series has points at all.
     */
    public hasData(): boolean {
        return !!this.processedXData.length; // != 0
    }

    /**
     * Return the presentational attributes.
     * @private
     */
    public pointAttribs(
        point?: SankeyPoint,
        state?: StatesOptionsKey
    ): SVGAttributes {
        if (!point) {
            return {};
        }
        const series = this,
            level = point.isNode ? point.level : point.fromNode.level,
            levelOptions =
                (series.mapOptionsToLevel as any)[level || 0] || {},
            options = point.options,
            stateOptions = (
                levelOptions.states && levelOptions.states[state || '']
            ) || {},
            values: AnyRecord = [
                'colorByPoint', 'borderColor', 'borderWidth', 'linkOpacity'
            ].reduce(function (
                obj: AnyRecord,
                key: string
            ): AnyRecord {
                obj[key] = pick(
                    stateOptions[key],
                    (options as any)[key],
                    levelOptions[key],
                    (series.options as any)[key]
                );
                return obj;
            }, {}),
            color = pick(
                stateOptions.color,
                options.color,
                values.colorByPoint ? point.color : levelOptions.color
            );

        // Node attributes
        if (point.isNode) {
            return {
                fill: color,
                stroke: values.borderColor,
                'stroke-width': values.borderWidth
            };
        }

        // Link attributes
        return {
            fill: Color.parse(color).setOpacity(values.linkOpacity).get()
        };

    }

    /**
     * Extend the render function to also render this.nodes together with
     * the points.
     * @private
     */
    public render(): void {
        const points = this.points;

        this.points = this.points.concat(this.nodes || []);
        ColumnSeries.prototype.render.call(this);
        this.points = points;
    }

    /**
     * Run pre-translation by generating the nodeColumns.
     * @private
     */
    public translate(): void {

<<<<<<< HEAD
=======
        // Get the translation factor needed for each column to fill up the
        // plot height
        const getColumnTranslationFactor = (
            column: SankeySeries.ColumnArray
        ): number => {
            const nodes = column.slice();
            const minLinkWidth = this.options.minLinkWidth || 0;
            let exceedsMinLinkWidth: boolean;
            let factor = 0;
            let i: number;

            let remainingHeight = (
                (chart.plotSizeY as any) -
                (options.borderWidth as any) -
                (column.length - 1) * series.nodePadding
            );

            // Because the minLinkWidth option doesn't obey the direct
            // translation, we need to run translation iteratively, check
            // node heights, remove those nodes affected by minLinkWidth,
            // check again, etc.
            while (column.length) {
                factor = remainingHeight / column.sum();
                exceedsMinLinkWidth = false;
                i = column.length;
                while (i--) {
                    if (column[i].getSum() * factor < minLinkWidth) {
                        column.splice(i, 1);
                        remainingHeight -= minLinkWidth;
                        exceedsMinLinkWidth = true;
                    }
                }
                if (!exceedsMinLinkWidth) {
                    break;
                }
            }

            // Re-insert original nodes
            column.length = 0;
            nodes.forEach((node): number => column.push(node));
            return factor;
        };

>>>>>>> 7fe23919
        if (!this.processedXData) {
            this.processData();
        }
        this.generatePoints();

        this.nodeColumns = this.createNodeColumns();
        this.nodeWidth = relativeLength(
            this.options.nodeWidth as any,
            this.chart.plotSizeX as any
        );

        const series = this,
            chart = this.chart,
            options = this.options,
            nodeWidth = this.nodeWidth,
            nodeColumns = this.nodeColumns;

        this.nodePadding = this.getNodePadding();

        // Find out how much space is needed. Base it on the translation
        // factor of the most spaceous column.
        this.translationFactor = nodeColumns.reduce(
            (
                translationFactor: number,
                column: SankeySeries.ColumnArray
            ): number => Math.min(
                translationFactor,
                column.getTranslationFactor(series)
            ),
            Infinity
        );


        this.colDistance =
            (
                (chart.plotSizeX as any) - nodeWidth -
                (options.borderWidth as any)
            ) / Math.max(1, nodeColumns.length - 1);

        // Calculate level options used in sankey and organization
        series.mapOptionsToLevel = getLevelOptions({
            // NOTE: if support for allowTraversingTree is added, then from
            // should be the level of the root node.
            from: 1,
            levels: options.levels,
            to: nodeColumns.length - 1, // Height of the tree
            defaults: {
                borderColor: options.borderColor,
                borderRadius: options.borderRadius, // organization series
                borderWidth: options.borderWidth,
                color: series.color,
                colorByPoint: options.colorByPoint,
                // NOTE: if support for allowTraversingTree is added, then
                // levelIsConstant should be optional.
                levelIsConstant: true,
                linkColor: options.linkColor, // organization series
                linkLineWidth: options.linkLineWidth, // organization series
                linkOpacity: options.linkOpacity,
                states: options.states
            }
        });

        // First translate all nodes so we can use them when drawing links
        nodeColumns.forEach(function (
            this: SankeySeries,
            column: SankeySeries.ColumnArray
        ): void {

            column.forEach(function (node: SankeyPoint): void {
                series.translateNode(node, column);
            });

        }, this);

        // Then translate links
        this.nodes.forEach(function (node: SankeyPoint): void {
            // Translate the links from this node
            node.linksFrom.forEach(function (
                linkPoint: SankeyPoint
            ): void {
                // If weight is 0 - don't render the link path #12453,
                // render null points (for organization chart)
                if ((linkPoint.weight || linkPoint.isNull) && linkPoint.to) {
                    series.translateLink(linkPoint);
                    linkPoint.allowShadow = false;
                }
            });
        });
    }

    /**
     * Run translation operations for one link.
     * @private
     */
    public translateLink(point: SankeyPoint): void {

        const getY = (
            node: SankeyPoint,
            fromOrTo: string
        ): number => {
            const linkTop = (
                (node.offset(point, fromOrTo) as any) *
                translationFactor
            );
            const y = Math.min(
                node.nodeY + linkTop,
                // Prevent links from spilling below the node (#12014)
                node.nodeY + (
                    node.shapeArgs && node.shapeArgs.height || 0
                ) - linkHeight
            );
            return y;
        };

        let fromNode = point.fromNode,
            toNode = point.toNode,
            chart = this.chart,
            translationFactor = this.translationFactor,
            linkHeight = Math.max(
                (point.weight as any) * translationFactor,
                (this.options.minLinkWidth as any)
            ),
            options = this.options,
            curvy = (
                (chart.inverted ? -this.colDistance : this.colDistance) *
                (options.curveFactor as any)
            ),
            fromY = getY(fromNode, 'linksFrom'),
            toY = getY(toNode, 'linksTo'),
            nodeLeft = fromNode.nodeX,
            nodeW = this.nodeWidth,
            right = toNode.nodeX,
            outgoing = point.outgoing,
            straight = right > nodeLeft + nodeW;

        if (chart.inverted) {
            fromY = (chart.plotSizeY as any) - fromY;
            toY = (chart.plotSizeY || 0) - toY;
            nodeW = -nodeW;
            linkHeight = -linkHeight;
            straight = nodeLeft > right;
        }

        point.shapeType = 'path';
        point.linkBase = [
            fromY,
            fromY + linkHeight,
            toY,
            toY + linkHeight
        ];

        // Links going from left to right
        if (straight && typeof toY === 'number') {
            point.shapeArgs = {
                d: [
                    ['M', nodeLeft + nodeW, fromY],
                    [
                        'C',
                        nodeLeft + nodeW + curvy,
                        fromY,
                        right - curvy,
                        toY,
                        right,
                        toY
                    ],
                    ['L', right + (outgoing ? nodeW : 0), toY + linkHeight / 2],
                    ['L', right, toY + linkHeight],
                    [
                        'C',
                        right - curvy,
                        toY + linkHeight,
                        nodeLeft + nodeW + curvy,
                        fromY + linkHeight,
                        nodeLeft + nodeW, fromY + linkHeight
                    ],
                    ['Z']
                ]
            };

        // Experimental: Circular links pointing backwards. In
        // v6.1.0 this breaks the rendering completely, so even
        // this experimental rendering is an improvement. #8218.
        // @todo
        // - Make room for the link in the layout
        // - Automatically determine if the link should go up or
        //   down.
        } else if (typeof toY === 'number') {
            const bend = 20,
                vDist = chart.plotHeight - fromY - linkHeight,
                x1 = right - bend - linkHeight,
                x2 = right - bend,
                x3 = right,
                x4 = nodeLeft + nodeW,
                x5 = x4 + bend,
                x6 = x5 + linkHeight,
                fy1 = fromY,
                fy2 = fromY + linkHeight,
                fy3 = fy2 + bend,
                y4 = fy3 + vDist,
                y5 = y4 + bend,
                y6 = y5 + linkHeight,
                ty1 = toY,
                ty2 = ty1 + linkHeight,
                ty3 = ty2 + bend,
                cfy1 = fy2 - linkHeight * 0.7,
                cy2 = y5 + linkHeight * 0.7,
                cty1 = ty2 - linkHeight * 0.7,
                cx1 = x3 - linkHeight * 0.7,
                cx2 = x4 + linkHeight * 0.7;

            point.shapeArgs = {
                d: [
                    ['M', x4, fy1],
                    ['C', cx2, fy1, x6, cfy1, x6, fy3],
                    ['L', x6, y4],
                    ['C', x6, cy2, cx2, y6, x4, y6],
                    ['L', x3, y6],
                    ['C', cx1, y6, x1, cy2, x1, y4],
                    ['L', x1, ty3],
                    ['C', x1, cty1, cx1, ty1, x3, ty1],
                    ['L', x3, ty2],
                    ['C', x2, ty2, x2, ty2, x2, ty3],
                    ['L', x2, y4],
                    ['C', x2, y5, x2, y5, x3, y5],
                    ['L', x4, y5],
                    ['C', x5, y5, x5, y5, x5, y4],
                    ['L', x5, fy3],
                    ['C', x5, fy2, x5, fy2, x4, fy2],
                    ['Z']
                ]
            };

        }

        // Place data labels in the middle
        point.dlBox = {
            x: nodeLeft + (right - nodeLeft + nodeW) / 2,
            y: fromY + (toY - fromY) / 2,
            height: linkHeight,
            width: 0
        };

        // And set the tooltip anchor in the middle
        point.tooltipPos = chart.inverted ? [
            (chart.plotSizeY as any) - point.dlBox.y - linkHeight / 2,
            (chart.plotSizeX as any) - point.dlBox.x
        ] : [
            point.dlBox.x,
            point.dlBox.y + linkHeight / 2
        ];

        // Pass test in drawPoints
        point.y = point.plotY = 1;

        if (!point.color) {
            point.color = fromNode.color;
        }

    }

    /**
     * Run translation operations for one node.
     * @private
     */
    public translateNode(
        node: SankeyPoint,
        column: SankeySeries.ColumnArray
    ): void {
        const translationFactor = this.translationFactor,
            chart = this.chart,
            options = this.options,
            sum = node.getSum(),
            nodeHeight = Math.max(
                Math.round(sum * translationFactor),
                this.options.minLinkWidth as any
            ),
            nodeWidth = Math.round(this.nodeWidth),
            crisp = Math.round(options.borderWidth as any) % 2 / 2,
            nodeOffset = column.offset(node, translationFactor),
            fromNodeTop = Math.floor(pick(
                (nodeOffset as any).absoluteTop,
                (
                    column.top(translationFactor) +
                    (nodeOffset as any).relativeTop
                )
            )) + crisp,
            left = Math.floor(
                this.colDistance * (node.column as any) +
                (options.borderWidth as any) / 2
            ) + relativeLength(node.options.offsetHorizontal || 0, nodeWidth) +
            crisp,
            nodeLeft = chart.inverted ?
                (chart.plotSizeX as any) - left :
                left;

        node.sum = sum;
        // If node sum is 0, don't render the rect #12453
        if (sum) {
        // Draw the node
            node.shapeType = 'rect';

            node.nodeX = nodeLeft;
            node.nodeY = fromNodeTop;

            let x = nodeLeft,
                y = fromNodeTop,
                width = node.options.width || options.width || nodeWidth,
                height = node.options.height || options.height || nodeHeight;

            if (chart.inverted) {
                x = nodeLeft - nodeWidth;
                y = (chart.plotSizeY as any) - fromNodeTop - nodeHeight;
                width = node.options.height || options.height || nodeWidth;
                height = node.options.width || options.width || nodeHeight;
            }

            // Calculate data label options for the point
            node.dlOptions = SankeySeries.getDLOptions({
                level: (this.mapOptionsToLevel as any)[node.level],
                optionsPoint: node.options
            });

            // Pass test in drawPoints
            node.plotX = 1;
            node.plotY = 1;

            // Set the anchor position for tooltips
            node.tooltipPos = chart.inverted ? [
                (chart.plotSizeY as any) - y - height / 2,
                (chart.plotSizeX as any) - x - width / 2
            ] : [
                x + width / 2,
                y + height / 2
            ];

            node.shapeArgs = {
                x,
                y,
                width,
                height,
                display: node.hasShape() ? '' : 'none'
            };
        } else {
            node.dlOptions = {
                enabled: false
            };
        }
    }

    /* eslint-enable valid-jsdoc */

}

/* *
 *
 *  Class Prototype
 *
 * */

interface SankeySeries extends NodesComposition.SeriesComposition {
    animate(init?: boolean): void;
    createNode(id: string): SankeyPoint;
    destroy: NodesComposition.SeriesComposition['destroy'];
    forceDL: boolean;
    init(chart: Chart, options: SankeySeriesOptions): void;
    invertible: boolean;
    isCartesian: boolean;
    noSharedTooltip: boolean;
    orderNodes: boolean;
    pointArrayMap: Array<string>;
    pointClass: typeof SankeyPoint;
    remove: typeof ColumnSeries.prototype.remove;
    setData: NodesComposition.SeriesComposition['setData'];
}

NodesComposition.compose(SankeyPoint, SankeySeries);
extend(SankeySeries.prototype, {
    animate: Series.prototype.animate,
    // Create a single node that holds information on incoming and outgoing
    // links.
    createNode: NodesComposition.createNode as any,
    forceDL: true,
    invertible: true,
    isCartesian: false,
    orderNodes: true,
    noSharedTooltip: true,
    pointArrayMap: ['from', 'to'],
    pointClass: SankeyPoint,
    searchPoint: H.noop as any
});

/* *
 *
 *  Class Namespace
 *
 * */

namespace SankeySeries {
    export interface ColumnArray<T = SankeyPoint> extends Array<T> {
        getTranslationFactor(this: SankeySeries.ColumnArray, series: SankeySeries): number;
        offset(node: T, factor: number): (Record<string, number>|undefined);
        sum(): number;
        top(factor: number): number;
    }
}

/* *
 *
 *  Registry
 *
 * */

declare module '../../Core/Series/SeriesType' {
    interface SeriesTypeRegistry {
        sankey: typeof SankeySeries;
    }
}
SeriesRegistry.registerSeriesType('sankey', SankeySeries);

/* *
 *
 *  Default Export
 *
 * */

export default SankeySeries;

/* *
 *
 *  API Declarations
 *
 * */

/**
 * A node in a sankey diagram.
 *
 * @interface Highcharts.SankeyNodeObject
 * @extends Highcharts.Point
 * @product highcharts
 *//**
 * The color of the auto generated node.
 *
 * @name Highcharts.SankeyNodeObject#color
 * @type {Highcharts.ColorString|Highcharts.GradientColorObject|Highcharts.PatternObject}
 *//**
 * The color index of the auto generated node, especially for use in styled
 * mode.
 *
 * @name Highcharts.SankeyNodeObject#colorIndex
 * @type {number}
 *//**
 * An optional column index of where to place the node. The default behaviour is
 * to place it next to the preceding node.
 *
 * @see {@link https://jsfiddle.net/gh/get/library/pure/highcharts/highcharts/tree/master/samples/highcharts/plotoptions/sankey-node-column/|Highcharts-Demo:}
 *      Specified node column
 *
 * @name Highcharts.SankeyNodeObject#column
 * @type {number}
 * @since 6.0.5
 *//**
 * The id of the auto-generated node, refering to the `from` or `to` setting of
 * the link.
 *
 * @name Highcharts.SankeyNodeObject#id
 * @type {string}
 *//**
 * The name to display for the node in data labels and tooltips. Use this when
 * the name is different from the `id`. Where the id must be unique for each
 * node, this is not necessary for the name.
 *
 * @see {@link https://jsfiddle.net/gh/get/library/pure/highcharts/highcharts/tree/master/samples/highcharts/css/sankey/|Highcharts-Demo:}
 *         Sankey diagram with node options
 *
 * @name Highcharts.SankeyNodeObject#name
 * @type {string}
 * @product highcharts
 *//**
 * This option is deprecated, use
 * {@link Highcharts.SankeyNodeObject#offsetHorizontal} and
 * {@link Highcharts.SankeyNodeObject#offsetVertical} instead.
 *
 * The vertical offset of a node in terms of weight. Positive values shift the
 * node downwards, negative shift it upwards.
 *
 * If a percantage string is given, the node is offset by the percentage of the
 * node size plus `nodePadding`.
 *
 * @see {@link https://jsfiddle.net/gh/get/library/pure/highcharts/highcharts/tree/master/samples/highcharts/plotoptions/sankey-node-column/|Highcharts-Demo:}
 *         Specified node offset
 *
 * @deprecated
 * @name Highcharts.SankeyNodeObject#offset
 * @type {number|string}
 * @default 0
 * @since 6.0.5
 *//**
 * The horizontal offset of a node. Positive values shift the node right,
 * negative shift it left.
 *
 * If a percantage string is given, the node is offset by the percentage of the
 * node size.
 *
 * @see {@link https://jsfiddle.net/gh/get/library/pure/highcharts/highcharts/tree/master/samples/highcharts/plotoptions/sankey-node-column/|Highcharts-Demo:}
 *         Specified node offset
 *
 * @name Highcharts.SankeyNodeObject#offsetHorizontal
 * @type {number|string}
 * @since 9.3.0
 *//**
 * The vertical offset of a node. Positive values shift the node down,
 * negative shift it up.
 *
 * If a percantage string is given, the node is offset by the percentage of the
 * node size.
 *
 * @see {@link https://jsfiddle.net/gh/get/library/pure/highcharts/highcharts/tree/master/samples/highcharts/plotoptions/sankey-node-column/|Highcharts-Demo:}
 *         Specified node offset
 *
 * @name Highcharts.SankeyNodeObject#offsetVertical
 * @type {number|string}
 * @since 9.3.0
 */

/**
 * Formatter callback function.
 *
 * @callback Highcharts.SeriesSankeyDataLabelsFormatterCallbackFunction
 *
 * @param {Highcharts.SeriesSankeyDataLabelsFormatterContextObject|Highcharts.PointLabelObject} this
 *        Data label context to format
 *
 * @return {string|undefined}
 *         Formatted data label text
 */

/**
 * Context for the node formatter function.
 *
 * @interface Highcharts.SeriesSankeyDataLabelsFormatterContextObject
 * @extends Highcharts.PointLabelObject
 *//**
 * The node object. The node name, if defined, is available through
 * `this.point.name`.
 * @name Highcharts.SeriesSankeyDataLabelsFormatterContextObject#point
 * @type {Highcharts.SankeyNodeObject}
 */

''; // detach doclets above

/* *
 *
 *  API Options
 *
 * */

/**
 * A `sankey` series. If the [type](#series.sankey.type) option is not
 * specified, it is inherited from [chart.type](#chart.type).
 *
 * @extends   series,plotOptions.sankey
 * @excluding animationLimit, boostBlending, boostThreshold, borderColor,
 *            borderRadius, borderWidth, crisp, cropThreshold, dataParser,
 *            dataURL, depth, dragDrop, edgeColor, edgeWidth,
 *            findNearestPointBy, getExtremesFromAll, grouping, groupPadding,
 *            groupZPadding, label, maxPointWidth, negativeColor, pointInterval,
 *            pointIntervalUnit, pointPadding, pointPlacement, pointRange,
 *            pointStart, pointWidth, shadow, softThreshold, stacking,
 *            threshold, zoneAxis, zones, dataSorting
 * @product   highcharts
 * @requires  modules/sankey
 * @apioption series.sankey
 */

/**
 * A collection of options for the individual nodes. The nodes in a sankey
 * diagram are auto-generated instances of `Highcharts.Point`, but options can
 * be applied here and linked by the `id`.
 *
 * @sample highcharts/css/sankey/
 *         Sankey diagram with node options
 *
 * @declare   Highcharts.SeriesSankeyNodesOptionsObject
 * @type      {Array<*>}
 * @product   highcharts
 * @apioption series.sankey.nodes
 */

/**
 * The id of the auto-generated node, refering to the `from` or `to` setting of
 * the link.
 *
 * @type      {string}
 * @product   highcharts
 * @apioption series.sankey.nodes.id
 */

/**
 * The color of the auto generated node.
 *
 * @type      {Highcharts.ColorString|Highcharts.GradientColorObject|Highcharts.PatternObject}
 * @product   highcharts
 * @apioption series.sankey.nodes.color
 */

/**
 * The color index of the auto generated node, especially for use in styled
 * mode.
 *
 * @type      {number}
 * @product   highcharts
 * @apioption series.sankey.nodes.colorIndex
 */

/**
 * An optional column index of where to place the node. The default behaviour is
 * to place it next to the preceding node. Note that this option name is
 * counter intuitive in inverted charts, like for example an organization chart
 * rendered top down. In this case the "columns" are horizontal.
 *
 * @sample highcharts/plotoptions/sankey-node-column/
 *         Specified node column
 *
 * @type      {number}
 * @since     6.0.5
 * @product   highcharts
 * @apioption series.sankey.nodes.column
 */

/**
 * Individual data label for each node. The options are the same as
 * the ones for [series.sankey.dataLabels](#series.sankey.dataLabels).
 *
 * @extends   plotOptions.sankey.dataLabels
 * @apioption series.sankey.nodes.dataLabels
 */

/**
 * An optional level index of where to place the node. The default behaviour is
 * to place it next to the preceding node. Alias of `nodes.column`, but in
 * inverted sankeys and org charts, the levels are laid out as rows.
 *
 * @type      {number}
 * @since     7.1.0
 * @product   highcharts
 * @apioption series.sankey.nodes.level
 */

/**
 * The name to display for the node in data labels and tooltips. Use this when
 * the name is different from the `id`. Where the id must be unique for each
 * node, this is not necessary for the name.
 *
 * @sample highcharts/css/sankey/
 *         Sankey diagram with node options
 *
 * @type      {string}
 * @product   highcharts
 * @apioption series.sankey.nodes.name
 */

/**
 * This option is deprecated, use
 * [offsetHorizontal](#series.sankey.nodes.offsetHorizontal) and
 * [offsetVertical](#series.sankey.nodes.offsetVertical) instead.
 *
 * In a horizontal layout, the vertical offset of a node in terms of weight.
 * Positive values shift the node downwards, negative shift it upwards. In a
 * vertical layout, like organization chart, the offset is horizontal.
 *
 * If a percantage string is given, the node is offset by the percentage of the
 * node size plus `nodePadding`.
 *
 * @deprecated
 * @type      {number|string}
 * @default   0
 * @since     6.0.5
 * @product   highcharts
 * @apioption series.sankey.nodes.offset
 */

/**
 * The horizontal offset of a node. Positive values shift the node right,
 * negative shift it left.
 *
 * If a percantage string is given, the node is offset by the percentage of the
 * node size.
 *
 * @sample highcharts/plotoptions/sankey-node-column/
 *         Specified node offset
 *
 * @type      {number|string}
 * @since 9.3.0
 * @product   highcharts
 * @apioption series.sankey.nodes.offsetHorizontal
 */

/**
 * The vertical offset of a node. Positive values shift the node down,
 * negative shift it up.
 *
 * If a percantage string is given, the node is offset by the percentage of the
 * node size.
 *
 * @sample highcharts/plotoptions/sankey-node-column/
 *         Specified node offset
 *
 * @type      {number|string}
 * @since 9.3.0
 * @product   highcharts
 * @apioption series.sankey.nodes.offsetVertical
 */

/**
 * An array of data points for the series. For the `sankey` series type,
 * points can be given in the following way:
 *
 * An array of objects with named values. The following snippet shows only a
 * few settings, see the complete options set below. If the total number of data
 * points exceeds the series' [turboThreshold](#series.area.turboThreshold),
 * this option is not available.
 *
 *  ```js
 *     data: [{
 *         from: 'Category1',
 *         to: 'Category2',
 *         weight: 2
 *     }, {
 *         from: 'Category1',
 *         to: 'Category3',
 *         weight: 5
 *     }]
 *  ```
 *
 * @sample {highcharts} highcharts/series/data-array-of-objects/
 *         Config objects
 *
 * @declare   Highcharts.SeriesSankeyPointOptionsObject
 * @type      {Array<*>}
 * @extends   series.line.data
 * @excluding dragDrop, drilldown, marker, x, y
 * @product   highcharts
 * @apioption series.sankey.data
 */

/**
 * The color for the individual _link_. By default, the link color is the same
 * as the node it extends from. The `series.fillOpacity` option also applies to
 * the points, so when setting a specific link color, consider setting the
 * `fillOpacity` to 1.
 *
 * @type      {Highcharts.ColorString|Highcharts.GradientColorObject|Highcharts.PatternObject}
 * @product   highcharts
 * @apioption series.sankey.data.color
 */

/**
 * @type      {Highcharts.SeriesSankeyDataLabelsOptionsObject|Array<Highcharts.SeriesSankeyDataLabelsOptionsObject>}
 * @product   highcharts
 * @apioption series.sankey.data.dataLabels
 */

/**
 * The node that the link runs from.
 *
 * @type      {string}
 * @product   highcharts
 * @apioption series.sankey.data.from
 */

/**
 * The node that the link runs to.
 *
 * @type      {string}
 * @product   highcharts
 * @apioption series.sankey.data.to
 */

/**
 * Whether the link goes out of the system.
 *
 * @sample highcharts/plotoptions/sankey-outgoing
 *         Sankey chart with outgoing links
 *
 * @type      {boolean}
 * @default   false
 * @product   highcharts
 * @apioption series.sankey.data.outgoing
 */

/**
 * The weight of the link.
 *
 * @type      {number|null}
 * @product   highcharts
 * @apioption series.sankey.data.weight
 */

''; // adds doclets above to transpiled file<|MERGE_RESOLUTION|>--- conflicted
+++ resolved
@@ -760,8 +760,6 @@
      */
     public translate(): void {
 
-<<<<<<< HEAD
-=======
         // Get the translation factor needed for each column to fill up the
         // plot height
         const getColumnTranslationFactor = (
@@ -805,7 +803,6 @@
             return factor;
         };
 
->>>>>>> 7fe23919
         if (!this.processedXData) {
             this.processData();
         }
