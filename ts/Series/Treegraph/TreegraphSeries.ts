--- conflicted
+++ resolved
@@ -369,14 +369,8 @@
     public translateLink(link: TreegraphLink): void {
         const fromNode = link.fromNode,
             toNode = link.toNode,
-<<<<<<< HEAD
-            linkWidth = this.options.link.lineWidth,
-            factor = pick(this.options.link.curveFactor, 0.5),
-=======
-            linkWidth = pick(this.options.link?.lineWidth, 0),
-            crisp = (Math.round(linkWidth) % 2) / 2,
+            linkWidth = this.options.link?.lineWidth || 0,
             factor = pick(this.options.link?.curveFactor, 0.5),
->>>>>>> e78dde44
             type = pick(
                 link.options.link?.type,
                 this.options.link?.type,
