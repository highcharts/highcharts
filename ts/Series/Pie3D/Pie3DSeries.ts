/* *
 *
 *  (c) 2010-2021 Torstein Honsi
 *
 *  3D pie series
 *
 *  License: www.highcharts.com/license
 *
 *  !!!!!!! SOURCE GETS TRANSPILED BY TYPESCRIPT. EDIT TS FILE ONLY. !!!!!!!
 *
 * */

'use strict';

/* *
 *
 *  Imports
 *
 * */

import type ColorString from '../../Core/Color/ColorString';
import type PositionObject from '../../Core/Renderer/PositionObject';
import type SVGAttributes from '../../Core/Renderer/SVG/SVGAttributes';
import H from '../../Core/Globals.js';
const {
    deg2rad
} = H;
import Pie3DPoint from './Pie3DPoint.js';
import SeriesRegistry from '../../Core/Series/SeriesRegistry.js';
const {
    seriesTypes: {
        pie: PieSeries
    }
} = SeriesRegistry;
import U from '../../Core/Utilities.js';
const {
    extend,
    pick
} = U;

/* *
 *
 *  Declarations
 *
 * */

/**
 * Internal types
 * @private
 */
declare module '../Pie/PieSeriesOptions' {
    interface PieSeriesOptions {
        depth?: number;
        edgeColor?: ColorString;
        edgeWidth?: number;
    }
}

/* *
 *
 *  Class
 *
 * */

class Pie3DSeries extends PieSeries {

    /* *
     *
     *  Functions
     *
     * */

    /* eslint-disable valid-jsdoc */

    /**
     * @private
     */
    public addPoint(): void {
        super.addPoint.apply(this, arguments);
        if (this.chart.is3d()) {
            // destroy (and rebuild) everything!!!
            this.update(this.userOptions, true); // #3845 pass the old options
        }
    }

    /**
     * @private
     */
    public animate(init?: boolean): void {
        if (!this.chart.is3d()) {
            super.animate.apply(this, arguments);
        } else {
            let animation = this.options.animation,
                attribs: SVGAttributes,
                center = this.center,
                group = this.group,
                markerGroup = this.markerGroup;

            if (animation === true) {
                animation = {};
            }
            // Initialize the animation
            if (init) {

                // Scale down the group and place it in the center
                (group as any).oldtranslateX = pick(
                    (group as any).oldtranslateX,
                    (group as any).translateX);
                (group as any).oldtranslateY = pick(
                    (group as any).oldtranslateY,
                    (group as any).translateY);
                attribs = {
                    translateX: center[0],
                    translateY: center[1],
                    scaleX: 0.001, // #1499
                    scaleY: 0.001
                };

                (group as any).attr(attribs);
                if (markerGroup) {
                    markerGroup.attrSetters = (group as any).attrSetters;
                    markerGroup.attr(attribs);
                }
<<<<<<< HEAD
                // Initialize the animation
                if (init) {

                    // Scale down the group and place it in the center
                    (group as any).oldtranslateX = pick(
                        (group as any).oldtranslateX,
                        (group as any).translateX
                    );
                    (group as any).oldtranslateY = pick(
                        (group as any).oldtranslateY,
                        (group as any).translateY
                    );
                    attribs = {
                        translateX: center[0],
                        translateY: center[1],
                        scaleX: 0.001, // #1499
                        scaleY: 0.001
                    };

                    (group as any).attr(attribs);
                    if (markerGroup) {
                        markerGroup.attrSetters = (group as any).attrSetters;
                        markerGroup.attr(attribs);
                    }
=======
>>>>>>> 75b6547b

            // Run the animation
            } else {
                attribs = {
                    translateX: (group as any).oldtranslateX,
                    translateY: (group as any).oldtranslateY,
                    scaleX: 1,
                    scaleY: 1
                };
                (group as any).animate(attribs, animation);

                if (markerGroup) {
                    markerGroup.animate(attribs, animation);
                }
            }


        }
    }

    /**
     * @private
     */
    public drawDataLabels(): void {
        if (this.chart.is3d()) {
            const series = this,
                chart = series.chart,
                options3d = chart.options.chart.options3d as any;

            series.data.forEach(function (point): void {
                const shapeArgs = point.shapeArgs,
                    r = (shapeArgs as any).r,
                    // #3240 issue with datalabels for 0 and null values
                    a1 = (
                        ((shapeArgs as any).alpha || options3d.alpha) * deg2rad
                    ),
                    b1 = (
                        ((shapeArgs as any).beta || options3d.beta) * deg2rad
                    ),
                    a2 = (
                        ((shapeArgs as any).start + (shapeArgs as any).end) / 2
                    ),
                    labelPosition = point.labelPosition,
                    connectorPosition = (
                        (labelPosition as any).connectorPosition
                    ),
                    yOffset = (-r * (1 - Math.cos(a1)) * Math.sin(a2)),
                    xOffset = r * (Math.cos(b1) - 1) * Math.cos(a2);

                // Apply perspective on label positions
                [
                    (labelPosition as any).natural,
                    connectorPosition.breakAt,
                    connectorPosition.touchingSliceAt
                ].forEach(function (coordinates: PositionObject): void {
                    coordinates.x += xOffset;
                    coordinates.y += yOffset;
                });
            });
        }

        super.drawDataLabels.apply(this, arguments);
    }

    /**
     * @private
     */
    public pointAttribs(point: Pie3DPoint): SVGAttributes {
        const attr = super.pointAttribs.apply(this, arguments),
            options = this.options;

        if (this.chart.is3d() && !this.chart.styledMode) {
            attr.stroke = options.edgeColor || point.color || this.color;
            attr['stroke-width'] = pick(options.edgeWidth, 1);
        }

        return attr;
    }

    /**
     * @private
     */
    public translate(): void {
        super.translate.apply(this, arguments);

        // Do not do this if the chart is not 3D
        if (!this.chart.is3d()) {
            return;
        }

        let series = this,
            seriesOptions = series.options,
            depth = seriesOptions.depth || 0,
            options3d = series.chart.options.chart.options3d as any,
            alpha = options3d.alpha,
            beta = options3d.beta,
            z: number = seriesOptions.stacking ?
                ((seriesOptions.stack as any) || 0) * depth :
                series._i * depth;

        z += depth / 2;

        if (seriesOptions.grouping !== false) {
            z = 0;
        }

        series.data.forEach(function (point): void {

            let shapeArgs = point.shapeArgs,
                angle: number;

            point.shapeType = 'arc3d';

            (shapeArgs as any).z = z;
            (shapeArgs as any).depth = depth * 0.75;
            (shapeArgs as any).alpha = alpha;
            (shapeArgs as any).beta = beta;
            (shapeArgs as any).center = series.center;

            angle = ((shapeArgs as any).end + (shapeArgs as any).start) / 2;

            point.slicedTranslation = {
                translateX: Math.round(
                    Math.cos(angle) *
                    (seriesOptions.slicedOffset as any) *
                    Math.cos(alpha * deg2rad)
                ),
                translateY: Math.round(
                    Math.sin(angle) *
                    (seriesOptions.slicedOffset as any) *
                    Math.cos(alpha * deg2rad)
                )
            };
        });
    }

    /**
     * @private
     */
    public drawTracker(): void {
        super.drawTracker.apply(this, arguments);

        // Do not do this if the chart is not 3D
        if (!this.chart.is3d()) {
            return;
        }

        this.points.forEach(function (point): void {
            if (point.graphic) {
                ['out', 'inn', 'side1', 'side2'].forEach((face): void => {
                    if (point.graphic) {
                        point.graphic[face].element.point = point;
                    }
                });
            }
        });
    }
    /* eslint-enable valid-jsdoc */

}

/* *
 *
 *  Class Prototype
 *
 * */

interface Pie3DSeries {
    pointClass: typeof Pie3DPoint;
}
extend(Pie3DSeries.prototype, {
    pointClass: Pie3DPoint
});

/* *
 *
 *  Default Export
 *
 * */

export default Pie3DSeries;

/* *
 *
 *  API Options
 *
 * */

/**
 * The thickness of a 3D pie.
 *
 * @type      {number}
 * @default   0
 * @since     4.0
 * @product   highcharts
 * @requires  highcharts-3d
 * @apioption plotOptions.pie.depth
 */

''; // keeps doclets above after transpilation<|MERGE_RESOLUTION|>--- conflicted
+++ resolved
@@ -121,33 +121,6 @@
                     markerGroup.attrSetters = (group as any).attrSetters;
                     markerGroup.attr(attribs);
                 }
-<<<<<<< HEAD
-                // Initialize the animation
-                if (init) {
-
-                    // Scale down the group and place it in the center
-                    (group as any).oldtranslateX = pick(
-                        (group as any).oldtranslateX,
-                        (group as any).translateX
-                    );
-                    (group as any).oldtranslateY = pick(
-                        (group as any).oldtranslateY,
-                        (group as any).translateY
-                    );
-                    attribs = {
-                        translateX: center[0],
-                        translateY: center[1],
-                        scaleX: 0.001, // #1499
-                        scaleY: 0.001
-                    };
-
-                    (group as any).attr(attribs);
-                    if (markerGroup) {
-                        markerGroup.attrSetters = (group as any).attrSetters;
-                        markerGroup.attr(attribs);
-                    }
-=======
->>>>>>> 75b6547b
 
             // Run the animation
             } else {
