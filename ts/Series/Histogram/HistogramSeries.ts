--- conflicted
+++ resolved
@@ -45,32 +45,19 @@
  * A dictionary with formulas for calculating number of bins based on data
  **/
 const binsNumberFormulas: Record<string, Function> = {
-<<<<<<< HEAD
-    'square-root': function (baseSeries: Series): number {
-        return Math.ceil(Math.sqrt(baseSeries.dataTable.rowCount));
-=======
     'square-root': function (data: number[]): number {
-        return Math.ceil(Math.sqrt((data as any).length));
->>>>>>> dd9908ea
+        return Math.ceil(Math.sqrt(data.length));
     },
 
     'sturges': function (data: number[]): number {
         return Math.ceil(
-<<<<<<< HEAD
-            Math.log(baseSeries.dataTable.rowCount) * Math.LOG2E
-=======
-            Math.log((data as any).length) * Math.LOG2E
->>>>>>> dd9908ea
+            Math.log(data.length) * Math.LOG2E
         );
     },
 
     'rice': function (data: number[]): number {
         return Math.ceil(
-<<<<<<< HEAD
-            2 * Math.pow(baseSeries.dataTable.rowCount, 1 / 3)
-=======
-            2 * Math.pow((data as any).length, 1 / 3)
->>>>>>> dd9908ea
+            2 * Math.pow(data.length, 1 / 3)
         );
     }
 };
