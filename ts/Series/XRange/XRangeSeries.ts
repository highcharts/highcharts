/* *
 *
 *  X-range series module
 *
 *  (c) 2010-2021 Torstein Honsi, Lars A. V. Cabrera
 *
 *  License: www.highcharts.com/license
 *
 *  !!!!!!! SOURCE GETS TRANSPILED BY TYPESCRIPT. EDIT TS FILE ONLY. !!!!!!!
 *
 * */

'use strict';

/* *
 *
 *  Imports
 *
 * */

import type Axis from '../../Core/Axis/Axis';
import type ColumnMetricsObject from '../Column/ColumnMetricsObject';
import type SeriesClass from '../../Core/Series/Series';
import type { SeriesStateHoverOptions } from '../../Core/Series/SeriesOptions';
import type {
    XRangePointOptions,
    XRangePointPartialFillOptions
} from './XRangePointOptions';
import type XRangeSeriesOptions from './XRangeSeriesOptions';
import type SVGAttributes from '../../Core/Renderer/SVG/SVGAttributes';

import H from '../../Core/Globals.js';
const { noop } = H;
import Color from '../../Core/Color/Color.js';
const { parse: color } = Color;
import SeriesRegistry from '../../Core/Series/SeriesRegistry.js';
const {
    series: {
        prototype: seriesProto
    },
    seriesTypes: {
        column: ColumnSeries
    }
} = SeriesRegistry;
import U from '../../Core/Utilities.js';
const {
    addEvent,
    clamp,
    defined,
    extend,
    find,
    isNumber,
    isObject,
    merge,
    pick,
    relativeLength
} = U;
import XRangeSeriesDefaults from './XRangeSeriesDefaults.js';
import XRangePoint from './XRangePoint.js';

/* *
 *
 *  Constants
 *
 * */

const composedMembers: Array<unknown> = [];

/* *
 *
 *  Functions
 *
 * */

/**
 * Max x2 should be considered in xAxis extremes
 * @private
 */
function onAxisAfterGetSeriesExtremes(
    this: Axis
): void {
    let dataMax: (number|undefined),
        modMax: (boolean|undefined);

    if (this.isXAxis) {
        dataMax = pick(this.dataMax, -Number.MAX_VALUE);
        for (const series of this.series as Array<XRangeSeries>) {
            if (series.x2Data) {
                for (const val of series.x2Data) {
                    if (val && val > dataMax) {
                        dataMax = val;
                        modMax = true;
                    }
                }
            }
        }
        if (modMax) {
            this.dataMax = dataMax;
        }
    }
}

/* *
 *
 *  Class
 *
 * */

/**
 * @private
 * @class
 * @name Highcharts.seriesTypes.xrange
 *
 * @augments Highcharts.Series
 */

class XRangeSeries extends ColumnSeries {

    /* *
     *
     *  Static Properties
     *
     * */

    public static defaultOptions: XRangeSeriesOptions = merge(
        ColumnSeries.defaultOptions,
        XRangeSeriesDefaults
    );

    /* *
     *
     *  Static Functions
     *
     * */

    public static compose(
        AxisClass: typeof Axis
    ): void {

        if (U.pushUnique(composedMembers, AxisClass)) {
            addEvent(
                AxisClass,
                'afterGetSeriesExtremes',
                onAxisAfterGetSeriesExtremes
            );
        }

    }

    /* *
     *
     *  Properties
     *
     * */

    public data: Array<XRangePoint> = void 0 as any;
    public options: XRangeSeriesOptions = void 0 as any;
    public points: Array<XRangePoint> = void 0 as any;

    /* *
     *
     *  Functions
     *
     * */

    /**
     * @private
     */
    public init(): void {
        super.init.apply(this, arguments);
        this.options.stacking = void 0; // #13161
    }

    /**
     * Borrow the column series metrics, but with swapped axes. This gives
     * free access to features like groupPadding, grouping, pointWidth etc.
     * @private
     */
    public getColumnMetrics(): ColumnMetricsObject {
        const swapAxes = (): void => {
            for (const series of this.chart.series) {
                const xAxis = series.xAxis;
                series.xAxis = series.yAxis;
                series.yAxis = xAxis;
            }
        };

        swapAxes();

        const metrics = super.getColumnMetrics();

        swapAxes();

        return metrics;
    }

    /**
     * Override cropData to show a point where x or x2 is outside visible range,
     * but one of them is inside.
     * @private
     */
    public cropData(
        xData: Array<number>,
        yData: Array<number>,
        min: number,
        max: number
    ): SeriesClass.CropDataObject {

        // Replace xData with x2Data to find the appropriate cropStart
        const crop = seriesProto.cropData.call(
            this,
            this.x2Data as any,
            yData,
            min,
            max
        );

        // Re-insert the cropped xData
        crop.xData = xData.slice(crop.start, crop.end);

        return crop;
    }

    /**
     * Finds the index of an existing point that matches the given point
     * options.
     *
     * @private
     *
     * @param {Highcharts.XRangePointOptions} options
     *        The options of the point.
     *
     * @return {number|undefined}
     *         Returns index of a matching point, or undefined if no match is
     *         found.
     */
    public findPointIndex(options: XRangePointOptions): (number|undefined) {
        const { cropStart, points } = this;
        const { id } = options;
        let pointIndex: (number|undefined);

        if (id) {
            const point = find(points, (point): boolean => point.id === id);
            pointIndex = point ? point.index : void 0;
        }

        if (typeof pointIndex === 'undefined') {
            const point = find(points, (point): boolean => (
                point.x === options.x &&
                point.x2 === options.x2 &&
                !point.touched
            ));
            pointIndex = point ? point.index : void 0;
        }

        // Reduce pointIndex if data is cropped
        if (
            this.cropped &&
            isNumber(pointIndex) &&
            isNumber(cropStart) &&
            pointIndex >= cropStart
        ) {
            pointIndex -= cropStart;
        }

        return pointIndex;
    }

    public alignDataLabel(point: XRangePoint): void {
        const oldPlotX = point.plotX;
        point.plotX = pick(point.dlBox && point.dlBox.centerX, point.plotX);
        super.alignDataLabel.apply(this, arguments);
        point.plotX = oldPlotX;
    }

    /**
     * @private
     */
    public translatePoint(point: XRangePoint): void {
        const xAxis = this.xAxis,
            yAxis = this.yAxis,
            metrics = this.columnMetrics,
            options = this.options,
            minPointLength = options.minPointLength || 0,
            oldColWidth = (point.shapeArgs && point.shapeArgs.width || 0) / 2,
            seriesXOffset = this.pointXOffset = metrics.offset,
            posX = pick(point.x2, (point.x as any) + (point.len || 0)),
            borderRadius = options.borderRadius,
            plotTop = this.chart.plotTop,
            plotLeft = this.chart.plotLeft;


        let plotX = point.plotX,
            plotX2 = xAxis.translate(
                posX,
                0 as any,
                0 as any,
                0 as any,
                1 as any
            );

        const length = Math.abs((plotX2 as any) - (plotX as any)),
            inverted = this.chart.inverted,
            borderWidth = pick(options.borderWidth, 1),
            crisper = borderWidth % 2 / 2;

        let widthDifference,
            partialFill: (
                XRangePointPartialFillOptions|
                undefined
            ),
            yOffset = metrics.offset,
            pointHeight = Math.round(metrics.width),
            dlLeft,
            dlRight,
            dlWidth,
            clipRectWidth;

        if (minPointLength) {
            widthDifference = minPointLength - length;
            if (widthDifference < 0) {
                widthDifference = 0;
            }
            (plotX as any) -= widthDifference / 2;
            (plotX2 as any) += widthDifference / 2;
        }

        plotX = Math.max((plotX as any), -10);
        plotX2 = clamp(plotX2 as any, -10, xAxis.len + 10);

        // Handle individual pointWidth
        if (defined(point.options.pointWidth)) {
            yOffset -= (
                (Math.ceil(point.options.pointWidth) - pointHeight) / 2
            );
            pointHeight = Math.ceil(point.options.pointWidth);
        }

        // Apply pointPlacement to the Y axis
        if (
            options.pointPlacement &&
            isNumber(point.plotY) &&
            yAxis.categories
        ) {
            point.plotY = yAxis.translate(
                (point.y as any),
                0 as any,
                1 as any,
                0 as any,
                1 as any,
                options.pointPlacement as any
            );
        }

        const x = Math.floor(Math.min(plotX, plotX2)) + crisper,
            x2 = Math.floor(Math.max(plotX, plotX2)) + crisper,
            width = x2 - x;

        const r = Math.min(
            relativeLength((
                typeof borderRadius === 'object' ?
                    borderRadius.radius :
                    borderRadius || 0
            ), pointHeight),
            Math.min(width, pointHeight) / 2
        );

        const shapeArgs = {
            x,
            y: Math.floor((point.plotY as any) + yOffset) + crisper,
            width,
            height: pointHeight,
            r
        };

        point.shapeArgs = shapeArgs;

        // Move tooltip to default position
        if (!inverted) {
            (point.tooltipPos as any)[0] -= oldColWidth +
            seriesXOffset -
            shapeArgs.width / 2;
        } else {
            (point.tooltipPos as any)[1] += seriesXOffset +
            oldColWidth;
        }


        // Align data labels inside the shape and inside the plot area
        dlLeft = shapeArgs.x;
        dlRight = dlLeft + shapeArgs.width;
        if (dlLeft < 0 || dlRight > xAxis.len) {
            dlLeft = clamp(dlLeft, 0, xAxis.len);
            dlRight = clamp(dlRight, 0, xAxis.len);
            dlWidth = dlRight - dlLeft;
            point.dlBox = merge(shapeArgs, {
                x: dlLeft,
                width: dlRight - dlLeft,
                centerX: dlWidth ? dlWidth / 2 : null
            }) as any;

        } else {
            point.dlBox = null as any;
        }

        // Tooltip position
        const tooltipPos: number[] = (point.tooltipPos as any);
        const xIndex = !inverted ? 0 : 1;
        const yIndex = !inverted ? 1 : 0;

        const tooltipYOffset = (
            this.columnMetrics ?
                this.columnMetrics.offset :
                -metrics.width / 2
        );

        // Centering tooltip position (#14147)
        if (inverted) {
            tooltipPos[xIndex] += shapeArgs.width / 2;
        } else {
            tooltipPos[xIndex] = clamp(
                tooltipPos[xIndex] +
                (xAxis.reversed ? -1 : 0) * shapeArgs.width,
                xAxis.left - plotLeft,
                xAxis.left + xAxis.len - plotLeft - 1
            );
        }
        tooltipPos[yIndex] = clamp(
            tooltipPos[yIndex] + (
                (inverted ? -1 : 1) * tooltipYOffset
            ),
            yAxis.top - plotTop,
            yAxis.top + yAxis.len - plotTop - 1
        );

        // Add a partShapeArgs to the point, based on the shapeArgs property
        partialFill = point.partialFill;
        if (partialFill) {
        // Get the partial fill amount
            if (isObject(partialFill)) {
                partialFill = partialFill.amount as any;
            }
            // If it was not a number, assume 0
            if (!isNumber(partialFill)) {
                partialFill = 0 as any;
            }

            point.partShapeArgs = merge(shapeArgs);

            clipRectWidth = Math.max(
                Math.round(
                    length * (partialFill as any) + (point.plotX as any) -
                    plotX
                ),
                0
            );
            point.clipRectArgs = {
                x: xAxis.reversed ? // #10717
                    shapeArgs.x + length - clipRectWidth :
                    shapeArgs.x,
                y: shapeArgs.y,
                width: clipRectWidth,
                height: shapeArgs.height
            };
        }
    }

    /**
     * @private
     */
    public translate(): void {
        super.translate.apply(this, arguments);

        for (const point of this.points) {
            this.translatePoint(point);
        }
    }

    /**
     * Draws a single point in the series. Needed for partial fill.
     *
     * This override turns point.graphic into a group containing the
     * original graphic and an overlay displaying the partial fill.
     *
     * @private
     *
     * @param {Highcharts.Point} point
     *        An instance of Point in the series.
     *
     * @param {"animate"|"attr"} verb
     *        'animate' (animates changes) or 'attr' (sets options)
     */
    public drawPoint(
        point: XRangePoint,
        verb: string
    ): void {
        const seriesOpts = this.options,
            renderer = this.chart.renderer,
            type = point.shapeType,
            shapeArgs = point.shapeArgs,
            partShapeArgs = point.partShapeArgs,
            clipRectArgs = point.clipRectArgs,
            cutOff = seriesOpts.stacking && !seriesOpts.borderRadius,
            pointState = point.state,
            stateOpts: SeriesStateHoverOptions = (
                (seriesOpts.states as any)[pointState || 'normal'] ||
                {}
            ),
            pointStateVerb = typeof pointState === 'undefined' ?
                'attr' : verb,
            pointAttr = this.pointAttribs(point, pointState),
            animation = pick(
                this.chart.options.chart.animation,
                stateOpts.animation
            );

        let graphic = point.graphic,
            pfOptions = point.partialFill;

        if (!point.isNull && point.visible !== false) {

            // Original graphic
            if (graphic) { // update
                graphic.rect[verb](shapeArgs);
            } else {
                point.graphic = graphic = renderer.g('point')
                    .addClass(point.getClassName())
                    .add(point.group || this.group);

                graphic.rect = (renderer as any)[type](merge(shapeArgs))
                    .addClass(point.getClassName())
                    .addClass('highcharts-partfill-original')
                    .add(graphic);
            }

            // Partial fill graphic
            if (partShapeArgs) {
                if (graphic.partRect) {
                    graphic.partRect[verb](
                        merge(partShapeArgs)
                    );
                    graphic.partialClipRect[verb](
                        merge(clipRectArgs)
                    );

                } else {

                    graphic.partialClipRect = renderer.clipRect(
                        (clipRectArgs as any).x,
                        (clipRectArgs as any).y,
                        (clipRectArgs as any).width,
                        (clipRectArgs as any).height
                    );

                    graphic.partRect =
                        (renderer as any)[type](partShapeArgs)
                            .addClass('highcharts-partfill-overlay')
                            .add(graphic)
                            .clip(graphic.partialClipRect);
                }
            }


            // Presentational
            if (!this.chart.styledMode) {
                graphic
                    .rect[verb](
                        pointAttr,
                        animation
                    )
                    .shadow(seriesOpts.shadow);

                if (partShapeArgs) {
                    // Ensure pfOptions is an object
                    if (!isObject(pfOptions)) {
                        pfOptions = {};
                    }
                    if (isObject(seriesOpts.partialFill)) {
                        pfOptions = merge(
                            seriesOpts.partialFill, pfOptions
                        );
                    }

                    const fill = (
                        pfOptions.fill ||
                        color(pointAttr.fill).brighten(-0.3).get() ||
                        color(point.color || this.color)
                            .brighten(-0.3).get()
                    );

                    pointAttr.fill = fill;
                    graphic
                        .partRect[pointStateVerb](
                            pointAttr,
                            animation
                        )
                        .shadow(seriesOpts.shadow);
                }
            }

        } else if (graphic) {
            point.graphic = graphic.destroy(); // #1269
        }
    }

    /**
     * @private
     */
    public drawPoints(): void {
        const verb = this.getAnimationVerb();

        // Draw the columns
        for (const point of this.points) {
            this.drawPoint(point, verb);
        }
    }

    /**
     * Returns "animate", or "attr" if the number of points is above the
     * animation limit.
     *
     * @private
     */
    public getAnimationVerb(): string {
        return (
            this.chart.pointCount < (this.options.animationLimit || 250) ?
                'animate' :
                'attr'
        );
    }

    /**
     * @private
     */
    public isPointInside(
        point: (XRangePoint|Record<string, number>)
    ): boolean {
        const shapeArgs = point.shapeArgs as SVGAttributes,
            plotX = point.plotX,
            plotY = point.plotY;

        if (!shapeArgs) {
            return super.isPointInside.apply(this, arguments);
        }

        const isInside =
            typeof plotX !== 'undefined' &&
            typeof plotY !== 'undefined' &&
            plotY >= 0 &&
            plotY <= this.yAxis.len &&
            (shapeArgs.x || 0) + (shapeArgs.width || 0) >= 0 &&
            plotX <= this.xAxis.len;

        return isInside;
    }

    /*
    // Override to remove stroke from points. For partial fill.
    pointAttribs: function () {
        let series = this,
            retVal = columnType.prototype.pointAttribs
                .apply(series, arguments);

        //retVal['stroke-width'] = 0;
        return retVal;
    }
    //*/

    /* eslint-enable valid-jsdoc */

}

/* *
 *
 * Class Properties
 *
 * */

interface XRangeSeries {
    pointClass: typeof XRangePoint;
    columnMetrics: ColumnMetricsObject;
    getExtremesFromAll: boolean;
    parallelArrays: Array<string>;
    requireSorting: boolean;
    type: string;
    x2Data: Array<(number|undefined)>;
    animate: typeof seriesProto.animate;
}

extend(XRangeSeries.prototype, {
    pointClass: XRangePoint,
<<<<<<< HEAD
    pointArrayMap: ['x2', 'y'],
    cropShoulder: 1,
=======
>>>>>>> ed9ef36c
    getExtremesFromAll: true,
    parallelArrays: ['x', 'x2', 'y'],
    requireSorting: false,
    type: 'xrange',
    animate: seriesProto.animate,
    autoIncrement: noop,
    buildKDTree: noop
});

/* *
 *
 * Registry
 *
 * */

declare module '../../Core/Series/SeriesType' {
    interface SeriesTypeRegistry {
        xrange: typeof XRangeSeries;
    }
}

SeriesRegistry.registerSeriesType('xrange', XRangeSeries);

/* *
 *
 * Default Export
 *
 * */

export default XRangeSeries;<|MERGE_RESOLUTION|>--- conflicted
+++ resolved
@@ -689,11 +689,7 @@
 
 extend(XRangeSeries.prototype, {
     pointClass: XRangePoint,
-<<<<<<< HEAD
     pointArrayMap: ['x2', 'y'],
-    cropShoulder: 1,
-=======
->>>>>>> ed9ef36c
     getExtremesFromAll: true,
     parallelArrays: ['x', 'x2', 'y'],
     requireSorting: false,
