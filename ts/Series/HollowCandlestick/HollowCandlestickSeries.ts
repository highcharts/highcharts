--- conflicted
+++ resolved
@@ -178,15 +178,8 @@
 
         hollowCandlestickData.length = 0;
 
-<<<<<<< HEAD
-        // First point is always bullish (transparent).
-        hollowCandlestickData.push({
-            isBullish: true,
-            trendDirection: 'up'
-        });
-
         let previousDataArr: DataArr|undefined;
-        for (let i = 1; i < dataLength; i++) {
+        for (let i = 0; i < dataLength; i++) {
             const dataArr = table.getRow(
                 i,
                 this.pointArrayMap
@@ -194,18 +187,9 @@
 
             hollowCandlestickData.push(series.isBullish(
                 dataArr,
-                previousDataArr
-=======
-        for (let i = 0; i < processedYData.length; i++) {
-            const dataPoint: any = processedYData[i],
-                previousDataPoint: any = processedYData[i - 1];
-
-            hollowCandlestickData.push(series.isBullish(
-                dataPoint,
                 // Determine the first point is bullish based on
                 // its open and close values.(#21683)
-                i ? previousDataPoint : dataPoint
->>>>>>> ba58e532
+                i ? previousDataArr : dataArr
             ));
             previousDataArr = dataArr;
         }
