--- conflicted
+++ resolved
@@ -16,6 +16,7 @@
  *
  * */
 
+import type AnimationOptions from '../../Core/Animation/AnimationOptions';
 import type ColorAxis from '../../Core/Axis/Color/ColorAxis';
 import type DataExtremesObject from '../../Core/Series/DataExtremesObject';
 import type HeatmapSeriesOptions from './HeatmapSeriesOptions';
@@ -407,11 +408,6 @@
             }
         },
 
-<<<<<<< HEAD
-=======
-        },
-
->>>>>>> c757329b
         legendSymbol: 'rectangle'
 
     } as HeatmapSeriesOptions);
@@ -724,10 +720,6 @@
         // top left corner like other symbols are. This should be refactored,
         // then we could save ourselves some tests for .hasImage etc. And the
         // evaluation of borderRadius would be moved to `markerAttribs`.
-<<<<<<< HEAD
-
-=======
->>>>>>> c757329b
         if (options.marker && isNumber(options.borderRadius)) {
             options.marker.r = options.borderRadius;
         }
