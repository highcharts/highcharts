--- conflicted
+++ resolved
@@ -79,16 +79,8 @@
      * @private
      * @function Highcharts.seriesTypes.mapline#pointAttribs
      */
-<<<<<<< HEAD
     public pointAttribs(point: MapLinePoint): SVGAttributes {
-        const attr = MapSeries.prototype.pointAttribs.call(this, point);
-=======
-    public pointAttribs(
-        point: MapLinePoint,
-        state: StatesOptionsKey
-    ): SVGAttributes {
-        const attr = super.pointAttribs(point, state);
->>>>>>> 5b6dc747
+        const attr = super.pointAttribs(point);
 
         // The difference from a map series is that the stroke takes the
         // point color
