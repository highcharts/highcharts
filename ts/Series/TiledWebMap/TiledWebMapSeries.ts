/* *
 *
 *  (c) 2010-2022
 *
 *  License: www.highcharts.com/license
 *
 *  !!!!!!! SOURCE GETS TRANSPILED BY TYPESCRIPT. EDIT TS FILE ONLY. !!!!!!!
 *
 * */

'use strict';

/* *
 *  Imports
 *
 * */

import TiledWebMapSeriesOptions from './TiledWebMapSeriesOptions.js';
import SeriesRegistry from '../../Core/Series/SeriesRegistry.js';
import type PositionObject from '../../Core/Renderer/PositionObject';

const {
    seriesTypes: {
        map: MapSeries
    }
} = SeriesRegistry;

import U from '../../Core/Utilities.js';

const {
    extend,
    error,
    merge,
    pick
} = U;

/* *
 *
 *  Declarations
 *
 * */

declare module '../../Core/Series/SeriesOptions' {
    interface SeriesStateHoverOptions {

    }
}

/**
 * The series type
 *
 * @private
 * @class
 * @name Highcharts.seriesTypes.tiledwebmap
 *
 * @augments Highcharts.Series
 */
class TiledWebMapSeries extends MapSeries {

    /* *
     *
     * Static properties
     *
     * */

    // public static compose = MapBubbleSeries.compose;

    public static defaultOptions: TiledWebMapSeriesOptions = merge(MapSeries.defaultOptions, {
        states: {
            inactive: {
                enabled: true
            }
        },
        provider: {
            type: 'OpenStreetMap'
        }
    });

    /* *
     *
     * Properties
     *
     * */

    public options: TiledWebMapSeriesOptions = void 0 as any;
    tiles: any;
    providersData: any = {
        'OpenStreetMap': {
            subdomains: ['a', 'b', 'c'],
            'default': {
                url: 'https://{s}.tile.openstreetmap.org/{zoom}/{x}/{y}.png'
            },
            'bicycle': {
                url: 'http://{s}.tile.thunderforest.com/cycle/{zoom}/{x}/{y}.png'
            }
        },
        'Google': {
            subdomains: [''],
            'default': {
                url: 'https://www.google.com/maps/vt?pb=!1m5!1m4!1i{zoom}!2i{x}!3i{y}!4i256!2m3!1e0!2sm!3i342009817!3m9!2sen-US!3sCN!5e18!12m1!1e47!12m3!1e37!2m1!1ssmartmaps!4e0&token=32965'
            }
        },
        'Carto': {
            subdomains: ['a', 'b', 'c', 'd', 'e'],
            'default': {
                url: 'http://{s}.basemaps.cartocdn.com/light_all/{zoom}/{x}/{y}.png'
            },
            'dark': {
                url: 'http://{s}.basemaps.cartocdn.com/dark_all/{zoom}/{x}/{y}.png'
            }
        },
        'Gaode': {
            subdomains: ['01', '02', '03', '04'],
            'default': {
                url: 'http://webrd{s}.is.autonavi.com/appmaptile?lang=zh_cn&size=1&scale=1&style=8&x={x}&y={y}&z={zoom}'
            },
            'satelite': {
                url: 'http://webst{s}.is.autonavi.com/appmaptile?style=6&x={x}&y={y}&z={zoom}'
            }
        }
    };

    /**
     *
     *  Functions
     *
     */

    /**
     * Convert map coordinates in longitude/latitude to tile
     *
     * @function Highcharts.MapView#lonLatToTile
     * @since  next
     * @param  {Highcharts.MapLonLatObject} lonLat
     *         The map coordinates
     * @return {Highcharts.PositionObject}
     *         Array of x and y positions of the tile
     */

    public lonLatToTile(
        lonLat: Highcharts.MapLonLatObject,
        zoom: number
    ): PositionObject {
        const { lon, lat } = lonLat,
            xTile = Math.floor(
                (lon + 180) / 360 * Math.pow(2, zoom)
            ),
            yTile = Math.floor(
                (
                    1 - Math.log(
                        Math.tan(lat * Math.PI / 180) +
                        1 / Math.cos(lat * Math.PI / 180)
                    ) / Math.PI
                ) /
                2 * Math.pow(2, zoom)
            );
        return { x: xTile, y: yTile };
    }

    /**
     * Convert tile to map coordinates in longitude/latitude
     *
     * @function Highcharts.MapView#tileToLonLat
     * @since  next
     * @param  xTile
     *         Position x of the tile
     * @param  yTile
     *         Position y of the tile
     * @param  zTile
     *         Zoom of the tile
     * @return {Highcharts.MapLonLatObject}
     *         The map coordinates
     */

    public tileToLonLat(
        xTile: number,
        yTile: number,
        zTile: number
    ): Highcharts.MapLonLatObject {
        const lon = xTile / Math.pow(2, zTile) * 360 - 180,
            n = Math.PI - 2 * Math.PI * yTile / Math.pow(2, zTile),
            lat = (
                180 /
                Math.PI * Math.atan(0.5 * (Math.exp(n) - Math.exp(-n)))
            );
        return { lon, lat };
    }

    public drawPoints(): any {
        if (!this.tiles) {
            this.tiles = {};
        }
        if (!this.transformGroups) {
            this.transformGroups = [];
        }

        const {
                chart,
                tiles,
                transformGroups
            } = this,
            options = this.options,
            provider = options.provider,
            mapView: any = chart.mapView,
            { zoom } = mapView,
            zoomCeil = Math.ceil(zoom);

        if (mapView.projection) {
            // Always true for tile maps
            mapView.projection.hasCoordinates = true;
        }

        if (!transformGroups[zoomCeil]) {
            transformGroups[zoomCeil] = chart.renderer.g().add(this.group);
        }
        const origin = mapView.lonLatToPixels({
            lon: -180,
            lat: 85.0511287798
        });
        transformGroups[zoomCeil].attr({
            translateX: origin.x,
            translateY: origin.y
        });

        const addTile = (x: number, y: number, zoom: any): void => {
            if (!tiles[`${zoom},${x},${y}`]) {
                const providersData = this.providersData;

<<<<<<< HEAD
                let url: string = providersData['OpenStreetMap']['default'].url,
                    s: string = '';
=======
                const s: string = provider.subdomain || '',
                    apiKey = provider.apiKey || '';
>>>>>>> 38beb75f

                if (provider.url) {
                    url = provider.url;
                    s = pick(provider.subdomain, '');
                } else if (provider.type) {
                    const chosenProvider = providersData[provider.type],
                        chosenTheme = pick(provider.theme, 'default');

                    url = chosenProvider[chosenTheme].url;

                    if (
                        provider.subdomain &&
                        chosenProvider.subdomains.inludes(provider.subdomain)
                    ) {
                        error(13); // TO DO add new error if subdomain is wrong
                    } else {
                        s = pick(provider.subdomain,
                            chosenProvider.subdomains[0]);
                    }
                }

                url = url.replace('{x}', x.toString())
                    .replace('{y}', y.toString())
                    .replace('{zoom}', zoom.toString())
                    .replace('{s}', s);

                tiles[`${zoom},${x},${y}`] = chart.renderer.image(
                    url,
                    x * 256,
                    y * 256,
                    void 0,
                    void 0
                )
                    .attr({
                        zIndex: 2
                    })
                    .on('load', function (this: SVGElement): void {
                        if (provider.onload) {
                            provider.onload.apply(this);
                        }
                    })
                    .add(transformGroups[zoomCeil]);
            }
            tiles[`${zoom},${x},${y}`].isActive = true;
        };

        const topLeft = mapView.pixelsToLonLat({
                x: 0,
                y: 0
            }),
            bottomRight = mapView.pixelsToLonLat({
                x: chart.plotWidth,
                y: chart.plotHeight
            });

        const startPos = this.lonLatToTile(topLeft, zoom),
            endPos = this.lonLatToTile(bottomRight, zoom);

        for (let x = startPos.x; x <= endPos.x; x++) {
            for (let y = startPos.y; y <= endPos.y; y++) {
                addTile(x, y, zoom);
            }
        }

        // Destroy old and unused
        Object.keys(tiles).forEach((key): any => {
            if (tiles[key].isActive) {
                tiles[key].isActive = false;
            } else {
                tiles[key].destroy();
                delete tiles[key];
            }
        });
    }
}

/* *
 *
 *  Prototype properties
 *
 * */

interface TiledWebMapSeries {
    // type: string;
}

/* *
 *
 *  Registry
 *
 * */
declare module '../../Core/Series/SeriesType' {
    interface SeriesTypeRegistry {
        tiledwebmap: typeof TiledWebMapSeries;
    }
}

SeriesRegistry.registerSeriesType('tiledwebmap', TiledWebMapSeries);

/* *
 *
 *  Default export
 *
 * */

export default TiledWebMapSeries;

/* *
 *
 *  API options
 *
 * */

''; // adds doclets above to transpiled file<|MERGE_RESOLUTION|>--- conflicted
+++ resolved
@@ -226,13 +226,10 @@
             if (!tiles[`${zoom},${x},${y}`]) {
                 const providersData = this.providersData;
 
-<<<<<<< HEAD
                 let url: string = providersData['OpenStreetMap']['default'].url,
-                    s: string = '';
-=======
-                const s: string = provider.subdomain || '',
-                    apiKey = provider.apiKey || '';
->>>>>>> 38beb75f
+                    s: string = provider.subdomain || '';
+
+                const apiKey = provider.apiKey || '';
 
                 if (provider.url) {
                     url = provider.url;
