/* *
 *
 *  (c) 2010-2025 Torstein Honsi
 *
 *  License: www.highcharts.com/license
 *
 *  !!!!!!! SOURCE GETS TRANSPILED BY TYPESCRIPT. EDIT TS FILE ONLY. !!!!!!!
 *
 * */

'use strict';

/* *
 *
 *  Imports
 *
 * */
import SeriesRegistry from '../../Core/Series/SeriesRegistry.js';
const {
    seriesTypes: {
        scatter: ScatterSeries
    }
} = SeriesRegistry;
<<<<<<< HEAD
import Delaunay from '../../Shared/Delaunay.js';
=======
import ContourPoint from './ContourPoint.js';
import Delaunator from '../../Core/Delauney';
>>>>>>> d7a4f4c0
import type SVGElement from '../../Core/Renderer/SVG/SVGElement';
import U from '../../Core/Utilities.js';
const { extend } = U;

class ContourSeries extends ScatterSeries {
    public canvas?: HTMLCanvasElement;
    public context?: GPUCanvasContext | null;
    public adapter?: GPUAdapter | null;
    public device?: GPUDevice;
    public image?: SVGElement;
    public data!: Array<ContourPoint>;
    public points!: Array<ContourPoint>;
    private extremesUniform?: Float32Array;
    private extremesUniformBuffer?: GPUBuffer;
    private valueExtremesUniform?: Float32Array;
    private valueExtremesUniformBuffer?: GPUBuffer;
    private contourIntervalUniformBuffer?: GPUBuffer;
    private smoothColoringUniformBuffer?: GPUBuffer;
    private showContourLinesUniformBuffer?: GPUBuffer;

<<<<<<< HEAD

    // Dummy func for test for now
    public d(): boolean {
        const coords = new Delaunay(new Float64Array([
            377, 479, 453, 434, 326, 387, 444, 359, 511, 389,
            586, 429, 470, 315, 622, 493, 627, 367, 570, 314
        ])).triangles;
        const tris = [
            0, 2, 1, 7, 0, 1, 8, 7, 5, 9, 8, 5, 6, 9, 4, 2, 6, 3,
            1, 2, 3, 7, 1, 5, 9, 5, 4, 6, 4, 3, 1, 3, 4, 5, 1, 4
        ];

        for (let i = 0; i < coords.length; i++) {
            if (tris[i] !== coords[i]) {
                return false;
            }
        }
        return true;
    }

=======
>>>>>>> d7a4f4c0
    public triangulateData(): any {
        const points2d: Float64Array = new Float64Array(this.points.length * 2);

        const { xAxis, yAxis } = this;

        const extremes = [
            xAxis.toValue(0, true), // XMin
            xAxis.toValue(xAxis.len, true), // XMax
            yAxis.toValue(yAxis.len, true), // YMin
            yAxis.toValue(0, true) // YMax
        ];

        let xDivider = 1,
            yDivider = 1;
        if (Math.abs(extremes[0]) > 10e6) {
            xDivider = 10e6;
        }
        if (Math.abs(extremes[2]) > 10e6) {
            yDivider = 10e6;
        }

        this.points.forEach((point, i): void => {
            points2d[i * 2] = point.x / xDivider;
            points2d[i * 2 + 1] = point.y && (point.y / yDivider) || 0;
        });

        const result = new Delaunay(points2d);

        return result;
    }

    public get3DData(): any {
        const points3d: Float32Array = new Float32Array(this.points.length * 3);

        this.points.forEach((point, i): void => {
            points3d[i * 3] = point.x;
            points3d[i * 3 + 1] = point.y || 0;
            points3d[i * 3 + 2] = point.value || 0;
        });

        return points3d;
    }


    public drawPoints(): void {
        const series = this,
            canvas = series.canvas = document.createElement('canvas');

        // Canvas.classList.add('contourmap-canvas');

        // this.setExtremes();
        this.setCanvasSize();
        this.context = canvas.getContext('webgpu');
        this.run();
    }


    async run(): Promise<void> {
        const { context } = this;

        if (context) {


            if (!this.adapter) {
                this.adapter = await navigator.gpu.requestAdapter();
            }
            if (!this.device && this.adapter) {
                this.device = await this.adapter.requestDevice();
            }

            const canvasFormat = navigator.gpu.getPreferredCanvasFormat();

            const { device } = this;

            if (device && this.canvas) {
                context.configure({
                    device: device,
                    format: canvasFormat
                });

                const vertices = this.get3DData(),
                    indices = this.triangulateData().triangles,
                    extremesUniform = this.extremesUniform = (
                        new Float32Array(
                            this.getWebGPUExtremes()
                        )
                    ),
                    valueExtremesUniform = (
                        this.valueExtremesUniform = (
                            new Float32Array(
                                this.getDataExtremes()
                            )
                        )
                    ),
                    colorAxisStops = this.getColorAxisStopsData();

                // WebGPU Buffers
                const colorAxisStopsBuffer = device.createBuffer({
                    size: colorAxisStops.array.byteLength,
                    usage: GPUBufferUsage.STORAGE | GPUBufferUsage.COPY_DST,
                    mappedAtCreation: true
                });

                const colorAxisStopsCountBuffer = device.createBuffer({
                    size: 4,
                    usage: GPUBufferUsage.UNIFORM | GPUBufferUsage.COPY_DST,
                    mappedAtCreation: true
                });

                const vertexBuffer = device.createBuffer({
                    size: vertices.byteLength,
                    usage: GPUBufferUsage.VERTEX | GPUBufferUsage.COPY_DST
                });

                const indexBuffer = device.createBuffer({
                    size: indices.byteLength,
                    usage: GPUBufferUsage.INDEX | GPUBufferUsage.COPY_DST
                });

                const extremesUniformBuffer = (
                    this.extremesUniformBuffer = device.createBuffer({
                        size: extremesUniform.byteLength,
                        usage: GPUBufferUsage.UNIFORM | GPUBufferUsage.COPY_DST
                    }));

                const valueExtremesUniformBuffer = (
                    this.valueExtremesUniformBuffer = device.createBuffer({
                        size: valueExtremesUniform.byteLength,
                        usage: GPUBufferUsage.UNIFORM | GPUBufferUsage.COPY_DST
                    }));
                this.contourIntervalUniformBuffer = device.createBuffer({
                    size: 4,
                    usage: GPUBufferUsage.UNIFORM | GPUBufferUsage.COPY_DST
                });

                this.smoothColoringUniformBuffer = device.createBuffer({
                    size: 4,
                    usage: GPUBufferUsage.UNIFORM | GPUBufferUsage.COPY_DST
                });

                this.showContourLinesUniformBuffer = device.createBuffer({
                    size: 4,
                    usage: GPUBufferUsage.UNIFORM | GPUBufferUsage.COPY_DST
                });

                device.queue.writeBuffer(vertexBuffer, 0, vertices);
                device.queue.writeBuffer(
                    indexBuffer as GPUBuffer,
                    0,
                    indices as GPUAllowSharedBufferSource
                );
                device.queue.writeBuffer(
                    extremesUniformBuffer,
                    0,
                    extremesUniform
                );
                device.queue.writeBuffer(
                    valueExtremesUniformBuffer,
                    0,
                    valueExtremesUniform
                );

                this.setContourIntervalUniform();
                this.setSmoothColoringUniform();
                this.setShowContourLinesUniform();

                new Float32Array(
                    colorAxisStopsBuffer.getMappedRange()
                ).set(colorAxisStops.array);
                colorAxisStopsBuffer.unmap();

                new Uint32Array(
                    colorAxisStopsCountBuffer.getMappedRange()
                )[0] = colorAxisStops.length;
                colorAxisStopsCountBuffer.unmap();

                const vertexBufferLayout: GPUVertexBufferLayout = {
                    arrayStride: 12,
                    attributes: [{
                        format: 'float32x3',
                        offset: 0,
                        shaderLocation: 0
                    }] as GPUVertexAttribute[]
                };

                const shaderModule = device.createShaderModule({
                    code: `
                        struct VertexInput {
                            @location(0) pos: vec3f
                        }

                        struct VertexOutput {
                            @builtin(position) pos: vec4f,
                            @location(0) originalPos: vec3f,
                            @location(1) valExtremes: vec2f,
                        }

                        @group(0) @binding(0) var<uniform> extremesUniform: vec4f;
                        @group(0) @binding(1) var<uniform> valueExtremesUniform: vec2f;

                        @vertex
                        fn vertexMain(input: VertexInput) -> VertexOutput {
                            var output: VertexOutput;
                            let pos = input.pos;

                            let xMin = extremesUniform[0];
                            let xMax = extremesUniform[1];
                            let yMin = extremesUniform[2];
                            let yMax = extremesUniform[3];

                            output.valExtremes = valueExtremesUniform;
                            output.originalPos = pos.xyz;
                            output.pos = vec4f(
                                (pos.x - xMin) / (xMax - xMin) * 2.0 - 1.0,
                                (pos.y - yMin) / (yMax - yMin) * 2.0 - 1.0,
                                0,
                                1
                            );

                            return output;
                        }

                        // ----------------------------------------------------

                        struct FragmentInput {
                            @location(0) originalPos: vec3f,
                            @location(1) valExtremes: vec2f
                        }

                        @group(0) @binding(2) var<storage> colorStops: array<vec4<f32>>;
                        @group(0) @binding(3) var<uniform> colorStopsCount: u32;
                        @group(0) @binding(4) var<uniform> contourInterval: f32;
                        @group(0) @binding(5) var<uniform> smoothColoring: u32;
                        @group(0) @binding(6) var<uniform> showContourLines: u32;

                        fn getColor(value: f32) -> vec3<f32> {
                            let stopCount = colorStopsCount;

                            if (stopCount == 0u) {
                                return vec3<f32>(1.0, 1.0, 1.0);
                            }

                            for (
                                var i: u32 = 0u; 
                                i < stopCount - 1u; 
                                i = i + 1u
                            ) {
                                if (value < colorStops[i + 1u].x) {
                                    let t = (
                                        (value - colorStops[i].x) / 
                                        (
                                            colorStops[i + 1u].x - 
                                            colorStops[i].x
                                        )
                                    );
                                    return mix(
                                        colorStops[i].yzw, 
                                        colorStops[i + 1u].yzw, 
                                        t
                                    );
                                }
                            }
                            return colorStops[stopCount - 1u].yzw;
                        }

                        @fragment
                        fn fragmentMain(input: FragmentInput) -> @location(0) vec4f {
                            let val = input.originalPos.z;

                            // CONTOUR LINES
                            let lineWidth: f32 = 1.0;
                            let contourColor = vec3f(0.0, 0.0, 0.0);

                            let val_dx: f32 = dpdx(val);
                            let val_dy: f32 = dpdy(val);
                            let gradient: f32 = length(vec2f(val_dx, val_dy));

                            let epsilon: f32 = 0.0001;
                            let adjustedLineWidth: f32 = (
                                lineWidth * gradient + epsilon
                            );

                            let valDiv: f32 = val / contourInterval;
                            let valMod: f32 = (
                                val - 
                                contourInterval * 
                                floor(valDiv)
                            );

                            let lineMask: f32 = (
                                smoothstep(0.0, adjustedLineWidth, valMod) *
                                (
                                    1.0 - 
                                    smoothstep(
                                        contourInterval - adjustedLineWidth, 
                                        contourInterval, 
                                        valMod
                                    )
                                )
                            );

                            let contourIndex: f32 = floor(
                                val / 
                                contourInterval
                            );
                            let averageValInBand : f32 = (
                                contourIndex * 
                                contourInterval + 
                                contourInterval / 
                                2.0
                            );

                            // BACKGROUND COLOR
                            let minHeight: f32 = input.valExtremes.x;
                            let maxHeight: f32 = input.valExtremes.y;
                            let normVal: f32 = (
                                (val - minHeight) / 
                                (maxHeight - minHeight)
                            );
                            let averageNormVal: f32 = (
                                (averageValInBand - minHeight) / 
                                (maxHeight - minHeight)
                            );

                            var bgColor: vec3f;
                            if (smoothColoring > 0) {
                                bgColor = getColor(normVal);
                            } else {
                                bgColor = getColor(averageNormVal);
                            }

                            // MIX
                            var pixelColor = bgColor;

                            if (showContourLines > 0) {
                                pixelColor = mix(
                                    contourColor, 
                                    pixelColor, 
                                    lineMask
                                );
                            }

                            return vec4(pixelColor, 1.0);
                        }
                    `
                });

                const pipeline = device.createRenderPipeline({
                    layout: 'auto',
                    vertex: {
                        module: shaderModule,
                        entryPoint: 'vertexMain',
                        buffers: [vertexBufferLayout]
                    },
                    fragment: {
                        module: shaderModule,
                        entryPoint: 'fragmentMain',
                        targets: [{
                            format: canvasFormat
                        }]
                    },
                    primitive: {
                        topology: 'triangle-list'
                    }
                });

                /*
                Const buffers = {
                    'extremesUniformBuffer': extremesUniformBuffer,
                    'valueExtremesUniformBuffer': valueExtremesUniformBuffer,
                    'colorAxisStopsBuffer': colorAxisStopsBuffer,
                    'colorAxisStopsCountBuffer': colorAxisStopsCountBuffer,
                    'contourIntervalUniformBuffer': (
                        this.contourIntervalUniformBuffer
                    ),
                    'smoothColoringUniformBuffer': (
                        this.smoothColoringUniformBuffer
                    ),
                    'showContourLinesUniformBuffer': (
                        this.showContourLinesUniformBuffer
                    )
                };

                for (const [key, val] of Object.entries(buffers)) {
                    console.log(key, val);
                }
                */

                // Note: Overkill with casting all of the buffers
                const bindGroup = device.createBindGroup({
                    layout: pipeline.getBindGroupLayout(0),
                    entries: [{
                        binding: 0,
                        resource: {
                            buffer: extremesUniformBuffer as GPUBuffer,
                            label: 'extremesUniformBuffer'
                        }
                    }, {
                        binding: 1,
                        resource: {
                            buffer: valueExtremesUniformBuffer as GPUBuffer,
                            label: 'valueExtremesUniformBuffer'
                        }
                    }, {
                        binding: 2,
                        resource: {
                            buffer: colorAxisStopsBuffer as GPUBuffer,
                            label: 'colorAxisStopsBuffer'
                        }
                    }, {
                        binding: 3,
                        resource: {
                            buffer: colorAxisStopsCountBuffer as GPUBuffer,
                            label: 'colorAxisStopsCountBuffer'
                        }
                    }, {
                        binding: 4,
                        resource: {
                            buffer: (
                                this.contourIntervalUniformBuffer as GPUBuffer
                            ),
                            label: 'contourIntervalUniformBuffer'
                        }
                    }, {
                        binding: 5,
                        resource: {
                            buffer: (
                                this.smoothColoringUniformBuffer as GPUBuffer
                            ),
                            label: 'smoothColoringUniformBuffer'
                        }
                    }, {
                        binding: 6,
                        resource: {
                            buffer: (
                                this.showContourLinesUniformBuffer as GPUBuffer
                            ),
                            label: 'showContourLinesUniformBuffer'
                        }
                    }]
                });

                const encoder = device.createCommandEncoder();

                const pass = encoder.beginRenderPass({
                    colorAttachments: [{
                        view: context.getCurrentTexture().createView(),
                        loadOp: 'clear' as GPULoadOp,
                        clearValue: [1, 1, 1, 1],
                        storeOp: 'store' as GPUStoreOp
                    }]
                });
                pass.setPipeline(pipeline);
                pass.setVertexBuffer(0, vertexBuffer);
                pass.setIndexBuffer(indexBuffer, 'uint32');
                pass.setBindGroup(0, bindGroup);
                pass.drawIndexed(indices.length);
                pass.end();

                device.queue.submit([encoder.finish()]);
                this.image = this.chart.renderer.image(
                    this.canvas.toDataURL('image/png', 1)
                ).attr({
                    width: this.xAxis.len,
                    height: this.yAxis.len
                }).add(this.group);
            }
        }
    }

    /**
     * Set the contour interval uniform according to the series options.
     */
    public setContourIntervalUniform(rerender = false): void {
        if (this.device && this.contourIntervalUniformBuffer) {


            this.device.queue.writeBuffer(
                this.contourIntervalUniformBuffer,
                0,
                new Float32Array([this.getContourInterval()])
            );

            if (rerender) {
                this.render?.();
            }
        }
    }

    /**
     * Set the smooth coloring uniform according to the series options.
     */
    public setSmoothColoringUniform(rerender = false): void {
        if (this.device && this.smoothColoringUniformBuffer) {
            this.device.queue.writeBuffer(
                this.smoothColoringUniformBuffer || true,
                0,
                new Float32Array([this.getSmoothColoring()])
            );

            if (rerender) {
                this.render?.();
            }
        }
    }

    /**
     * Set the show contour lines uniform according to the series options.
     */
    public setShowContourLinesUniform(rerender = false): void {
        if (this.device && this.showContourLinesUniformBuffer) {
            this.device.queue.writeBuffer(
                this.showContourLinesUniformBuffer || true,
                0,
                new Float32Array([this.getShowContourLines()])
            );

            if (rerender) {
                this.render?.();
            }
        }
    }

    private getContourInterval(): number {
        const options = this.options as any;
        const interval = options.contourInterval;

        if (isNaN(interval) || interval <= 0) {
            return -1;
        }

        return interval;
    }

    private getSmoothColoring(): number {
        const options = this.options as any;
        return options.smoothColoring ? 1 : 0;
    }

    private getShowContourLines(): number {
        const options = this.options as any;
        return options.showContourLines ? 1 : 0;
    }

    // Place-holder
    private getWebGPUExtremes(): number[] {
        const { xAxis, yAxis } = this;

        return [
            xAxis.toValue(0, true), // XMin
            xAxis.toValue(xAxis.len, true), // XMax
            yAxis.toValue(yAxis.len, true), // YMin
            yAxis.toValue(0, true) // YMax
        ];
    }
    private getDataExtremes(): number[] {
        const series = this;

        let min = series.valueMin;
        if (isNaN(min || NaN)) {
            min = series.colorAxis?.min;

            if (isNaN(min || NaN)) {
                min = Math.min(...series.points.map(
                    (point): number => (point as any)?.value || 0
                )
                );
            }
        }

        let max = series.valueMax;
        if (isNaN(max || NaN)) {
            max = series.colorAxis?.max;

            if (isNaN(max || NaN)) {
                max = Math.max(...series.points.map(
                    (point): number => (point as any)?.value || 0
                )
                );
            }
        }

        return [min || 0, max || 0];
    }
    private colorToArray(color: string): [number, number, number] {


        const hex = color.replace('#', '');
        const r = parseInt(hex.substring(0, 2), 16) / 255;
        const g = parseInt(hex.substring(2, 4), 16) / 255;
        const b = parseInt(hex.substring(4, 6), 16) / 255;


        return [r, g, b];
    }
    private getColorAxisStopsData() : { array: Float32Array, length: number } {
        const colorAxisStops = (this.chart?.options?.colorAxis as any).stops;
        let ret = new Float32Array([
            0, 0, 0, 0,
            1, 1, 1, 1
        ]);

        if (colorAxisStops) {
            const flattenedData = [];

            for (const stop of colorAxisStops) {
                flattenedData.push(...this.colorToArray(stop[1]));
            }
            ret = new Float32Array(flattenedData);
        }

        return {
            array: ret,
            length: colorAxisStops?.length || 2
        };

    }

    private setCanvasSize(): void {

        const { canvas, xAxis, yAxis } = this;

        if (canvas) {

            // Canvas.style.left = xAxis.toPixels(
            //     xAxis.toValue(0, true),
            //     false
            // ) + 'px';
            // canvas.style.top = yAxis.toPixels(
            //     yAxis.toValue(0, true), false
            // ) + 'px';
            //
            canvas.style.width = xAxis.len + 'px';
            canvas.style.height = yAxis.len + 'px';

            canvas.width = this.chart.chartWidth * window.devicePixelRatio;
            canvas.height = this.chart.chartHeight * window.devicePixelRatio;
        }
    }

    /**
     * Set the extremes of the Contourmap axes.
     */
    public setExtremes(): void {
        if (!this.render) {
            return;
        }

        this.setCanvasSize();
        if (this.device) {

            if (this.extremesUniform && this.extremesUniformBuffer) {
                this.device.queue.writeBuffer(
                    this.extremesUniformBuffer,
                    0,
                    this.extremesUniform as GPUAllowSharedBufferSource
                );
                this.extremesUniform?.set(this.getExtremes() as Array<number>);
            }

            if (this.valueExtremesUniform && this.valueExtremesUniformBuffer) {
                this.valueExtremesUniform?.set(this.getDataExtremes());
                this.device.queue.writeBuffer(
                    this.valueExtremesUniformBuffer,
                    0,
                    this.valueExtremesUniform as GPUAllowSharedBufferSource
                );
            }
            this?.render();
        }
    }
}

extend(ContourSeries.prototype, {
    pointClass: ContourPoint,
    pointArrayMap: ['x', 'y', 'value'],
    keysAffectYAxis: ['y']
});

// Registry
declare module '../../Core/Series/SeriesType' {
    interface SeriesTypeRegistry {
        contour: typeof ContourSeries;
    }
}

SeriesRegistry.registerSeriesType('contour', ContourSeries);<|MERGE_RESOLUTION|>--- conflicted
+++ resolved
@@ -21,12 +21,8 @@
         scatter: ScatterSeries
     }
 } = SeriesRegistry;
-<<<<<<< HEAD
-import Delaunay from '../../Shared/Delaunay.js';
-=======
 import ContourPoint from './ContourPoint.js';
-import Delaunator from '../../Core/Delauney';
->>>>>>> d7a4f4c0
+import Delaunay from '../../Shared/Delaunay.js'
 import type SVGElement from '../../Core/Renderer/SVG/SVGElement';
 import U from '../../Core/Utilities.js';
 const { extend } = U;
@@ -47,29 +43,6 @@
     private smoothColoringUniformBuffer?: GPUBuffer;
     private showContourLinesUniformBuffer?: GPUBuffer;
 
-<<<<<<< HEAD
-
-    // Dummy func for test for now
-    public d(): boolean {
-        const coords = new Delaunay(new Float64Array([
-            377, 479, 453, 434, 326, 387, 444, 359, 511, 389,
-            586, 429, 470, 315, 622, 493, 627, 367, 570, 314
-        ])).triangles;
-        const tris = [
-            0, 2, 1, 7, 0, 1, 8, 7, 5, 9, 8, 5, 6, 9, 4, 2, 6, 3,
-            1, 2, 3, 7, 1, 5, 9, 5, 4, 6, 4, 3, 1, 3, 4, 5, 1, 4
-        ];
-
-        for (let i = 0; i < coords.length; i++) {
-            if (tris[i] !== coords[i]) {
-                return false;
-            }
-        }
-        return true;
-    }
-
-=======
->>>>>>> d7a4f4c0
     public triangulateData(): any {
         const points2d: Float64Array = new Float64Array(this.points.length * 2);
 
