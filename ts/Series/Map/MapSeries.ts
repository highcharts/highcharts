/* *
 *
 *  (c) 2010-2021 Torstein Honsi
 *
 *  License: www.highcharts.com/license
 *
 *  !!!!!!! SOURCE GETS TRANSPILED BY TYPESCRIPT. EDIT TS FILE ONLY. !!!!!!!
 *
 * */

'use strict';

/* *
 *
 *  Imports
 *
 * */

import type AnimationOptions from '../../Core/Animation/AnimationOptions';
import type ColorType from '../../Core/Color/ColorType';
import type DataExtremesObject from '../../Core/Series/DataExtremesObject';
import type MapPointOptions from './MapPointOptions';
import type MapSeriesOptions from './MapSeriesOptions';
import type PointerEvent from '../../Core/PointerEvent';
import type { PointShortOptions } from '../../Core/Series/PointOptions';
import type ScatterPoint from '../Scatter/ScatterPoint';
import type { StatesOptionsKey } from '../../Core/Series/StatesOptions';
import type SVGAttributes from '../../Core/Renderer/SVG/SVGAttributes';
import type SVGElement from '../../Core/Renderer/SVG/SVGElement';
import type SVGPath from '../../Core/Renderer/SVG/SVGPath';
<<<<<<< HEAD
import ColorMapComposition from '../ColorMapComposition.js';
const { colorMapSeriesMixin } = ColorMapComposition;
=======

import ColorMapMixin from '../../Mixins/ColorMapSeries.js';
const { colorMapSeriesMixin } = ColorMapMixin;
>>>>>>> ea34c3fb
import H from '../../Core/Globals.js';
const { noop } = H;
import LegendSymbol from '../../Core/Legend/LegendSymbol.js';
import MapChart from '../../Core/Chart/MapChart.js';
const {
    maps,
    splitPath
} = MapChart;
import MapPoint from './MapPoint.js';
import palette from '../../Core/Color/Palette.js';
import Series from '../../Core/Series/Series.js';
import SeriesRegistry from '../../Core/Series/SeriesRegistry.js';
const {
    // indirect dependency to keep product size low
    seriesTypes: {
        column: ColumnSeries,
        scatter: ScatterSeries
    }
} = SeriesRegistry;
import SVGRenderer from '../../Core/Renderer/SVG/SVGRenderer.js';
import U from '../../Core/Utilities.js';
const {
    extend,
    fireEvent,
    getNestedProperty,
    isArray,
    isNumber,
    merge,
    objectEach,
    pick,
    splat
} = U;

/* *
 *
 *  Declarations
 *
 * */

declare module '../../Core/Series/SeriesLike' {
    interface SeriesLike {
        mapTitle?: string;
        valueMax?: number;
        valueMin?: number;
    }
}

declare module '../../Core/Series/SeriesOptions' {
    interface SeriesOptions {
        /** @requires modules/map */
        mapData?: (Array<MapPointOptions>|any);
    }
    interface SeriesStateHoverOptions
    {
        brightness?: number;
        color?: ColorType;
    }
}

declare global {
    namespace Highcharts {
        class MapPoint extends ScatterPoint implements ColorMapComposition.PointComposition {
            public colorInterval?: unknown;
            public dataLabelOnNull: ColorMapComposition.PointComposition['dataLabelOnNull'];
            public isValid: ColorMapComposition.PointComposition['isValid'];
            public middleX: number;
            public middleY: number;
            public options: MapPointOptions;
            public path: SVGPath;
            public properties?: object;
            public series: MapSeries;
            public value: (number|null);
            public applyOptions(options: (MapPointOptions|PointShortOptions), x?: number): MapPoint;
            public onMouseOver(e?: PointerEvent): void;
            public zoomTo(): void;
        }
        interface MapBaseTransObject {
            originX: number;
            originY: number;
            transAX: number;
            transAY: number;
        }
    }
}

/* *
 *
 *  Class
 *
 * */

/**
 * @private
 * @class
 * @name Highcharts.seriesTypes.map
 *
 * @augments Highcharts.Series
 */
class MapSeries extends ScatterSeries {

    /* *
     *
     *  Static Properties
     *
     * */

    /**
     * The map series is used for basic choropleth maps, where each map area has
     * a color based on its value.
     *
     * @sample maps/demo/all-maps/
     *         Choropleth map
     *
     * @extends      plotOptions.scatter
     * @excluding    marker, cluster
     * @product      highmaps
     * @optionparent plotOptions.map
     */
    public static defaultOptions: MapSeriesOptions = merge(ScatterSeries.defaultOptions, {

        animation: false, // makes the complex shapes slow

        dataLabels: {
            crop: false,
            formatter: function (): string { // #2945
                const { numberFormatter } = this.series.chart;
                const { value } = this.point as MapPoint;

                return isNumber(value) ? numberFormatter(value, -1) : '';
            },
            inside: true, // for the color
            overflow: false as any,
            padding: 0,
            verticalAlign: 'middle'
        },

        /**
         * @ignore-option
         *
         * @private
         */
        marker: null as any,

        /**
         * The color to apply to null points.
         *
         * In styled mode, the null point fill is set in the
         * `.highcharts-null-point` class.
         *
         * @sample maps/demo/all-areas-as-null/
         *         Null color
         *
         * @type {Highcharts.ColorString|Highcharts.GradientColorObject|Highcharts.PatternObject}
         *
         * @private
         */
        nullColor: palette.neutralColor3,

        /**
         * Whether to allow pointer interaction like tooltips and mouse events
         * on null points.
         *
         * @type      {boolean}
         * @since     4.2.7
         * @apioption plotOptions.map.nullInteraction
         *
         * @private
         */

        stickyTracking: false,

        tooltip: {
            followPointer: true,
            pointFormat: '{point.name}: {point.value}<br/>'
        },

        /**
         * @ignore-option
         *
         * @private
         */
        turboThreshold: 0,

        /**
         * Whether all areas of the map defined in `mapData` should be rendered.
         * If `true`, areas which don't correspond to a data point, are rendered
         * as `null` points. If `false`, those areas are skipped.
         *
         * @sample maps/plotoptions/series-allareas-false/
         *         All areas set to false
         *
         * @type      {boolean}
         * @default   true
         * @product   highmaps
         * @apioption plotOptions.series.allAreas
         *
         * @private
         */
        allAreas: true,

        /**
         * The border color of the map areas.
         *
         * In styled mode, the border stroke is given in the `.highcharts-point`
         * class.
         *
         * @sample {highmaps} maps/plotoptions/series-border/
         *         Borders demo
         *
         * @type      {Highcharts.ColorString|Highcharts.GradientColorObject|Highcharts.PatternObject}
         * @default   #cccccc
         * @product   highmaps
         * @apioption plotOptions.series.borderColor
         *
         * @private
         */
        borderColor: palette.neutralColor20,

        /**
         * The border width of each map area.
         *
         * In styled mode, the border stroke width is given in the
         * `.highcharts-point` class.
         *
         * @sample maps/plotoptions/series-border/
         *         Borders demo
         *
         * @type      {number}
         * @default   1
         * @product   highmaps
         * @apioption plotOptions.series.borderWidth
         *
         * @private
         */
        borderWidth: 1,

        /**
         * @type      {string}
         * @default   value
         * @apioption plotOptions.map.colorKey
         */

        /**
         * What property to join the `mapData` to the value data. For example,
         * if joinBy is "code", the mapData items with a specific code is merged
         * into the data with the same code. For maps loaded from GeoJSON, the
         * keys may be held in each point's `properties` object.
         *
         * The joinBy option can also be an array of two values, where the first
         * points to a key in the `mapData`, and the second points to another
         * key in the `data`.
         *
         * When joinBy is `null`, the map items are joined by their position in
         * the array, which performs much better in maps with many data points.
         * This is the recommended option if you are printing more than a
         * thousand data points and have a backend that can preprocess the data
         * into a parallel array of the mapData.
         *
         * @sample maps/plotoptions/series-border/
         *         Joined by "code"
         * @sample maps/demo/geojson/
         *         GeoJSON joined by an array
         * @sample maps/series/joinby-null/
         *         Simple data joined by null
         *
         * @type      {string|Array<string>}
         * @default   hc-key
         * @product   highmaps
         * @apioption plotOptions.series.joinBy
         *
         * @private
         */
        joinBy: 'hc-key',

        /**
         * Define the z index of the series.
         *
         * @type      {number}
         * @product   highmaps
         * @apioption plotOptions.series.zIndex
         */

        /**
         * @apioption plotOptions.series.states
         *
         * @private
         */
        states: {

            /**
             * @apioption plotOptions.series.states.hover
             */
            hover: {

                /** @ignore-option */
                halo: null as any,

                /**
                 * The color of the shape in this state.
                 *
                 * @sample maps/plotoptions/series-states-hover/
                 *         Hover options
                 *
                 * @type      {Highcharts.ColorString|Highcharts.GradientColorObject|Highcharts.PatternObject}
                 * @product   highmaps
                 * @apioption plotOptions.series.states.hover.color
                 */

                /**
                 * The border color of the point in this state.
                 *
                 * @type      {Highcharts.ColorString|Highcharts.GradientColorObject|Highcharts.PatternObject}
                 * @product   highmaps
                 * @apioption plotOptions.series.states.hover.borderColor
                 */

                /**
                 * The border width of the point in this state
                 *
                 * @type      {number}
                 * @product   highmaps
                 * @apioption plotOptions.series.states.hover.borderWidth
                 */

                /**
                 * The relative brightness of the point when hovered, relative
                 * to the normal point color.
                 *
                 * @type      {number}
                 * @product   highmaps
                 * @default   0.2
                 * @apioption plotOptions.series.states.hover.brightness
                 */
                brightness: 0.2
            },

            /**
             * @apioption plotOptions.series.states.normal
             */
            normal: {

                /**
                 * @productdesc {highmaps}
                 * The animation adds some latency in order to reduce the effect
                 * of flickering when hovering in and out of for example an
                 * uneven coastline.
                 *
                 * @sample {highmaps} maps/plotoptions/series-states-animation-false/
                 *         No animation of fill color
                 *
                 * @apioption plotOptions.series.states.normal.animation
                 */
                animation: true
            },

            /**
             * @apioption plotOptions.series.states.select
             */
            select: {

                /**
                 * @type      {Highcharts.ColorString|Highcharts.GradientColorObject|Highcharts.PatternObject}
                 * @default   ${palette.neutralColor20}
                 * @product   highmaps
                 * @apioption plotOptions.series.states.select.color
                 */
                color: palette.neutralColor20
            },

            inactive: {
                opacity: 1
            }
        }
    } as MapSeriesOptions);

    /* *
     *
     *  Properties
     *
     * */

    public baseTrans: Highcharts.MapBaseTransObject = void 0 as any;

    public chart: Highcharts.MapChart = void 0 as any;

    public data: Array<MapPoint> = void 0 as any;

    public group: SVGElement = void 0 as any;

    public joinBy: Array<string> = void 0 as any;

    public mapData?: unknown;

    public mapMap?: AnyRecord;

    public mapTitle?: string;

    public maxX?: number;

    public maxY?: number;

    public minX?: number;

    public minY?: number;

    public options: MapSeriesOptions = void 0 as any;

    public pointAttrToOptions: unknown;

    public points: Array<MapPoint> = void 0 as any;

    public transformGroup: SVGElement = void 0 as any;

    public valueData?: Array<number>;

    public valueMax?: number;

    public valueMin?: number;

    /* *
     *
     *  Functions
     *
     * */

    /* eslint-disable valid-jsdoc */

    /**
     * The initial animation for the map series. By default, animation is
     * disabled. Animation of map shapes is not at all supported in VML
     * browsers.
     * @private
     */
    public animate(init?: boolean): void {
        let chart = this.chart,
            animation = this.options.animation,
            group = this.group,
            xAxis = this.xAxis,
            yAxis = this.yAxis,
            left = xAxis.pos,
            top = yAxis.pos;

        if (chart.renderer.isSVG) {

            if (animation === true) {
                animation = {
                    duration: 1000
                };
            }

            // Initialize the animation
            if (init) {

                // Scale down the group and place it in the center
                group.attr({
                    translateX: (left as any) + xAxis.len / 2,
                    translateY: (top as any) + yAxis.len / 2,
                    scaleX: 0.001, // #1499
                    scaleY: 0.001
                });

            // Run the animation
            } else {
                group.animate({
                    translateX: left,
                    translateY: top,
                    scaleX: 1,
                    scaleY: 1
                }, animation);
            }
        }
    }

    /**
     * Animate in the new series from the clicked point in the old series.
     * Depends on the drilldown.js module
     * @private
     */
    public animateDrilldown(init?: boolean): void {
        let toBox = this.chart.plotBox,
            level: Highcharts.DrilldownLevelObject =
                (this.chart.drilldownLevels as any)[
                    (this.chart.drilldownLevels as any).length - 1
                ],
            fromBox = level.bBox,
            animationOptions: (boolean|Partial<AnimationOptions>) =
                (this.chart.options.drilldown as any).animation,
            scale;

        if (!init) {

            scale = Math.min(
                (fromBox.width as any) / toBox.width,
                (fromBox.height as any) / toBox.height
            );
            level.shapeArgs = {
                scaleX: scale,
                scaleY: scale,
                translateX: fromBox.x,
                translateY: fromBox.y
            };

            this.points.forEach(function (
                point: MapPoint
            ): void {
                if (point.graphic) {
                    (point.graphic
                        .attr(level.shapeArgs) as any)
                        .animate({
                            scaleX: 1,
                            scaleY: 1,
                            translateX: 0,
                            translateY: 0
                        }, animationOptions);
                }
            });
        }

    }

    /**
     * When drilling up, pull out the individual point graphics from the lower
     * series and animate them into the origin point in the upper series.
     * @private
     */
    public animateDrillupFrom(level: Highcharts.DrilldownLevelObject): void {
        ColumnSeries.prototype.animateDrillupFrom.call(this, level);
    }

    /**
     * When drilling up, keep the upper series invisible until the lower series
     * has moved into place.
     * @private
     */
    public animateDrillupTo(init?: boolean): void {
        ColumnSeries.prototype.animateDrillupTo.call(this, init);
    }

    /**
     * Allow a quick redraw by just translating the area group. Used for zooming
     * and panning in capable browsers.
     * @private
     */
    public doFullTranslate(): boolean {
        return (
            this.isDirtyData ||
            (this.chart.isResizing as any) ||
            this.chart.renderer.isVML ||
            !this.baseTrans
        );
    }

    /**
     * Draw the data labels. Special for maps is the time that the data labels
     * are drawn (after points), and the clipping of the dataLabelsGroup.
     * @private
     */
    public drawMapDataLabels(): void {

        Series.prototype.drawDataLabels.call(this);
        if (this.dataLabelsGroup) {
            this.dataLabelsGroup.clip(this.chart.clipRect);
        }
    }

    /**
     * Use the drawPoints method of column, that is able to handle simple
     * shapeArgs. Extend it by assigning the tooltip position.
     * @private
     */
    public drawPoints(): void {
        let series = this,
            xAxis = series.xAxis,
            yAxis = series.yAxis,
            group = series.group,
            chart = series.chart,
            renderer = chart.renderer,
            scaleX: (number|undefined),
            scaleY: number,
            translateX: number,
            translateY: number,
            baseTrans = this.baseTrans,
            transformGroup: SVGElement,
            startTranslateX: number,
            startTranslateY: number,
            startScaleX: number,
            startScaleY: number;

        // Set a group that handles transform during zooming and panning in
        // order to preserve clipping on series.group
        if (!series.transformGroup) {
            series.transformGroup = renderer.g()
                .attr({
                    scaleX: 1,
                    scaleY: 1
                })
                .add(group);
            series.transformGroup.survive = true;
        }

        // Draw the shapes again
        if (series.doFullTranslate()) {

            // Individual point actions.
            if (chart.hasRendered && !chart.styledMode) {
                series.points.forEach(function (
                    point: MapPoint
                ): void {

                    // Restore state color on update/redraw (#3529)
                    if (point.shapeArgs) {
                        point.shapeArgs.fill = series.pointAttribs(
                            point,
                            point.state as any
                        ).fill;
                    }
                });
            }

            // Draw them in transformGroup
            series.group = series.transformGroup;
            ColumnSeries.prototype.drawPoints.apply(series);
            series.group = group; // Reset

            // Add class names
            series.points.forEach(function (
                point: MapPoint
            ): void {
                if (point.graphic) {
                    let className = '';
                    if (point.name) {
                        className +=
                            'highcharts-name-' +
                            point.name.replace(/ /g, '-').toLowerCase();
                    }
                    if (point.properties &&
                        (point.properties as any)['hc-key']
                    ) {
                        className +=
                            ' highcharts-key-' +
                            (point.properties as any)[
                                'hc-key'
                            ].toLowerCase();
                    }
                    if (className) {
                        point.graphic.addClass(className);
                    }

                    // In styled mode, apply point colors by CSS
                    if (chart.styledMode) {
                        point.graphic.css(
                            series.pointAttribs(
                                point,
                                point.selected && 'select' || void 0
                            ) as any
                        );
                    }
                }
            });

            // Set the base for later scale-zooming. The originX and originY
            // properties are the axis values in the plot area's upper left
            // corner.
            this.baseTrans = {
                originX: (
                    (xAxis.min as any) -
                    xAxis.minPixelPadding / xAxis.transA
                ),
                originY: (
                    (yAxis.min as any) -
                    yAxis.minPixelPadding / yAxis.transA +
                    (yAxis.reversed ? 0 : yAxis.len / yAxis.transA)
                ),
                transAX: xAxis.transA,
                transAY: yAxis.transA
            };

            // Reset transformation in case we're doing a full translate
            // (#3789)
            this.transformGroup.animate({
                translateX: 0,
                translateY: 0,
                scaleX: 1,
                scaleY: 1
            });

        // Just update the scale and transform for better performance
        } else {
            scaleX = xAxis.transA / baseTrans.transAX;
            scaleY = yAxis.transA / baseTrans.transAY;
            translateX = xAxis.toPixels(baseTrans.originX, true);
            translateY = yAxis.toPixels(baseTrans.originY, true);

            // Handle rounding errors in normal view (#3789)
            if (
                scaleX > 0.99 &&
                scaleX < 1.01 &&
                scaleY > 0.99 &&
                scaleY < 1.01
            ) {
                scaleX = 1;
                scaleY = 1;
                translateX = Math.round(translateX);
                translateY = Math.round(translateY);
            }

            /* Animate or move to the new zoom level. In order to prevent
                flickering as the different transform components are set out
                of sync (#5991), we run a fake animator attribute and set
                scale and translation synchronously in the same step.

                A possible improvement to the API would be to handle this in
                the renderer or animation engine itself, to ensure that when
                we are animating multiple properties, we make sure that each
                step for each property is performed in the same step. Also,
                for symbols and for transform properties, it should induce a
                single updateTransform and symbolAttr call. */
            transformGroup = this.transformGroup;
            if (chart.renderer.globalAnimation) {
                startTranslateX = transformGroup.attr('translateX') as any;
                startTranslateY = transformGroup.attr('translateY') as any;
                startScaleX = transformGroup.attr('scaleX') as any;
                startScaleY = transformGroup.attr('scaleY') as any;
                transformGroup
                    .attr({ animator: 0 })
                    .animate({
                        animator: 1
                    }, {
                        step: function (now: any, fx: any): void {
                            transformGroup.attr({
                                translateX: (
                                    startTranslateX +
                                    (translateX - startTranslateX) * fx.pos
                                ),
                                translateY: (
                                    startTranslateY +
                                    (translateY - startTranslateY) * fx.pos
                                ),
                                scaleX: (
                                    startScaleX +
                                    ((scaleX as any) - startScaleX) *
                                    fx.pos
                                ),
                                scaleY: (
                                    startScaleY +
                                    (scaleY - startScaleY) * fx.pos
                                )
                            });

                        }
                    });

            // When dragging, animation is off.
            } else {
                transformGroup.attr({
                    translateX: translateX,
                    translateY: translateY,
                    scaleX: scaleX,
                    scaleY: scaleY
                });
            }

        }

        /* Set the stroke-width directly on the group element so the
            children inherit it. We need to use setAttribute directly,
            because the stroke-widthSetter method expects a stroke color also
            to be set. */
        if (!chart.styledMode) {
            group.element.setAttribute(
                'stroke-width',
                (pick(
                    (series.options as any)[(
                        series.pointAttrToOptions &&
                        (series.pointAttrToOptions as any)['stroke-width']
                    ) || 'borderWidth'],
                    1 // Styled mode
                ) / (scaleX || 1)) as any
            );
        }

        this.drawMapDataLabels();

    }

    /**
     * Get the bounding box of all paths in the map combined.
     * @private
     */
    public getBox(paths: Array<MapPointOptions>): void {
        let MAX_VALUE = Number.MAX_VALUE,
            maxX = -MAX_VALUE,
            minX = MAX_VALUE,
            maxY = -MAX_VALUE,
            minY = MAX_VALUE,
            minRange = MAX_VALUE,
            xAxis = this.xAxis,
            yAxis = this.yAxis,
            hasBox;

        // Find the bounding box
        (paths || []).forEach(function (
            point: (MapPointOptions&MapPoint.CacheObject)
        ): void {

            if (point.path) {
                if (typeof point.path === 'string') {
                    point.path = splitPath(point.path);

                // Legacy one-dimensional array
                } else if (point.path[0] as any === 'M') {
                    point.path = SVGRenderer.prototype.pathToSegments(
                        point.path as any
                    );
                }

                let path: SVGPath = point.path || [],
                    pointMaxX = -MAX_VALUE,
                    pointMinX = MAX_VALUE,
                    pointMaxY = -MAX_VALUE,
                    pointMinY = MAX_VALUE,
                    properties = (point as any).properties;

                // The first time a map point is used, analyze its box
                if (!point._foundBox) {
                    path.forEach((seg): void => {
                        const x = seg[seg.length - 2];
                        const y = seg[seg.length - 1];
                        if (typeof x === 'number' && typeof y === 'number') {
                            pointMinX = Math.min(pointMinX, x);
                            pointMaxX = Math.max(pointMaxX, x);
                            pointMinY = Math.min(pointMinY, y);
                            pointMaxY = Math.max(pointMaxY, y);
                        }
                    });
                    // Cache point bounding box for use to position data
                    // labels, bubbles etc
                    point._midX = (
                        pointMinX + (pointMaxX - pointMinX) * pick(
                            point.middleX,
                            properties &&
                            (properties as any)['hc-middle-x'],
                            0.5
                        )
                    );
                    point._midY = (
                        pointMinY + (pointMaxY - pointMinY) * pick(
                            point.middleY,
                            properties &&
                            (properties as any)['hc-middle-y'],
                            0.5
                        )
                    );
                    point._maxX = pointMaxX;
                    point._minX = pointMinX;
                    point._maxY = pointMaxY;
                    point._minY = pointMinY;
                    point.labelrank = pick(
                        point.labelrank,
                        (pointMaxX - pointMinX) * (pointMaxY - pointMinY)
                    );
                    point._foundBox = true;
                }

                maxX = Math.max(maxX, point._maxX as any);
                minX = Math.min(minX, point._minX as any);
                maxY = Math.max(maxY, point._maxY as any);
                minY = Math.min(minY, point._minY as any);
                minRange = Math.min(
                    (point._maxX as any) - (point._minX as any),
                    (point._maxY as any) - (point._minY as any), minRange
                );
                hasBox = true;
            }
        });

        // Set the box for the whole series
        if (hasBox) {
            this.minY = Math.min(minY, pick(this.minY, MAX_VALUE));
            this.maxY = Math.max(maxY, pick(this.maxY, -MAX_VALUE));
            this.minX = Math.min(minX, pick(this.minX, MAX_VALUE));
            this.maxX = Math.max(maxX, pick(this.maxX, -MAX_VALUE));

            // If no minRange option is set, set the default minimum zooming
            // range to 5 times the size of the smallest element
            if (xAxis && typeof xAxis.options.minRange === 'undefined') {
                xAxis.minRange = Math.min(
                    5 * minRange,
                    (this.maxX - this.minX) / 5,
                    xAxis.minRange || MAX_VALUE
                );
            }
            if (yAxis && typeof yAxis.options.minRange === 'undefined') {
                yAxis.minRange = Math.min(
                    5 * minRange,
                    (this.maxY - this.minY) / 5,
                    yAxis.minRange || MAX_VALUE
                );
            }
        }
    }

    public getExtremes(): DataExtremesObject {
        // Get the actual value extremes for colors
        const { dataMin, dataMax } = Series.prototype.getExtremes
            .call(this, this.valueData);

        // Recalculate box on updated data
        if (this.chart.hasRendered && this.isDirtyData) {
            this.getBox(this.options.data as any);
        }

        if (isNumber(dataMin)) {
            this.valueMin = dataMin;
        }
        if (isNumber(dataMax)) {
            this.valueMax = dataMax;
        }

        // Extremes for the mock Y axis
        return { dataMin: this.minY, dataMax: this.maxY };
    }

    /**
     * Define hasData function for non-cartesian series. Returns true if the
     * series has points at all.
     * @private
     */
    public hasData(): boolean {
        return !!this.processedXData.length; // != 0
    }

    /**
     * Get presentational attributes. In the maps series this runs in both
     * styled and non-styled mode, because colors hold data when a colorAxis is
     * used.
     * @private
     */
    public pointAttribs(
        point: MapPoint,
        state?: StatesOptionsKey
    ): SVGAttributes {
        const attr = point.series.chart.styledMode ?
            this.colorAttribs(point) :
            ColumnSeries.prototype.pointAttribs.call(
                this, point as any, state
            );

        // Set the stroke-width on the group element and let all point
        // graphics inherit. That way we don't have to iterate over all
        // points to update the stroke-width on zooming.
        attr['stroke-width'] = pick(
            (point.options as any)[
                (
                    this.pointAttrToOptions &&
                    (this.pointAttrToOptions as any)['stroke-width']
                ) || 'borderWidth'
            ],
            'inherit'
        );

        return attr;
    }

    /**
     * Override render to throw in an async call in IE8. Otherwise it chokes on
     * the US counties demo.
     * @private
     */
    public render(): void {
        const series = this,
            render = Series.prototype.render;

        // Give IE8 some time to breathe.
        if (series.chart.renderer.isVML && series.data.length > 3000) {
            setTimeout(function (): void {
                render.call(series);
            });
        } else {
            render.call(series);
        }
    }

    /**
     * Extend setData to join in mapData. If the allAreas option is true, all
     * areas from the mapData are used, and those that don't correspond to a
     * data value are given null values.
     * @private
     */
    public setData(
        data: Array<(MapPointOptions|PointShortOptions)>,
        redraw?: boolean,
        animation?: (boolean|Partial<AnimationOptions>),
        updatePoints?: boolean
    ): void {
        let options = this.options,
            chartOptions = this.chart.options.chart,
            globalMapData = chartOptions && chartOptions.map,
            mapData = options.mapData,
            joinBy = this.joinBy,
            pointArrayMap = options.keys || this.pointArrayMap,
            dataUsed: Array<MapPointOptions> = [],
            mapMap: AnyRecord = {},
            mapPoint,
            mapTransforms = this.chart.mapTransforms,
            props,
            i;

        // Collect mapData from chart options if not defined on series
        if (!mapData && globalMapData) {
            mapData = typeof globalMapData === 'string' ?
                maps[globalMapData] :
                globalMapData;
        }

        // Pick up numeric values, add index
        // Convert Array point definitions to objects using pointArrayMap
        if (data) {
            data.forEach(function (val, i): void {
                let ix = 0;

                if (isNumber(val)) {
                    data[i] = {
                        value: val
                    };
                } else if (isArray(val)) {
                    data[i] = {};
                    // Automatically copy first item to hc-key if there is
                    // an extra leading string
                    if (
                        !options.keys &&
                        val.length > pointArrayMap.length &&
                        typeof val[0] === 'string'
                    ) {
                        (data[i] as any)['hc-key'] = val[0];
                        ++ix;
                    }
                    // Run through pointArrayMap and what's left of the
                    // point data array in parallel, copying over the values
                    for (let j = 0; j < pointArrayMap.length; ++j, ++ix) {
                        if (
                            pointArrayMap[j] &&
                            typeof val[ix] !== 'undefined'
                        ) {
                            if (pointArrayMap[j].indexOf('.') > 0) {
                                MapPoint.prototype.setNestedProperty(
                                    data[i], val[ix], pointArrayMap[j]
                                );
                            } else {
                                (data[i] as any)[pointArrayMap[j]] =
                                    val[ix];
                            }
                        }
                    }
                }
                if (joinBy && joinBy[0] === '_i') {
                    (data[i] as any)._i = i;
                }
            });
        }

        this.getBox(data as any);

        // Pick up transform definitions for chart
        this.chart.mapTransforms = mapTransforms =
            chartOptions.mapTransforms ||
            mapData && mapData['hc-transform'] ||
            mapTransforms;

        // Cache cos/sin of transform rotation angle
        if (mapTransforms) {
            objectEach(mapTransforms, function (transform: any): void {
                if (transform.rotation) {
                    transform.cosAngle = Math.cos(transform.rotation);
                    transform.sinAngle = Math.sin(transform.rotation);
                }
            });
        }

        if (mapData) {
            if (mapData.type === 'FeatureCollection') {
                this.mapTitle = mapData.title;
                mapData = H.geojson(mapData, this.type, this);
            }

            this.mapData = mapData;
            this.mapMap = {};

            for (i = 0; i < mapData.length; i++) {
                mapPoint = mapData[i];
                props = mapPoint.properties;

                mapPoint._i = i;
                // Copy the property over to root for faster access
                if (joinBy[0] && props && props[joinBy[0]]) {
                    mapPoint[joinBy[0]] = props[joinBy[0]];
                }
                mapMap[mapPoint[joinBy[0]]] = mapPoint;
            }
            this.mapMap = mapMap;

            // Registered the point codes that actually hold data
            if (data && joinBy[1]) {
                const joinKey = joinBy[1];
                data.forEach(function (pointOptions: MapPointOptions): void {
                    const mapKey = getNestedProperty(joinKey, pointOptions) as string;
                    if (mapMap[mapKey]) {
                        dataUsed.push(mapMap[mapKey]);
                    }
                } as any);
            }

            if (options.allAreas) {
                this.getBox(mapData);
                data = data || [];

                // Registered the point codes that actually hold data
                if (joinBy[1]) {
                    const joinKey = joinBy[1];
                    data.forEach(function (pointOptions: MapPointOptions): void {
                        dataUsed.push(getNestedProperty(joinKey, pointOptions) as MapPointOptions);
                    } as any);
                }

                // Add those map points that don't correspond to data, which
                // will be drawn as null points
                dataUsed = ('|' + dataUsed.map(function (point): void {
                    return point && (point as any)[joinBy[0]];
                }).join('|') + '|') as any; // Faster than array.indexOf

                mapData.forEach(function (mapPoint: any): void {
                    if (
                        !joinBy[0] ||
                        (dataUsed as any).indexOf(
                            '|' + mapPoint[joinBy[0]] + '|'
                        ) === -1
                    ) {
                        data.push(merge(mapPoint, { value: null }));
                        // #5050 - adding all areas causes the update
                        // optimization of setData to kick in, even though
                        // the point order has changed
                        updatePoints = false;
                    }
                });
            } else {
                this.getBox(dataUsed); // Issue #4784
            }
        }
        Series.prototype.setData.call(
            this,
            data,
            redraw,
            animation,
            updatePoints
        );
    }

    /**
     * Extend setOptions by picking up the joinBy option and applying it to a
     * series property.
     * @private
     */
    public setOptions(itemOptions: MapSeriesOptions): MapSeriesOptions {
        let options = Series.prototype.setOptions.call(this, itemOptions),
            joinBy = options.joinBy,
            joinByNull = joinBy === null;

        if (joinByNull) {
            joinBy = '_i';
        }
        joinBy = this.joinBy = splat(joinBy);
        if (!joinBy[1]) {
            joinBy[1] = joinBy[0];
        }

        return options;
    }

    /**
     * Add the path option for data points. Find the max value for color
     * calculation.
     * @private
     */
    public translate(): void {
        const series = this,
            xAxis = series.xAxis,
            yAxis = series.yAxis,
            doFullTranslate = series.doFullTranslate();

        series.generatePoints();

        series.data.forEach(function (
            point: (MapPoint&MapPoint.CacheObject)
        ): void {

            // Record the middle point (loosely based on centroid),
            // determined by the middleX and middleY options.
            if (isNumber(point._midX) && isNumber(point._midY)) {
                point.plotX = xAxis.toPixels(point._midX, true);
                point.plotY = yAxis.toPixels(point._midY, true);
            }

            if (doFullTranslate) {

                point.shapeType = 'path';
                point.shapeArgs = {
                    d: series.translatePath(point.path)
                };
            }
        });

        fireEvent(series, 'afterTranslate');
    }

    /**
     * Translate the path, so it automatically fits into the plot area box.
     * @private
     */
    public translatePath(path: SVGPath): SVGPath {

        const series = this,
            xAxis = series.xAxis,
            yAxis = series.yAxis,
            xMin = xAxis.min,
            xTransA = xAxis.transA,
            xMinPixelPadding = xAxis.minPixelPadding,
            yMin = yAxis.min,
            yTransA = yAxis.transA,
            yMinPixelPadding = yAxis.minPixelPadding,
            ret: SVGPath = []; // Preserve the original

        // Do the translation
        if (path) {
            path.forEach((seg): void => {
                if (seg[0] === 'M') {
                    ret.push([
                        'M',
                        (seg[1] - (xMin || 0)) * xTransA + xMinPixelPadding,
                        (seg[2] - (yMin || 0)) * yTransA + yMinPixelPadding
                    ]);
                } else if (seg[0] === 'L') {
                    ret.push([
                        'L',
                        (seg[1] - (xMin || 0)) * xTransA + xMinPixelPadding,
                        (seg[2] - (yMin || 0)) * yTransA + yMinPixelPadding
                    ]);
                } else if (seg[0] === 'C') {
                    ret.push([
                        'C',
                        (seg[1] - (xMin || 0)) * xTransA + xMinPixelPadding,
                        (seg[2] - (yMin || 0)) * yTransA + yMinPixelPadding,
                        (seg[3] - (xMin || 0)) * xTransA + xMinPixelPadding,
                        (seg[4] - (yMin || 0)) * yTransA + yMinPixelPadding,
                        (seg[5] - (xMin || 0)) * xTransA + xMinPixelPadding,
                        (seg[6] - (yMin || 0)) * yTransA + yMinPixelPadding
                    ]);
                } else if (seg[0] === 'Q') {
                    ret.push([
                        'Q',
                        (seg[1] - (xMin || 0)) * xTransA + xMinPixelPadding,
                        (seg[2] - (yMin || 0)) * yTransA + yMinPixelPadding,
                        (seg[3] - (xMin || 0)) * xTransA + xMinPixelPadding,
                        (seg[4] - (yMin || 0)) * yTransA + yMinPixelPadding
                    ]);
                } else if (seg[0] === 'Z') {
                    ret.push(['Z']);
                }
            });
        }

        return ret;
    }

    /* eslint-enable valid-jsdoc */
}

/* *
 *
 *  Prototype Properties
 *
 * */

<<<<<<< HEAD
interface MapSeries extends ColorMapComposition.SeriesComposition {
    drawLegendSymbol: Highcharts.LegendSymbolMixin['drawRectangle'];
=======
interface MapSeries extends Highcharts.ColorMapSeries {
    colorAttribs: typeof colorMapSeriesMixin['colorAttribs'];
    drawLegendSymbol: typeof LegendSymbol.drawRectangle;
>>>>>>> ea34c3fb
    pointArrayMap: typeof colorMapSeriesMixin['pointArrayMap'];
    pointClass: typeof MapPoint;
    preserveAspectRatio: boolean;
    trackerGroups: typeof colorMapSeriesMixin['trackerGroups'];
    useMapGeometry?: boolean;
    animate(init?: boolean): void;
    animateDrilldown(init?: boolean): void;
    animateDrillupTo(init?: boolean): void;
    doFullTranslate(): boolean;
    drawMapDataLabels(): void;
    drawPoints(): void;
    hasData(): boolean;
    pointAttribs(
        point?: MapPoint,
        state?: StatesOptionsKey
    ): SVGAttributes;
    render(): void;
    translatePath(path: SVGPath): SVGPath;
}
extend(MapSeries.prototype, {
    type: 'map',

    axisTypes: colorMapSeriesMixin.axisTypes,

    colorKey: 'value',

    // When tooltip is not shared, this series (and derivatives) requires
    // direct touch/hover. KD-tree does not apply.
    directTouch: true,

    // We need the points' bounding boxes in order to draw the data labels,
    // so we skip it now and call it from drawPoints instead.
    drawDataLabels: noop,

    // No graph for the map series
    drawGraph: noop,

    drawLegendSymbol: LegendSymbol.drawRectangle,

    forceDL: true,

    getExtremesFromAll: true,

    getSymbol: noop,

    parallelArrays: colorMapSeriesMixin.parallelArrays,

    pointArrayMap: colorMapSeriesMixin.pointArrayMap,

    pointClass: MapPoint,

    // X axis and Y axis must have same translation slope
    preserveAspectRatio: true,

    searchPoint: noop as any,

    trackerGroups: colorMapSeriesMixin.trackerGroups,

    // Get axis extremes from paths, not values
    useMapGeometry: true

});

ColorMapComposition.compose(MapSeries, MapPoint);

/* *
 *
 *  Registry
 *
 * */

declare module '../../Core/Series/SeriesType' {
    interface SeriesTypeRegistry {
        map: typeof MapSeries;
    }
}
SeriesRegistry.registerSeriesType('map', MapSeries);

/* *
 *
 *  Default Export
 *
 * */

export default MapSeries;

/* *
 *
 *  API Options
 *
 * */

/**
 * A map data object containing a `path` definition and optionally additional
 * properties to join in the data as per the `joinBy` option.
 *
 * @sample maps/demo/category-map/
 *         Map data and joinBy
 *
 * @type      {Array<Highcharts.SeriesMapDataOptions>|*}
 * @product   highmaps
 * @apioption series.mapData
 */

/**
 * A `map` series. If the [type](#series.map.type) option is not specified, it
 * is inherited from [chart.type](#chart.type).
 *
 * @extends   series,plotOptions.map
 * @excluding dataParser, dataURL, marker
 * @product   highmaps
 * @apioption series.map
 */

/**
 * An array of data points for the series. For the `map` series type, points can
 * be given in the following ways:
 *
 * 1. An array of numerical values. In this case, the numerical values will be
 *    interpreted as `value` options. Example:
 *    ```js
 *    data: [0, 5, 3, 5]
 *    ```
 *
 * 2. An array of arrays with 2 values. In this case, the values correspond to
 *    `[hc-key, value]`. Example:
 *    ```js
 *        data: [
 *            ['us-ny', 0],
 *            ['us-mi', 5],
 *            ['us-tx', 3],
 *            ['us-ak', 5]
 *        ]
 *    ```
 *
 * 3. An array of objects with named values. The following snippet shows only a
 *    few settings, see the complete options set below. If the total number of
 *    data points exceeds the series'
 *    [turboThreshold](#series.map.turboThreshold),
 *    this option is not available.
 *    ```js
 *        data: [{
 *            value: 6,
 *            name: "Point2",
 *            color: "#00FF00"
 *        }, {
 *            value: 6,
 *            name: "Point1",
 *            color: "#FF00FF"
 *        }]
 *    ```
 *
 * @type      {Array<number|Array<string,(number|null)>|null|*>}
 * @product   highmaps
 * @apioption series.map.data
 */

/**
 * Individual color for the point. By default the color is either used
 * to denote the value, or pulled from the global `colors` array.
 *
 * @type      {Highcharts.ColorString|Highcharts.GradientColorObject|Highcharts.PatternObject}
 * @product   highmaps
 * @apioption series.map.data.color
 */

/**
 * Individual data label for each point. The options are the same as
 * the ones for [plotOptions.series.dataLabels](
 * #plotOptions.series.dataLabels).
 *
 * @sample maps/series/data-datalabels/
 *         Disable data labels for individual areas
 *
 * @type      {Highcharts.DataLabelsOptions}
 * @product   highmaps
 * @apioption series.map.data.dataLabels
 */

/**
 * The `id` of a series in the [drilldown.series](#drilldown.series)
 * array to use for a drilldown for this point.
 *
 * @sample maps/demo/map-drilldown/
 *         Basic drilldown
 *
 * @type      {string}
 * @product   highmaps
 * @apioption series.map.data.drilldown
 */

/**
 * An id for the point. This can be used after render time to get a
 * pointer to the point object through `chart.get()`.
 *
 * @sample maps/series/data-id/
 *         Highlight a point by id
 *
 * @type      {string}
 * @product   highmaps
 * @apioption series.map.data.id
 */

/**
 * When data labels are laid out on a map, Highmaps runs a simplified
 * algorithm to detect collision. When two labels collide, the one with
 * the lowest rank is hidden. By default the rank is computed from the
 * area.
 *
 * @type      {number}
 * @product   highmaps
 * @apioption series.map.data.labelrank
 */

/**
 * The relative mid point of an area, used to place the data label.
 * Ranges from 0 to 1\. When `mapData` is used, middleX can be defined
 * there.
 *
 * @type      {number}
 * @default   0.5
 * @product   highmaps
 * @apioption series.map.data.middleX
 */

/**
 * The relative mid point of an area, used to place the data label.
 * Ranges from 0 to 1\. When `mapData` is used, middleY can be defined
 * there.
 *
 * @type      {number}
 * @default   0.5
 * @product   highmaps
 * @apioption series.map.data.middleY
 */

/**
 * The name of the point as shown in the legend, tooltip, dataLabel
 * etc.
 *
 * @sample maps/series/data-datalabels/
 *         Point names
 *
 * @type      {string}
 * @product   highmaps
 * @apioption series.map.data.name
 */

/**
 * For map and mapline series types, the SVG path for the shape. For
 * compatibily with old IE, not all SVG path definitions are supported,
 * but M, L and C operators are safe.
 *
 * To achieve a better separation between the structure and the data,
 * it is recommended to use `mapData` to define that paths instead
 * of defining them on the data points themselves.
 *
 * @sample maps/series/data-path/
 *         Paths defined in data
 *
 * @type      {string}
 * @product   highmaps
 * @apioption series.map.data.path
 */

/**
 * The numeric value of the data point.
 *
 * @type      {number|null}
 * @product   highmaps
 * @apioption series.map.data.value
 */


/**
 * Individual point events
 *
 * @extends   plotOptions.series.point.events
 * @product   highmaps
 * @apioption series.map.data.events
 */

''; // adds doclets above to the transpiled file<|MERGE_RESOLUTION|>--- conflicted
+++ resolved
@@ -28,14 +28,9 @@
 import type SVGAttributes from '../../Core/Renderer/SVG/SVGAttributes';
 import type SVGElement from '../../Core/Renderer/SVG/SVGElement';
 import type SVGPath from '../../Core/Renderer/SVG/SVGPath';
-<<<<<<< HEAD
+
 import ColorMapComposition from '../ColorMapComposition.js';
 const { colorMapSeriesMixin } = ColorMapComposition;
-=======
-
-import ColorMapMixin from '../../Mixins/ColorMapSeries.js';
-const { colorMapSeriesMixin } = ColorMapMixin;
->>>>>>> ea34c3fb
 import H from '../../Core/Globals.js';
 const { noop } = H;
 import LegendSymbol from '../../Core/Legend/LegendSymbol.js';
@@ -1318,14 +1313,8 @@
  *
  * */
 
-<<<<<<< HEAD
 interface MapSeries extends ColorMapComposition.SeriesComposition {
-    drawLegendSymbol: Highcharts.LegendSymbolMixin['drawRectangle'];
-=======
-interface MapSeries extends Highcharts.ColorMapSeries {
-    colorAttribs: typeof colorMapSeriesMixin['colorAttribs'];
     drawLegendSymbol: typeof LegendSymbol.drawRectangle;
->>>>>>> ea34c3fb
     pointArrayMap: typeof colorMapSeriesMixin['pointArrayMap'];
     pointClass: typeof MapPoint;
     preserveAspectRatio: boolean;
