/* *
 *
 *  (c) 2010-2021 Torstein Honsi
 *
 *  License: www.highcharts.com/license
 *
 *  !!!!!!! SOURCE GETS TRANSPILED BY TYPESCRIPT. EDIT TS FILE ONLY. !!!!!!!
 *
 * */

'use strict';

/* *
 *
 *  Imports
 *
 * */

import type AnimationOptions from '../../Core/Animation/AnimationOptions';
import type ColorType from '../../Core/Color/ColorType';
import type MapPointOptions from './MapPointOptions';
import type MapSeriesOptions from './MapSeriesOptions';
import type PointerEvent from '../../Core/PointerEvent';
import type { PointShortOptions } from '../../Core/Series/PointOptions';
import type ScatterPoint from '../Scatter/ScatterPoint';
import type { StatesOptionsKey } from '../../Core/Series/StatesOptions';
import type SVGAttributes from '../../Core/Renderer/SVG/SVGAttributes';
import type SVGElement from '../../Core/Renderer/SVG/SVGElement';
import type SVGPath from '../../Core/Renderer/SVG/SVGPath';
import CenteredSeriesMixin from '../../Mixins/CenteredSeries.js';
import ColorMapMixin from '../../Mixins/ColorMapSeries.js';
const { colorMapSeriesMixin } = ColorMapMixin;
import H from '../../Core/Globals.js';
const { noop } = H;
import LegendSymbolMixin from '../../Mixins/LegendSymbol.js';
import MapChart from '../../Core/Chart/MapChart.js';
const {
    maps,
    splitPath
} = MapChart;
import MapPoint from './MapPoint.js';
import MapView from '../../Maps/MapView.js';
import palette from '../../Core/Color/Palette.js';
import Series from '../../Core/Series/Series.js';
import SeriesRegistry from '../../Core/Series/SeriesRegistry.js';
const {
    // indirect dependency to keep product size low
    seriesTypes: {
        column: ColumnSeries,
        scatter: ScatterSeries
    }
} = SeriesRegistry;
import SVGRenderer from '../../Core/Renderer/SVG/SVGRenderer.js';
import U from '../../Core/Utilities.js';
const {
    extend,
    fireEvent,
    getNestedProperty,
    isArray,
    isNumber,
    merge,
    objectEach,
    pick,
    splat
} = U;

/* *
 *
 *  Declarations
 *
 * */

declare module '../../Core/Series/SeriesLike' {
    interface SeriesLike {
        clearBounds?(): void;
        getProjectedBounds?(): Highcharts.MapBounds|undefined;
        mapTitle?: string;
        valueMax?: number;
        valueMin?: number;
        useMapGeometry?: boolean;
    }
}

declare module '../../Core/Series/SeriesOptions' {
    interface SeriesOptions {
        /** @requires modules/map */
        mapData?: (Array<MapPointOptions>|any);
    }
    interface SeriesStateHoverOptions
    {
        brightness?: number;
        color?: ColorType;
    }
}

declare global {
    namespace Highcharts {
        class MapPoint extends ScatterPoint implements ColorMapPoint {
            public colorInterval?: unknown;
            public dataLabelOnNull: ColorMapPointMixin['dataLabelOnNull'];
            public isValid: ColorMapPointMixin['isValid'];
            public middleX: number;
            public middleY: number;
            public options: MapPointOptions;
            public path: SVGPath;
            public properties?: object;
            public series: MapSeries;
            public value: (number|null);
            public applyOptions(options: (MapPointOptions|PointShortOptions), x?: number): MapPoint;
            public onMouseOver(e?: PointerEvent): void;
            public zoomTo(): void;
        }
    }
}

/* *
 *
 *  Class
 *
 * */

/**
 * @private
 * @class
 * @name Highcharts.seriesTypes.map
 *
 * @augments Highcharts.Series
 */
class MapSeries extends ScatterSeries {

    /* *
     *
     *  Static Properties
     *
     * */

    /**
     * The map series is used for basic choropleth maps, where each map area has
     * a color based on its value.
     *
     * @sample maps/demo/all-maps/
     *         Choropleth map
     *
     * @extends      plotOptions.scatter
     * @excluding    marker, cluster
     * @product      highmaps
     * @optionparent plotOptions.map
     */
    public static defaultOptions: MapSeriesOptions = merge(ScatterSeries.defaultOptions, {

        animation: false, // makes the complex shapes slow

        center: [null, null],

        dataLabels: {
            crop: false,
            formatter: function (): (number|null) { // #2945
                return (this.point as MapPoint).value;
            },
            inside: true, // for the color
            overflow: false as any,
            padding: 0,
            verticalAlign: 'middle'
        },

        /**
         * @ignore-option
         *
         * @private
         */
        marker: null as any,

        /**
         * The color to apply to null points.
         *
         * In styled mode, the null point fill is set in the
         * `.highcharts-null-point` class.
         *
         * @sample maps/demo/all-areas-as-null/
         *         Null color
         *
         * @type {Highcharts.ColorString|Highcharts.GradientColorObject|Highcharts.PatternObject}
         *
         * @private
         */
        nullColor: palette.neutralColor3,

        /**
         * Whether to allow pointer interaction like tooltips and mouse events
         * on null points.
         *
         * @type      {boolean}
         * @since     4.2.7
         * @apioption plotOptions.map.nullInteraction
         *
         * @private
         */

        stickyTracking: false,

        tooltip: {
            followPointer: true,
            pointFormat: '{point.name}: {point.value}<br/>'
        },

        /**
         * @ignore-option
         *
         * @private
         */
        turboThreshold: 0,

        /**
         * Whether all areas of the map defined in `mapData` should be rendered.
         * If `true`, areas which don't correspond to a data point, are rendered
         * as `null` points. If `false`, those areas are skipped.
         *
         * @sample maps/plotoptions/series-allareas-false/
         *         All areas set to false
         *
         * @type      {boolean}
         * @default   true
         * @product   highmaps
         * @apioption plotOptions.series.allAreas
         *
         * @private
         */
        allAreas: true,

        /**
         * The border color of the map areas.
         *
         * In styled mode, the border stroke is given in the `.highcharts-point`
         * class.
         *
         * @sample {highmaps} maps/plotoptions/series-border/
         *         Borders demo
         *
         * @type      {Highcharts.ColorString|Highcharts.GradientColorObject|Highcharts.PatternObject}
         * @default   #cccccc
         * @product   highmaps
         * @apioption plotOptions.series.borderColor
         *
         * @private
         */
        borderColor: palette.neutralColor20,

        /**
         * The border width of each map area.
         *
         * In styled mode, the border stroke width is given in the
         * `.highcharts-point` class.
         *
         * @sample maps/plotoptions/series-border/
         *         Borders demo
         *
         * @type      {number}
         * @default   1
         * @product   highmaps
         * @apioption plotOptions.series.borderWidth
         *
         * @private
         */
        borderWidth: 1,

        /**
         * @type      {string}
         * @default   value
         * @apioption plotOptions.map.colorKey
         */

        /**
         * What property to join the `mapData` to the value data. For example,
         * if joinBy is "code", the mapData items with a specific code is merged
         * into the data with the same code. For maps loaded from GeoJSON, the
         * keys may be held in each point's `properties` object.
         *
         * The joinBy option can also be an array of two values, where the first
         * points to a key in the `mapData`, and the second points to another
         * key in the `data`.
         *
         * When joinBy is `null`, the map items are joined by their position in
         * the array, which performs much better in maps with many data points.
         * This is the recommended option if you are printing more than a
         * thousand data points and have a backend that can preprocess the data
         * into a parallel array of the mapData.
         *
         * @sample maps/plotoptions/series-border/
         *         Joined by "code"
         * @sample maps/demo/geojson/
         *         GeoJSON joined by an array
         * @sample maps/series/joinby-null/
         *         Simple data joined by null
         *
         * @type      {string|Array<string>}
         * @default   hc-key
         * @product   highmaps
         * @apioption plotOptions.series.joinBy
         *
         * @private
         */
        joinBy: 'hc-key',

        /**
         * Define the z index of the series.
         *
         * @type      {number}
         * @product   highmaps
         * @apioption plotOptions.series.zIndex
         */

        /**
         * @apioption plotOptions.series.states
         *
         * @private
         */
        states: {

            /**
             * @apioption plotOptions.series.states.hover
             */
            hover: {

                /** @ignore-option */
                halo: null as any,

                /**
                 * The color of the shape in this state.
                 *
                 * @sample maps/plotoptions/series-states-hover/
                 *         Hover options
                 *
                 * @type      {Highcharts.ColorString|Highcharts.GradientColorObject|Highcharts.PatternObject}
                 * @product   highmaps
                 * @apioption plotOptions.series.states.hover.color
                 */

                /**
                 * The border color of the point in this state.
                 *
                 * @type      {Highcharts.ColorString|Highcharts.GradientColorObject|Highcharts.PatternObject}
                 * @product   highmaps
                 * @apioption plotOptions.series.states.hover.borderColor
                 */

                /**
                 * The border width of the point in this state
                 *
                 * @type      {number}
                 * @product   highmaps
                 * @apioption plotOptions.series.states.hover.borderWidth
                 */

                /**
                 * The relative brightness of the point when hovered, relative
                 * to the normal point color.
                 *
                 * @type      {number}
                 * @product   highmaps
                 * @default   0.2
                 * @apioption plotOptions.series.states.hover.brightness
                 */
                brightness: 0.2
            },

            /**
             * @apioption plotOptions.series.states.normal
             */
            normal: {

                /**
                 * @productdesc {highmaps}
                 * The animation adds some latency in order to reduce the effect
                 * of flickering when hovering in and out of for example an
                 * uneven coastline.
                 *
                 * @sample {highmaps} maps/plotoptions/series-states-animation-false/
                 *         No animation of fill color
                 *
                 * @apioption plotOptions.series.states.normal.animation
                 */
                animation: true
            },

            /**
             * @apioption plotOptions.series.states.select
             */
            select: {

                /**
                 * @type      {Highcharts.ColorString|Highcharts.GradientColorObject|Highcharts.PatternObject}
                 * @default   ${palette.neutralColor20}
                 * @product   highmaps
                 * @apioption plotOptions.series.states.select.color
                 */
                color: palette.neutralColor20
            },

            inactive: {
                opacity: 1
            }
        }
    } as MapSeriesOptions);

    /* *
     *
     *  Properties
     *
     * */

    public baseView?: { center: Highcharts.LonLatArray; zoom: number };

    public bounds?: Highcharts.MapBounds;

    public chart: MapChart = void 0 as any;

    public data: Array<MapPoint> = void 0 as any;

    public group: SVGElement = void 0 as any;

    public joinBy: Array<string> = void 0 as any;

    public mapData?: unknown;

    public mapMap?: AnyRecord;

    public mapTitle?: string;

    public options: MapSeriesOptions = void 0 as any;

    public pointAttrToOptions: unknown;

    public points: Array<MapPoint> = void 0 as any;

    public transformGroup: SVGElement = void 0 as any;

    public valueData?: Array<number>;

    public valueMax?: number;

    public valueMin?: number;

    /* *
     *
     *  Functions
     *
     * */

    /* eslint-disable valid-jsdoc */

    /**
     * The initial animation for the map series. By default, animation is
     * disabled. Animation of map shapes is not at all supported in VML
     * browsers.
     * @private
     */
    public animate(init?: boolean): void {
        let chart = this.chart,
            animation = this.options.animation,
            group = this.group;

        if (chart.renderer.isSVG) {

            if (animation === true) {
                animation = {
                    duration: 1000
                };
            }

            // Initialize the animation
            if (init) {

                // Scale down the group and place it in the center
                group.attr({
                    translateX: chart.plotLeft + chart.plotWidth / 2,
                    translateY: chart.plotTop + chart.plotHeight / 2,
                    scaleX: 0.001, // #1499
                    scaleY: 0.001
                });

            // Run the animation
            } else {
                group.animate({
                    translateX: chart.plotLeft,
                    translateY: chart.plotTop,
                    scaleX: 1,
                    scaleY: 1
                }, animation);
            }
        }
    }

    /**
     * Animate in the new series from the clicked point in the old series.
     * Depends on the drilldown.js module
     * @private
     */
    public animateDrilldown(init?: boolean): void {
        let toBox = this.chart.plotBox,
            level: Highcharts.DrilldownLevelObject =
                (this.chart.drilldownLevels as any)[
                    (this.chart.drilldownLevels as any).length - 1
                ],
            fromBox = level.bBox,
            animationOptions: (boolean|Partial<AnimationOptions>) =
                (this.chart.options.drilldown as any).animation,
            scale;

        if (!init) {

            scale = Math.min(
                (fromBox.width as any) / toBox.width,
                (fromBox.height as any) / toBox.height
            );
            level.shapeArgs = {
                scaleX: scale,
                scaleY: scale,
                translateX: fromBox.x,
                translateY: fromBox.y
            };

            this.points.forEach(function (
                point: MapPoint
            ): void {
                if (point.graphic) {
                    (point.graphic
                        .attr(level.shapeArgs) as any)
                        .animate({
                            scaleX: 1,
                            scaleY: 1,
                            translateX: 0,
                            translateY: 0
                        }, animationOptions);
                }
            });
        }

    }

    /**
     * When drilling up, pull out the individual point graphics from the lower
     * series and animate them into the origin point in the upper series.
     * @private
     */
    public animateDrillupFrom(level: Highcharts.DrilldownLevelObject): void {
        ColumnSeries.prototype.animateDrillupFrom.call(this, level);
    }

    /**
     * When drilling up, keep the upper series invisible until the lower series
     * has moved into place.
     * @private
     */
    public animateDrillupTo(init?: boolean): void {
        ColumnSeries.prototype.animateDrillupTo.call(this, init);
    }

    public clearBounds(): void {
        this.points.forEach((point): void => {
            delete point.bounds;
            delete point.projectedPath;
        });
        delete this.bounds;
    }

    /**
     * Allow a quick redraw by just translating the area group. Used for zooming
     * and panning in capable browsers.
     * @private
     */
    public doFullTranslate(): boolean {
        return Boolean(
            this.isDirtyData ||
            this.chart.isResizing ||
            this.chart.renderer.isVML ||
            !this.baseView
        );
    }

    /**
     * Draw the data labels. Special for maps is the time that the data labels
     * are drawn (after points), and the clipping of the dataLabelsGroup.
     * @private
     */
    public drawMapDataLabels(): void {

        Series.prototype.drawDataLabels.call(this);
        if (this.dataLabelsGroup) {
            this.dataLabelsGroup.clip(this.chart.clipRect);
        }
    }

    /**
     * Use the drawPoints method of column, that is able to handle simple
     * shapeArgs. Extend it by assigning the tooltip position.
     * @private
     */
    public drawPoints(): void {
<<<<<<< HEAD
        var series = this,
            // xAxis = series.xAxis,
            // yAxis = series.yAxis,
=======
        let series = this,
            xAxis = series.xAxis,
            yAxis = series.yAxis,
>>>>>>> ed08e9a7
            group = series.group,
            chart = series.chart,
            renderer = chart.renderer,
            scale = 1,
            translateX: number,
            translateY: number,
            // baseTrans = this.baseTrans,
            mapView = chart.mapView,
            baseView = this.baseView,
            transformGroup: SVGElement,
            startTranslateX: number,
            startTranslateY: number,
            startScale: number;

        // Set a group that handles transform during zooming and panning in
        // order to preserve clipping on series.group
        if (!series.transformGroup) {
            series.transformGroup = renderer.g()
                .attr({
                    scaleX: 1,
                    scaleY: 1
                })
                .add(group);
            series.transformGroup.survive = true;
        }

        // Draw the shapes again
        if (series.doFullTranslate()) {

            // Individual point actions.
            if (chart.hasRendered && !chart.styledMode) {
                series.points.forEach(function (point): void {

                    // Restore state color on update/redraw (#3529)
                    if (point.shapeArgs) {
                        point.shapeArgs.fill = series.pointAttribs(
                            point,
                            point.state as any
                        ).fill;
                    }
                });
            }

            // Draw them in transformGroup
            series.group = series.transformGroup;
            ColumnSeries.prototype.drawPoints.apply(series);
            series.group = group; // Reset

            // Add class names
            series.points.forEach(function (point): void {
                if (point.graphic) {
                    let className = '';
                    if (point.name) {
                        className +=
                            'highcharts-name-' +
                            point.name.replace(/ /g, '-').toLowerCase();
                    }
                    if (point.properties &&
                        (point.properties as any)['hc-key']
                    ) {
                        className +=
                            ' highcharts-key-' +
                            (point.properties as any)[
                                'hc-key'
                            ].toLowerCase();
                    }
                    if (className) {
                        point.graphic.addClass(className);
                    }

                    // In styled mode, apply point colors by CSS
                    if (chart.styledMode) {
                        point.graphic.css(
                            series.pointAttribs(
                                point,
                                point.selected && 'select' || void 0
                            ) as any
                        );
                    }
                }
            });

            // Set the base for later scale-zooming. The originX and originY
            // properties are the axis values in the plot area's upper left
            // corner.
            if (mapView) {
                this.baseView = {
                    center: [mapView.center[0], mapView.center[1]],
                    zoom: mapView.zoom
                };
            }

            // Reset transformation in case we're doing a full translate
            // (#3789)
            this.transformGroup.animate({
                translateX: 0,
                translateY: 0,
                scaleX: 1,
                scaleY: 1
            });

        // Just update the scale and transform for better performance
        } else if (mapView && baseView) {

            const baseViewCenterProjected = mapView.projection
                .forward(baseView.center);
            const mapViewCenterProjected = mapView.projection
                .forward(mapView.center);

            scale = Math.pow(2, mapView.zoom) / Math.pow(2, baseView.zoom);

            const oldTransA = (MapView.tileSize / MapView.worldSize) *
                Math.pow(2, baseView.zoom);
            const newTransA = (MapView.tileSize / MapView.worldSize) *
                Math.pow(2, mapView.zoom);

            const oldLeft = baseViewCenterProjected[0] - (chart.plotWidth / 2) /
                oldTransA;
            const newLeft = mapViewCenterProjected[0] - (chart.plotWidth / 2) /
                newTransA;
            translateX = (oldLeft - newLeft) * newTransA;

            const oldTop = -baseViewCenterProjected[1] - (chart.plotHeight / 2) /
                oldTransA;
            const newTop = -mapViewCenterProjected[1] - (chart.plotHeight / 2) /
                newTransA;
            translateY = (oldTop - newTop) * newTransA;

            // Handle rounding errors in normal view (#3789)
            if (scale > 0.99 && scale < 1.01) {
                scale = 1;
                translateX = Math.round(translateX);
                translateY = Math.round(translateY);
            }

            /* Animate or move to the new zoom level. In order to prevent
                flickering as the different transform components are set out
                of sync (#5991), we run a fake animator attribute and set
                scale and translation synchronously in the same step.

                A possible improvement to the API would be to handle this in
                the renderer or animation engine itself, to ensure that when
                we are animating multiple properties, we make sure that each
                step for each property is performed in the same step. Also,
                for symbols and for transform properties, it should induce a
                single updateTransform and symbolAttr call. */
            transformGroup = this.transformGroup;
            if (chart.renderer.globalAnimation) {
                startTranslateX = transformGroup.attr('translateX') as any;
                startTranslateY = transformGroup.attr('translateY') as any;
                startScale = transformGroup.attr('scaleX') as any;

                transformGroup
                    .attr({ animator: 0 })
                    .animate({
                        animator: 1
                    }, {
                        step: function (now: any, fx: any): void {
                            const scaleStep = startScale +
                                (scale - startScale) * fx.pos;
                            transformGroup.attr({
                                translateX: (
                                    startTranslateX +
                                    (translateX - startTranslateX) * fx.pos
                                ),
                                translateY: (
                                    startTranslateY +
                                    (translateY - startTranslateY) * fx.pos
                                ),
                                scaleX: scaleStep,
                                scaleY: scaleStep
                            });

                        }
                    });

            // When dragging, animation is off.
            } else {
                transformGroup.attr({
                    translateX: translateX,
                    translateY: translateY,
                    scaleX: scale,
                    scaleY: scale
                });
            }

        }

        /* Set the stroke-width directly on the group element so the
            children inherit it. We need to use setAttribute directly,
            because the stroke-widthSetter method expects a stroke color also
            to be set. */
        if (!chart.styledMode) {
            group.element.setAttribute(
                'stroke-width',
                (pick(
                    (series.options as any)[(
                        series.pointAttrToOptions &&
                        (series.pointAttrToOptions as any)['stroke-width']
                    ) || 'borderWidth'],
                    1 // Styled mode
                ) / scale)
            );
        }

        this.drawMapDataLabels();

    }

    /**
     * Get the bounding box of all paths in the map combined.
     *
     */
<<<<<<< HEAD
    public getProjectedBounds(): Highcharts.MapBounds|undefined {
        if (!this.bounds) {
=======
    public getBox(paths: Array<MapPointOptions>): void {
        let MAX_VALUE = Number.MAX_VALUE,
            maxX = -MAX_VALUE,
            minX = MAX_VALUE,
            maxY = -MAX_VALUE,
            minY = MAX_VALUE,
            minRange = MAX_VALUE,
            xAxis = this.xAxis,
            yAxis = this.yAxis,
            hasBox;

        // Find the bounding box
        (paths || []).forEach(function (
            point: (MapPointOptions&MapPoint.CacheObject)
        ): void {
>>>>>>> ed08e9a7

            const MAX_VALUE = Number.MAX_VALUE;
            const projection = this.chart.mapView &&
                this.chart.mapView.projection;
            const allBounds: Highcharts.MapBounds[] = [];

            // Find the bounding box of each point
            (this.points || []).forEach(function (point): void {

<<<<<<< HEAD
                if (point.path || (point as any).coordinates) {
=======
                let path: SVGPath = point.path || [],
                    pointMaxX = -MAX_VALUE,
                    pointMinX = MAX_VALUE,
                    pointMaxY = -MAX_VALUE,
                    pointMinY = MAX_VALUE,
                    properties = (point as any).properties;

                // The first time a map point is used, analyze its box
                if (!point._foundBox) {
                    path.forEach((seg): void => {
                        const x = seg[seg.length - 2];
                        const y = seg[seg.length - 1];
                        if (typeof x === 'number' && typeof y === 'number') {
                            pointMinX = Math.min(pointMinX, x);
                            pointMaxX = Math.max(pointMaxX, x);
                            pointMinY = Math.min(pointMinY, y);
                            pointMaxY = Math.max(pointMaxY, y);
                        }
                    });
                    // Cache point bounding box for use to position data
                    // labels, bubbles etc
                    point._midX = (
                        pointMinX + (pointMaxX - pointMinX) * pick(
                            point.middleX,
                            properties &&
                            (properties as any)['hc-middle-x'],
                            0.5
                        )
                    );
                    point._midY = (
                        pointMinY + (pointMaxY - pointMinY) * pick(
                            point.middleY,
                            properties &&
                            (properties as any)['hc-middle-y'],
                            0.5
                        )
                    );
                    point._maxX = pointMaxX;
                    point._minX = pointMinX;
                    point._maxY = pointMaxY;
                    point._minY = pointMinY;
                    point.labelrank = pick(
                        point.labelrank,
                        (pointMaxX - pointMinX) * (pointMaxY - pointMinY)
                    );
                    point._foundBox = true;
                }
>>>>>>> ed08e9a7

                    // @todo Try to puth these two conversions in
                    // MapPoint.applyOptions
                    if (typeof point.path === 'string') {
                        point.path = splitPath(point.path);

                    // Legacy one-dimensional array
                    } else if (
                        isArray(point.path) &&
                        point.path[0] as any === 'M'
                    ) {
                        point.path = SVGRenderer.prototype.pathToSegments(
                            point.path as any
                        );
                    }

                    // The first time a map point is used, analyze its box
                    if (!point.bounds) {
                        // const path = point.path || [],
                        const path = MapPoint.getProjectedPath(
                                point, projection
                            ),
                            properties = (point as any).properties;

                        let x2 = -MAX_VALUE,
                            x1 = MAX_VALUE,
                            y2 = -MAX_VALUE,
                            y1 = MAX_VALUE,
                            validBounds;

                        path.forEach((seg): void => {
                            const x = seg[seg.length - 2];
                            const y = seg[seg.length - 1];
                            if (
                                typeof x === 'number' &&
                                typeof y === 'number'
                            ) {
                                x1 = Math.min(x1, x);
                                x2 = Math.max(x2, x);
                                y1 = Math.min(y1, y);
                                y2 = Math.max(y2, y);
                                validBounds = true;
                            }
                        });
                        // Cache point bounding box for use to position data
                        // labels, bubbles etc
                        const midX = (
                            x1 + (x2 - x1) * pick(
                                point.options.middleX,
                                properties && (properties as any)['hc-middle-x'],
                                0.5
                            )
                        );
                        const midY = (
                            y1 + (y2 - y1) * pick(
                                point.options.middleY,
                                properties && (properties as any)['hc-middle-y'],
                                0.5
                            )
                        );

                        if (validBounds) {
                            point.bounds = { midX, midY, x1, y1, x2, y2 };

                            point.labelrank = pick(
                                point.labelrank,
                                (x2 - x1) * (y2 - y1)
                            );
                        }
                    }

                    if (point.bounds) {
                        allBounds.push(point.bounds);
                    }

                }
            });

            this.bounds = MapView.compositeBounds(allBounds);
        }

        return this.bounds;
    }

    /**
     * Define hasData function for non-cartesian series. Returns true if the
     * series has points at all.
     * @private
     */
    public hasData(): boolean {
        return !!this.processedXData.length; // != 0
    }

    /**
     * Get presentational attributes. In the maps series this runs in both
     * styled and non-styled mode, because colors hold data when a colorAxis is
     * used.
     * @private
     */
    public pointAttribs(
        point: MapPoint,
        state?: StatesOptionsKey
    ): SVGAttributes {
        const attr = point.series.chart.styledMode ?
            this.colorAttribs(point) :
            ColumnSeries.prototype.pointAttribs.call(
                this, point as any, state
            );

        // Set the stroke-width on the group element and let all point
        // graphics inherit. That way we don't have to iterate over all
        // points to update the stroke-width on zooming.
        attr['stroke-width'] = pick(
            (point.options as any)[
                (
                    this.pointAttrToOptions &&
                    (this.pointAttrToOptions as any)['stroke-width']
                ) || 'borderWidth'
            ],
            'inherit'
        );

        return attr;
    }

    /**
     * Override render to throw in an async call in IE8. Otherwise it chokes on
     * the US counties demo.
     * @private
     */
    public render(): void {
        const series = this,
            render = Series.prototype.render;

        // Give IE8 some time to breathe.
        if (series.chart.renderer.isVML && series.data.length > 3000) {
            setTimeout(function (): void {
                render.call(series);
            });
        } else {
            render.call(series);
        }
    }

    /**
     * Extend setData to join in mapData. If the allAreas option is true, all
     * areas from the mapData are used, and those that don't correspond to a
     * data value are given null values.
     * @private
     */
    public setData(
        data: Array<(MapPointOptions|PointShortOptions)>,
        redraw?: boolean,
        animation?: (boolean|Partial<AnimationOptions>),
        updatePoints?: boolean
    ): void {
        let options = this.options,
            chartOptions = this.chart.options.chart,
            globalMapData = chartOptions && chartOptions.map,
            mapData = options.mapData,
            joinBy = this.joinBy,
            pointArrayMap = options.keys || this.pointArrayMap,
            dataUsed: Array<MapPointOptions> = [],
            mapMap: AnyRecord = {},
            mapPoint,
            mapTransforms = this.chart.mapTransforms,
            props,
            i;

        // Collect mapData from chart options if not defined on series
        if (!mapData && globalMapData) {
            mapData = typeof globalMapData === 'string' ?
                maps[globalMapData] :
                globalMapData;
        }

        // Pick up numeric values, add index
        // Convert Array point definitions to objects using pointArrayMap
        if (data) {
            data.forEach(function (val, i): void {
                let ix = 0;

                if (isNumber(val)) {
                    data[i] = {
                        value: val
                    };
                } else if (isArray(val)) {
                    data[i] = {};
                    // Automatically copy first item to hc-key if there is
                    // an extra leading string
                    if (
                        !options.keys &&
                        val.length > pointArrayMap.length &&
                        typeof val[0] === 'string'
                    ) {
                        (data[i] as any)['hc-key'] = val[0];
                        ++ix;
                    }
                    // Run through pointArrayMap and what's left of the
                    // point data array in parallel, copying over the values
                    for (let j = 0; j < pointArrayMap.length; ++j, ++ix) {
                        if (
                            pointArrayMap[j] &&
                            typeof val[ix] !== 'undefined'
                        ) {
                            if (pointArrayMap[j].indexOf('.') > 0) {
                                MapPoint.prototype.setNestedProperty(
                                    data[i], val[ix], pointArrayMap[j]
                                );
                            } else {
                                (data[i] as any)[pointArrayMap[j]] =
                                    val[ix];
                            }
                        }
                    }
                }
                if (joinBy && joinBy[0] === '_i') {
                    (data[i] as any)._i = i;
                }
            });
        }

        // this.getBox(data as any);

        // Pick up transform definitions for chart
        this.chart.mapTransforms = mapTransforms =
            chartOptions.mapTransforms ||
            mapData && mapData['hc-transform'] ||
            mapTransforms;

        // Cache cos/sin of transform rotation angle
        if (mapTransforms) {
            objectEach(mapTransforms, function (transform: any): void {
                if (transform.rotation) {
                    transform.cosAngle = Math.cos(transform.rotation);
                    transform.sinAngle = Math.sin(transform.rotation);
                }
            });
        }

        if (mapData) {
            if (mapData.type === 'FeatureCollection') {
                this.mapTitle = mapData.title;
                mapData = H.geojson(mapData, this.type, this);
            }

            this.mapData = mapData;
            this.mapMap = {};

            for (i = 0; i < mapData.length; i++) {
                mapPoint = mapData[i];
                props = mapPoint.properties;

                mapPoint._i = i;
                // Copy the property over to root for faster access
                if (joinBy[0] && props && props[joinBy[0]]) {
                    mapPoint[joinBy[0]] = props[joinBy[0]];
                }
                mapMap[mapPoint[joinBy[0]]] = mapPoint;
            }
            this.mapMap = mapMap;

            // Registered the point codes that actually hold data
            if (data && joinBy[1]) {
                const joinKey = joinBy[1];
                data.forEach(function (pointOptions: MapPointOptions): void {
                    const mapKey = getNestedProperty(joinKey, pointOptions) as string;
                    if (mapMap[mapKey]) {
                        dataUsed.push(mapMap[mapKey]);
                    }
                } as any);
            }

            if (options.allAreas) {
                // this.getBox(mapData);
                data = data || [];

                // Registered the point codes that actually hold data
                if (joinBy[1]) {
                    const joinKey = joinBy[1];
                    data.forEach(function (pointOptions: MapPointOptions): void {
                        dataUsed.push(getNestedProperty(joinKey, pointOptions) as MapPointOptions);
                    } as any);
                }

                // Add those map points that don't correspond to data, which
                // will be drawn as null points
                dataUsed = ('|' + dataUsed.map(function (point): void {
                    return point && (point as any)[joinBy[0]];
                }).join('|') + '|') as any; // Faster than array.indexOf

                mapData.forEach(function (mapPoint: any): void {
                    if (
                        !joinBy[0] ||
                        (dataUsed as any).indexOf(
                            '|' + mapPoint[joinBy[0]] + '|'
                        ) === -1
                    ) {
                        data.push(merge(mapPoint, { value: null }));
                        // #5050 - adding all areas causes the update
                        // optimization of setData to kick in, even though
                        // the point order has changed
                        updatePoints = false;
                    }
                });
            } /* else {
                this.getBox(dataUsed); // Issue #4784
            } */
        }

        Series.prototype.setData.call(
            this,
            data,
            redraw,
            animation,
            updatePoints
        );

        this.processData();
        this.generatePoints();
    }

    /**
     * Extend setOptions by picking up the joinBy option and applying it to a
     * series property.
     * @private
     */
    public setOptions(itemOptions: MapSeriesOptions): MapSeriesOptions {
        let options = Series.prototype.setOptions.call(this, itemOptions),
            joinBy = options.joinBy,
            joinByNull = joinBy === null;

        if (joinByNull) {
            joinBy = '_i';
        }
        joinBy = this.joinBy = splat(joinBy);
        if (!joinBy[1]) {
            joinBy[1] = joinBy[0];
        }

        return options;
    }

    /**
     * Add the path option for data points. Find the max value for color
     * calculation.
     * @private
     */
    public translate(): void {
<<<<<<< HEAD
        var series = this,
            doFullTranslate = series.doFullTranslate(),
            projection = this.chart.mapView && this.chart.mapView.projection;
=======
        const series = this,
            xAxis = series.xAxis,
            yAxis = series.yAxis,
            doFullTranslate = series.doFullTranslate();
>>>>>>> ed08e9a7

        // Recalculate box on updated data
        if (this.chart.hasRendered && this.isDirtyData) {
            this.processData();
            this.generatePoints();
            delete this.bounds;
            this.getProjectedBounds();
        }

        series.points.forEach(function (
            point: (MapPoint&MapPoint.CacheObject)
        ): void {

            // Record the middle point (loosely based on centroid),
            // determined by the middleX and middleY options.
            if (
                point.bounds &&
                isNumber(point.bounds.midX) &&
                isNumber(point.bounds.midY)
            ) {
                const midPoint = series.translatePath([
                    ['M', point.bounds.midX, point.bounds.midY]
                ]);
                point.plotX = midPoint[0][1];
                point.plotY = midPoint[0][2];
            }

            if (doFullTranslate) {

                point.shapeType = 'path';
                point.shapeArgs = {
                    d: series.translatePath(
                        MapPoint.getProjectedPath(point as any, projection)
                    )
                };
            }
        });

        fireEvent(series, 'afterTranslate');
    }

    /**
     * Translate the path, so it automatically fits into the plot area box.
     * @private
     */
    public translatePath(path: SVGPath): SVGPath {
<<<<<<< HEAD
        const ret: SVGPath = []; // Preserve the original
        const mapView = this.chart.mapView;
=======

        const series = this,
            xAxis = series.xAxis,
            yAxis = series.yAxis,
            xMin = xAxis.min,
            xTransA = xAxis.transA,
            xMinPixelPadding = xAxis.minPixelPadding,
            yMin = yAxis.min,
            yTransA = yAxis.transA,
            yMinPixelPadding = yAxis.minPixelPadding,
            ret: SVGPath = []; // Preserve the original
>>>>>>> ed08e9a7

        // Do the translation
        if (path && mapView) {
            // A zoom of 0 means the world (360x360 degrees) fits in a
            // 256x256 px tile
            const transA = (MapView.tileSize / MapView.worldSize) *
                Math.pow(2, mapView.zoom);
            const projectedCenter = mapView.projection.forward(mapView.center);
            const x = projectedCenter[0];
            let y = projectedCenter[1];

            // When dealing with unprojected coordinates, y axis is flipped.
            if (mapView.projection.isNorthPositive) {
                y = -y;
            }


            const xOffset = this.chart.plotWidth / 2;
            const yOffset = this.chart.plotHeight / 2;
            path.forEach((seg): void => {
                if (seg[0] === 'M') {
                    ret.push([
                        'M',
                        (seg[1] - x) * transA + xOffset,
                        (seg[2] - y) * transA + yOffset
                    ]);
                } else if (seg[0] === 'L') {
                    ret.push([
                        'L',
                        (seg[1] - x) * transA + xOffset,
                        (seg[2] - y) * transA + yOffset
                    ]);
                } else if (seg[0] === 'C') {
                    ret.push([
                        'C',
                        (seg[1] - x) * transA + xOffset,
                        (seg[2] - y) * transA + yOffset,
                        (seg[3] - x) * transA + xOffset,
                        (seg[4] - y) * transA + yOffset,
                        (seg[5] - x) * transA + xOffset,
                        (seg[6] - y) * transA + yOffset
                    ]);
                } else if (seg[0] === 'Q') {
                    ret.push([
                        'Q',
                        (seg[1] - x) * transA + xOffset,
                        (seg[2] - y) * transA + yOffset,
                        (seg[3] - x) * transA + xOffset,
                        (seg[4] - y) * transA + yOffset
                    ]);
                } else if (seg[0] === 'Z') {
                    ret.push(['Z']);
                }
            });
        }

        return ret;
    }

    /* eslint-enable valid-jsdoc */
}

/* *
 *
 *  Prototype Properties
 *
 * */

interface MapSeries extends Highcharts.ColorMapSeries {
    colorAttribs: typeof colorMapSeriesMixin['colorAttribs'];
    drawLegendSymbol: Highcharts.LegendSymbolMixin['drawRectangle'];
    getCenter: typeof CenteredSeriesMixin['getCenter'];
    pointArrayMap: typeof colorMapSeriesMixin['pointArrayMap'];
    pointClass: typeof MapPoint;
    preserveAspectRatio: boolean;
    trackerGroups: typeof colorMapSeriesMixin['trackerGroups'];
    useMapGeometry?: boolean;
    animate(init?: boolean): void;
    animateDrilldown(init?: boolean): void;
    animateDrillupTo(init?: boolean): void;
    doFullTranslate(): boolean;
    drawMapDataLabels(): void;
    drawPoints(): void;
    hasData(): boolean;
    pointAttribs(
        point?: MapPoint,
        state?: StatesOptionsKey
    ): SVGAttributes;
    render(): void;
    translatePath(path: SVGPath): SVGPath;
}
extend(MapSeries.prototype, {
    type: 'map',

    axisTypes: ['colorAxis'],

    colorAttribs: colorMapSeriesMixin.colorAttribs,

    colorKey: colorMapSeriesMixin.colorKey,

    // When tooltip is not shared, this series (and derivatives) requires
    // direct touch/hover. KD-tree does not apply.
    directTouch: true,

    // We need the points' bounding boxes in order to draw the data labels,
    // so we skip it now and call it from drawPoints instead.
    drawDataLabels: noop,

    // No graph for the map series
    drawGraph: noop,

    drawLegendSymbol: LegendSymbolMixin.drawRectangle,

    forceDL: true,

    getCenter: CenteredSeriesMixin.getCenter,

    getExtremesFromAll: true,

    getSymbol: colorMapSeriesMixin.getSymbol,

    isCartesian: false,

    parallelArrays: colorMapSeriesMixin.parallelArrays,

    pointArrayMap: colorMapSeriesMixin.pointArrayMap,

    pointClass: MapPoint,

    // X axis and Y axis must have same translation slope
    preserveAspectRatio: true,

    searchPoint: noop as any,

    trackerGroups: colorMapSeriesMixin.trackerGroups,

    // Get axis extremes from paths, not values
    useMapGeometry: true

});

/* *
 *
 *  Registry
 *
 * */

declare module '../../Core/Series/SeriesType' {
    interface SeriesTypeRegistry {
        map: typeof MapSeries;
    }
}
SeriesRegistry.registerSeriesType('map', MapSeries);

/* *
 *
 *  Default Export
 *
 * */

export default MapSeries;

/* *
 *
 *  API Options
 *
 * */

/**
 * A map data object containing a `path` definition and optionally additional
 * properties to join in the data as per the `joinBy` option.
 *
 * @sample maps/demo/category-map/
 *         Map data and joinBy
 *
 * @type      {Array<Highcharts.SeriesMapDataOptions>|*}
 * @product   highmaps
 * @apioption series.mapData
 */

/**
 * A `map` series. If the [type](#series.map.type) option is not specified, it
 * is inherited from [chart.type](#chart.type).
 *
 * @extends   series,plotOptions.map
 * @excluding dataParser, dataURL, marker
 * @product   highmaps
 * @apioption series.map
 */

/**
 * An array of data points for the series. For the `map` series type, points can
 * be given in the following ways:
 *
 * 1. An array of numerical values. In this case, the numerical values will be
 *    interpreted as `value` options. Example:
 *    ```js
 *    data: [0, 5, 3, 5]
 *    ```
 *
 * 2. An array of arrays with 2 values. In this case, the values correspond to
 *    `[hc-key, value]`. Example:
 *    ```js
 *        data: [
 *            ['us-ny', 0],
 *            ['us-mi', 5],
 *            ['us-tx', 3],
 *            ['us-ak', 5]
 *        ]
 *    ```
 *
 * 3. An array of objects with named values. The following snippet shows only a
 *    few settings, see the complete options set below. If the total number of
 *    data points exceeds the series'
 *    [turboThreshold](#series.map.turboThreshold),
 *    this option is not available.
 *    ```js
 *        data: [{
 *            value: 6,
 *            name: "Point2",
 *            color: "#00FF00"
 *        }, {
 *            value: 6,
 *            name: "Point1",
 *            color: "#FF00FF"
 *        }]
 *    ```
 *
 * @type      {Array<number|Array<string,(number|null)>|null|*>}
 * @product   highmaps
 * @apioption series.map.data
 */

/**
 * Individual color for the point. By default the color is either used
 * to denote the value, or pulled from the global `colors` array.
 *
 * @type      {Highcharts.ColorString|Highcharts.GradientColorObject|Highcharts.PatternObject}
 * @product   highmaps
 * @apioption series.map.data.color
 */

/**
 * Individual data label for each point. The options are the same as
 * the ones for [plotOptions.series.dataLabels](
 * #plotOptions.series.dataLabels).
 *
 * @sample maps/series/data-datalabels/
 *         Disable data labels for individual areas
 *
 * @type      {Highcharts.DataLabelsOptions}
 * @product   highmaps
 * @apioption series.map.data.dataLabels
 */

/**
 * The `id` of a series in the [drilldown.series](#drilldown.series)
 * array to use for a drilldown for this point.
 *
 * @sample maps/demo/map-drilldown/
 *         Basic drilldown
 *
 * @type      {string}
 * @product   highmaps
 * @apioption series.map.data.drilldown
 */

/**
 * An id for the point. This can be used after render time to get a
 * pointer to the point object through `chart.get()`.
 *
 * @sample maps/series/data-id/
 *         Highlight a point by id
 *
 * @type      {string}
 * @product   highmaps
 * @apioption series.map.data.id
 */

/**
 * When data labels are laid out on a map, Highmaps runs a simplified
 * algorithm to detect collision. When two labels collide, the one with
 * the lowest rank is hidden. By default the rank is computed from the
 * area.
 *
 * @type      {number}
 * @product   highmaps
 * @apioption series.map.data.labelrank
 */

/**
 * The relative mid point of an area, used to place the data label.
 * Ranges from 0 to 1\. When `mapData` is used, middleX can be defined
 * there.
 *
 * @type      {number}
 * @default   0.5
 * @product   highmaps
 * @apioption series.map.data.middleX
 */

/**
 * The relative mid point of an area, used to place the data label.
 * Ranges from 0 to 1\. When `mapData` is used, middleY can be defined
 * there.
 *
 * @type      {number}
 * @default   0.5
 * @product   highmaps
 * @apioption series.map.data.middleY
 */

/**
 * The name of the point as shown in the legend, tooltip, dataLabel
 * etc.
 *
 * @sample maps/series/data-datalabels/
 *         Point names
 *
 * @type      {string}
 * @product   highmaps
 * @apioption series.map.data.name
 */

/**
 * For map and mapline series types, the SVG path for the shape. For
 * compatibily with old IE, not all SVG path definitions are supported,
 * but M, L and C operators are safe.
 *
 * To achieve a better separation between the structure and the data,
 * it is recommended to use `mapData` to define that paths instead
 * of defining them on the data points themselves.
 *
 * @sample maps/series/data-path/
 *         Paths defined in data
 *
 * @type      {string}
 * @product   highmaps
 * @apioption series.map.data.path
 */

/**
 * The numeric value of the data point.
 *
 * @type      {number|null}
 * @product   highmaps
 * @apioption series.map.data.value
 */


/**
 * Individual point events
 *
 * @extends   plotOptions.series.point.events
 * @product   highmaps
 * @apioption series.map.data.events
 */

''; // adds doclets above to the transpiled file<|MERGE_RESOLUTION|>--- conflicted
+++ resolved
@@ -596,15 +596,9 @@
      * @private
      */
     public drawPoints(): void {
-<<<<<<< HEAD
-        var series = this,
+        let series = this,
             // xAxis = series.xAxis,
             // yAxis = series.yAxis,
-=======
-        let series = this,
-            xAxis = series.xAxis,
-            yAxis = series.yAxis,
->>>>>>> ed08e9a7
             group = series.group,
             chart = series.chart,
             renderer = chart.renderer,
@@ -818,26 +812,8 @@
      * Get the bounding box of all paths in the map combined.
      *
      */
-<<<<<<< HEAD
     public getProjectedBounds(): Highcharts.MapBounds|undefined {
         if (!this.bounds) {
-=======
-    public getBox(paths: Array<MapPointOptions>): void {
-        let MAX_VALUE = Number.MAX_VALUE,
-            maxX = -MAX_VALUE,
-            minX = MAX_VALUE,
-            maxY = -MAX_VALUE,
-            minY = MAX_VALUE,
-            minRange = MAX_VALUE,
-            xAxis = this.xAxis,
-            yAxis = this.yAxis,
-            hasBox;
-
-        // Find the bounding box
-        (paths || []).forEach(function (
-            point: (MapPointOptions&MapPoint.CacheObject)
-        ): void {
->>>>>>> ed08e9a7
 
             const MAX_VALUE = Number.MAX_VALUE;
             const projection = this.chart.mapView &&
@@ -847,57 +823,7 @@
             // Find the bounding box of each point
             (this.points || []).forEach(function (point): void {
 
-<<<<<<< HEAD
                 if (point.path || (point as any).coordinates) {
-=======
-                let path: SVGPath = point.path || [],
-                    pointMaxX = -MAX_VALUE,
-                    pointMinX = MAX_VALUE,
-                    pointMaxY = -MAX_VALUE,
-                    pointMinY = MAX_VALUE,
-                    properties = (point as any).properties;
-
-                // The first time a map point is used, analyze its box
-                if (!point._foundBox) {
-                    path.forEach((seg): void => {
-                        const x = seg[seg.length - 2];
-                        const y = seg[seg.length - 1];
-                        if (typeof x === 'number' && typeof y === 'number') {
-                            pointMinX = Math.min(pointMinX, x);
-                            pointMaxX = Math.max(pointMaxX, x);
-                            pointMinY = Math.min(pointMinY, y);
-                            pointMaxY = Math.max(pointMaxY, y);
-                        }
-                    });
-                    // Cache point bounding box for use to position data
-                    // labels, bubbles etc
-                    point._midX = (
-                        pointMinX + (pointMaxX - pointMinX) * pick(
-                            point.middleX,
-                            properties &&
-                            (properties as any)['hc-middle-x'],
-                            0.5
-                        )
-                    );
-                    point._midY = (
-                        pointMinY + (pointMaxY - pointMinY) * pick(
-                            point.middleY,
-                            properties &&
-                            (properties as any)['hc-middle-y'],
-                            0.5
-                        )
-                    );
-                    point._maxX = pointMaxX;
-                    point._minX = pointMinX;
-                    point._maxY = pointMaxY;
-                    point._minY = pointMinY;
-                    point.labelrank = pick(
-                        point.labelrank,
-                        (pointMaxX - pointMinX) * (pointMaxY - pointMinY)
-                    );
-                    point._foundBox = true;
-                }
->>>>>>> ed08e9a7
 
                     // @todo Try to puth these two conversions in
                     // MapPoint.applyOptions
@@ -1247,16 +1173,9 @@
      * @private
      */
     public translate(): void {
-<<<<<<< HEAD
-        var series = this,
+        const series = this,
             doFullTranslate = series.doFullTranslate(),
             projection = this.chart.mapView && this.chart.mapView.projection;
-=======
-        const series = this,
-            xAxis = series.xAxis,
-            yAxis = series.yAxis,
-            doFullTranslate = series.doFullTranslate();
->>>>>>> ed08e9a7
 
         // Recalculate box on updated data
         if (this.chart.hasRendered && this.isDirtyData) {
@@ -1303,22 +1222,8 @@
      * @private
      */
     public translatePath(path: SVGPath): SVGPath {
-<<<<<<< HEAD
         const ret: SVGPath = []; // Preserve the original
         const mapView = this.chart.mapView;
-=======
-
-        const series = this,
-            xAxis = series.xAxis,
-            yAxis = series.yAxis,
-            xMin = xAxis.min,
-            xTransA = xAxis.transA,
-            xMinPixelPadding = xAxis.minPixelPadding,
-            yMin = yAxis.min,
-            yTransA = yAxis.transA,
-            yMinPixelPadding = yAxis.minPixelPadding,
-            ret: SVGPath = []; // Preserve the original
->>>>>>> ed08e9a7
 
         // Do the translation
         if (path && mapView) {
