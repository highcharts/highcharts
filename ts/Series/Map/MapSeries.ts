--- conflicted
+++ resolved
@@ -30,15 +30,9 @@
 import type SVGAttributes from '../../Core/Renderer/SVG/SVGAttributes';
 import type SVGElement from '../../Core/Renderer/SVG/SVGElement';
 import type SVGPath from '../../Core/Renderer/SVG/SVGPath';
-<<<<<<< HEAD
-import CenteredSeriesMixin from '../../Mixins/CenteredSeries.js';
-import ColorMapMixin from '../../Mixins/ColorMapSeries.js';
-const { colorMapSeriesMixin } = ColorMapMixin;
-=======
-
 import ColorMapComposition from '../ColorMapComposition.js';
 const { colorMapSeriesMixin } = ColorMapComposition;
->>>>>>> 977e9272
+import CU from '../CenteredUtilities.js';
 import H from '../../Core/Globals.js';
 const { noop } = H;
 import LegendSymbol from '../../Core/Legend/LegendSymbol.js';
@@ -48,12 +42,8 @@
     splitPath
 } = MapChart;
 import MapPoint from './MapPoint.js';
-<<<<<<< HEAD
 import MapView from '../../Maps/MapView.js';
-import palette from '../../Core/Color/Palette.js';
-=======
 import { Palette } from '../../Core/Color/Palettes.js';
->>>>>>> 977e9272
 import Series from '../../Core/Series/Series.js';
 import SeriesRegistry from '../../Core/Series/SeriesRegistry.js';
 const {
@@ -1214,15 +1204,9 @@
  *
  * */
 
-<<<<<<< HEAD
-interface MapSeries extends Highcharts.ColorMapSeries {
-    colorAttribs: typeof colorMapSeriesMixin['colorAttribs'];
-    drawLegendSymbol: Highcharts.LegendSymbolMixin['drawRectangle'];
-    getCenter: typeof CenteredSeriesMixin['getCenter'];
-=======
 interface MapSeries extends ColorMapComposition.SeriesComposition {
     drawLegendSymbol: typeof LegendSymbol.drawRectangle;
->>>>>>> 977e9272
+    getCenter: typeof CU['getCenter'];
     pointArrayMap: typeof colorMapSeriesMixin['pointArrayMap'];
     pointClass: typeof MapPoint;
     preserveAspectRatio: boolean;
@@ -1264,7 +1248,7 @@
 
     forceDL: true,
 
-    getCenter: CenteredSeriesMixin.getCenter,
+    getCenter: CU.getCenter,
 
     getExtremesFromAll: true,
 
