/* *
 *
 *  (c) 2010-2021 Torstein Honsi
 *
 *  License: www.highcharts.com/license
 *
 *  !!!!!!! SOURCE GETS TRANSPILED BY TYPESCRIPT. EDIT TS FILE ONLY. !!!!!!!
 *
 * */

/* *
 *
 *  Imports
 *
 * */

import type ColorAxisComposition from '../../Core/Axis/Color/ColorAxisComposition';
import type ColorType from '../../Core/Color/ColorType';
import type MapPointOptions from './MapPointOptions';
import type MapSeries from './MapSeries';
import type {
    PointOptions,
    PointShortOptions
} from '../../Core/Series/PointOptions';
import type ScatterSeriesOptions from '../Scatter/ScatterSeriesOptions';
import type { SeriesStatesOptions } from '../../Core/Series/SeriesOptions';


/* *
 *
 *  Declarations
 *
 * */

<<<<<<< HEAD
export interface MapSeriesOptions extends ColorAxisComposition.SeriesCompositionOptions, ScatterSeriesOptions {
=======
export interface MapSeriesOptions extends ColorAxisComposition.SeriesCompositionOptions, ScatterSeriesOptions
{
    affectsMapView?: boolean;
>>>>>>> d5fa4526
    data?: Array<(PointOptions|PointShortOptions|MapPointOptions)>;
    nullColor?: ColorType;
    nullInteraction?: boolean;
    states?: SeriesStatesOptions<MapSeries>;
}

export default MapSeriesOptions;<|MERGE_RESOLUTION|>--- conflicted
+++ resolved
@@ -32,13 +32,8 @@
  *
  * */
 
-<<<<<<< HEAD
 export interface MapSeriesOptions extends ColorAxisComposition.SeriesCompositionOptions, ScatterSeriesOptions {
-=======
-export interface MapSeriesOptions extends ColorAxisComposition.SeriesCompositionOptions, ScatterSeriesOptions
-{
     affectsMapView?: boolean;
->>>>>>> d5fa4526
     data?: Array<(PointOptions|PointShortOptions|MapPointOptions)>;
     nullColor?: ColorType;
     nullInteraction?: boolean;
