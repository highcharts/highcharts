/* *
 *
 *  (c) 2014-2025 Highsoft AS
 *
 *  Authors: Jon Arild Nygard / Oystein Moseng
 *
 *  License: www.highcharts.com/license
 *
 *  !!!!!!! SOURCE GETS TRANSPILED BY TYPESCRIPT. EDIT TS FILE ONLY. !!!!!!!
 *
 * */

/* *
 *
 *  Imports
 *
 * */

import type {
    AlignValue,
    VerticalAlignValue
} from '../../Core/Renderer/AlignObject';
import type BreadcrumbsOptions from '../../Extensions/Breadcrumbs/BreadcrumbsOptions';
import type ButtonThemeObject from '../../Core/Renderer/SVG/ButtonThemeObject';
import type ColorString from '../../Core/Color/ColorString';
import type ColorType from '../../Core/Color/ColorType';
import type GradientColor from '../../Core/Color/GradientColor';
import { PatternObject } from '../../Extensions/PatternFill';
import type DashStyleValue from '../../Core/Renderer/DashStyleValue';
import type DataLabelOptions from '../../Core/Series/DataLabelOptions';
import type { PointMarkerOptions } from '../../Core/Series/PointOptions';
import type ScatterSeriesOptions from '../Scatter/ScatterSeriesOptions';
import type {
    SeriesOptions,
    SeriesStatesOptions,
    LegendSymbolType
} from '../../Core/Series/SeriesOptions';
import type TooltipOptions from '../../Core/TooltipOptions';
import type TreemapPointOptions from './TreemapPointOptions';
import type TreemapSeries from './TreemapSeries';
import MarkerClusterOptions from '../../Extensions/MarkerClusters/MarkerClusterOptions';

/* *
 *
 *  Declarations
 *
 * */

declare module '../../Core/Series/SeriesOptions' {
    interface SeriesOptions {
        cropThreshold?: number;
    }
}

export interface TreemapDataLabelOptions extends DataLabelOptions {
    /**
     * Whether the data label should act as a group-level header. For leaf
     * nodes, headers are not supported and the data label will be rendered
     * inside.
     *
     * @sample {highcharts} highcharts/series-treemap/headers
     *         Headers for parent nodes
     *
<<<<<<< HEAD
     * @since next
=======
     * @since 12.2.0
>>>>>>> 79eaf599
     */
    headers?: boolean
}

export type TreemapSeriesLayoutAlgorithmValue = (
    'sliceAndDice'|'stripes'|'squarified'|'strip'
);

export type TreemapSeriesLayoutStartingDirectionValue = (
    'vertical'|'horizontal'
);


/**
 * A configuration object to define how the color of a child varies from
 * the parent's color. The variation is distributed among the children
 * of node. For example when setting brightness, the brightness change
 * will range from the parent's original brightness on the first child,
 * to the amount set in the `to` setting on the last node. This allows a
 * gradient-like color scheme that sets children out from each other
 * while highlighting the grouping on treemaps and sectors on sunburst
 * charts.
 *
 * @sample highcharts/demo/sunburst/
 *         Sunburst with color variation
 *
 * @sample highcharts/series-treegraph/color-variation
 *         Treegraph nodes with color variation
 *
 * @since 6.0.0
 *
 * @product highcharts
 */
export interface TreemapSeriesLevelColorVariationOptions {

    /**
     * The key of a color variation. Currently supports `brightness` only.
     *
     * @type {string}
     *
     * @since 6.0.0
     *
     * @product highcharts
     *
     * @validvalue ["brightness"]
     */
    key?: string;

    /**
     * The ending value of a color variation. The last sibling will receive
     * this value.
     *
     * @type {number}
     *
     * @since 6.0.0
     *
     * @product highcharts
     */
    to?: number;
}

export interface TreemapSeriesClusterOptions extends MarkerClusterOptions {
    /**
     * An additional, individual class name for the grouped point's graphic
     * representation.
     *
     * @type      string
     * @product   highcharts
     */
    className?: string;

    /**
     * Individual color for the grouped point. By default the color is pulled
     * from the parent color.
     *
     * @type      {Highcharts.ColorString|Highcharts.GradientColorObject|Highcharts.PatternObject}
     * @product   highcharts
     */
    color?: ColorString|GradientColor|PatternObject;

    /**
     * Enable or disable Treemap grouping.
     *
     * @type {boolean}
     * @since 12.1.0
     * @product highcharts
     */
    enabled: boolean;

    /**
     * The pixel threshold width of area, which is used in Treemap grouping.
     *
     * @type {number}
     * @since 12.1.0
     * @product highcharts
     */
    pixelWidth?: number;

    /**
     * The pixel threshold height of area, which is used in Treemap grouping.
     *
     * @type {number}
     * @since 12.1.0
     * @product highcharts
     */
    pixelHeight?: number;

    /**
     * The name of the point of grouped nodes shown in the tooltip, dataLabels,
     * etc. By default it is set to '+ n', where n is number of grouped points.
     *
     * @type {string}
     * @since 12.1.0
     * @product highcharts
     */
    name?: string;

    /**
     * A configuration property that specifies the factor by which the value
     * and size of a grouped node are reduced. This can be particularly useful
     * when a grouped node occupies a disproportionately large portion of the
     * graph, ensuring better visual balance and readability.
     *
     * @type {number}
     * @since 12.1.0
     * @product highcharts
     */
    reductionFactor?: number;

    /**
     * Defines the minimum number of child nodes required to create a group of
     * small nodes.
     *
     * @type {number}
     * @since 12.1.0
     * @product highcharts
     */
    minimumClusterSize?: number;
}


/**
 * Set options on specific levels. Takes precedence over series options,
 * but not point options.
 *
 * @sample {highcharts} highcharts/plotoptions/treemap-levels/
 *         Styling dataLabels and borders
 *
 * @sample {highcharts} highcharts/demo/treemap-with-levels/
 *         Different layoutAlgorithm
 *
 * @since 4.1.0
 *
 * @product highcharts
 *
 * @optionparent plotOptions.treemap.levels
 */
export interface TreemapSeriesLevelOptions extends Omit<SeriesOptions, ('data'|'levels')> {

    /**
     * Can set a `borderColor` on all points which lies on the same level.
     *
     * @since 4.1.0
     *
     * @product highcharts
     */
    borderColor?: ColorString;

    /**
     * Set the dash style of the border of all the point which lies on the
     * level. See
     * [plotOptions.scatter.dashStyle](#plotoptions.scatter.dashstyle)
     * for possible options.
     *
     * @since 4.1.0
     *
     * @product highcharts
     */
    borderDashStyle?: DashStyleValue;

    borderRadius?: number;

    /**
     * Can set the borderWidth on all points which lies on the same level.
     *
     * @since 4.1.0
     *
     * @product highcharts
     */
    borderWidth?: number;

    /**
     * Can set a color on all points which lies on the same level.
     *
     * @type {Highcharts.ColorString|Highcharts.GradientColorObject|Highcharts.PatternObject}
     *
     * @since 4.1.0
     *
     * @product highcharts
     */
    color?: ColorType;

    /**
     * A configuration object to define how the color of a child varies from
     * the parent's color. The variation is distributed among the children
     * of node. For example when setting brightness, the brightness change
     * will range from the parent's original brightness on the first child,
     * to the amount set in the `to` setting on the last node. This allows a
     * gradient-like color scheme that sets children out from each other
     * while highlighting the grouping on treemaps and sectors on sunburst
     * charts.
     *
     * @sample highcharts/demo/sunburst/
     *         Sunburst with color variation
     *
     * @sample highcharts/series-treegraph/color-variation
     *         Treegraph nodes with color variation
     *
     * @since 6.0.0
     *
     * @product highcharts
     */
    colorVariation?: TreemapSeriesLevelColorVariationOptions;

    /**
     * Can set the options of dataLabels on each point which lies on the
     * level.
     * [plotOptions.treemap.dataLabels](#plotOptions.treemap.dataLabels) for
     * possible values.
     *
     * @extends plotOptions.treemap.dataLabels
     *
     * @since 4.1.0
     *
     * @product highcharts
     */
    dataLabels?: Partial<TreemapDataLabelOptions>;

    /**
     * Can set the layoutAlgorithm option on a specific level.
     *
     * @since 4.1.0
     *
     * @product highcharts
     *
     * @validvalue ["sliceAndDice", "stripes", "squarified", "strip"]
     */
    layoutAlgorithm?: TreemapSeriesLayoutAlgorithmValue;

    /**
     * Can set the layoutStartingDirection option on a specific level.
     *
     * @since 4.1.0
     *
     * @product highcharts
     *
     * @validvalue ["vertical", "horizontal"]
     */
    layoutStartingDirection?: TreemapSeriesLayoutStartingDirectionValue;

    /**
     * Decides which level takes effect from the options set in the levels
     * object.
     *
     * @sample {highcharts} highcharts/plotoptions/treemap-levels/
     *         Styling of both levels
     *
     * @since 4.1.0
     *
     * @product highcharts
     */
    level?: number;

}


/**
 * A treemap displays hierarchical data using nested rectangles. The data
 * can be laid out in varying ways depending on options.
 *
 * A `treemap` series. If the [type](#series.treemap.type) option is
 * not specified, it is inherited from [chart.type](#chart.type).
 *
 * @sample highcharts/demo/treemap-large-dataset/
 *         Treemap
 *
 * @extends plotOptions.scatter
 *
 * @extends series,plotOptions.treemap
 *
 * @excluding connectEnds, connectNulls, dataSorting, dragDrop,
 *  jitter, marker
 *
 * @excluding dataParser, dataURL, stack, dataSorting
 *
 * @product highcharts
 *
 * @requires modules/treemap
 */
export interface TreemapSeriesOptions extends ScatterSeriesOptions {

    /**
     * When enabled the user can click on a point which is a parent and
     * zoom in on its children. Deprecated and replaced by
     * [allowTraversingTree](#plotOptions.treemap.allowTraversingTree).
     *
     * @sample {highcharts} highcharts/plotoptions/treemap-allowdrilltonode/
     *         Enabled
     *
     * @deprecated
     *
     * @type {boolean}
     *
     * @default false
     *
     * @since 4.1.0
     *
     * @product highcharts
     */
    allowDrillToNode?: boolean;

    /**
     * When enabled the user can click on a point which is a parent and
     * zoom in on its children.
     *
     * @sample {highcharts} highcharts/plotoptions/treemap-allowtraversingtree/
     *         Enabled
     *
     * @since 7.0.3
     *
     * @product highcharts
     */
    allowTraversingTree?: boolean;

    /**
     * Enabling this option will make the treemap alternate the drawing
     * direction between vertical and horizontal. The next levels starting
     * direction will always be the opposite of the previous.
     *
     * @sample {highcharts} highcharts/plotoptions/treemap-alternatestartingdirection-true/
     *         Enabled
     *
     * @since 4.1.0
     */
    alternateStartingDirection?: boolean;

    /**
     * The color of the border surrounding each tree map item.
     */
    borderColor?: ColorString;

    borderDashStyle?: DashStyleValue;

    /**
     * The border radius for each treemap item.
     */
    borderRadius?: number;

    /**
     * The width of the border surrounding each tree map item.
     */
    borderWidth?: number;

    /**
     * Options for the breadcrumbs, the navigation at the top leading the
     * way up through the traversed levels.
     *
     * @since 10.0.0
     *
     * @product highcharts
     *
     * @extends navigation.breadcrumbs
     */
    breadcrumbs?: BreadcrumbsOptions;

    brightness?: number;

    /**
     * When using automatic point colors pulled from the `options.colors`
     * collection, this option determines whether the chart should receive
     * one color per series or one color per point.
     *
     * @see [series colors](#plotOptions.treemap.colors)
     *
     * @since 2.0
     *
     * @product highcharts
     */
    colorByPoint?: boolean;

    colorKey?: string;

    /**
     * A series specific or series type specific color set to apply instead
     * of the global [colors](#colors) when
     * [colorByPoint](#plotOptions.treemap.colorByPoint) is true.
     *
     * @type {Array<Highcharts.ColorString|Highcharts.GradientColorObject|Highcharts.PatternObject>}
     *
     * @since 3.0
     *
     * @product highcharts
     */
    colors?: Array<ColorType>;

    /**
     * When the series contains less points than the crop threshold, all
     * points are drawn, event if the points fall outside the visible plot
     * area at the current zoom. The advantage of drawing all points
     * (including markers and columns), is that animation is performed on
     * updates. On the other hand, when the series contains more points than
     * the crop threshold, the series data is cropped to only contain points
     * that fall within the plot area. The advantage of cropping away
     * invisible points is to increase performance on large series.
     *
     * @default 300
     *
     * @since 4.1.0
     *
     * @product highcharts
     */
    cropThreshold?: number;

    /**
     * An array of data points for the series. For the `treemap` series
     * type, points can be given in the following ways:
     *
     * 1. An array of numerical values. In this case, the numerical values will
     *  be
     *    interpreted as `value` options. Example:
     *    ```js
     *    data: [0, 5, 3, 5]
     *    ```
     *
     * 2. An array of objects with named values. The following snippet shows
     *  only a
     *    few settings, see the complete options set below. If the total number
     *  of
     *    data points exceeds the series'
     *    [turboThreshold](#series.treemap.turboThreshold),
     *    this option is not available.
     *    ```js
     *      data: [{
     *        value: 9,
     *        name: "Point2",
     *        color: "#00FF00"
     *      }, {
     *        value: 6,
     *        name: "Point1",
     *        color: "#FF00FF"
     *      }]
     *    ```
     *
     * @sample {highcharts} highcharts/chart/reflow-true/
     *         Numerical values
     *
     * @sample {highcharts} highcharts/series/data-array-of-objects/
     *         Config objects
     *
     * @type {Array<number|null|*>}
     *
     * @extends series.heatmap.data
     *
     * @excluding x, y, pointPadding
     *
     * @product highcharts
     */
    data?: Array<(number|null|TreemapPointOptions)>;

    /**
     * @since 4.1.0
     */
    dataLabels?: (TreemapDataLabelOptions|Array<TreemapDataLabelOptions>);

    drillUpButton?: TreemapSeriesUpButtonOptions;

    /**
     * An option to optimize treemap series rendering by grouping smaller leaf
     * nodes below a certain square area threshold in pixels. If the square area
     * of a point becomes smaller than the specified threshold, determined by
     * the `pixelWidth` and/or `pixelHeight` options, then this point is moved
     * into group point per series.
     *
     * @sample {highcharts} highcharts/plotoptions/treemap-grouping-simple
     *         Simple demo of Treemap grouping
     * @sample {highcharts} highcharts/plotoptions/treemap-grouping-multiple-parents
     *         Treemap grouping with multiple parents
     * @sample {highcharts} highcharts/plotoptions/treemap-grouping-advanced
     *         Advanced demo of Treemap grouping
     *
     * @since 12.1.0
     *
     * @excluding allowOverlap, animation, dataLabels, drillToCluster, events,
     * layoutAlgorithm, marker, states, zones
     *
     * @product highcharts
     */
    cluster?: TreemapSeriesClusterOptions;

    /**
     * Group padding for parent elements in terms of pixels. See also the
     * `nodeSizeBy` option that controls how the leaf nodes' size is affected by
     * the padding.
     *
     * @sample {highcharts} highcharts/series-treemap/grouppadding/
     *         Group padding
<<<<<<< HEAD
     * @since  next
=======
     * @since 12.2.0
>>>>>>> 79eaf599
     */
    groupPadding?: number;

    /**
     * Whether to ignore hidden points when the layout algorithm runs.
     * If `false`, hidden points will leave open spaces.
     *
     * @since 5.0.8
     */
    ignoreHiddenPoint?: boolean;

    /**
     * This option decides if the user can interact with the parent nodes
     * or just the leaf nodes. When this option is undefined, it will be
     * true by default. However when allowTraversingTree is true, then it
     * will be false by default.
     *
     * @sample {highcharts} highcharts/plotoptions/treemap-interactbyleaf-false/
     *         False
     *
     * @sample {highcharts} highcharts/plotoptions/treemap-interactbyleaf-true-and-allowtraversingtree/
     *         InteractByLeaf and allowTraversingTree is true
     *
     * @since 4.1.2
     *
     * @product highcharts
     */
    interactByLeaf?: boolean;

    /**
     * This option decides which algorithm is used for setting position
     * and dimensions of the points.
     *
     * @see [How to write your own algorithm](https://www.highcharts.com/docs/chart-and-series-types/treemap)
     *
     * @sample {highcharts} highcharts/plotoptions/treemap-layoutalgorithm-sliceanddice/
     *         SliceAndDice by default
     *
     * @sample {highcharts} highcharts/plotoptions/treemap-layoutalgorithm-stripes/
     *         Stripes
     *
     * @sample {highcharts} highcharts/plotoptions/treemap-layoutalgorithm-squarified/
     *         Squarified
     *
     * @sample {highcharts} highcharts/plotoptions/treemap-layoutalgorithm-strip/
     *         Strip
     *
     * @since 4.1.0
     *
     * @validvalue ["sliceAndDice", "stripes", "squarified", "strip"]
     */
    layoutAlgorithm?: TreemapSeriesLayoutAlgorithmValue;

    /**
     * Defines which direction the layout algorithm will start drawing.
     *
     * @since 4.1.0
     *
     * @validvalue ["vertical", "horizontal"]
     */
    layoutStartingDirection?: TreemapSeriesLayoutStartingDirectionValue;

    legendSymbol?: LegendSymbolType;

    /**
     * Used together with the levels and allowTraversingTree options. When
     * set to false the first level visible to be level one, which is
     * dynamic when traversing the tree. Otherwise the level will be the
     * same as the tree structure.
     *
     * @since 4.1.0
     */
    levelIsConstant?: boolean;

    /**
     * Set options on specific levels. Takes precedence over series options,
     * but not point options.
     *
     * @sample {highcharts} highcharts/plotoptions/treemap-levels/
     *         Styling dataLabels and borders
     *
     * @sample {highcharts} highcharts/demo/treemap-with-levels/
     *         Different layoutAlgorithm
     *
     * @since 4.1.0
     *
     * @product highcharts
     */
    levels?: Array<TreemapSeriesLevelOptions>;

    marker?: PointMarkerOptions;

    /**
     * Experimental. How to set the size of child nodes when a header or padding
     * is present. When `leaf`, the group is expanded to make room for headers
     * and padding in order to preserve the relative sizes between leaves. When
     * `group`, the leaves are naïvely fit into the remaining area after the
     * header and padding are subtracted.
     *
     * @sample  {highcharts} highcharts/series-treemap/nodesizeby/
     *          Node sizing
<<<<<<< HEAD
     * @since   next
=======
     * @since 12.2.0
>>>>>>> 79eaf599
     * @default parent
     */
    nodeSizeBy?: 'group'|'leaf';

    /**
     * The opacity of a point in treemap. When a point has children, the
     * visibility of the children is determined by the opacity.
     *
     * @since 4.2.4
     */
    opacity?: number;

    /**
     * Fires on a request for change of root node for the tree, before the
     * update is made. An event object is passed to the function, containing
     * additional properties `newRootId`, `previousRootId`, `redraw` and
     * `trigger`.
     *
     * @sample {highcharts} highcharts/plotoptions/treemap-events-setrootnode/
     *         Alert update information on setRootNode event.
     *
     * @default undefined
     *
     * @since 7.0.3
     *
     * @product highcharts
     */
    setRootNode?: Function;

    /**
     * Whether to display this series type or specific series item in the
     * legend.
     */
    showInLegend?: boolean;

    /**
     * The sort index of the point inside the treemap level.
     *
     * @sample {highcharts} highcharts/plotoptions/treemap-sortindex/
     *         Sort by years
     *
     * @since 4.1.10
     *
     * @product highcharts
     */
    sortIndex?: number;

    /**
     * A wrapper object for all the series options in specific states.
     *
     * @extends plotOptions.heatmap.states
     */
    states?: SeriesStatesOptions<TreemapSeries>;

    /**
     * Options for the hovered series
     *
     * @extends plotOptions.heatmap.states.hover
     *
     * @excluding halo
     *
     * @apioption series.treemap.states.hover
     */

    tooltip?:Partial<TooltipOptions>;

    /**
     * The HTML of the grouped nodes point's in the tooltip. Works only for
     * Treemap series grouping and analogously to
     * [pointFormat](#tooltip.pointFormat).
     *
     * The grouped nodes point tooltip can be also formatted using
     * `tooltip.formatter` callback function and `point.isGroupNode` flag.
     *
     * @type      {string}
     * @default   '+ {point.groupedPointsAmount} more...'
     * @apioption tooltip.clusterFormat
     */

    /**
     * Options for the button appearing when traversing down in a treemap.
     *
     * Since v9.3.3 the `traverseUpButton` is replaced by `breadcrumbs`.
     */
    traverseUpButton?: TreemapSeriesUpButtonOptions;

    traverseToLeaf?: boolean;
}

/**
 * @optionparent series.treemap.traverseUpButton
 */
export interface TreemapSeriesUpButtonOptions {

    /**
     * The position of the button.
     */
    position?: TreemapSeriesUpButtonPositionOptions;

    relativeTo?: string;

    text?: string;

    theme?: ButtonThemeObject;

}

export interface TreemapSeriesUpButtonPositionOptions {
    align?: AlignValue;
    verticalAlign?: VerticalAlignValue;
    x?: number;
    y?: number;
}

/* *
 *
 *  Default Export
 *
 * */

export default TreemapSeriesOptions;<|MERGE_RESOLUTION|>--- conflicted
+++ resolved
@@ -61,11 +61,7 @@
      * @sample {highcharts} highcharts/series-treemap/headers
      *         Headers for parent nodes
      *
-<<<<<<< HEAD
-     * @since next
-=======
      * @since 12.2.0
->>>>>>> 79eaf599
      */
     headers?: boolean
 }
@@ -572,11 +568,7 @@
      *
      * @sample {highcharts} highcharts/series-treemap/grouppadding/
      *         Group padding
-<<<<<<< HEAD
-     * @since  next
-=======
      * @since 12.2.0
->>>>>>> 79eaf599
      */
     groupPadding?: number;
 
@@ -678,11 +670,7 @@
      *
      * @sample  {highcharts} highcharts/series-treemap/nodesizeby/
      *          Node sizing
-<<<<<<< HEAD
-     * @since   next
-=======
      * @since 12.2.0
->>>>>>> 79eaf599
      * @default parent
      */
     nodeSizeBy?: 'group'|'leaf';
