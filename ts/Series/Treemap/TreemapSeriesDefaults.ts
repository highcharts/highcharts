/* *
 *
 *  (c) 2014-2025 Highsoft AS
 *
 *  Authors: Jon Arild Nygard / Oystein Moseng
 *
 *  License: www.highcharts.com/license
 *
 *  !!!!!!! SOURCE GETS TRANSPILED BY TYPESCRIPT. EDIT TS FILE ONLY. !!!!!!!
 *
 * */

'use strict';

/* *
 *
 *  Imports
 *
 * */

import type TreemapPoint from './TreemapPoint';
import type TreemapSeriesOptions from './TreemapSeriesOptions';

import { Palette } from '../../Core/Color/Palettes';
import SeriesRegistry from '../../Core/Series/SeriesRegistry.js';
import U from '../../Core/Utilities.js';
const { isString } = U;

/* *
 *
 *  API Options
 *
 * */

/**
 * A treemap displays hierarchical data using nested rectangles. The data
 * can be laid out in varying ways depending on options.
 *
 * @sample highcharts/demo/treemap-large-dataset/
 *         Treemap
 *
 * @extends      plotOptions.scatter
 * @excluding    connectEnds, connectNulls, dataSorting, dragDrop, jitter, marker
 * @product      highcharts
 * @requires     modules/treemap
 * @optionparent plotOptions.treemap
 */
const TreemapSeriesDefaults: TreemapSeriesOptions = {

    /**
     * When enabled the user can click on a point which is a parent and
     * zoom in on its children. Deprecated and replaced by
     * [allowTraversingTree](#plotOptions.treemap.allowTraversingTree).
     *
     * @sample {highcharts} highcharts/plotoptions/treemap-allowdrilltonode/
     *         Enabled
     *
     * @deprecated
     * @type      {boolean}
     * @default   false
     * @since     4.1.0
     * @product   highcharts
     * @apioption plotOptions.treemap.allowDrillToNode
     */

    /**
     * When enabled the user can click on a point which is a parent and
     * zoom in on its children.
     *
     * @sample {highcharts} highcharts/plotoptions/treemap-allowtraversingtree/
     *         Enabled
     * @sample {highcharts} highcharts/plotoptions/treemap-grouping-traversing/
     *         Traversing to Grouped Points node
     *
     * @since     7.0.3
     * @product   highcharts
     */
    allowTraversingTree: false,

    animationLimit: 250,

    /**
     * The border radius for each treemap item.
     */
    borderRadius: 0,

    /**
     * Options for the breadcrumbs, the navigation at the top leading the
     * way up through the traversed levels.
     *
     *
     * @since 10.0.0
     * @product   highcharts
     * @extends   navigation.breadcrumbs
     * @apioption plotOptions.treemap.breadcrumbs
     */

    /**
     * When the series contains less points than the crop threshold, all
     * points are drawn, event if the points fall outside the visible plot
     * area at the current zoom. The advantage of drawing all points
     * (including markers and columns), is that animation is performed on
     * updates. On the other hand, when the series contains more points than
     * the crop threshold, the series data is cropped to only contain points
     * that fall within the plot area. The advantage of cropping away
     * invisible points is to increase performance on large series.
     *
     * @type      {number}
     * @default   300
     * @since     4.1.0
     * @product   highcharts
     * @apioption plotOptions.treemap.cropThreshold
     */

    /**
     * Fires on a request for change of root node for the tree, before the
     * update is made. An event object is passed to the function, containing
     * additional properties `newRootId`, `previousRootId`, `redraw` and
     * `trigger`.
     *
     * @sample {highcharts} highcharts/plotoptions/treemap-events-setrootnode/
     *         Alert update information on setRootNode event.
     *
     * @type {Function}
     * @default undefined
     * @since 7.0.3
     * @product highcharts
     * @apioption plotOptions.treemap.events.setRootNode
     */

    /**
     * This option decides if the user can interact with the parent nodes
     * or just the leaf nodes. When this option is undefined, it will be
     * true by default. However when allowTraversingTree is true, then it
     * will be false by default.
     *
     * @sample {highcharts} highcharts/plotoptions/treemap-interactbyleaf-false/
     *         False
     * @sample {highcharts} highcharts/plotoptions/treemap-interactbyleaf-true-and-allowtraversingtree/
     *         InteractByLeaf and allowTraversingTree is true
     *
     * @type      {boolean}
     * @since     4.1.2
     * @product   highcharts
     * @apioption plotOptions.treemap.interactByLeaf
     */

    /**
     * The sort index of the point inside the treemap level.
     *
     * @sample {highcharts} highcharts/plotoptions/treemap-sortindex/
     *         Sort by years
     *
     * @type      {number}
     * @since     4.1.10
     * @product   highcharts
     * @apioption plotOptions.treemap.sortIndex
     */

    /**
     * A series specific or series type specific color set to apply instead
     * of the global [colors](#colors) when
     * [colorByPoint](#plotOptions.treemap.colorByPoint) is true.
     *
     * @type      {Array<Highcharts.ColorString|Highcharts.GradientColorObject|Highcharts.PatternObject>}
     * @since     3.0
     * @product   highcharts
     * @apioption plotOptions.treemap.colors
     */

    /**
     * Whether to display this series type or specific series item in the
     * legend.
     */
    showInLegend: false,

    /**
     * @ignore-option
     */
    marker: void 0,

    /**
     * When using automatic point colors pulled from the `options.colors`
     * collection, this option determines whether the chart should receive
     * one color per series or one color per point.
     *
     * @see [series colors](#plotOptions.treemap.colors)
     *
     * @since     2.0
     * @product   highcharts
     * @apioption plotOptions.treemap.colorByPoint
     */
    colorByPoint: false,

    /**
     * @since 4.1.0
     */
    dataLabels: {
        enabled: true,
        formatter: function (): string {
            const point: TreemapPoint = this && this.point ?
                    this.point :
                    ({} as any),
                name = isString(point.name) ? point.name : '';

            return name;
        },
        /**
         * Whether the data label should act as a group-level header. For leaf
         * nodes, headers are not supported and the data label will be rendered
         * inside.
         *
         * @sample {highcharts} highcharts/series-treemap/headers
         *         Headers for parent nodes
         *
<<<<<<< HEAD
         * @since next
=======
         * @since 12.2.0
>>>>>>> 79eaf599
         */
        headers: false,
        inside: true,
        padding: 2,
        verticalAlign: 'middle',
        style: {
            textOverflow: 'ellipsis'
        }
    },

    tooltip: {
        headerFormat: '',
        pointFormat: '<b>{point.name}</b>: {point.value}<br/>',
        /**
         * The HTML of the grouped point's nodes in the tooltip. Works only for
         * Treemap series grouping and analogously to
         * [pointFormat](#tooltip.pointFormat).
         *
         * The grouped nodes point tooltip can be also formatted using
         * `tooltip.formatter` callback function and `point.isGroupNode` flag.
         *
         * @type      {string}
         * @default   '+ {point.groupedPointsAmount} more...'
         * @apioption tooltip.clusterFormat
         */
        clusterFormat: '+ {point.groupedPointsAmount} more...<br/>'
    },

    /**
     * Whether to ignore hidden points when the layout algorithm runs.
     * If `false`, hidden points will leave open spaces.
     *
     * @since 5.0.8
     */
    ignoreHiddenPoint: true,

    /**
     * This option decides which algorithm is used for setting position
     * and dimensions of the points.
     *
     * @see [How to write your own algorithm](https://www.highcharts.com/docs/chart-and-series-types/treemap)
     *
     * @sample {highcharts} highcharts/plotoptions/treemap-layoutalgorithm-sliceanddice/
     *         SliceAndDice by default
     * @sample {highcharts} highcharts/plotoptions/treemap-layoutalgorithm-stripes/
     *         Stripes
     * @sample {highcharts} highcharts/plotoptions/treemap-layoutalgorithm-squarified/
     *         Squarified
     * @sample {highcharts} highcharts/plotoptions/treemap-layoutalgorithm-strip/
     *         Strip
     *
     * @since      4.1.0
     * @validvalue ["sliceAndDice", "stripes", "squarified", "strip"]
     */
    layoutAlgorithm: 'sliceAndDice',

    /**
     * Defines which direction the layout algorithm will start drawing.
     *
     * @since       4.1.0
     * @validvalue ["vertical", "horizontal"]
     */
    layoutStartingDirection: 'vertical',

    /**
     * Enabling this option will make the treemap alternate the drawing
     * direction between vertical and horizontal. The next levels starting
     * direction will always be the opposite of the previous.
     *
     * @sample {highcharts} highcharts/plotoptions/treemap-alternatestartingdirection-true/
     *         Enabled
     *
     * @since 4.1.0
     */
    alternateStartingDirection: false,

    /**
     * Used together with the levels and allowTraversingTree options. When
     * set to false the first level visible to be level one, which is
     * dynamic when traversing the tree. Otherwise the level will be the
     * same as the tree structure.
     *
     * @since 4.1.0
     */
    levelIsConstant: true,
    /**
     * Options for the button appearing when traversing down in a treemap.
     *
     * Since v9.3.3 the `traverseUpButton` is replaced by `breadcrumbs`.
     *
     * @deprecated
     */
    traverseUpButton: {

        /**
         * The position of the button.
         */
        position: {

            /**
             * Vertical alignment of the button.
             *
             * @type      {Highcharts.VerticalAlignValue}
             * @default   top
             * @product   highcharts
             * @apioption plotOptions.treemap.traverseUpButton.position.verticalAlign
             */

            /**
             * Horizontal alignment of the button.
             *
             * @type {Highcharts.AlignValue}
             */
            align: 'right',

            /**
             * Horizontal offset of the button.
             */
            x: -10,

            /**
             * Vertical offset of the button.
             */
            y: 10
        }
    },

    /**
     * Group padding for parent elements in terms of pixels. See also the
     * `nodeSizeBy` option that controls how the leaf nodes' size is affected by
     * the padding.
     *
     * @sample    {highcharts} highcharts/series-treemap/grouppadding/
     *            Group padding
     * @type      {number}
<<<<<<< HEAD
     * @since     next
=======
     * @since 12.2.0
>>>>>>> 79eaf599
     * @product   highcharts
     * @apioption plotOptions.treemap.groupPadding
     */

    /**
     * Set options on specific levels. Takes precedence over series options,
     * but not point options.
     *
     * @sample {highcharts} highcharts/plotoptions/treemap-levels/
     *         Styling dataLabels and borders
     * @sample {highcharts} highcharts/demo/treemap-with-levels/
     *         Different layoutAlgorithm
     *
     * @type      {Array<*>}
     * @since     4.1.0
     * @product   highcharts
     * @apioption plotOptions.treemap.levels
     */

    /**
     * Experimental. How to set the size of child nodes when a header or padding
     * is present. When `leaf`, the group is expanded to make room for headers
     * and padding in order to preserve the relative sizes between leaves. When
     * `group`, the leaves are naïvely fit into the remaining area after the
     * header and padding are subtracted.
     *
     * @sample    {highcharts} highcharts/series-treemap/nodesizeby/
     *            Node sizing
<<<<<<< HEAD
     * @since     next
=======
     * @since 12.2.0
>>>>>>> 79eaf599
     * @type      {string}
     * @validvalue ["group", "leaf"]
     * @default   group
     * @apioption plotOptions.treemap.nodeSizeBy
     */

    /**
     * Can set a `borderColor` on all points which lies on the same level.
     *
     * @type      {Highcharts.ColorString}
     * @since     4.1.0
     * @product   highcharts
     * @apioption plotOptions.treemap.levels.borderColor
     */

    /**
     * Set the dash style of the border of all the point which lies on the
     * level. See
     * [plotOptions.scatter.dashStyle](#plotoptions.scatter.dashstyle)
     * for possible options.
     *
     * @type      {Highcharts.DashStyleValue}
     * @since     4.1.0
     * @product   highcharts
     * @apioption plotOptions.treemap.levels.borderDashStyle
     */

    /**
     * Can set the borderWidth on all points which lies on the same level.
     *
     * @type      {number}
     * @since     4.1.0
     * @product   highcharts
     * @apioption plotOptions.treemap.levels.borderWidth
     */

    /**
     * Can set a color on all points which lies on the same level.
     *
     * @type      {Highcharts.ColorString|Highcharts.GradientColorObject|Highcharts.PatternObject}
     * @since     4.1.0
     * @product   highcharts
     * @apioption plotOptions.treemap.levels.color
     */

    /**
     * A configuration object to define how the color of a child varies from
     * the parent's color. The variation is distributed among the children
     * of node. For example when setting brightness, the brightness change
     * will range from the parent's original brightness on the first child,
     * to the amount set in the `to` setting on the last node. This allows a
     * gradient-like color scheme that sets children out from each other
     * while highlighting the grouping on treemaps and sectors on sunburst
     * charts.
     *
     * @sample highcharts/demo/sunburst/
     *         Sunburst with color variation
     *
     * @sample highcharts/series-treegraph/color-variation
     *         Treegraph nodes with color variation
     *
     * @since     6.0.0
     * @product   highcharts
     * @apioption plotOptions.treemap.levels.colorVariation
     */

    /**
     * The key of a color variation. Currently supports `brightness` only.
     *
     * @type       {string}
     * @since      6.0.0
     * @product    highcharts
     * @validvalue ["brightness"]
     * @apioption  plotOptions.treemap.levels.colorVariation.key
     */

    /**
     * The ending value of a color variation. The last sibling will receive
     * this value.
     *
     * @type      {number}
     * @since     6.0.0
     * @product   highcharts
     * @apioption plotOptions.treemap.levels.colorVariation.to
     */

    /**
     * Can set the options of dataLabels on each point which lies on the
     * level.
     * [plotOptions.treemap.dataLabels](#plotOptions.treemap.dataLabels) for
     * possible values.
     *
     * @extends   plotOptions.treemap.dataLabels
     * @since     4.1.0
     * @product   highcharts
     * @apioption plotOptions.treemap.levels.dataLabels
     */

    /**
     * Can set the layoutAlgorithm option on a specific level.
     *
     * @type       {string}
     * @since      4.1.0
     * @product    highcharts
     * @validvalue ["sliceAndDice", "stripes", "squarified", "strip"]
     * @apioption  plotOptions.treemap.levels.layoutAlgorithm
     */

    /**
     * Can set the layoutStartingDirection option on a specific level.
     *
     * @type       {string}
     * @since      4.1.0
     * @product    highcharts
     * @validvalue ["vertical", "horizontal"]
     * @apioption  plotOptions.treemap.levels.layoutStartingDirection
     */

    /**
     * Decides which level takes effect from the options set in the levels
     * object.
     *
     * @sample {highcharts} highcharts/plotoptions/treemap-levels/
     *         Styling of both levels
     *
     * @type      {number}
     * @since     4.1.0
     * @product   highcharts
     * @apioption plotOptions.treemap.levels.level
     */


    // Presentational options

    /**
     * The color of the border surrounding each tree map item.
     *
     * @type {Highcharts.ColorString}
     */
    borderColor: Palette.neutralColor10,

    /**
     * The width of the border surrounding each tree map item.
     */
    borderWidth: 1,

    colorKey: 'colorValue',

    /**
     * The opacity of grouped points in treemap. When a point has children, the
     * group point is covering the children, and is given this opacity. The
     * visibility of the children is determined by the opacity.
     *
     * @since 4.2.4
     */
    opacity: 0.15,

    /**
     * A wrapper object for all the series options in specific states.
     *
     * @extends plotOptions.heatmap.states
     */
    states: {

        /**
         * Options for the hovered series
         *
         * @extends   plotOptions.heatmap.states.hover
         * @excluding halo
         */
        hover: {

            /**
             * The border color for the hovered state.
             */
            borderColor: Palette.neutralColor40,

            /**
             * Brightness for the hovered point. Defaults to 0 if the
             * heatmap series is loaded first, otherwise 0.1.
             *
             * @type    {number}
             * @default undefined
             */
            brightness: SeriesRegistry.seriesTypes.heatmap ? 0 : 0.1,

            /**
             * @extends plotOptions.heatmap.states.hover.halo
             */
            halo: false,

            /**
             * The opacity of a point in treemap. When a point has children,
             * the visibility of the children is determined by the opacity.
             *
             * @since 4.2.4
             */
            opacity: 0.75,

            /**
             * The shadow option for hovered state.
             */
            shadow: false
        }
    },

    legendSymbol: 'rectangle',

    /**
     * This option enables automatic traversing to the last child level upon
     * node interaction. This feature simplifies navigation by immediately
     * focusing on the deepest layer of the data structure without intermediate
     * steps.
     *
     * @sample {highcharts} highcharts/plotoptions/treemap-traverse-to-leaf/
     *         Traverse to leaf enabled
     *
     * @since   11.4.4
     *
     * @product highcharts
     */
    traverseToLeaf: false,

    /**
     * An option to optimize treemap series rendering by grouping smaller leaf
     * nodes below a certain square area threshold in pixels. If the square area
     * of a point becomes smaller than the specified threshold, determined by
     * the `pixelWidth` and/or `pixelHeight` options, then this point is moved
     * into one group point per series.
     *
     * @sample {highcharts} highcharts/plotoptions/treemap-grouping-simple
     *         Simple demo of Treemap grouping
     * @sample {highcharts} highcharts/plotoptions/treemap-grouping-multiple-parents
     *         Treemap grouping with multiple parents
     * @sample {highcharts} highcharts/plotoptions/treemap-grouping-advanced
     *         Advanced demo of Treemap grouping
     *
     * @since 12.1.0
     *
     * @excluding allowOverlap, animation, dataLabels, drillToCluster, events,
     * layoutAlgorithm, marker, states, zones
     *
     * @product highcharts
     */
    cluster: {
        /**
         * An additional, individual class name for the grouped point's graphic
         * representation.
         *
         * @type      string
         * @product   highcharts
         */
        className: void 0,

        /**
         * Individual color for the grouped point. By default the color is
         * pulled from the parent color.
         *
         * @type      {Highcharts.ColorString|Highcharts.GradientColorObject|Highcharts.PatternObject}
         * @product   highcharts
         */
        color: void 0,

        /**
         * Enable or disable Treemap grouping.
         *
         * @type {boolean}
         * @since 12.1.0
         * @product highcharts
         */
        enabled: false,

        /**
         * The pixel threshold width of area, which is used in Treemap grouping.
         *
         * @type {number}
         * @since 12.1.0
         * @product highcharts
         */
        pixelWidth: void 0,

        /**
         * The pixel threshold height of area, which is used in Treemap
         * grouping.
         *
         * @type {number}
         * @since 12.1.0
         * @product highcharts
         */
        pixelHeight: void 0,

        /**
         * The name of the point of grouped nodes shown in the tooltip,
         * dataLabels, etc. By default it is set to '+ n', where n is number of
         * grouped points.
         *
         * @type {string}
         * @since 12.1.0
         * @product highcharts
         */
        name: void 0,


        /**
         * A configuration property that specifies the factor by which the value
         * and size of a grouped node are reduced. This can be particularly
         * useful when a grouped node occupies a disproportionately large
         * portion of the graph, ensuring better visual balance and readability.
         *
         * @type {number}
         * @since 12.1.0
         * @product highcharts
         */
        reductionFactor: void 0,

        /**
         * Defines the minimum number of child nodes required to create a group
         * of small nodes.
         *
         * @type {number}
         * @since 12.1.0
         * @product highcharts
         */
        minimumClusterSize: 5,

        layoutAlgorithm: {
            distance: 0,
            gridSize: 0,
            kmeansThreshold: 0
        },
        marker: {
            lineWidth: 0,
            radius: 0
        }
    }

};

/**
 * A `treemap` series. If the [type](#series.treemap.type) option is
 * not specified, it is inherited from [chart.type](#chart.type).
 *
 * @extends   series,plotOptions.treemap
 * @excluding dataParser, dataURL, stack, dataSorting
 * @product   highcharts
 * @requires  modules/treemap
 * @apioption series.treemap
 */

/**
 * An array of data points for the series. For the `treemap` series
 * type, points can be given in the following ways:
 *
 * 1. An array of numerical values. In this case, the numerical values will be
 *    interpreted as `value` options. Example:
 *    ```js
 *    data: [0, 5, 3, 5]
 *    ```
 *
 * 2. An array of objects with named values. The following snippet shows only a
 *    few settings, see the complete options set below. If the total number of
 *    data points exceeds the series'
 *    [turboThreshold](#series.treemap.turboThreshold),
 *    this option is not available.
 *    ```js
 *      data: [{
 *        value: 9,
 *        name: "Point2",
 *        color: "#00FF00"
 *      }, {
 *        value: 6,
 *        name: "Point1",
 *        color: "#FF00FF"
 *      }]
 *    ```
 *
 * @sample {highcharts} highcharts/chart/reflow-true/
 *         Numerical values
 * @sample {highcharts} highcharts/series/data-array-of-objects/
 *         Config objects
 *
 * @type      {Array<number|null|*>}
 * @extends   series.heatmap.data
 * @excluding x, y, pointPadding
 * @product   highcharts
 * @apioption series.treemap.data
 */

/**
 * The value of the point, resulting in a relative area of the point
 * in the treemap.
 *
 * @type      {number|null}
 * @product   highcharts
 * @apioption series.treemap.data.value
 */

/**
 * Serves a purpose only if a `colorAxis` object is defined in the chart
 * options. This value will decide which color the point gets from the
 * scale of the colorAxis.
 *
 * @type      {number}
 * @since     4.1.0
 * @product   highcharts
 * @apioption series.treemap.data.colorValue
 */

/**
 * Only for treemap. Use this option to build a tree structure. The
 * value should be the id of the point which is the parent. If no points
 * has a matching id, or this option is undefined, then the parent will
 * be set to the root.
 *
 * @sample {highcharts} highcharts/point/parent/
 *         Point parent
 * @sample {highcharts} highcharts/demo/treemap-with-levels/
 *         Example where parent id is not matching
 *
 * @type      {string}
 * @since     4.1.0
 * @product   highcharts
 * @apioption series.treemap.data.parent
 */

''; // Keeps doclets above detached

/* *
 *
 *  Default Export
 *
 * */

export default TreemapSeriesDefaults;<|MERGE_RESOLUTION|>--- conflicted
+++ resolved
@@ -213,11 +213,7 @@
          * @sample {highcharts} highcharts/series-treemap/headers
          *         Headers for parent nodes
          *
-<<<<<<< HEAD
-         * @since next
-=======
          * @since 12.2.0
->>>>>>> 79eaf599
          */
         headers: false,
         inside: true,
@@ -353,11 +349,7 @@
      * @sample    {highcharts} highcharts/series-treemap/grouppadding/
      *            Group padding
      * @type      {number}
-<<<<<<< HEAD
-     * @since     next
-=======
      * @since 12.2.0
->>>>>>> 79eaf599
      * @product   highcharts
      * @apioption plotOptions.treemap.groupPadding
      */
@@ -386,11 +378,7 @@
      *
      * @sample    {highcharts} highcharts/series-treemap/nodesizeby/
      *            Node sizing
-<<<<<<< HEAD
-     * @since     next
-=======
      * @since 12.2.0
->>>>>>> 79eaf599
      * @type      {string}
      * @validvalue ["group", "leaf"]
      * @default   group
