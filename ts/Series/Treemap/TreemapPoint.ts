--- conflicted
+++ resolved
@@ -118,13 +118,8 @@
         return Boolean(this.id || isNumber(this.value));
     }
 
-<<<<<<< HEAD
     public setState(state?: StatesOptionsKey): void {
-        Point.prototype.setState.call(this, state);
-=======
-    public setState(state: StatesOptionsKey): void {
         super.setState.apply(this, arguments);
->>>>>>> a627c68a
 
         // Graphic does not exist when point is not visible.
         if (this.graphic) {
