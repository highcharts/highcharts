/* *
 *
 *  (c) 2014-2024 Highsoft AS
 *
 *  Authors: Jon Arild Nygard / Oystein Moseng
 *
 *  License: www.highcharts.com/license
 *
 *  !!!!!!! SOURCE GETS TRANSPILED BY TYPESCRIPT. EDIT TS FILE ONLY. !!!!!!!
 *
 * */

'use strict';

/* *
 *
 *  Imports
 *
 * */

import type { BreadcrumbOptions } from '../../Extensions/Breadcrumbs/BreadcrumbsOptions';
import type Chart from '../../Core/Chart/Chart';
import type ColorAxisComposition from '../../Core/Axis/Color/ColorAxisComposition';
import type ColorType from '../../Core/Color/ColorType';
import type CSSObject from '../../Core/Renderer/CSSObject';
import type DataExtremesObject from '../../Core/Series/DataExtremesObject';
import type DataLabelOptions from '../../Core/Series/DataLabelOptions';
import type Series from '../../Core/Series/Series';
import type { StatesOptionsKey } from '../../Core/Series/StatesOptions';
import type SVGAttributes from '../../Core/Renderer/SVG/SVGAttributes';
import type SVGElement from '../../Core/Renderer/SVG/SVGElement';
import type SVGLabel from '../../Core/Renderer/SVG/SVGLabel';
import type {
    TreemapSeriesLevelOptions,
    TreemapSeriesOptions
} from './TreemapSeriesOptions';

import Breadcrumbs from '../../Extensions/Breadcrumbs/Breadcrumbs.js';
import Color from '../../Core/Color/Color.js';
const { parse: color } = Color;
import ColorMapComposition from '../ColorMapComposition.js';
import H from '../../Core/Globals.js';
const {
    composed,
    noop
} = H;
import SeriesRegistry from '../../Core/Series/SeriesRegistry.js';
const {
    column: ColumnSeries,
    scatter: ScatterSeries
} = SeriesRegistry.seriesTypes;
import TreemapAlgorithmGroup from './TreemapAlgorithmGroup.js';
import TreemapNode from './TreemapNode.js';
import TreemapPoint from './TreemapPoint.js';
import TreemapPointOptions from './TreemapPointOptions';
import TreemapSeriesDefaults from './TreemapSeriesDefaults.js';
import TreemapUtilities from './TreemapUtilities.js';
import TU from '../TreeUtilities.js';
const {
    getColor,
    getLevelOptions,
    updateRootId
} = TU;
import U from '../../Core/Utilities.js';
const {
    addEvent,
    arrayMax,
    correctFloat,
    crisp,
    defined,
    error,
    extend,
    fireEvent,
    isArray,
    isObject,
    isString,
    merge,
    pick,
    pushUnique,
    splat,
    stableSort
} = U;

/* *
 *
 *  Constants
 *
 * */

const axisMax = 100;

/* *
 *
 *  Variables
 *
 * */

let treemapAxisDefaultValues = false;

/* *
 *
 *  Functions
 *
 * */

/** @private */
function onSeriesAfterBindAxes(
    this: Series
): void {
    const series = this,
        xAxis = series.xAxis,
        yAxis = series.yAxis;

    let treeAxis;

    if (xAxis && yAxis) {
        if (series.is('treemap')) {
            treeAxis = {
                endOnTick: false,
                gridLineWidth: 0,
                lineWidth: 0,
                min: 0,
                minPadding: 0,
                max: axisMax,
                maxPadding: 0,
                startOnTick: false,
                title: void 0,
                tickPositions: []
            };

            extend(yAxis.options, treeAxis);
            extend(xAxis.options, treeAxis);
            treemapAxisDefaultValues = true;

        } else if (treemapAxisDefaultValues) {
            yAxis.setOptions(yAxis.userOptions);
            xAxis.setOptions(xAxis.userOptions);
            treemapAxisDefaultValues = false;
        }
    }
}

/* *
 *
 *  Class
 *
 * */

/**
 * @private
 * @class
 * @name Highcharts.seriesTypes.treemap
 *
 * @augments Highcharts.Series
 */
class TreemapSeries extends ScatterSeries {

    /* *
     *
     *  Static Properties
     *
     * */

    static defaultOptions: TreemapSeriesOptions = merge(
        ScatterSeries.defaultOptions,
        TreemapSeriesDefaults
    );

    /* *
     *
     *  Static Functions
     *
     * */

    public static compose(
        SeriesClass: typeof Series
    ): void {

        if (pushUnique(composed, 'TreemapSeries')) {
            addEvent(SeriesClass, 'afterBindAxes', onSeriesAfterBindAxes);
        }

    }

    /* *
     *
     *  Properties
     *
     * */

    public axisRatio!: number;

    public colorValueData?: Array<number>;

    public colorAxis?: ColorAxisComposition.SeriesComposition['colorAxis'];

    public data!: Array<TreemapPoint>;

    public drillUpButton?: SVGElement;

    public idPreviousRoot?: string;

    public mapOptionsToLevel!: Record<string, TreemapSeriesLevelOptions>;

    public nodeMap!: Record<string, TreemapNode>;

    public nodeList!: TreemapNode[];

    public options!: TreemapSeriesOptions;

    public parentList?: TreemapSeries.ListOfParentsObject;

    public points!: Array<TreemapPoint>;

    private hasOutsideDataLabels?: boolean;

    public rootNode!: string;

    private simulation = 0;

    public tree!: TreemapNode;

    public level?: number;

    /* *
     *
     *  Function
     *
     * */

    /* eslint-disable valid-jsdoc */

    public algorithmCalcPoints(
        directionChange: boolean,
        last: boolean,
        group: TreemapAlgorithmGroup,
        childrenArea: Array<unknown>
    ): void {
        const plot = group.plot,
            end = group.elArr.length - 1;

        let pX,
            pY,
            pW,
            pH,
            gW = group.lW,
            gH = group.lH,
            keep: (number|undefined),
            i = 0;

        if (last) {
            gW = group.nW;
            gH = group.nH;
        } else {
            keep = group.elArr[end];
        }
        for (const p of group.elArr) {
            if (last || (i < end)) {
                if (group.direction === 0) {
                    pX = plot.x;
                    pY = plot.y;
                    pW = gW;
                    pH = p / pW;
                } else {
                    pX = plot.x;
                    pY = plot.y;
                    pH = gH;
                    pW = p / pH;
                }
                childrenArea.push({
                    x: pX,
                    y: pY,
                    width: pW,
                    height: correctFloat(pH)
                });
                if (group.direction === 0) {
                    plot.y = plot.y + pH;
                } else {
                    plot.x = plot.x + pW;
                }
            }
            i = i + 1;
        }
        // Reset variables
        group.reset();
        if (group.direction === 0) {
            group.width = group.width - gW;
        } else {
            group.height = group.height - gH;
        }
        plot.y = plot.parent.y + (plot.parent.height - group.height);
        plot.x = plot.parent.x + (plot.parent.width - group.width);
        if (directionChange) {
            group.direction = 1 - group.direction;
        }
        // If not last, then add uncalculated element
        if (!last) {
            group.addElement(keep as any);
        }
    }

    public algorithmFill(
        directionChange: boolean,
        parent: TreemapNode.NodeValuesObject,
        children: Array<TreemapNode>
    ): Array<TreemapNode.NodeValuesObject> {
        const childrenArea: Array<TreemapNode.NodeValuesObject> = [];

        let pTot,
            direction = parent.direction,
            x = parent.x,
            y = parent.y,
            width = parent.width,
            height = parent.height,
            pX,
            pY,
            pW,
            pH;

        for (const child of children) {
            pTot =
                (parent.width * parent.height) * (child.val / parent.val);
            pX = x;
            pY = y;
            if (direction === 0) {
                pH = height;
                pW = pTot / pH;
                width = width - pW;
                x = x + pW;
            } else {
                pW = width;
                pH = pTot / pW;
                height = height - pH;
                y = y + pH;
            }
            childrenArea.push({
                x: pX,
                y: pY,
                width: pW,
                height: pH,
                direction: 0,
                val: 0
            });
            if (directionChange) {
                direction = 1 - direction;
            }
        }

        return childrenArea;
    }

    public algorithmLowAspectRatio(
        directionChange: boolean,
        parent: TreemapNode.NodeValuesObject,
        children: Array<TreemapNode>
    ): Array<TreemapNode.NodeValuesObject> {
        const series = this,
            childrenArea: Array<TreemapNode.NodeValuesObject> = [],
            plot: TreemapAlgorithmGroup.PlotObject = {
                x: parent.x,
                y: parent.y,
                parent: parent
            },
            direction = parent.direction,
            end = children.length - 1,
            group = new TreemapAlgorithmGroup(
                parent.height,
                parent.width,
                direction,
                plot
            );

        let pTot,
            i = 0;

        // Loop through and calculate all areas
        for (const child of children) {
            pTot =
                (parent.width * parent.height) * (child.val / parent.val);
            group.addElement(pTot);
            if (group.lP.nR > group.lP.lR) {
                (series.algorithmCalcPoints as any)(
                    directionChange,
                    false,
                    group,
                    childrenArea,
                    plot // @todo no supported
                );
            }
            // If last child, then calculate all remaining areas
            if (i === end) {
                (series.algorithmCalcPoints as any)(
                    directionChange,
                    true,
                    group,
                    childrenArea,
                    plot // @todo not supported
                );
            }
            ++i;
        }

        return childrenArea;
    }

    /**
     * Over the alignment method by setting z index.
     * @private
     */
    public alignDataLabel(
        point: TreemapPoint,
        // eslint-disable-next-line @typescript-eslint/no-unused-vars
        dataLabel: SVGLabel,
        // eslint-disable-next-line @typescript-eslint/no-unused-vars
        labelOptions: DataLabelOptions
    ): void {
        ColumnSeries.prototype.alignDataLabel.apply(this, arguments);
        if (point.dataLabel) {
            // `point.node.zIndex` could be undefined (#6956)
            point.dataLabel.attr({ zIndex: (point.node.zIndex || 0) + 1 });
        }
    }

    public applyTreeGrouping(): void {
        const series = this,
            parentList = series.parentList || {},
            { cluster } = series.options,
            minimumClusterSize = cluster?.minimumClusterSize || 5;

        if (cluster?.enabled) {
            const parentGroups: {[key: string]: TreemapNode[]} = {};

            const checkIfHide = (node: TreemapNode): void => {
                if (node?.point?.shapeArgs) {
                    const { width = 0, height = 0 } = node.point.shapeArgs,
                        area = width * height;

                    const {
                            pixelWidth = 0,
                            pixelHeight = 0
                        } = cluster,
                        compareHeight = defined(pixelHeight),
                        thresholdArea = pixelHeight ?
                            pixelWidth * pixelHeight :
                            pixelWidth * pixelWidth;

                    if (
                        width < pixelWidth ||
                            height < (
                                compareHeight ? pixelHeight : pixelWidth
                            ) ||
                            area < thresholdArea
                    ) {
                        if (!node.isGroup && defined(node.parent)) {
                            if (!parentGroups[node.parent]) {
                                parentGroups[node.parent] = [];
                            }
                            parentGroups[node.parent].push(node);
                        }
                    }
                }
                node?.children.forEach((child): void => {
                    checkIfHide(child);
                });
            };

            checkIfHide(series.tree);

            for (const parent in parentGroups) {
                if (parentGroups[parent]) {
                    if (parentGroups[parent].length > minimumClusterSize) {
                        parentGroups[parent].forEach((node): void => {
                            const index = parentList[parent].indexOf(node.i);
                            if (index !== -1) {
                                parentList[parent].splice(index, 1);

                                const id = `highcharts-grouped-treemap-points-${node.parent || 'root'}`;

                                let groupPoint = series.points
                                    .find((p): boolean => p.id === id);

                                if (!groupPoint) {
                                    const PointClass = series.pointClass,
                                        pointIndex = series.points.length;

                                    groupPoint = new PointClass(series, {
                                        className: cluster.className,
                                        color: cluster.color,
                                        id,
                                        index: pointIndex,
                                        isGroup: true,
                                        value: 0
                                    } as TreemapPointOptions);
                                    extend(groupPoint, {
                                        formatPrefix: 'cluster'
                                    });
                                    series.points.push(groupPoint);
                                    parentList[parent].push(pointIndex);
                                    parentList[id] = [];
                                }

                                const amount =
                                    groupPoint.groupedPointsAmount + 1,
                                    val = series.points[groupPoint.index]
                                        .options.value || 0,
                                    name = cluster.name ||
                                        `+ ${amount}`;

                                // Update the point directly in points array to
                                // prevent wrong instance update
                                series.points[groupPoint.index]
                                    .groupedPointsAmount = amount;
                                series.points[groupPoint.index].options.value =
                                    val + (node.point.value || 0);
                                series.points[groupPoint.index].name = name;

                                parentList[id].push(node.point.index);
                            }
                        });
                    }
                }
            }

            series.nodeMap = {};
            series.nodeList = [];
            series.parentList = parentList;
            const tree = series.buildTree('', -1, 0, series.parentList);

            series.translate(tree);
        }
    }

    /**
     * Recursive function which calculates the area for all children of a
     * node.
     *
     * @private
     * @function Highcharts.Series#calculateChildrenAreas
     *
     * @param {Object} parent
     * The node which is parent to the children.
     *
     * @param {Object} area
     * The rectangular area of the parent.
     */
    public calculateChildrenAreas(
        parent: TreemapNode,
        area: TreemapNode.NodeValuesObject
    ): void {
        const series = this,
            options = series.options,
            mapOptionsToLevel = series.mapOptionsToLevel,
            level = mapOptionsToLevel[parent.level + 1],
            algorithm = pick(
                (
                    level?.layoutAlgorithm &&
                    series[level?.layoutAlgorithm] &&
                    level.layoutAlgorithm
                ),
                series.options.layoutAlgorithm
            ),
            alternate = options.alternateStartingDirection,
            // Collect all children which should be included
            children = parent.children.filter((n): boolean =>
                parent.isGroup || !n.ignore
            );

        if (!algorithm) {
            return;
        }

        let childrenValues: Array<TreemapNode.NodeValuesObject> = [];

<<<<<<< HEAD

        // We need to pre-render the data labels in order to measure the height
        // of data label group
        if (
            parent.level === 0 &&
            !this.dataLabelsGroup &&
            this.hasOutsideDataLabels
        ) {
            this.drawDataLabels();
        }

        if (level && level.layoutStartingDirection) {
=======
        if (level?.layoutStartingDirection) {
>>>>>>> d2aa9b7c
            area.direction = level.layoutStartingDirection === 'vertical' ?
                0 :
                1;
        }
        childrenValues = series[algorithm](area, children);
        let i = -1;
        for (const child of children) {
            const values = childrenValues[++i];

            child.values = merge(values, {
                val: child.childrenTotal,
                direction: (alternate ? 1 - area.direction : area.direction)
            });

            // Make room for outside data labels
            if (
                child.children.length &&
                child.point.dataLabels?.length
            ) {
                const axisRange = series.rootNode === child.id ?
                    values.height : 100;

                const dlHeight = arrayMax(
                    child.point.dataLabels.map((dl): number => (
                        dl.options?.inside === false ?
                            dl.height || 0 :
                            0
                    ))
                ) / series.yAxis.len * axisRange;

                child.areaCorrection = (child.values.height + dlHeight) /
                    child.values.height;
                child.values.y += dlHeight;
                child.values.height -= dlHeight;
            }

            child.pointValues = merge(values, {
                x: (values.x / series.axisRatio),
                // Flip y-values to avoid visual regression with csvCoord in
                // Axis.translate at setPointValues. #12488
                y: axisMax - values.y - values.height,
                width: (values.width / series.axisRatio)
            } as TreemapNode.NodeValuesObject);
            // If node has children, then call method recursively
            if (child.children.length) {
                series.calculateChildrenAreas(child, child.values);
            }
        }

        // Experimental block to make space for the outside data labels
        if (parent.level === 0 && this.hasOutsideDataLabels) {
            const leafs = this.points.filter(
                    (p): boolean|undefined => p.node.isLeaf
                ),
                values = leafs.map((point): number => point.options.value || 0),
                // Areas in terms of axis units squared
                areas = leafs.map(({ node: { pointValues } }): number => (
                    pointValues ?
                        pointValues.width * pointValues.height :
                        0
                )),
                valueSum = values.reduce(
                    (sum, value): number => sum + value,
                    0
                ),
                areaSum = areas.reduce(
                    (sum, value): number => sum + value,
                    0
                ),
                expectedAreaPerValue = areaSum / valueSum;

            let minMiss = 0,
                maxMiss = 0;

            leafs.forEach((point, i): void => {
                // Less than 1 => rendered too small, greater than 1 =>
                // rendered too big
                let fit = values[i] ?
                    (areas[i] / values[i]) / expectedAreaPerValue :
                    1;
                const miss = 1 - fit,
                    areaCorrection = point.node.parentNode?.areaCorrection || 1,
                    lowerThreshold = 1 - 0.05,
                    upperThreshold = 1 + 0.2;

                // Negative fit means the outside data label requires more space
                // than is available in the group. Gradually increase.
                if (fit <= 0) {
                    fit = 2 / areaCorrection;

                // Small areas are sensitive to size correction and the model
                // risks exploding. Moderate.
                } else if (fit < lowerThreshold) {
                    fit = lowerThreshold;
                } else if (fit > upperThreshold) {
                    fit = upperThreshold;
                }

                if (miss > maxMiss) {
                    maxMiss = miss;
                }
                if (miss < minMiss) {
                    minMiss = miss;
                }

                if (typeof point.value === 'number') {
                    point.simulatedValue = (
                        point.simulatedValue || point.value
                    ) / fit;
                }

            });

            /* /
            console.log('--- simulation',
                this.simulation,
                'minName',
                minName,
                'maxName',
                maxName,
                'worstMiss',
                Math.max(Math.abs(minMiss), Math.abs(maxMiss))
            );
            */

            if (
                // An area error less than 5% is acceptable, the human ability
                // to assess area size is not that accurate
                (minMiss < -0.05 || maxMiss > 0.05) &&
                // In case an eternal loop is brewing, pull the emergency brake
                this.simulation < 10
            ) {
                this.simulation++;
                this.setTreeValues(parent);
                (area as any).val = parent.val;
                this.calculateChildrenAreas(parent, area);

            // Simulation is settled, proceed to rendering. Reset the simulated
            // values and set the tree values with real data.
            } else {
                leafs.forEach((point): void => {
                    delete point.simulatedValue;
                });
                this.setTreeValues(parent);
                this.simulation = 0;
            }
        }
    }

    /**
     * Create level list.
     * @private
     */
    public createList(e: any): any {
        const chart = this.chart,
            breadcrumbs = chart.breadcrumbs,
            list: Array<BreadcrumbOptions> = [];

        if (breadcrumbs) {

            let currentLevelNumber = 0;

            list.push({
                level: currentLevelNumber,
                levelOptions: chart.series[0]
            });

            let node = e.target.nodeMap[e.newRootId];
            const extraNodes = [];

            // When the root node is set and has parent,
            // recreate the path from the node tree.
            while (node.parent || node.parent === '') {
                extraNodes.push(node);
                node = e.target.nodeMap[node.parent];
            }
            for (const node of extraNodes.reverse()) {
                list.push({
                    level: ++currentLevelNumber,
                    levelOptions: node
                });
            }
            // If the list has only first element, we should clear it
            if (list.length <= 1) {
                list.length = 0;
            }
        }

        return list;
    }

    /**
     * Extend drawDataLabels with logic to handle custom options related to
     * the treemap series:
     *
     * - Points which is not a leaf node, has dataLabels disabled by
     *   default.
     *
     * - Options set on series.levels is merged in.
     *
     * - Width of the dataLabel is set to match the width of the point
     *   shape.
     *
     * @private
     */
    public drawDataLabels(): void {
        const series = this,
            mapOptionsToLevel = series.mapOptionsToLevel,
            points = series.points.filter(function (
                n: TreemapPoint
            ): boolean {
                return n.node.visible || defined(n.dataLabel);
            }),
            padding = splat(series.options.dataLabels || {})[0]?.padding;

<<<<<<< HEAD
=======
        let options: DataLabelOptions,
            level: TreemapSeriesLevelOptions;

>>>>>>> d2aa9b7c
        for (const point of points) {
            const style: CSSObject = {},
                // Set options to new object to avoid problems with scope
                options: DataLabelOptions = { style },
                level = mapOptionsToLevel[point.node.level];

            // If not a leaf, then label should be disabled as default
            if (
                !point.node.isLeaf &&
                !point.node.isGroup ||
                (
                    point.node.isGroup &&
                    point.node.level <= series.nodeMap[series.rootNode].level
                )
            ) {
                options.enabled = false;
            }

            // If options for level exists, include them as well
<<<<<<< HEAD
            if (level && level.dataLabels) {
                merge(true, options, splat(level.dataLabels)[0]);
                series.hasDataLabels = (): boolean => true;
            }

            // Headers are always top-aligned. Leaf nodes no not support
            // headers.
            if (point.node.isLeaf) {
                delete options.inside;
            }
            if (options.inside === false) {
                options.verticalAlign = 'top';
            }

            // Set dataLabel width to the width of the point shape.
            if (point.shapeArgs) {
                const width = point.shapeArgs.width;
                if (width) {
                    style.width = `${width}px`;
                    if (point.dataLabel) {

                        // Make the label box itself fill the width
                        if (options.inside === false) {
                            point.dataLabel.attr({
                                width: width - 2 * point.dataLabel.padding,
                                'text-align': options.align
                            });
                        }

                        point.dataLabel.css({ width: `${width}px` });
                    }
                // Hide labels for shapes that are too small
                } else if (point.dataLabel) {
                    style.visibility = 'hidden';
                }
=======
            if (level?.dataLabels) {
                options = merge(options, level.dataLabels);
                series.hasDataLabels = (): boolean => true;
            }

            // Set dataLabel width to the width of the point shape minus the
            // padding
            if (point.shapeArgs) {
                const css = {
                    width: (
                        (point.shapeArgs.width || 0) -
                        2 * (options.padding || padding || 0)
                    ) + 'px',
                    lineClamp: Math.floor((point.shapeArgs.height || 0) / 16)
                };
                extend((options.style as any), css);
                point.dataLabel?.css(css);
>>>>>>> d2aa9b7c
            }

            // Merge custom options with point options
            point.dlOptions = merge(options, point.options.dataLabels);
        }
        super.drawDataLabels(points);
    }

    /**
     * Override drawPoints
     * @private
     */
    public drawPoints(points: Array<TreemapPoint> = this.points): void {
        const series = this,
            chart = series.chart,
            renderer = chart.renderer,
            styledMode = chart.styledMode,
            options = series.options,
            shadow = styledMode ? {} : options.shadow,
            borderRadius = options.borderRadius,
            withinAnimationLimit =
                chart.pointCount < (options.animationLimit as any),
            allowTraversingTree = options.allowTraversingTree;

        for (const point of points) {
            const levelDynamic = point.node.levelDynamic,
                animatableAttribs: SVGAttributes = {},
                attribs: SVGAttributes = {},
                css: CSSObject = {},
                groupKey = 'level-group-' + point.node.level,
                hasGraphic = !!point.graphic,
                shouldAnimate = withinAnimationLimit && hasGraphic,
                shapeArgs = point.shapeArgs;

            // Don't bother with calculate styling if the point is not drawn
            if (point.shouldDraw()) {
                point.isInside = true;

                if (borderRadius) {
                    attribs.r = borderRadius;
                }

                merge(
                    true, // Extend object
                    // Which object to extend
                    shouldAnimate ? animatableAttribs : attribs,
                    // Add shapeArgs to animate/attr if graphic exists
                    hasGraphic ? shapeArgs : {},
                    // Add style attribs if !styleMode
                    styledMode ?
                        {} :
                        series.pointAttribs(
                            point, point.selected ? 'select' : void 0
                        )
                );

                // In styled mode apply point.color. Use CSS, otherwise the
                // fill used in the style sheet will take precedence over
                // the fill attribute.
                if (series.colorAttribs && styledMode) {
                    // Heatmap is loaded
                    extend<CSSObject|SVGAttributes>(
                        css,
                        series.colorAttribs(point as any)
                    );
                }

                if (!(series as any)[groupKey]) {
                    (series as any)[groupKey] = renderer.g(groupKey)
                        .attr({
                            // @todo Set the zIndex based upon the number of
                            // levels, instead of using 1000
                            zIndex: 1000 - (levelDynamic || 0)
                        })
                        .add(series.group);
                    (series as any)[groupKey].survive = true;
                }
            }

            // Draw the point
            point.draw({
                animatableAttribs,
                attribs,
                css,
                group: (series as any)[groupKey],
                imageUrl: point.imageUrl,
                renderer,
                shadow,
                shapeArgs,
                shapeType: point.shapeType
            });

            // If setRootNode is allowed, set a point cursor on clickables &
            // add drillId to point
            if (allowTraversingTree && point.graphic) {
                point.drillId = options.interactByLeaf ?
                    series.drillToByLeaf(point) :
                    series.drillToByGroup(point);
            }
        }
    }

    /**
     * Finds the drill id for a parent node. Returns false if point should
     * not have a click event.
     * @private
     */
    public drillToByGroup(point: TreemapPoint): (boolean|string) {
        let drillId: (boolean|string) = false;

        if (
            (
                !point.node.isLeaf ||
                point.node.isGroup
            ) &&
            (point.node.level - this.nodeMap[this.rootNode].level) === 1
        ) {
            drillId = point.id;
        }

        return drillId;
    }

    /**
     * Finds the drill id for a leaf node. Returns false if point should not
     * have a click event
     * @private
     */
    public drillToByLeaf(point: TreemapPoint): (boolean|string) {
        const { traverseToLeaf } = point.series.options;

        let drillId: (boolean|string) = false,
            nodeParent: TreemapNode;

        if (
            (point.node.parent !== this.rootNode) &&
            point.node.isLeaf
        ) {
            if (traverseToLeaf) {
                drillId = point.id;
            } else {
                nodeParent = point.node;
                while (!drillId) {
                    if (typeof nodeParent.parent !== 'undefined') {
                        nodeParent = this.nodeMap[nodeParent.parent];
                    }
                    if (nodeParent.parent === this.rootNode) {
                        drillId = nodeParent.id;
                    }
                }
            }
        }
        return drillId;
    }

    /**
     * @todo remove this function at a suitable version.
     * @private
     */
    public drillToNode(
        id: string,
        redraw?: boolean
    ): void {
        error(
            32,
            false,
            void 0,
            { 'treemap.drillToNode': 'use treemap.setRootNode' }
        );
        this.setRootNode(id, redraw);
    }

    public drillUp(): void {
        const series = this,
            node = series.nodeMap[series.rootNode];

        if (node && isString(node.parent)) {
            series.setRootNode(
                node.parent,
                true,
                { trigger: 'traverseUpButton' }
            );
        }
    }

    public getExtremes(): DataExtremesObject {
        // Get the extremes from the value data
        const { dataMin, dataMax } = super.getExtremes(this.colorValueData);

        this.valueMin = dataMin;
        this.valueMax = dataMax;

        // Get the extremes from the y data
        return super.getExtremes();
    }

    /**
     * Creates an object map from parent id to childrens index.
     *
     * @private
     * @function Highcharts.Series#getListOfParents
     *
     * @param {Highcharts.SeriesTreemapDataOptions} [data]
     *        List of points set in options.
     *
     * @param {Array<string>} [existingIds]
     *        List of all point ids.
     *
     * @return {Object}
     *         Map from parent id to children index in data.
     */
    public getListOfParents(
        data: Array<TreemapPoint>,
        existingIds: Array<string>
    ): TreemapSeries.ListOfParentsObject {
        const arr = isArray(data) ? data : [],
            ids = isArray(existingIds) ? existingIds : [],
            listOfParents = arr.reduce(function (
                prev: TreemapSeries.ListOfParentsObject,
                curr: TreemapPoint,
                i: number
            ): TreemapSeries.ListOfParentsObject {
                const parent = pick(curr.parent, '');

                if (typeof prev[parent] === 'undefined') {
                    prev[parent] = [];
                }
                prev[parent].push(i);
                return prev;
            }, {
                '': [] // Root of tree
            });

        // If parent does not exist, hoist parent to root of tree.
        for (const parent of Object.keys(listOfParents)) {
            const children = listOfParents[parent];
            if ((parent !== '') && (ids.indexOf(parent) === -1)) {
                for (const child of children) {
                    listOfParents[''].push(child);
                }
                delete listOfParents[parent];
            }
        }

        return listOfParents;
    }

    /**
     * Creates a tree structured object from the series points.
     * @private
     */
    public getTree(): this['tree'] {
        const series = this,
            allIds = this.data.map(function (
                d: TreemapPoint
            ): string {
                return d.id;
            });

        series.parentList = series.getListOfParents(this.data, allIds);

        series.nodeMap = {};
        series.nodeList = [];
        return series.buildTree('', -1, 0, series.parentList || {});
    }

    public buildTree(
        id: string,
        index: number,
        level: number,
        list: Record<string, number[]>,
        parent?: string
    ): this['tree'] {
        const series = this,
            children: Array<TreemapNode> = [],
            point = series.points[index];

        let height = 0,
            child: TreemapNode;

        // Actions
        for (const i of (list[id] || [])) {
            child = series.buildTree(
                series.points[i].id,
                i,
                level + 1,
                list,
                id
            );
            height = Math.max(child.height + 1, height);
            children.push(child);
        }

        const node = new series.NodeClass().init(
            id,
            index,
            children,
            height,
            level,
            series,
            parent
        );

        for (const child of children) {
            child.parentNode = node;
        }

        series.nodeMap[node.id] = node;
        series.nodeList.push(node);

        if (point) {
            point.node = node;
            node.point = point;
        }

        return node;
    }
    /**
     * Define hasData function for non-cartesian series. Returns true if the
     * series has points at all.
     * @private
     */
    public hasData(): boolean {
        return !!this.dataTable.rowCount;
    }

    public init(
        chart: Chart,
        options: DeepPartial<TreemapSeriesOptions>
    ): void {

        const series = this,
            breadcrumbsOptions = merge(
                options.drillUpButton,
                options.breadcrumbs
            ),
            setOptionsEvent = addEvent(series, 'setOptions', (
                event: { userOptions: TreemapSeriesOptions }
            ): void => {
                const options = event.userOptions;

                // Deprepacated options
                if (
                    defined(options.allowDrillToNode) &&
                    !defined(options.allowTraversingTree)
                ) {
                    options.allowTraversingTree = options.allowDrillToNode;
                    delete options.allowDrillToNode;
                }

                if (
                    defined(options.drillUpButton) &&
                    !defined(options.traverseUpButton)
                ) {
                    options.traverseUpButton = options.drillUpButton;
                    delete options.drillUpButton;
                }

                // Check if we need to reserve space for headers
                const dataLabels: Array<DataLabelOptions> = splat(
                    options.dataLabels || {}
                );

                options.levels?.forEach((level): void => {
                    dataLabels.push.apply(
                        dataLabels,
                        splat(level.dataLabels || {})
                    );
                });

                this.hasOutsideDataLabels = dataLabels.some(
                    (dl): boolean => dl.inside === false
                );
            });

        super.init(chart, options);

        // Treemap's opacity is a different option from other series
        delete series.opacity;

        // Handle deprecated options.
        series.eventsToUnbind.push(setOptionsEvent);

        if (series.options.allowTraversingTree) {
            series.eventsToUnbind.push(
                addEvent(series, 'click', series.onClickDrillToNode as any)
            );

            series.eventsToUnbind.push(
                addEvent(series, 'setRootNode', function (e: any): void {
                    const chart = series.chart;
                    if (chart.breadcrumbs) {
                        // Create a list using the event after drilldown.
                        chart.breadcrumbs.updateProperties(
                            series.createList(e)
                        );
                    }
                })
            );

            series.eventsToUnbind.push(
                addEvent(
                    series,
                    'update',
                    // eslint-disable-next-line @typescript-eslint/no-unused-vars
                    function (e: any, redraw?: boolean): void {
                        const breadcrumbs = this.chart.breadcrumbs;

                        if (breadcrumbs && e.options.breadcrumbs) {
                            breadcrumbs.update(e.options.breadcrumbs);
                        }
                    })
            );

            series.eventsToUnbind.push(
                addEvent(
                    series, 'destroy',
                    function destroyEvents(e: any): void {
                        const chart = this.chart;
                        if (chart.breadcrumbs && !e.keepEventsForUpdate) {
                            chart.breadcrumbs.destroy();
                            chart.breadcrumbs = void 0;
                        }
                    }
                )
            );
        }

        if (
            !chart.breadcrumbs
        ) {
            chart.breadcrumbs = new Breadcrumbs(
                chart as Chart,
                breadcrumbsOptions as any
            );
        }

        series.eventsToUnbind.push(
            addEvent(chart.breadcrumbs, 'up', function (
                e: any
            ): void {
                const drillUpsNumber = this.level - e.newLevel;

                for (let i = 0; i < drillUpsNumber; i++) {
                    series.drillUp();
                }
            })
        );
    }

    /**
     * Add drilling on the suitable points.
     * @private
     */
    public onClickDrillToNode(event: { point: TreemapPoint }): void {
        const series = this,
            point = event.point,
            drillId = point?.drillId;

        // If a drill id is returned, add click event and cursor.
        if (isString(drillId)) {
            point.setState(''); // Remove hover
            series.setRootNode(drillId, true, { trigger: 'click' });
        }
    }

    /**
     * Get presentational attributes
     * @private
     */
    public pointAttribs(
        point?: TreemapPoint,
        state?: StatesOptionsKey
    ): SVGAttributes {
        const series = this,
            mapOptionsToLevel = (
                isObject(series.mapOptionsToLevel) ?
                    series.mapOptionsToLevel :
                    {}
            ),
            level = point && mapOptionsToLevel[point.node.level] || {},
            options = this.options,
            stateOptions =
                state && options.states && options.states[state] || {},
            className = point?.getClassName() || '',
            // Set attributes by precedence. Point trumps level trumps series.
            // Stroke width uses pick because it can be 0.
            attr: SVGAttributes = {
                'stroke':
                    (point && (point as any).borderColor) ||
                    level.borderColor ||
                    stateOptions.borderColor ||
                    options.borderColor,
                'stroke-width': pick(
                    point && (point as any).borderWidth,
                    level.borderWidth,
                    stateOptions.borderWidth,
                    options.borderWidth
                ),
                'dashstyle':
                    (point as any)?.borderDashStyle ||
                    level.borderDashStyle ||
                    stateOptions.borderDashStyle ||
                    options.borderDashStyle,
                'fill': point?.color || this.color
            };

        let opacity: number;

        // Hide levels above the current view
        if (className.indexOf('highcharts-above-level') !== -1) {
            attr.fill = 'none';
            attr['stroke-width'] = 0;

            // Nodes with children that accept interaction
        } else if (
            className.indexOf('highcharts-internal-node-interactive') !== -1
        ) {
            opacity = pick(stateOptions.opacity, options.opacity as any);
            attr.fill = color(attr.fill).setOpacity(opacity).get();
            attr.cursor = 'pointer';
            // Hide nodes that have children
        } else if (className.indexOf('highcharts-internal-node') !== -1) {
            attr.fill = 'none';

        } else if (state) {
        // Brighten and hoist the hover nodes
            attr.fill = color(attr.fill)
                .brighten(stateOptions.brightness as any)
                .get();
        }

        return attr;
    }

    /**
     * Set the node's color recursively, from the parent down.
     * @private
     */
    public setColorRecursive(
        node: TreemapNode,
        parentColor?: ColorType,
        colorIndex?: number,
        index?: number,
        siblings?: number
    ): void {
        const series = this,
            chart = series?.chart,
            colors = chart?.options?.colors;

        if (node) {
            const colorInfo = getColor(node, {
                    colors: colors,
                    index: index,
                    mapOptionsToLevel: series.mapOptionsToLevel,
                    parentColor: parentColor,
                    parentColorIndex: colorIndex,
                    series: series,
                    siblings: siblings
                }),
                point = series.points[node.i];

            if (point) {
                point.color = colorInfo.color;
                point.colorIndex = colorInfo.colorIndex;
            }

            let i = -1;

            // Do it all again with the children
            for (const child of (node.children || [])) {
                series.setColorRecursive(
                    child,
                    colorInfo.color,
                    colorInfo.colorIndex,
                    ++i,
                    node.children.length
                );
            }
        }
    }

    public setPointValues(): void {
        const series = this;
        const { points, xAxis, yAxis } = series;
        const styledMode = series.chart.styledMode;

        // Get the crisp correction in classic mode. For this to work in
        // styled mode, we would need to first add the shape (without x,
        // y, width and height), then read the rendered stroke width
        // using point.graphic.strokeWidth(), then modify and apply the
        // shapeArgs. This applies also to column series, but the
        // downside is performance and code complexity.
        const getStrokeWidth = (point: TreemapPoint): number => (
            styledMode ?
                0 :
                (series.pointAttribs(point)['stroke-width'] || 0)
        );

        for (const point of points) {
            const { pointValues: values, visible } = point.node;

            // Points which is ignored, have no values.
            if (values && visible) {
                const { height, width, x, y } = values;
                const strokeWidth = getStrokeWidth(point);
                const x1 = crisp(xAxis.toPixels(x, true), strokeWidth, true);
                const x2 = crisp(
                    xAxis.toPixels(x + width, true),
                    strokeWidth,
                    true
                );
                const y1 = crisp(yAxis.toPixels(y, true), strokeWidth, true);
                const y2 = crisp(
                    yAxis.toPixels(y + height, true),
                    strokeWidth,
                    true
                );

                // Set point values
                const shapeArgs = {
                    x: Math.min(x1, x2),
                    y: Math.min(y1, y2),
                    width: Math.abs(x2 - x1),
                    height: Math.abs(y2 - y1)
                };
                point.plotX = shapeArgs.x + (shapeArgs.width / 2);
                point.plotY = shapeArgs.y + (shapeArgs.height / 2);

                point.shapeArgs = shapeArgs;
            } else {
            // Reset visibility
                delete point.plotX;
                delete point.plotY;
            }
        }
    }

    /**
     * Sets a new root node for the series.
     *
     * @private
     * @function Highcharts.Series#setRootNode
     *
     * @param {string} id
     * The id of the new root node.
     *
     * @param {boolean} [redraw=true]
     * Whether to redraw the chart or not.
     *
     * @param {Object} [eventArguments]
     * Arguments to be accessed in event handler.
     *
     * @param {string} [eventArguments.newRootId]
     * Id of the new root.
     *
     * @param {string} [eventArguments.previousRootId]
     * Id of the previous root.
     *
     * @param {boolean} [eventArguments.redraw]
     * Whether to redraw the chart after.
     *
     * @param {Object} [eventArguments.series]
     * The series to update the root of.
     *
     * @param {string} [eventArguments.trigger]
     * The action which triggered the event. Undefined if the setRootNode is
     * called directly.
     *
     * @emits Highcharts.Series#event:setRootNode
     */
    public setRootNode(
        id: string,
        redraw?: boolean,
        eventArguments?: TreemapSeries.SetRootNodeObject
    ): void {
        const series = this,
            eventArgs: TreemapSeries.SetRootNodeObject =
                extend<TreemapSeries.SetRootNodeObject>({
                    newRootId: id,
                    previousRootId: series.rootNode,
                    redraw: pick(redraw, true),
                    series: series
                }, eventArguments as any);

        /**
         * The default functionality of the setRootNode event.
         *
         * @private
         * @param {Object} args The event arguments.
         * @param {string} args.newRootId Id of the new root.
         * @param {string} args.previousRootId Id of the previous root.
         * @param {boolean} args.redraw Whether to redraw the chart after.
         * @param {Object} args.series The series to update the root of.
         * @param {string} [args.trigger=undefined] The action which
         * triggered the event. Undefined if the setRootNode is called
         * directly.
             */
        const defaultFn = function (
            args: {
                newRootId: string;
                previousRootId: string;
                redraw: boolean;
                series: TreemapSeries;
                trigger?: string;
            }
        ): void {
            const series = args.series;

            // Store previous and new root ids on the series.
            series.idPreviousRoot = args.previousRootId;
            series.rootNode = args.newRootId;

            // Redraw the chart
            series.isDirty = true; // Force redraw
            if (args.redraw) {
                series.chart.redraw();
            }
        };

        // Fire setRootNode event.
        fireEvent(series, 'setRootNode', eventArgs, defaultFn);
    }

    /**
     * Workaround for `inactive` state. Since `series.opacity` option is
     * already reserved, don't use that state at all by disabling
     * `inactiveOtherPoints` and not inheriting states by points.
     * @private
     */
    public setState(state: StatesOptionsKey): void {
        this.options.inactiveOtherPoints = true;
        super.setState(state, false);
        this.options.inactiveOtherPoints = false;
    }

    public setTreeValues(tree: TreemapNode): TreemapNode {
        const series = this,
            options = series.options,
            idRoot = series.rootNode,
            mapIdToNode = series.nodeMap,
            nodeRoot = mapIdToNode[idRoot],
            levelIsConstant = (
                typeof options.levelIsConstant === 'boolean' ?
                    options.levelIsConstant :
                    true
            ),
            children: Array<TreemapNode> = [],
            point = series.points[tree.i];

        // First give the children some values
        let childrenTotal = 0;
        for (let child of tree.children) {
            child = series.setTreeValues(child);
            children.push(child);
            if (!child.ignore) {
                childrenTotal += child.val as any;
            }
        }

        // Sort the children
        stableSort(children, (a, b): number => (
            (a.sortIndex || 0) - (b.sortIndex || 0)
        ));

        // Set the values
<<<<<<< HEAD
        const val = pick(
            point?.simulatedValue,
            point?.options.value,
            childrenTotal
        );
=======
        let val = pick(point?.options.value, childrenTotal);

>>>>>>> d2aa9b7c
        if (point) {
            point.value = val;
        }

        if (point?.isGroup && options.cluster?.reductionFactor) {
            val /= options.cluster.reductionFactor;
        }

        if (
            tree.parentNode?.point?.isGroup && series.rootNode !== tree.parent
        ) {
            tree.visible = false;
        }

        extend(tree, {
            children: children,
            childrenTotal: childrenTotal,
            // Ignore this node if point is not visible
            ignore: !(pick(point?.visible, true) && (val > 0)),
            isLeaf: tree.visible && !childrenTotal,
            isGroup: point?.isGroup,
            levelDynamic: (
                tree.level - (levelIsConstant ? 0 : nodeRoot.level)
            ),
            name: pick(point?.name, ''),
            sortIndex: pick(point?.sortIndex, -val),
            val: val
        });
        return tree;
    }

    public sliceAndDice(
        parent: TreemapNode.NodeValuesObject,
        children: Array<TreemapNode>
    ): Array<TreemapNode.NodeValuesObject> {
        return this.algorithmFill(true, parent, children);
    }

    public squarified(
        parent: TreemapNode.NodeValuesObject,
        children: Array<TreemapNode>
    ): Array<TreemapNode.NodeValuesObject> {
        return this.algorithmLowAspectRatio(true, parent, children);
    }

    public strip(
        parent: TreemapNode.NodeValuesObject,
        children: Array<TreemapNode>
    ): Array<TreemapNode.NodeValuesObject> {
        return this.algorithmLowAspectRatio(false, parent, children);
    }

    public stripes(
        parent: TreemapNode.NodeValuesObject,
        children: Array<TreemapNode>
    ): Array<TreemapNode.NodeValuesObject> {
        return this.algorithmFill(false, parent, children);
    }

    public translate(tree?: this['tree']): void {
        const series = this,
            options = series.options,
            applyGrouping = !tree;

        let // NOTE: updateRootId modifies series.
            rootId = updateRootId(series),
            rootNode,
            pointValues,
            seriesArea,
            val: TreemapNode.NodeValuesObject;

        if (!tree && !rootId.startsWith('highcharts-grouped-treemap-points-')) {
            // Group points are removed, but not destroyed during generatePoints
            (this.points || []).forEach((point): void => {
                if (point.isGroup) {
                    point.destroy();
                }
            });

            // Call prototype function
            super.translate();
            // @todo Only if series.isDirtyData is true
            tree = series.getTree();
        }

        // Ensure `tree` and `series.tree` are synchronized
        series.tree = tree = tree || series.tree;

        rootNode = series.nodeMap[rootId];

        if (rootId !== '' && !rootNode) {
            series.setRootNode('', false);
            rootId = series.rootNode;
            rootNode = series.nodeMap[rootId];
        }

        if (!rootNode.point?.isGroup) {
            series.mapOptionsToLevel = getLevelOptions<this>({
                from: rootNode.level + 1,
                levels: options.levels,
                to: tree.height,
                defaults: {
                    levelIsConstant: series.options.levelIsConstant,
                    colorByPoint: options.colorByPoint
                }
            });
        }

        // Parents of the root node is by default visible
        TreemapUtilities.recursive(series.nodeMap[series.rootNode], (
            node: TreemapNode
        ): (boolean|TreemapNode) => {
            const p = node.parent;

            let next: (boolean|TreemapNode) = false;

            node.visible = true;
            if (p || p === '') {
                next = series.nodeMap[p];
            }

            return next;
        });
        // Children of the root node is by default visible
        TreemapUtilities.recursive(series.nodeMap[series.rootNode].children, (
            children: Array<TreemapNode>
        ): (boolean|Array<TreemapNode>) => {
            let next: (boolean|Array<TreemapNode>) =
                    false;

            for (const child of children) {
                child.visible = true;
                if (child.children.length) {
                    next = ((next as any) || []).concat(child.children);
                }
            }
            return next;
        });
        series.setTreeValues(tree);

        // Calculate plotting values.
        series.axisRatio = (series.xAxis.len / series.yAxis.len);
        series.nodeMap[''].pointValues = pointValues = {
            x: 0,
            y: 0,
            width: axisMax,
            height: axisMax
        } as any;
        series.nodeMap[''].values = seriesArea = merge(pointValues, {
            width: (pointValues.width * series.axisRatio),
            direction: (
                options.layoutStartingDirection === 'vertical' ? 0 : 1
            ),
            val: tree.val
        });
        series.calculateChildrenAreas(tree, seriesArea);

        // Logic for point colors
        if (
            !series.colorAxis &&
            !options.colorByPoint
        ) {
            series.setColorRecursive(series.tree);
        }

        // Update axis extremes according to the root node.
        if (options.allowTraversingTree) {
            if (rootNode.pointValues) {
                val = rootNode.pointValues;
                series.xAxis.setExtremes(val.x, val.x + val.width, false);
                series.yAxis.setExtremes(val.y, val.y + val.height, false);
                series.xAxis.setScale();
                series.yAxis.setScale();
            }
        }

        // Assign values to points.
        series.setPointValues();

        if (applyGrouping) {
            series.applyTreeGrouping();
        }
    }

    /* eslint-enable valid-jsdoc */

}

/* *
 *
 *  Class Prototype
 *
 * */

interface TreemapSeries extends ColorMapComposition.SeriesComposition, TU.Series {
    colorAttribs: ColorMapComposition.SeriesComposition['colorAttribs'];
    colorKey: string;
    directTouch: boolean;
    getExtremesFromAll: boolean;
    optionalAxis: string;
    parallelArrays: Array<string>;
    pointArrayMap: Array<string>;
    pointClass: typeof TreemapPoint;
    NodeClass: typeof TreemapNode;
    trackerGroups: Array<string>;
    utils: {
        recursive: typeof TreemapUtilities.recursive;
    };
}
extend(TreemapSeries.prototype, {
    buildKDTree: noop,
    colorAttribs: ColorMapComposition.seriesMembers.colorAttribs,
    colorKey: 'colorValue', // Point color option key
    directTouch: true,
    getExtremesFromAll: true,
    getSymbol: noop,
    optionalAxis: 'colorAxis',
    parallelArrays: ['x', 'y', 'value', 'colorValue'],
    pointArrayMap: ['value', 'colorValue'],
    pointClass: TreemapPoint,
    NodeClass: TreemapNode,
    trackerGroups: ['group', 'dataLabelsGroup'],
    utils: TreemapUtilities
});
ColorMapComposition.compose(TreemapSeries);

/* *
 *
 *  Class Namespace
 *
 * */

namespace TreemapSeries {
    export interface AreaObject {
        direction: number;
    }
    export type ListOfParentsObject = Record<string, Array<number>>;
    export interface SetRootNodeObject {
        newRootId?: string;
        previousRootId?: string;
        redraw?: boolean;
        series?: object;
        trigger?: string;
    }
}

/* *
 *
 *  Registry
 *
 * */

declare module '../../Core/Series/SeriesType' {
    interface SeriesTypeRegistry {
        treemap: typeof TreemapSeries;
    }
}
SeriesRegistry.registerSeriesType('treemap', TreemapSeries);

/* *
 *
 *  Default Export
 *
 * */

export default TreemapSeries;<|MERGE_RESOLUTION|>--- conflicted
+++ resolved
@@ -571,7 +571,6 @@
 
         let childrenValues: Array<TreemapNode.NodeValuesObject> = [];
 
-<<<<<<< HEAD
 
         // We need to pre-render the data labels in order to measure the height
         // of data label group
@@ -583,10 +582,7 @@
             this.drawDataLabels();
         }
 
-        if (level && level.layoutStartingDirection) {
-=======
         if (level?.layoutStartingDirection) {
->>>>>>> d2aa9b7c
             area.direction = level.layoutStartingDirection === 'vertical' ?
                 0 :
                 1;
@@ -802,12 +798,6 @@
             }),
             padding = splat(series.options.dataLabels || {})[0]?.padding;
 
-<<<<<<< HEAD
-=======
-        let options: DataLabelOptions,
-            level: TreemapSeriesLevelOptions;
-
->>>>>>> d2aa9b7c
         for (const point of points) {
             const style: CSSObject = {},
                 // Set options to new object to avoid problems with scope
@@ -827,8 +817,7 @@
             }
 
             // If options for level exists, include them as well
-<<<<<<< HEAD
-            if (level && level.dataLabels) {
+            if (level?.dataLabels) {
                 merge(true, options, splat(level.dataLabels)[0]);
                 series.hasDataLabels = (): boolean => true;
             }
@@ -842,11 +831,14 @@
                 options.verticalAlign = 'top';
             }
 
-            // Set dataLabel width to the width of the point shape.
+            // Set dataLabel width to the width of the point shape minus the
+            // padding
             if (point.shapeArgs) {
                 const width = point.shapeArgs.width;
                 if (width) {
-                    style.width = `${width}px`;
+                    const innerWidth = (width || 0) -
+                        2 * (options.padding || padding || 0);
+                    style.width = `${innerWidth}px`;
                     if (point.dataLabel) {
 
                         // Make the label box itself fill the width
@@ -857,31 +849,17 @@
                             });
                         }
 
-                        point.dataLabel.css({ width: `${width}px` });
+                        point.dataLabel.css({
+                            width: `${width}px`,
+                            lineClamp: Math.floor(
+                                (point.shapeArgs.height || 0) / 16
+                            )
+                        });
                     }
                 // Hide labels for shapes that are too small
                 } else if (point.dataLabel) {
                     style.visibility = 'hidden';
                 }
-=======
-            if (level?.dataLabels) {
-                options = merge(options, level.dataLabels);
-                series.hasDataLabels = (): boolean => true;
-            }
-
-            // Set dataLabel width to the width of the point shape minus the
-            // padding
-            if (point.shapeArgs) {
-                const css = {
-                    width: (
-                        (point.shapeArgs.width || 0) -
-                        2 * (options.padding || padding || 0)
-                    ) + 'px',
-                    lineClamp: Math.floor((point.shapeArgs.height || 0) / 16)
-                };
-                extend((options.style as any), css);
-                point.dataLabel?.css(css);
->>>>>>> d2aa9b7c
             }
 
             // Merge custom options with point options
@@ -1223,7 +1201,7 @@
             ): void => {
                 const options = event.userOptions;
 
-                // Deprepacated options
+                // Deprecated options
                 if (
                     defined(options.allowDrillToNode) &&
                     !defined(options.allowTraversingTree)
@@ -1648,16 +1626,12 @@
         ));
 
         // Set the values
-<<<<<<< HEAD
-        const val = pick(
+        let val = pick(
             point?.simulatedValue,
             point?.options.value,
             childrenTotal
         );
-=======
-        let val = pick(point?.options.value, childrenTotal);
-
->>>>>>> d2aa9b7c
+
         if (point) {
             point.value = val;
         }
