--- conflicted
+++ resolved
@@ -873,25 +873,13 @@
 
             // Set dataLabel width to the width of the point shape minus the
             // padding
-<<<<<<< HEAD
-            if (point.shapeArgs) {
-                const css = {
-                    width: (
-                        (point.shapeArgs.width || 0) -
-                        2 * (
-                            splat(options.padding)[0] || splat(padding)[0] || 0
-                        )
-                    ) + 'px',
-                    lineClamp: Math.floor((point.shapeArgs.height || 0) / 16)
-                };
-                extend((options.style as any), css);
-                point.dataLabel?.css(css);
-=======
             if (point.shapeArgs && positionsAreSet) {
                 const { height = 0, width = 0 } = point.shapeArgs;
                 if (width > 32 && height > 16 && point.shouldDraw()) {
                     const dataLabelWidth = width -
-                        2 * (options.padding || padding || 0);
+                        2 * (
+                            splat(options.padding)[0] || splat(padding)[0] || 0
+                        );
                     style.width = `${dataLabelWidth}px`;
                     style.lineClamp ??= Math.floor(height / 16);
                     style.visibility = 'inherit';
@@ -908,7 +896,6 @@
                     style.width = `${width}px`;
                     style.visibility = 'hidden';
                 }
->>>>>>> f090a057
             }
 
             // Merge custom options with point options
