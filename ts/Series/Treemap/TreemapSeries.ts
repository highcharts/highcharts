--- conflicted
+++ resolved
@@ -656,14 +656,9 @@
             points = series.points.filter(function (
                 n: TreemapPoint
             ): boolean {
-<<<<<<< HEAD
-                return n.node.visible;
+                return n.node.visible || defined(n.dataLabel);
             }),
             padding = splat(series.options.dataLabels || {})[0]?.padding;
-=======
-                return n.node.visible || defined(n.dataLabel);
-            });
->>>>>>> 5361eb25
 
         let options: DataLabelOptions,
             level: TreemapSeriesLevelOptions;
