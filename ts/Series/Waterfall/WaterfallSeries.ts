--- conflicted
+++ resolved
@@ -165,12 +165,7 @@
             options = series.options,
             yData = series.yData,
             // #3710 Update point does not propagate to sum
-<<<<<<< HEAD
-            data = options.data,
-            point,
-=======
             points = options.data,
->>>>>>> 67ac3f4a
             dataLength = yData.length,
             threshold = options.threshold || 0;
 
@@ -185,7 +180,7 @@
 
         for (let i = 0; i < dataLength; i++) {
             y = yData[i];
-            point = isArray(data) && data[i] ? data[i] : {};
+            point = isArray(points) && points[i] ? points[i] : {};
 
             if (y === 'sum' || (point as any).isSum) {
                 yData[i] = correctFloat(sum);
