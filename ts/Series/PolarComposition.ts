--- conflicted
+++ resolved
@@ -493,9 +493,6 @@
 
 
 /**
-<<<<<<< HEAD
- * Define the animate method for regular series
-=======
  * Search a k-d tree by the point angle, used for shared tooltips in polar
  * charts
  * @private
@@ -519,7 +516,6 @@
 /**
  * Extend chart.get to also search in panes. Used internally in
  * responsiveness and chart.update.
->>>>>>> ee7de2bd
  * @private
  */
 function onSeriesAnimate(
