/* *
 *
 *  (c) 2010-2024 Grzegorz Blachlinski, Sebastian Bochan
 *
 *  License: www.highcharts.com/license
 *
 *  !!!!!!! SOURCE GETS TRANSPILED BY TYPESCRIPT. EDIT TS FILE ONLY. !!!!!!!
 *
 * */

'use strict';

/* *
 *
 *  Imports
 *
 * */

import type { GraphIntegrationObject } from '../GraphLayoutComposition';
import type PackedBubbleLayout from './PackedBubbleLayout';
import type PackedBubblePoint from './PackedBubblePoint';

import H from '../../Core/Globals.js';
const { noop } = H;
import VerletIntegration from '../Networkgraph/VerletIntegration.js';

/* *
 *
 *  Functions
 *
 * */

/**
 * @private
 */
function barycenter(this: PackedBubbleLayout): void {
    const layout = this,
        gravitationalConstant = layout.options.gravitationalConstant || 0,
        box = layout.box,
        nodes = layout.nodes as Array<PackedBubblePoint>,
        nodeCountSqrt = Math.sqrt(nodes.length);

    let centerX: number,
        centerY: number;

    for (const node of nodes) {
<<<<<<< HEAD
        if (this.resolveSplitSeries(node) && !node.isParentNode) {
            centerX = (node.series.parentNode as any).plotX;
            centerY = (node.series.parentNode as any).plotY;
        } else {
            centerX = box.width / 2;
            centerY = box.height / 2;
        }
=======

>>>>>>> ea75b945
        if (!node.fixedPosition) {
            const massTimesNodeCountSqrt = node.mass * nodeCountSqrt,
                plotX = node.plotX || 0,
                plotY = node.plotY || 0,
                series = node.series,
                parentNode = series.parentNode;

            if (
                layout.options.splitSeries &&
                parentNode &&
                !node.isParentNode
            ) {
                centerX = parentNode.plotX || 0;
                centerY = parentNode.plotY || 0;
            } else {
                centerX = box.width / 2;
                centerY = box.height / 2;
            }

            node.plotX = plotX - (
                (plotX - centerX) *
                gravitationalConstant /
                massTimesNodeCountSqrt
            );

            node.plotY = plotY - (
                (plotY - centerY) *
                gravitationalConstant /
                massTimesNodeCountSqrt
            );

            if (
                series.chart.hoverPoint === node &&

                // If redrawHalo exists we know its a draggable series and any
                // halo present should be redrawn to update its visual position
                series.redrawHalo && series.halo
            ) {
                series.redrawHalo(node);
            }
        }
    }
}

/**
 * @private
 */
function repulsive(
    this: PackedBubbleLayout,
    node: PackedBubblePoint,
    force: number,
    distanceXY: Record<string, number>,
    repNode: PackedBubblePoint
): void {
    const factor = (
            force * (this.diffTemperature as any) / (node.mass as any) /
            (node.degree as any)
        ),
        x = distanceXY.x * factor,
        y = distanceXY.y * factor;

    if (!node.fixedPosition) {
        (node.plotX as any) += x;
        (node.plotY as any) += y;
    }
    if (!repNode.fixedPosition) {
        (repNode.plotX as any) -= x;
        (repNode.plotY as any) -= y;
    }
}

/**
 * @private
 */
function repulsiveForceFunction(
    d: number,
    k: number,
    node: PackedBubblePoint,
    repNode: PackedBubblePoint
): number {
    return Math.min(
        d,
        ((node.marker as any).radius +
        (repNode.marker as any).radius) / 2
    );
}

/* *
 *
 *  Default Export
 *
 * */

const PackedBubbleIntegration: GraphIntegrationObject = {
    barycenter,
    getK: noop,
    integrate: VerletIntegration.integrate,
    repulsive,
    repulsiveForceFunction
};

export default PackedBubbleIntegration;<|MERGE_RESOLUTION|>--- conflicted
+++ resolved
@@ -44,17 +44,7 @@
         centerY: number;
 
     for (const node of nodes) {
-<<<<<<< HEAD
-        if (this.resolveSplitSeries(node) && !node.isParentNode) {
-            centerX = (node.series.parentNode as any).plotX;
-            centerY = (node.series.parentNode as any).plotY;
-        } else {
-            centerX = box.width / 2;
-            centerY = box.height / 2;
-        }
-=======
 
->>>>>>> ea75b945
         if (!node.fixedPosition) {
             const massTimesNodeCountSqrt = node.mass * nodeCountSqrt,
                 plotX = node.plotX || 0,
@@ -63,7 +53,7 @@
                 parentNode = series.parentNode;
 
             if (
-                layout.options.splitSeries &&
+                this.resolveSplitSeries(node) &&
                 parentNode &&
                 !node.isParentNode
             ) {
