--- conflicted
+++ resolved
@@ -168,25 +168,12 @@
             relZ = this.relZ,
             i = axis.reversed ? relZ.length - index : index,
             goRight = axis.reversed ? -1 : 1,
-<<<<<<< HEAD
-            minPx = axis.toPixels(
-                axis.reversed ?
-                    (axis.dataMax || 0) + axis.pointRange :
-                    (axis.dataMin || 0)
-            ),
-            maxPx = axis.toPixels(
-                axis.reversed ?
-                    (axis.dataMin || 0) :
-                    (axis.dataMax || 0) + axis.pointRange
-            ),
-=======
             minPx = axis.toPixels(axis.reversed ?
                 (axis.dataMax || 0) + axis.pointRange :
                 (axis.dataMin || 0)),
             maxPx = axis.toPixels(axis.reversed ?
                 (axis.dataMin || 0) :
                 (axis.dataMax || 0) + axis.pointRange),
->>>>>>> e88cb766
             len = Math.abs(maxPx - minPx),
             totalZ = this.totalZ,
             left = this.chart.inverted ?
