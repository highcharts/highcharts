--- conflicted
+++ resolved
@@ -339,21 +339,11 @@
                     });
                     redraw = false;
                 }
-<<<<<<< HEAD
-                ytdExtremes = rangeSelector.getYTDExtremes(
-                    dataMax,
-                    dataMin
-                );
-                newMin = rangeMin = ytdExtremes.min;
-                newMax = ytdExtremes.max;
-=======
->>>>>>> 52008a89
 
                 if (isNumber(dataMax) && isNumber(dataMin)) {
                     ytdExtremes = rangeSelector.getYTDExtremes(
                         dataMax,
-                        dataMin,
-                        chart.time.useUTC
+                        dataMin
                     );
                     newMin = rangeMin = ytdExtremes.min;
                     newMax = ytdExtremes.max;
