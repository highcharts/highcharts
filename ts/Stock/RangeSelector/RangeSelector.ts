/* *
 *
 *  (c) 2010-2024 Torstein Honsi
 *
 *  License: www.highcharts.com/license
 *
 *  !!!!!!! SOURCE GETS TRANSPILED BY TYPESCRIPT. EDIT TS FILE ONLY. !!!!!!!
 *
 * */

'use strict';

/* *
 *
 *  Imports
 *
 * */

import type {
    AxisOptions,
    AxisSetExtremesEventObject
} from '../../Core/Axis/AxisOptions';
import type CSSObject from '../../Core/Renderer/CSSObject';
import type { HTMLDOMElement } from '../../Core/Renderer/DOMElementType';
import type {
    RangeSelectorButtonOptions,
    RangeSelectorOptions,
    RangeSelectorPositionOptions
} from './RangeSelectorOptions';
import type Time from '../../Core/Time';
import type { ButtonThemeStatesObject } from '../../Core/Renderer/SVG/ButtonThemeObject';

import Axis from '../../Core/Axis/Axis.js';
import Chart from '../../Core/Chart/Chart.js';
import D from '../../Core/Defaults.js';
const { defaultOptions } = D;
import H from '../../Core/Globals.js';
import { Palette } from '../../Core/Color/Palettes.js';
import RangeSelectorComposition from './RangeSelectorComposition.js';
import SVGElement from '../../Core/Renderer/SVG/SVGElement.js';
import T from '../../Core/Templating.js';
const { format } = T;
import U from '../../Core/Utilities.js';
import OrdinalAxis from '../../Core/Axis/OrdinalAxis.js';
const {
    addEvent,
    createElement,
    css,
    defined,
    destroyObjectProperties,
    diffObjects,
    discardElement,
    extend,
    fireEvent,
    isNumber,
    isString,
    merge,
    objectEach,
    pick,
    splat
} = U;

/* *
 *
 *  Declarations
 *
 * */

declare module '../../Core/Axis/AxisLike' {
    interface AxisLike {
        newMax?: number;
        range?: (number|RangeSelectorButtonOptions);
    }
}

declare module '../../Core/Chart/ChartLike'{
    interface ChartLike {
        extraBottomMargin?: boolean;
        extraTopMargin?: boolean;
        fixedRange?: number;
        rangeSelector?: RangeSelector;
    }
}

declare module './RangeSelectorOptions' {
    export interface RangeSelectorButtonOptions {
        _offsetMax?: number;
        _offsetMin?: number;
        _range?: number;
    }
}

/* *
 *
 *  Functions
 *
 * */

/**
 * Get the preferred input type based on a date format string.
 *
 * @private
 * @function preferredInputType
 */
function preferredInputType(format: Time.DateTimeFormat): string {
    const ms = isString(format) ?
        format.indexOf('%L') !== -1 :
        // Implemented but not typed as of 2024
        format.fractionalSecondDigits;

    if (ms) {
        return 'text';
    }

    const date = isString(format) ?
        ['a', 'A', 'd', 'e', 'w', 'b', 'B', 'm', 'o', 'y', 'Y']
            .some((char: string): boolean =>
                format.indexOf('%' + char) !== -1
            ) :
        format.dateStyle || format.day || format.month || format.year;

    const time = isString(format) ?
        ['H', 'k', 'I', 'l', 'M', 'S']
            .some((char: string): boolean =>
                format.indexOf('%' + char) !== -1
            ) :
        format.timeStyle || format.hour || format.minute || format.second;

    if (date && time) {
        return 'datetime-local';
    }
    if (date) {
        return 'date';
    }
    if (time) {
        return 'time';
    }
    return 'text';
}

/* *
 *
 *  Class
 *
 * */

/**
 * The range selector.
 *
 * @private
 * @class
 * @name Highcharts.RangeSelector
 * @param {Highcharts.Chart} chart
 */
class RangeSelector {
    public isDirty: boolean = false;

    /* *
     *
     *  Static Functions
     *
     * */

    /**
     * @private
     */
    public static compose(
        AxisClass: typeof Axis,
        ChartClass: typeof Chart
    ): void {
        RangeSelectorComposition.compose(AxisClass, ChartClass, RangeSelector);
    }

    /* *
     *
     *  Constructor
     *
     * */

    public constructor(chart: Chart) {
        this.init(chart);
    }

    /* *
     *
     *  Properties
     *
     * */


    public buttons!: Array<SVGElement>;
    public isCollapsed?: boolean;
    public buttonGroup?: SVGElement;
    public buttonOptions: Array<RangeSelectorButtonOptions> =
        RangeSelector.prototype.defaultButtons;
    public chart!: Chart;
    public deferredYTDClick?: number;
    public div?: HTMLDOMElement;
    public dropdown?: HTMLSelectElement;
    public dropdownLabel!: SVGElement;
    public eventsToUnbind?: Array<Function>;
    public forcedDataGrouping?: boolean;
    public frozenStates?: boolean;
    public group?: SVGElement;
    public hasVisibleDropdown?: boolean;
    public initialButtonGroupWidth = 0;
    public inputGroup?: SVGElement;
    public isActive?: boolean;
    public maxDateBox?: SVGElement;
    public maxInput?: HTMLInputElement;
    public maxLabel?: SVGElement;
    public minDateBox?: SVGElement;
    public minInput?: HTMLInputElement;
    public minLabel?: SVGElement;
    public options!: RangeSelectorOptions;
    public rendered?: boolean;
    public selected?: number;
    public zoomText!: SVGElement;

    /* *
     *
     *  Functions
     *
     * */

    /**
     * The method to run when one of the buttons in the range selectors is
     * clicked
     *
     * @private
     * @function Highcharts.RangeSelector#clickButton
     * @param {number} i
     *        The index of the button
     * @param {boolean} [redraw]
     */
    public clickButton(
        i: number,
        redraw?: boolean
    ): void {
        const rangeSelector = this,
            chart = rangeSelector.chart,
            rangeOptions = rangeSelector.buttonOptions[i],
            baseAxis = chart.xAxis[0],
            unionExtremes = (
                chart.scroller && chart.scroller.getUnionExtremes()
            ) || baseAxis || {},
            type = rangeOptions.type,
            dataGrouping = rangeOptions.dataGrouping;

        let dataMin = unionExtremes.dataMin,
            dataMax = unionExtremes.dataMax,
            newMin,
            newMax = isNumber(baseAxis?.max) ? Math.round(
                Math.min(baseAxis.max, dataMax ?? baseAxis.max)
            ) : void 0, // #1568
            baseXAxisOptions: DeepPartial<AxisOptions>,
            range = rangeOptions._range,
            rangeMin: (number|undefined),
            ctx: Axis,
            ytdExtremes,
            addOffsetMin = true;

        // Chart has no data, base series is removed
        if (dataMin === null || dataMax === null) {
            return;
        }

        rangeSelector.setSelected(i);

        // Apply dataGrouping associated to button
        if (dataGrouping) {
            this.forcedDataGrouping = true;
            Axis.prototype.setDataGrouping.call(
                baseAxis || { chart: this.chart },
                dataGrouping,
                false
            );

            this.frozenStates = rangeOptions.preserveDataGrouping;
        }

        // Apply range
        if (type === 'month' || type === 'year') {
            if (!baseAxis) {
                // This is set to the user options and picked up later when the
                // axis is instantiated so that we know the min and max.
                range = rangeOptions as any;
            } else {
                ctx = {
                    range: rangeOptions,
                    max: newMax,
                    chart: chart,
                    dataMin: dataMin,
                    dataMax: dataMax
                } as any;
                newMin = baseAxis.minFromRange.call(ctx);
                if (isNumber(ctx.newMax)) {
                    newMax = ctx.newMax;
                }
                // #15799: offsetMin is added in minFromRange so that it works
                // with pre-selected buttons as well
                addOffsetMin = false;
            }

        // Fixed times like minutes, hours, days
        } else if (range) {
            if (isNumber(newMax)) {
                newMin = Math.max(newMax - range, dataMin as any);
                newMax = Math.min(newMin + range, dataMax as any);
                addOffsetMin = false;
            }

        } else if (type === 'ytd') {

            // On user clicks on the buttons, or a delayed action running from
            // the beforeRender event (below), the baseAxis is defined.
            if (baseAxis) {
                // When "ytd" is the pre-selected button for the initial view,
                // its calculation is delayed and rerun in the beforeRender
                // event (below). When the series are initialized, but before
                // the chart is rendered, we have access to the xData array
                // (#942).
                if (
                    baseAxis.hasData() && (
                        !isNumber(dataMax) ||
                        !isNumber(dataMin)
                    )
                ) {
                    dataMin = Number.MAX_VALUE;
                    dataMax = -Number.MAX_VALUE;
                    chart.series.forEach((series): void => {
                        // Reassign it to the last item
                        const xData = series.getColumn('x');
                        if (xData.length) {
                            dataMin = Math.min(xData[0], dataMin as any);
                            dataMax = Math.max(
                                xData[xData.length - 1],
                                dataMax as any
                            );
                        }
                    });
                    redraw = false;
                }

                if (isNumber(dataMax) && isNumber(dataMin)) {
                    ytdExtremes = rangeSelector.getYTDExtremes(
                        dataMax,
                        dataMin
                    );
                    newMin = rangeMin = ytdExtremes.min;
                    newMax = ytdExtremes.max;
                }
            // "ytd" is pre-selected. We don't yet have access to processed
            // point and extremes data (things like pointStart and pointInterval
            // are missing), so we delay the process (#942)
            } else {
                rangeSelector.deferredYTDClick = i;
                return;
            }
        } else if (type === 'all' && baseAxis) {
            // If the navigator exist and the axis range is declared reset that
            // range and from now on only use the range set by a user, #14742.
            if (chart.navigator && chart.navigator.baseSeries[0]) {
                chart.navigator.baseSeries[0].xAxis.options.range = void 0;
            }

            newMin = dataMin;
            newMax = dataMax as any;
        }

        if (addOffsetMin && rangeOptions._offsetMin && defined(newMin)) {
            newMin += rangeOptions._offsetMin;
        }
        if (rangeOptions._offsetMax && defined(newMax)) {
            newMax += rangeOptions._offsetMax;
        }

        if (this.dropdown) {
            this.dropdown.selectedIndex = i + 1;
        }

        // Update the chart
        if (!baseAxis) {
            // Axis not yet instantiated. Temporarily set min and range
            // options and axes once defined and remove them on
            // chart load (#4317 & #20529).
            baseXAxisOptions = splat(chart.options.xAxis || {})[0];
            const axisRangeUpdateEvent = addEvent(
                chart,
                'afterCreateAxes',
                function (): void {
                    const xAxis = chart.xAxis[0];
                    xAxis.range = xAxis.options.range = range;
                    xAxis.min = xAxis.options.min = rangeMin;
                }
            );
            addEvent(chart, 'load', function resetMinAndRange(): void {
                const xAxis = chart.xAxis[0];
                chart.setFixedRange(rangeOptions._range);
                xAxis.options.range = baseXAxisOptions.range;
                xAxis.options.min = baseXAxisOptions.min;
                axisRangeUpdateEvent(); // Remove event
            });
        } else if (isNumber(newMin) && isNumber(newMax)) {
            // Existing axis object. Set extremes after render time.
            baseAxis.setExtremes(
                newMin,
                newMax,
                pick(redraw, true),
                void 0, // Auto animation
                {
                    trigger: 'rangeSelectorButton',
                    rangeSelectorButton: rangeOptions
                }
            );
            chart.setFixedRange(rangeOptions._range);
        }

        fireEvent(this, 'afterBtnClick');
    }

    /**
     * Set the selected option. This method only sets the internal flag, it
     * doesn't update the buttons or the actual zoomed range.
     *
     * @private
     * @function Highcharts.RangeSelector#setSelected
     * @param {number} [selected]
     */
    public setSelected(
        selected?: number
    ): void {
        this.selected = this.options.selected = selected;
    }

    /**
     * Initialize the range selector
     *
     * @private
     * @function Highcharts.RangeSelector#init
     * @param {Highcharts.Chart} chart
     */
    public init(
        chart: Chart
    ): void {
        const rangeSelector = this,
            options = (
                chart.options.rangeSelector as RangeSelectorOptions
            ),
<<<<<<< HEAD
            langOptions = chart.options.lang,
            buttonOptions = (
                options.buttons || this.defaultButtons.map(
                    // Deep copy to avoid modifying the class property
                    (opt): RangeSelectorButtonOptions => ({ ...opt })
                )
            ),
=======
            buttonOptions = options.buttons,
>>>>>>> 3ac97d7b
            selectedOption = options.selected,
            blurInputs = function (): void {
                const minInput = rangeSelector.minInput,
                    maxInput = rangeSelector.maxInput;

                // #3274 in some case blur is not defined
                if (minInput && !!minInput.blur) {
                    fireEvent(minInput, 'blur');
                }
                if (maxInput && !!maxInput.blur) {
                    fireEvent(maxInput, 'blur');
                }
            };

        rangeSelector.chart = chart;
        rangeSelector.options = options;
        rangeSelector.buttons = [];

        rangeSelector.buttonOptions = buttonOptions
            .map((opt): RangeSelectorButtonOptions => {
                if (opt.type) {
                    opt.text ??= langOptions.rangeSelector[`${opt.type}Text`];
                    opt.title ??= langOptions.rangeSelector[`${opt.type}Title`];
                }

                opt.text = format(opt.text, {
                    count: opt.count || 1
                });
                opt.title = format(opt.title, {
                    count: opt.count || 1
                });

                return opt;
            });

        this.eventsToUnbind = [];
        this.eventsToUnbind.push(addEvent(
            chart.container,
            'mousedown',
            blurInputs
        ));
        this.eventsToUnbind.push(addEvent(chart, 'resize', blurInputs));

        // Extend the buttonOptions with actual range
        buttonOptions.forEach(rangeSelector.computeButtonRange);

        // Zoomed range based on a pre-selected button index
        if (
            typeof selectedOption !== 'undefined' &&
            buttonOptions[selectedOption]
        ) {
            this.clickButton(selectedOption, false);
        }

        this.eventsToUnbind.push(addEvent(chart, 'load', function (): void {
            // If a data grouping is applied to the current button, release it
            // when extremes change
            if (chart.xAxis && chart.xAxis[0]) {
                addEvent(
                    chart.xAxis[0],
                    'setExtremes',
                    function (e: AxisSetExtremesEventObject): void {
                        if (
                            isNumber(this.max) &&
                            isNumber(this.min) &&
                            this.max - this.min !== chart.fixedRange &&
                            e.trigger !== 'rangeSelectorButton' &&
                            e.trigger !== 'updatedData' &&
                            rangeSelector.forcedDataGrouping &&
                            !rangeSelector.frozenStates
                        ) {
                            this.setDataGrouping(false, false);
                        }
                    }
                );
            }
        }));
        this.createElements();
    }

    /**
     * Dynamically update the range selector buttons after a new range has been
     * set
     *
     * @private
     * @function Highcharts.RangeSelector#updateButtonStates
     */
    public updateButtonStates(): void {
        const rangeSelector = this,
            chart = this.chart,
            dropdown = this.dropdown,
            dropdownLabel = this.dropdownLabel,
            baseAxis = chart.xAxis[0],
            actualRange = Math.round(
                (baseAxis.max as any) - (baseAxis.min as any)
            ),
            hasNoData = !baseAxis.hasVisibleSeries,
            day = 24 * 36e5, // A single day in milliseconds
            unionExtremes = (
                chart.scroller &&
                chart.scroller.getUnionExtremes()
            ) || baseAxis,
            dataMin = unionExtremes.dataMin,
            dataMax = unionExtremes.dataMax,
            ytdExtremes = rangeSelector.getYTDExtremes(
                dataMax as any,
                dataMin as any
            ),
            ytdMin = ytdExtremes.min,
            ytdMax = ytdExtremes.max,
            selected = rangeSelector.selected,
            allButtonsEnabled = rangeSelector.options.allButtonsEnabled,
            buttonStates = new Array(rangeSelector.buttonOptions.length)
                .fill(0),
            selectedExists = isNumber(selected),
            buttons = rangeSelector.buttons;

        let isSelectedTooGreat = false,
            selectedIndex = null;
        rangeSelector.buttonOptions.forEach((
            rangeOptions: RangeSelectorButtonOptions,
            i: number
        ): void => {
            const range = rangeOptions._range,
                type = rangeOptions.type,
                count = rangeOptions.count || 1,
                offsetRange =
                    (rangeOptions._offsetMax as any) -
                    (rangeOptions._offsetMin as any),
                isSelected = i === selected,
                // Disable buttons where the range exceeds what is allowed i;
                // the current view
                isTooGreatRange = (range as any) >
                    (dataMax as any) - (dataMin as any),
                // Disable buttons where the range is smaller than the minimum
                // range
                isTooSmallRange = (range as any) < (baseAxis.minRange as any);

            // Do not select the YTD button if not explicitly told so
            let isYTDButNotSelected = false,
                // Disable the All button if we're already showing all
                isSameRange = range === actualRange;

            if (isSelected && isTooGreatRange) {
                isSelectedTooGreat = true;
            }

            if (
                baseAxis.isOrdinal &&
                baseAxis.ordinal?.positions &&
                range &&
                actualRange < range
            ) {
                // Handle ordinal ranges
                const positions = baseAxis.ordinal.positions,
                    prevOrdinalPosition =
                        OrdinalAxis.Additions.findIndexOf(
                            positions,
                            baseAxis.min as number,
                            true
                        ),
                    nextOrdinalPosition =
                        Math.min(
                            OrdinalAxis.Additions.findIndexOf(
                                positions,
                                baseAxis.max as number,
                                true
                            ) + 1, positions.length - 1);

                if (
                    positions[nextOrdinalPosition] -
                        positions[prevOrdinalPosition] > range
                ) {
                    isSameRange = true;
                }
            } else if (
                // Months and years have variable range so we check the extremes
                (type === 'month' || type === 'year') &&
                (
                    actualRange + 36e5 >=
                    { month: 28, year: 365 }[type] * day * count - offsetRange
                ) &&
                (
                    actualRange - 36e5 <=
                    { month: 31, year: 366 }[type] * day * count + offsetRange
                )
            ) {
                isSameRange = true;
            } else if (type === 'ytd') {
                isSameRange = (ytdMax - ytdMin + offsetRange) === actualRange;
                isYTDButNotSelected = !isSelected;
            } else if (type === 'all') {
                isSameRange = (
                    (baseAxis.max as any) - (baseAxis.min as any) >=
                    (dataMax as any) - (dataMin as any)
                );
            }

            // The new zoom area happens to match the range for a button - mark
            // it selected. This happens when scrolling across an ordinal gap.
            // It can be seen in the intraday demos when selecting 1h and scroll
            // across the night gap.
            const disable = (
                !allButtonsEnabled &&
                !(isSelectedTooGreat && type === 'all') &&
                (
                    isTooGreatRange ||
                    isTooSmallRange ||
                    hasNoData
                )
            );

            const select = (
                (isSelectedTooGreat && type === 'all') ||
                (isYTDButNotSelected ? false : isSameRange) ||
                (isSelected && rangeSelector.frozenStates)
            );


            if (disable) {
                buttonStates[i] = 3;
            } else if (select) {
                if (!selectedExists || i === selected) {
                    selectedIndex = i;
                }
            }

        });

        if (selectedIndex !== null) {
            buttonStates[selectedIndex] = 2;
            rangeSelector.setSelected(selectedIndex);
        } else {
            rangeSelector.setSelected();

            if (dropdownLabel) {
                dropdownLabel.setState(0);
                dropdownLabel.attr({
                    text: (defaultOptions.lang.rangeSelectorZoom || '') + ' ▾'
                });

            }
        }

        for (let i = 0; i < buttonStates.length; i++) {
            const state = buttonStates[i];
            const button = buttons[i];

            if (button.state !== state) {
                button.setState(state);

                if (dropdown) {
                    dropdown.options[i + 1].disabled = (state === 3);

                    if (state === 2) {

                        if (dropdownLabel) {
                            dropdownLabel.setState(2);
                            dropdownLabel.attr({
                                text: rangeSelector.buttonOptions[i].text + ' ▾'
                            });
                        }
                        dropdown.selectedIndex = i + 1;
                    }
                    const bbox = dropdownLabel.getBBox();
                    css(dropdown, {
                        width: `${bbox.width}px`,
                        height: `${bbox.height}px`
                    });
                }
            }
        }
    }

    /**
     * Compute and cache the range for an individual button
     *
     * @private
     * @function Highcharts.RangeSelector#computeButtonRange
     * @param {Highcharts.RangeSelectorButtonsOptions} rangeOptions
     */
    public computeButtonRange(
        rangeOptions: RangeSelectorButtonOptions
    ): void {
        const type = rangeOptions.type as string,
            count = rangeOptions.count || 1,

            // These time intervals have a fixed number of milliseconds, as
            // opposed to month, ytd and year
            fixedTimes = ({
                millisecond: 1,
                second: 1000,
                minute: 60 * 1000,
                hour: 3600 * 1000,
                day: 24 * 3600 * 1000,
                week: 7 * 24 * 3600 * 1000
            } as Record<string, number>);

        // Store the range on the button object
        if (fixedTimes[type]) {
            rangeOptions._range = fixedTimes[type] * count;
        } else if (type === 'month' || type === 'year') {
            rangeOptions._range = ({
                month: 30,
                year: 365
            } as Record<string, number>)[type] * 24 * 36e5 * count;
        }

        rangeOptions._offsetMin = pick(rangeOptions.offsetMin, 0);
        rangeOptions._offsetMax = pick(rangeOptions.offsetMax, 0);
        (rangeOptions._range as any) +=
            (rangeOptions._offsetMax as any) - (rangeOptions._offsetMin as any);
    }

    /**
     * Get the unix timestamp of a HTML input for the dates
     *
     * @private
     * @function Highcharts.RangeSelector#getInputValue
     */
    public getInputValue(name: string): number {
        const input = name === 'min' ? this.minInput : this.maxInput;
        const options = this.chart.options
            .rangeSelector as RangeSelectorOptions;
        const time = this.chart.time;

        if (input) {
            return (
                (input.type === 'text' && options.inputDateParser) ||
                this.defaultInputDateParser
            )(input.value, time.timezone === 'UTC', time);
        }
        return 0;
    }

    /**
     * Set the internal and displayed value of a HTML input for the dates
     *
     * @private
     * @function Highcharts.RangeSelector#setInputValue
     */
    public setInputValue(
        name: string,
        inputTime?: number
    ): void {
        const options = this.options,
            time = this.chart.time,
            input = name === 'min' ? this.minInput : this.maxInput,
            dateBox = name === 'min' ? this.minDateBox : this.maxDateBox;

        if (input) {
            input.setAttribute(
                'type',
                preferredInputType(options.inputDateFormat || '%e %b %Y')
            );
            const hcTimeAttr = input.getAttribute('data-hc-time');
            let updatedTime = defined(hcTimeAttr) ? Number(hcTimeAttr) : void 0;

            if (defined(inputTime)) {
                const previousTime = updatedTime;
                if (defined(previousTime)) {
                    input.setAttribute('data-hc-time-previous', previousTime);
                }
                input.setAttribute('data-hc-time', inputTime);
                updatedTime = inputTime;
            }

            input.value = time.dateFormat(
                (
                    this.inputTypeFormats[input.type] ||
                    options.inputEditDateFormat
                ),
                updatedTime
            );
            if (dateBox) {
                dateBox.attr({
                    text: time.dateFormat(
                        options.inputDateFormat,
                        updatedTime
                    )
                });
            }
        }
    }

    /**
     * Set the min and max value of a HTML input for the dates
     *
     * @private
     * @function Highcharts.RangeSelector#setInputExtremes
     */
    public setInputExtremes(
        name: string,
        min: number,
        max: number
    ): void {
        const input = name === 'min' ? this.minInput : this.maxInput;
        if (input) {
            const format = this.inputTypeFormats[input.type];
            const time = this.chart.time;

            if (format) {
                const newMin = time.dateFormat(format, min);
                if (input.min !== newMin) {
                    input.min = newMin;
                }
                const newMax = time.dateFormat(format, max);
                if (input.max !== newMax) {
                    input.max = newMax;
                }
            }
        }
    }

    /**
     * @private
     * @function Highcharts.RangeSelector#showInput
     * @param {string} name
     */
    public showInput(name: ('min'|'max')): void {
        const dateBox = name === 'min' ? this.minDateBox : this.maxDateBox,
            input = name === 'min' ? this.minInput : this.maxInput;

        if (input && dateBox && this.inputGroup) {
            const isTextInput = input.type === 'text',
                { translateX = 0, translateY = 0 } = this.inputGroup,
                { x = 0, width = 0, height = 0 } = dateBox,
                { inputBoxWidth } = this.options;

            css(input, {
                width: isTextInput ?
                    ((width + (inputBoxWidth ? -2 : 20)) + 'px') :
                    'auto',
                height: (height - 2) + 'px',
                border: '2px solid silver'
            });

            if (isTextInput && inputBoxWidth) {
                css(input, {
                    left: (translateX + x) + 'px',
                    top: translateY + 'px'
                });

            // Inputs of types date, time or datetime-local should be centered
            // on top of the dateBox
            } else {
                css(input, {
                    left: Math.min(
                        Math.round(
                            x +
                            translateX -
                            (input.offsetWidth - width) / 2
                        ),
                        this.chart.chartWidth - input.offsetWidth
                    ) + 'px',
                    top: (
                        translateY - (input.offsetHeight - height) / 2
                    ) + 'px'
                });
            }
        }
    }

    /**
     * @private
     * @function Highcharts.RangeSelector#hideInput
     * @param {string} name
     */
    public hideInput(name: ('min'|'max')): void {
        const input = name === 'min' ? this.minInput : this.maxInput;
        if (input) {
            css(input, {
                top: '-9999em',
                border: 0,
                width: '1px',
                height: '1px'
            });
        }
    }

    /**
     * @private
     * @function Highcharts.RangeSelector#defaultInputDateParser
     */
    public defaultInputDateParser(
        inputDate: string,
        useUTC: boolean,
        time?: Time
    ): number {
        return time?.parse(inputDate) || 0;
    }

    /**
     * Draw either the 'from' or the 'to' HTML input box of the range selector
     *
     * @private
     * @function Highcharts.RangeSelector#drawInput
     */
    public drawInput(
        name: ('min'|'max')
    ): RangeSelector.InputElements {
        const {
            chart,
            div,
            inputGroup
        } = this;

        const rangeSelector = this,
            chartStyle = chart.renderer.style || {},
            renderer = chart.renderer,
            options =
               chart.options.rangeSelector as RangeSelectorOptions,
            lang = defaultOptions.lang,
            isMin = name === 'min';

        /**
         * @private
         */
        function updateExtremes(name: 'min'| 'max'): void {
            const { maxInput, minInput } = rangeSelector,
                chartAxis = chart.xAxis[0],
                unionExtremes = chart.scroller?.getUnionExtremes() || chartAxis,
                dataMin = unionExtremes.dataMin,
                dataMax = unionExtremes.dataMax,
                currentExtreme = chart.xAxis[0].getExtremes()[name];

            let value: number | undefined = rangeSelector.getInputValue(name);

            if (isNumber(value) && value !== currentExtreme) {

                // Validate the extremes. If it goes beyond the data min or
                // max, use the actual data extreme (#2438).
                if (isMin && maxInput && isNumber(dataMin)) {
                    if (value > Number(maxInput.getAttribute('data-hc-time'))) {
                        value = void 0;
                    } else if (value < dataMin) {
                        value = dataMin;
                    }
                } else if (minInput && isNumber(dataMax)) {
                    if (value < Number(minInput.getAttribute('data-hc-time'))) {
                        value = void 0;
                    } else if (value > dataMax) {
                        value = dataMax;
                    }
                }

                // Set the extremes
                if (typeof value !== 'undefined') { // @todo typeof undefined
                    chartAxis.setExtremes(
                        isMin ? value : chartAxis.min,
                        isMin ? chartAxis.max : value,
                        void 0,
                        void 0,
                        { trigger: 'rangeSelectorInput' }
                    );
                }
            }
        }

        // Create the text label
        const text = lang[
            isMin ? 'rangeSelectorFrom' : 'rangeSelectorTo'
        ] || '';
        const label = renderer
            .label(text, 0)
            .addClass('highcharts-range-label')
            .attr({
                padding: text ? 2 : 0,
                height: text ? options.inputBoxHeight : 0
            })
            .add(inputGroup);

        // Create an SVG label that shows updated date ranges and records click
        // events that bring in the HTML input.
        const dateBox = renderer
            .label('', 0)
            .addClass('highcharts-range-input')
            .attr({
                padding: 2,
                width: options.inputBoxWidth,
                height: options.inputBoxHeight,
                'text-align': 'center'
            })
            .on('click', function (): void {
                // If it is already focused, the onfocus event doesn't fire
                // (#3713)
                rangeSelector.showInput(name);
                (rangeSelector as any)[name + 'Input'].focus();
            });

        if (!chart.styledMode) {
            dateBox.attr({
                stroke: options.inputBoxBorderColor,
                'stroke-width': 1
            });
        }

        dateBox.add(inputGroup);


        // Create the HTML input element. This is rendered as 1x1 pixel then set
        // to the right size when focused.
        const input = createElement('input', {
            name: name,
            className: 'highcharts-range-selector'
        }, void 0, div) as HTMLInputElement;

        // #14788: Setting input.type to an unsupported type throws in IE, so
        // we need to use setAttribute instead
        input.setAttribute(
            'type',
            preferredInputType(options.inputDateFormat || '%e %b %Y')
        );

        if (!chart.styledMode) {
            // Styles
            label.css(merge(chartStyle, options.labelStyle));

            dateBox.css(merge({
                color: Palette.neutralColor80
            }, chartStyle, options.inputStyle));

            css(input, extend<CSSObject>({
                position: 'absolute',
                border: 0,
                boxShadow: '0 0 15px rgba(0,0,0,0.3)',
                width: '1px', // Chrome needs a pixel to see it
                height: '1px',
                padding: 0,
                textAlign: 'center',
                fontSize: chartStyle.fontSize,
                fontFamily: chartStyle.fontFamily,
                top: '-9999em' // #4798
            }, options.inputStyle));
        }

        // Blow up the input box
        input.onfocus = (): void => {
            rangeSelector.showInput(name);
        };

        // Hide away the input box
        input.onblur = (): void => {
            // Update extremes only when inputs are active
            if (input === H.doc.activeElement) { // Only when focused
                // Update also when no `change` event is triggered, like when
                // clicking inside the SVG (#4710)
                updateExtremes(name);
            }
            // #10404 - move hide and blur outside focus
            rangeSelector.hideInput(name);
            rangeSelector.setInputValue(name);
            input.blur(); // #4606
        };

        let keyDown = false;

        // Handle changes in the input boxes
        input.onchange = (): void => {
            // Update extremes and blur input when clicking date input calendar
            if (!keyDown) {
                updateExtremes(name);
                rangeSelector.hideInput(name);
                input.blur();
            }
        };

        input.onkeypress = (event: KeyboardEvent): void => {
            // IE does not fire onchange on enter
            if (event.keyCode === 13) {
                updateExtremes(name);
            }
        };

        input.onkeydown = (event: KeyboardEvent): void => {
            keyDown = true;

            // Arrow keys
            if (
                event.key === 'ArrowUp' ||
                event.key === 'ArrowDown' ||
                event.key === 'Tab'
            ) {
                updateExtremes(name);
            }
        };

        input.onkeyup = (): void => {
            keyDown = false;
        };

        return { dateBox, input, label };
    }

    /**
     * Get the position of the range selector buttons and inputs. This can be
     * overridden from outside for custom positioning.
     *
     * @private
     * @function Highcharts.RangeSelector#getPosition
     */
    public getPosition(): Record<string, number> {
        const chart = this.chart,
            options =
                chart.options.rangeSelector as RangeSelectorOptions,
            top = options.verticalAlign === 'top' ?
                chart.plotTop - chart.axisOffset[0] :
                0; // Set offset only for verticalAlign top

        return {
            buttonTop: top + options.buttonPosition.y,
            inputTop: top + options.inputPosition.y - 10
        };
    }
    /**
     * Get the extremes of YTD. Will choose dataMax if its value is lower than
     * the current timestamp. Will choose dataMin if its value is higher than
     * the timestamp for the start of current year.
     *
     * @private
     * @function Highcharts.RangeSelector#getYTDExtremes
     * @return {*}
     * Returns min and max for the YTD
     */
    public getYTDExtremes(
        dataMax: number,
        dataMin: number
    ): RangeSelector.RangeObject {
        const time = this.chart.time,
            year = time.toParts(dataMax)[0],
            startOfYear = time.makeTime(year, 0);

        return {
            max: dataMax,
            min: Math.max(dataMin, startOfYear)
        };
    }

    public createElements(): void {
        const chart = this.chart,
            renderer = chart.renderer,
            container = chart.container,
            chartOptions = chart.options,
            options =
                chartOptions.rangeSelector as RangeSelectorOptions,
            inputEnabled = options.inputEnabled,
            inputsZIndex = pick(chartOptions.chart.style?.zIndex, 0) + 1;

        if (options.enabled === false) {
            return;
        }

        this.group = renderer.g('range-selector-group')
            .attr({
                zIndex: 7
            })
            .add();

        this.div = createElement('div', void 0, {
            position: 'relative',
            height: 0,
            zIndex: inputsZIndex
        });

        if (this.buttonOptions.length) {
            this.renderButtons();
        }

        // First create a wrapper outside the container in order to make
        // the inputs work and make export correct
        if (container.parentNode) {
            container.parentNode.insertBefore(this.div, container);
        }
        if (inputEnabled) {
            this.createInputs();
        }

    }

    /**
     * Create the input elements and its group.
     *
     */
    public createInputs(): void {
        this.inputGroup = this.chart.renderer.g('input-group').add(this.group);

        const minElems = this.drawInput('min');
        this.minDateBox = minElems.dateBox;
        this.minLabel = minElems.label;
        this.minInput = minElems.input;

        const maxElems = this.drawInput('max');
        this.maxDateBox = maxElems.dateBox;
        this.maxLabel = maxElems.label;
        this.maxInput = maxElems.input;

    }
    /**
     * Render the range selector including the buttons and the inputs. The first
     * time render is called, the elements are created and positioned. On
     * subsequent calls, they are moved and updated.
     *
     * @private
     * @function Highcharts.RangeSelector#render
     * @param {number} [min]
     *        X axis minimum
     * @param {number} [max]
     *        X axis maximum
     */
    public render(
        min?: number,
        max?: number
    ): void {

        if (this.options.enabled === false) {
            return;
        }

        const chart = this.chart,
            chartOptions = chart.options,
            options = chartOptions.rangeSelector as RangeSelectorOptions,
            // Place inputs above the container
            inputEnabled = options.inputEnabled;

        if (inputEnabled) {
            if (!this.inputGroup) {

                this.createInputs();
            }
            // Set or reset the input values
            this.setInputValue('min', min);
            this.setInputValue('max', max);

            if (!this.chart.styledMode) {
                this.maxLabel?.css(options.labelStyle);
                this.minLabel?.css(options.labelStyle);
            }
            const unionExtremes = (
                chart.scroller && chart.scroller.getUnionExtremes()
            ) || chart.xAxis[0] || {};

            if (
                defined(unionExtremes.dataMin) &&
                defined(unionExtremes.dataMax)
            ) {
                const minRange = chart.xAxis[0].minRange || 0;

                this.setInputExtremes(
                    'min',
                    unionExtremes.dataMin,
                    Math.min(
                        unionExtremes.dataMax,
                        this.getInputValue('max')
                    ) - minRange
                );
                this.setInputExtremes(
                    'max',
                    Math.max(
                        unionExtremes.dataMin,
                        this.getInputValue('min')
                    ) + minRange,
                    unionExtremes.dataMax
                );
            }

            // Reflow
            if (this.inputGroup) {
                let x = 0;
                [
                    this.minLabel,
                    this.minDateBox,
                    this.maxLabel,
                    this.maxDateBox
                ].forEach((label): void => {
                    if (label) {
                        const { width } = label.getBBox();
                        if (width) {
                            label.attr({ x });
                            x += width + options.inputSpacing;
                        }
                    }
                });
            }
        } else {
            if (this.inputGroup) {
                this.inputGroup.destroy();
                delete this.inputGroup;
            }
        }

        if (!this.chart.styledMode) {
            if (this.zoomText) {
                this.zoomText.css(options.labelStyle);
            }
        }

        this.alignElements();
        this.updateButtonStates();
    }

    /**
     * Render the range buttons. This only runs the first time, later the
     * positioning is laid out in alignElements.
     *
     * @private
     * @function Highcharts.RangeSelector#renderButtons
     */
    public renderButtons(): void {
        const {
            chart,
            options
        } = this;
        const lang = defaultOptions.lang;
        const renderer = chart.renderer;

        const buttonTheme = merge(options.buttonTheme);
        const states = buttonTheme && buttonTheme.states;

        // Prevent the button from resetting the width when the button state
        // changes since we need more control over the width when collapsing
        // the buttons
        delete buttonTheme.width;
        delete buttonTheme.states;

        this.buttonGroup = renderer.g('range-selector-buttons').add(this.group);

        const dropdown = this.dropdown = createElement('select', void 0, {
            position: 'absolute',
            padding: 0,
            border: 0,
            cursor: 'pointer',
            opacity: 0.0001
        }, this.div) as HTMLSelectElement;

        // Create a label for dropdown select element
        const userButtonTheme = chart.userOptions.rangeSelector?.buttonTheme;
        this.dropdownLabel = renderer.button(
            '',
            0,
            0,
            (): void => {},
            merge(buttonTheme, {
                'stroke-width': pick(buttonTheme['stroke-width'], 0),
                width: 'auto',
                paddingLeft: pick(
                    options.buttonTheme.paddingLeft,
                    userButtonTheme?.padding,
                    8
                ),
                paddingRight: pick(
                    options.buttonTheme.paddingRight,
                    userButtonTheme?.padding,
                    8
                )
            }),
            states && states.hover,
            states && states.select,
            states && states.disabled
        )
            .hide()
            .add(this.group);

        // Prevent page zoom on iPhone
        addEvent(dropdown, 'touchstart', (): void => {
            dropdown.style.fontSize = '16px';
        });

        // Forward events from select to button
        const mouseOver = H.isMS ? 'mouseover' : 'mouseenter',
            mouseOut = H.isMS ? 'mouseout' : 'mouseleave';
        addEvent(dropdown, mouseOver, (): void => {
            fireEvent(this.dropdownLabel.element, mouseOver);
        });
        addEvent(dropdown, mouseOut, (): void => {
            fireEvent(this.dropdownLabel.element, mouseOut);
        });
        addEvent(dropdown, 'change', (): void => {
            const button = this.buttons[dropdown.selectedIndex - 1];
            fireEvent(button.element, 'click');
        });

        this.zoomText = renderer
            .label(lang.rangeSelectorZoom || '', 0)
            .attr({
                padding: options.buttonTheme.padding,
                height: options.buttonTheme.height,
                paddingLeft: 0,
                paddingRight: 0
            })
            .add(this.buttonGroup);

        if (!this.chart.styledMode) {
            this.zoomText.css(options.labelStyle);
            options.buttonTheme['stroke-width'] ??= 0;
        }


        createElement('option', {
            textContent: this.zoomText.textStr,
            disabled: true
        }, void 0, dropdown);

        this.createButtons();
    }

    private createButtons(): void {
        const { options } = this;
        const buttonTheme = merge(options.buttonTheme);
        const states = buttonTheme && buttonTheme.states;

        // Prevent the button from resetting the width when the button state
        // changes since we need more control over the width when collapsing
        // the buttons
        const width = buttonTheme.width || 28;
        delete buttonTheme.width;
        delete buttonTheme.states;


        this.buttonOptions.forEach((
            rangeOptions: RangeSelectorButtonOptions,
            i: number
        ): void => {
            this.createButton(rangeOptions, i, width, states);
        });
    }

    private createButton(
        rangeOptions: RangeSelectorButtonOptions,
        i: number,
        width: number,
        states?: ButtonThemeStatesObject
    ): void {
        const { dropdown, buttons, chart, options } = this;
        const renderer = chart.renderer;
        const buttonTheme = merge(options.buttonTheme);
        dropdown?.add(
            createElement('option', {
                textContent: rangeOptions.title || rangeOptions.text
<<<<<<< HEAD
            }, void 0, dropdown);

            buttons[i] = renderer
                .button(
                    rangeOptions.text ?? '',
                    0,
                    0,
                    (e: (Event|AnyRecord)): void => {

                        // Extract events from button object and call
                        const buttonEvents = (
                            rangeOptions.events && rangeOptions.events.click
                        );
=======
            }) as HTMLOptionElement,
            i + 2
        );
>>>>>>> 3ac97d7b

        buttons[i] = renderer
            .button(
                rangeOptions.text,
                0,
                0,
                (e: (Event | AnyRecord)): void => {

                    // Extract events from button object and call
                    const buttonEvents = (
                        rangeOptions.events && rangeOptions.events.click
                    );

                    let callDefaultEvent;

                    if (buttonEvents) {
                        callDefaultEvent =
                            buttonEvents.call(rangeOptions, e as any);
                    }

                    if (callDefaultEvent !== false) {
                        this.clickButton(i);
                    }

                    this.isActive = true;
                },
                buttonTheme,
                states && states.hover,
                states && states.select,
                states && states.disabled
            )
            .attr({
                'text-align': 'center',
                width
            })
            .add(this.buttonGroup);

        if (rangeOptions.title) {
            buttons[i].attr('title', rangeOptions.title);
        }
    }

    /**
     * Align the elements horizontally and vertically.
     *
     * @private
     * @function Highcharts.RangeSelector#alignElements
     */
    public alignElements(): void {
        const {
            buttonGroup,
            buttons,
            chart,
            group,
            inputGroup,
            options,
            zoomText
        } = this;
        const chartOptions = chart.options;
        const navButtonOptions = (
            chartOptions.exporting &&
            chartOptions.exporting.enabled !== false &&
            chartOptions.navigation &&
            chartOptions.navigation.buttonOptions
        );
        const {
            buttonPosition,
            inputPosition,
            verticalAlign
        } = options;

        // Get the X offset required to avoid overlapping with the exporting
        // button. This is used both by the buttonGroup and the inputGroup.
        const getXOffsetForExportButton = (
            group: SVGElement,
            position: RangeSelectorPositionOptions
        ): number => {
            if (
                navButtonOptions &&
                this.titleCollision(chart) &&
                verticalAlign === 'top' &&
                position.align === 'right' && (
                    (
                        position.y -
                        group.getBBox().height - 12
                    ) <
                    (
                        (navButtonOptions.y || 0) +
                        (navButtonOptions.height || 0) +
                        chart.spacing[0]
                    )
                )
            ) {
                return -40;
            }
            return 0;
        };

        let plotLeft = chart.plotLeft;

        if (group && buttonPosition && inputPosition) {

            let translateX = buttonPosition.x - chart.spacing[3];

            if (buttonGroup) {
                this.positionButtons();

                if (!this.initialButtonGroupWidth) {
                    let width = 0;

                    if (zoomText) {
                        width += zoomText.getBBox().width + 5;
                    }

                    buttons.forEach((
                        button: SVGElement,
                        i: number
                    ): void => {
                        width += button.width || 0;
                        if (i !== buttons.length - 1) {
                            width += options.buttonSpacing;
                        }
                    });

                    this.initialButtonGroupWidth = width;
                }

                plotLeft -= chart.spacing[3];

                // Detect collision between button group and exporting
                const xOffsetForExportButton = getXOffsetForExportButton(
                    buttonGroup,
                    buttonPosition
                );

                this.alignButtonGroup(xOffsetForExportButton);
                if (this.buttonGroup?.translateY) {
                    this.dropdownLabel
                        .attr({ y: this.buttonGroup.translateY });
                }

                // Skip animation
                group.placed = buttonGroup.placed = chart.hasLoaded;
            }

            let xOffsetForExportButton = 0;

            if (options.inputEnabled && inputGroup) {
                // Detect collision between the input group and exporting button
                xOffsetForExportButton = getXOffsetForExportButton(
                    inputGroup,
                    inputPosition
                );

                if (inputPosition.align === 'left') {
                    translateX = plotLeft;
                } else if (inputPosition.align === 'right') {
                    translateX = -Math.max(
                        chart.axisOffset[1],
                        -xOffsetForExportButton
                    );
                }

                // Update the alignment to the updated spacing box
                inputGroup.align({
                    y: inputPosition.y,
                    width: inputGroup.getBBox().width,
                    align: inputPosition.align,
                    // Fix wrong getBBox() value on right align
                    x: inputPosition.x + translateX - 2
                }, true, chart.spacingBox);

                // Skip animation
                inputGroup.placed = chart.hasLoaded;
            }
            this.handleCollision(xOffsetForExportButton);

            // Vertical align
            group.align({
                verticalAlign
            }, true, chart.spacingBox);

            const alignTranslateY = group.alignAttr.translateY;

            // Set position
            let groupHeight = group.getBBox().height + 20; // # 20 padding
            let translateY = 0;

            // Calculate bottom position
            if (verticalAlign === 'bottom') {
                const legendOptions = chart.legend && chart.legend.options;
                const legendHeight = (
                    legendOptions &&
                    legendOptions.verticalAlign === 'bottom' &&
                    legendOptions.enabled &&
                    !legendOptions.floating ?
                        (
                            chart.legend.legendHeight +
                            pick(legendOptions.margin, 10)
                        ) :
                        0
                );

                groupHeight = groupHeight + legendHeight - 20;
                translateY = (
                    alignTranslateY -
                    groupHeight -
                    (options.floating ? 0 : options.y) -
                    (chart.titleOffset ? chart.titleOffset[2] : 0) -
                    10 // 10 spacing
                );
            }

            if (verticalAlign === 'top') {
                if (options.floating) {
                    translateY = 0;
                }

                if (chart.titleOffset && chart.titleOffset[0]) {
                    translateY = chart.titleOffset[0];
                }

                translateY += ((chart.margin[0] - chart.spacing[0]) || 0);

            } else if (verticalAlign === 'middle') {
                if (inputPosition.y === buttonPosition.y) {
                    translateY = alignTranslateY;
                } else if (inputPosition.y || buttonPosition.y) {
                    if (
                        inputPosition.y < 0 ||
                        buttonPosition.y < 0
                    ) {
                        translateY -= Math.min(
                            inputPosition.y,
                            buttonPosition.y
                        );
                    } else {
                        translateY = alignTranslateY - groupHeight;
                    }
                }
            }

            group.translate(
                options.x,
                options.y + Math.floor(translateY)
            );

            // Translate HTML inputs
            const { minInput, maxInput, dropdown } = this;
            if (options.inputEnabled && minInput && maxInput) {
                minInput.style.marginTop = group.translateY + 'px';
                maxInput.style.marginTop = group.translateY + 'px';
            }
            if (dropdown) {
                dropdown.style.marginTop = group.translateY + 'px';
            }
        }
    }

    /**
     * @private
     */
    public redrawElements(): void {
        const chart = this.chart,
            { inputBoxHeight, inputBoxBorderColor } = this.options;

        this.maxDateBox?.attr({
            height: inputBoxHeight
        });

        this.minDateBox?.attr({
            height: inputBoxHeight
        });

        if (!chart.styledMode) {
            this.maxDateBox?.attr({
                stroke: inputBoxBorderColor
            });

            this.minDateBox?.attr({
                stroke: inputBoxBorderColor
            });
        }

        if (this.isDirty) {

            this.isDirty = false;
            // Reset this prop to force redrawing collapse of buttons
            this.isCollapsed = void 0;
            const newButtonsOptions = this.options.buttons ?? [];
            const btnLength = Math.min(
                newButtonsOptions.length,
                this.buttonOptions.length
            );
            const { dropdown, options } = this;
            const buttonTheme = merge(options.buttonTheme);
            const states = buttonTheme && buttonTheme.states;

            // Prevent the button from resetting the width when the button state
            // changes since we need more control over the width when collapsing
            // the buttons
            const width = buttonTheme.width || 28;


            // Destroy additional buttons
            if (newButtonsOptions.length < this.buttonOptions.length) {
                for (
                    let i = this.buttonOptions.length - 1;
                    i >= newButtonsOptions.length;
                    i--
                ) {
                    const btn = this.buttons.pop();
                    btn?.destroy();
                    this.dropdown?.options.remove(i + 1);
                }
            }

            // Update current buttons
            for (let i = btnLength - 1; i >= 0; i--) {
                const diff = diffObjects(
                    newButtonsOptions[i],
                    this.buttonOptions[i]
                );

                if (Object.keys(diff).length !== 0) {
                    const rangeOptions = newButtonsOptions[i];
                    this.buttons[i].destroy();
                    dropdown?.options.remove(i + 1);
                    this.createButton(rangeOptions, i, width, states);
                    this.computeButtonRange(rangeOptions);

                }
            }

            // Create missing buttons
            if (newButtonsOptions.length > this.buttonOptions.length) {
                for (
                    let i = this.buttonOptions.length;
                    i < newButtonsOptions.length;
                    i++
                ) {
                    this.createButton(newButtonsOptions[i], i, width, states);
                    this.computeButtonRange(newButtonsOptions[i]);
                }
            }
            this.buttonOptions = this.options.buttons ?? [];

            if (defined(this.options.selected) && this.buttons.length) {
                this.clickButton(this.options.selected, false);
            }

        }
    }

    /**
     * Align the button group horizontally and vertically.
     *
     * @private
     * @function Highcharts.RangeSelector#alignButtonGroup
     * @param {number} xOffsetForExportButton
     * @param {number} [width]
     */
    public alignButtonGroup(
        xOffsetForExportButton: number,
        width?: number
    ): void {
        const { chart, options, buttonGroup } = this;
        const { buttonPosition } = options;
        const plotLeft = chart.plotLeft - chart.spacing[3];
        let translateX = buttonPosition.x - chart.spacing[3];

        if (buttonPosition.align === 'right') {
            translateX += xOffsetForExportButton - plotLeft; // #13014
        } else if (buttonPosition.align === 'center') {
            translateX -= plotLeft / 2;
        }

        if (buttonGroup) {
            // Align button group
            buttonGroup.align({
                y: buttonPosition.y,
                width: pick(width, this.initialButtonGroupWidth),
                align: buttonPosition.align,
                x: translateX
            }, true, chart.spacingBox);
        }
    }

    /**
     * @private
     * @function Highcharts.RangeSelector#positionButtons
     */
    public positionButtons(): void {
        const {
            buttons,
            chart,
            options,
            zoomText
        } = this;
        const verb = chart.hasLoaded ? 'animate' : 'attr';
        const { buttonPosition } = options;

        const plotLeft = chart.plotLeft;
        let buttonLeft = plotLeft;

        if (zoomText && zoomText.visibility !== 'hidden') {
            // #8769, allow dynamically updating margins
            zoomText[verb]({
                x: pick(plotLeft + buttonPosition.x, plotLeft)
            });

            // Button start position
            buttonLeft += buttonPosition.x +
                zoomText.getBBox().width + 5;
        }

        for (let i = 0, iEnd = this.buttonOptions.length; i < iEnd; ++i) {
            if (buttons[i].visibility !== 'hidden') {
                buttons[i][verb]({ x: buttonLeft });

                // Increase the button position for the next button
                buttonLeft += (buttons[i].width || 0) + options.buttonSpacing;
            } else {
                buttons[i][verb]({ x: plotLeft });
            }
        }
    }

    /**
     * Handle collision between the button group and the input group
     *
     * @private
     * @function Highcharts.RangeSelector#handleCollision
     *
     * @param  {number} xOffsetForExportButton
     *                  The X offset of the group required to make room for the
     *                  exporting button
     */
    public handleCollision(xOffsetForExportButton: number): void {
        const {
            chart,
            buttonGroup,
            inputGroup
        } = this;

        const {
            buttonPosition,
            dropdown,
            inputPosition
        } = this.options;

        const maxButtonWidth = (): number => {
            let buttonWidth = 0;

            this.buttons.forEach((button): void => {
                const bBox = button.getBBox();
                if (bBox.width > buttonWidth) {
                    buttonWidth = bBox.width;
                }
            });

            return buttonWidth;
        };

        const groupsOverlap = (buttonGroupWidth: number): boolean => {
            if (inputGroup?.alignOptions && buttonGroup) {
                const inputGroupX = (
                    inputGroup.alignAttr.translateX +
                    inputGroup.alignOptions.x -
                    xOffsetForExportButton +
                    // `getBBox` for detecing left margin
                    inputGroup.getBBox().x +
                    // 2px padding to not overlap input and label
                    2
                );

                const inputGroupWidth = inputGroup.alignOptions.width || 0;

                const buttonGroupX = buttonGroup.alignAttr.translateX +
                    buttonGroup.getBBox().x;

                return (buttonGroupX + buttonGroupWidth > inputGroupX) &&
                    (inputGroupX + inputGroupWidth > buttonGroupX) &&
                    (
                        buttonPosition.y <
                        (
                            inputPosition.y +
                            inputGroup.getBBox().height
                        )
                    );
            }
            return false;
        };

        const moveInputsDown = (): void => {
            if (inputGroup && buttonGroup) {
                inputGroup.attr({
                    translateX: inputGroup.alignAttr.translateX + (
                        chart.axisOffset[1] >= -xOffsetForExportButton ?
                            0 :
                            -xOffsetForExportButton
                    ),
                    translateY: inputGroup.alignAttr.translateY +
                        buttonGroup.getBBox().height + 10
                });
            }
        };

        if (buttonGroup) {
            if (dropdown === 'always') {
                this.collapseButtons();

                if (groupsOverlap(maxButtonWidth())) {
                    // Move the inputs down if there is still a collision
                    // after collapsing the buttons
                    moveInputsDown();
                }
                return;
            }
            if (dropdown === 'never') {
                this.expandButtons();
            }
        }

        // Detect collision
        if (inputGroup && buttonGroup) {
            if (
                (inputPosition.align === buttonPosition.align) ||
                // 20 is minimal spacing between elements
                groupsOverlap(this.initialButtonGroupWidth + 20)
            ) {
                if (dropdown === 'responsive') {
                    this.collapseButtons();

                    if (groupsOverlap(maxButtonWidth())) {
                        moveInputsDown();
                    }
                } else {
                    moveInputsDown();
                }
            } else if (dropdown === 'responsive') {
                this.expandButtons();
            }
        } else if (buttonGroup && dropdown === 'responsive') {
            if (this.initialButtonGroupWidth > chart.plotWidth) {
                this.collapseButtons();
            } else {
                this.expandButtons();
            }
        }
    }

    /**
     * Collapse the buttons and show the select element.
     *
     * @private
     * @function Highcharts.RangeSelector#collapseButtons
     * @param {number} xOffsetForExportButton
     */
    public collapseButtons(): void {
        const {
            buttons,
            zoomText
        } = this;

        if (this.isCollapsed === true) {
            return;
        }

        this.isCollapsed = true;

        zoomText.hide();
        buttons.forEach((button): void => void button.hide());
        this.showDropdown();
    }

    /**
     * Show all the buttons and hide the select element.
     *
     * @private
     * @function Highcharts.RangeSelector#expandButtons
     */
    public expandButtons(): void {
        const {
            buttons,
            zoomText
        } = this;

        if (this.isCollapsed === false) {
            return;
        }

        this.isCollapsed = false;

        this.hideDropdown();
        zoomText.show();
        buttons.forEach((button): void => void button.show());
        this.positionButtons();
    }

    /**
     * Position the select element on top of the button.
     *
     * @private
     * @function Highcharts.RangeSelector#showDropdown
     */
    public showDropdown(): void {
        const {
            buttonGroup,
            chart,
            dropdownLabel,
            dropdown
        } = this;

        if (buttonGroup && dropdown) {
            const { translateX = 0, translateY = 0 } = buttonGroup,
                left = chart.plotLeft + translateX,
                top = translateY;
            dropdownLabel
                .attr({ x: left, y: top })
                .show();

            css(dropdown, {
                left: left + 'px',
                top: top + 'px',
                visibility: 'inherit'
            });
            this.hasVisibleDropdown = true;
        }
    }

    /**
     * @private
     * @function Highcharts.RangeSelector#hideDropdown
     */
    public hideDropdown(): void {
        const { dropdown } = this;

        if (dropdown) {
            this.dropdownLabel.hide();
            css(dropdown, {
                visibility: 'hidden',
                width: '1px',
                height: '1px'
            });
            this.hasVisibleDropdown = false;
        }
    }

    /**
     * Extracts height of range selector
     *
     * @private
     * @function Highcharts.RangeSelector#getHeight
     * @return {number}
     * Returns rangeSelector height
     */
    public getHeight(): number {
        const rangeSelector = this,
            options = rangeSelector.options,
            rangeSelectorGroup = rangeSelector.group,
            inputPosition = options.inputPosition,
            buttonPosition = options.buttonPosition,
            yPosition = options.y,
            buttonPositionY = buttonPosition.y,
            inputPositionY = inputPosition.y;

        let rangeSelectorHeight = 0;

        if (options.height) {
            return options.height;
        }

        // Align the elements before we read the height in case we're switching
        // between wrapped and non-wrapped layout
        this.alignElements();


        rangeSelectorHeight = rangeSelectorGroup ?
            // 13px to keep back compatibility
            (rangeSelectorGroup.getBBox(true).height) + 13 +
                yPosition :
            0;

        const minPosition = Math.min(inputPositionY, buttonPositionY);

        if (
            (inputPositionY < 0 && buttonPositionY < 0) ||
            (inputPositionY > 0 && buttonPositionY > 0)
        ) {
            rangeSelectorHeight += Math.abs(minPosition);
        }

        return rangeSelectorHeight;
    }

    /**
     * Detect collision with title or subtitle
     *
     * @private
     * @function Highcharts.RangeSelector#titleCollision
     * @return {boolean}
     * Returns collision status
     */
    public titleCollision(
        chart: Chart
    ): boolean {
        return !(
            (chart.options.title as any).text ||
            (chart.options.subtitle as any).text
        );
    }

    /**
     * Update the range selector with new options
     *
     * @private
     * @function Highcharts.RangeSelector#update
     * @param {Highcharts.RangeSelectorOptions} options
     */
    public update(
        options: RangeSelectorOptions,
        redraw: boolean = true
    ): void {
        const chart = this.chart;
        merge(true, this.options, options);
        if (
            this.options.selected &&
            this.options.selected >= this.options.buttons!.length
        ) {
            this.options.selected = void 0;
            chart.options.rangeSelector!.selected = void 0;
        }
        if (defined(options.enabled)) {
            this.destroy();
            return this.init(chart);
        }

        this.isDirty = !!options.buttons;

        if (redraw) {
            this.render();
        }
    }

    /**
     * Destroys allocated elements.
     *
     * @private
     * @function Highcharts.RangeSelector#destroy
     */
    public destroy(): void {
        const rSelector: RangeSelector = this,
            minInput = rSelector.minInput,
            maxInput = rSelector.maxInput;

        if (rSelector.eventsToUnbind) {
            rSelector.eventsToUnbind.forEach((
                unbind: Function
            ): void => unbind());
            rSelector.eventsToUnbind = void 0;
        }

        // Destroy elements in collections
        destroyObjectProperties(rSelector.buttons);

        // Clear input element events
        if (minInput) {
            minInput.onfocus = minInput.onblur = minInput.onchange = null;
        }
        if (maxInput) {
            maxInput.onfocus = maxInput.onblur = maxInput.onchange = null;
        }

        // Destroy HTML and SVG elements
        objectEach(rSelector, function (val, key): void {
            if (val && key !== 'chart') {
                if (val instanceof SVGElement) {
                    // SVGElement
                    val.destroy();

                } else if (
                    val instanceof window.HTMLElement
                ) {
                    // HTML element
                    discardElement(val);
                }
                delete rSelector[key];
            }
            if (val !== RangeSelector.prototype[key]) {
                (rSelector as any)[key] = null;
            }
        }, this);

        this.buttons = [];
    }
}

/* *
 *
 *  Class Prototype
 *
 * */

interface RangeSelector {
    defaultButtons: Array<RangeSelectorButtonOptions>;
    inputTypeFormats: Record<string, string>;
}

extend(RangeSelector.prototype, {
    /**
<<<<<<< HEAD
     * The default buttons for pre-selecting time frames.
     * @private
     */
    defaultButtons: [{
        type: 'month',
        count: 1
    }, {
        type: 'month',
        count: 3
    }, {
        type: 'month',
        count: 6
    }, {
        type: 'ytd'
    }, {
        type: 'year',
        count: 1
    }, {
        type: 'all'
    }],
    /**
=======
>>>>>>> 3ac97d7b
     * The date formats to use when setting min, max and value on date inputs.
     * @private
     */
    inputTypeFormats: {
        'datetime-local': '%Y-%m-%dT%H:%M:%S',
        'date': '%Y-%m-%d',
        'time': '%H:%M:%S'
    }
});

/* *
 *
 *  Class Namespace
 *
 * */

namespace RangeSelector {
    export interface InputElements {
        dateBox: SVGElement;
        input: HTMLInputElement;
        label: SVGElement;
    }
    export interface RangeObject {
        max: number;
        min: number;
    }
}

/* *
 *
 *  Default Export
 *
 * */

export default RangeSelector;

/* *
 *
 *  API Options
 *
 * */

/**
 * Define the time span for the button
 *
 * @typedef {"all"|"day"|"hour"|"millisecond"|"minute"|"month"|"second"|"week"|"year"|"ytd"} Highcharts.RangeSelectorButtonTypeValue
 */

/**
 * Callback function to react on button clicks.
 *
 * @callback Highcharts.RangeSelectorClickCallbackFunction
 *
 * @param {global.Event} e
 *        Event arguments.
 *
 * @param {boolean|undefined}
 *        Return false to cancel the default button event.
 */

/**
 * Callback function to parse values entered in the input boxes and return a
 * valid JavaScript time as milliseconds since 1970.
 *
 * @callback Highcharts.RangeSelectorParseCallbackFunction
 *
 * @param {string} value
 *        Input value to parse.
 *
 * @return {number}
 *         Parsed JavaScript time value.
 */

(''); // Keeps doclets above in JS file<|MERGE_RESOLUTION|>--- conflicted
+++ resolved
@@ -447,7 +447,6 @@
             options = (
                 chart.options.rangeSelector as RangeSelectorOptions
             ),
-<<<<<<< HEAD
             langOptions = chart.options.lang,
             buttonOptions = (
                 options.buttons || this.defaultButtons.map(
@@ -455,9 +454,6 @@
                     (opt): RangeSelectorButtonOptions => ({ ...opt })
                 )
             ),
-=======
-            buttonOptions = options.buttons,
->>>>>>> 3ac97d7b
             selectedOption = options.selected,
             blurInputs = function (): void {
                 const minInput = rangeSelector.minInput,
@@ -1496,32 +1492,16 @@
         dropdown?.add(
             createElement('option', {
                 textContent: rangeOptions.title || rangeOptions.text
-<<<<<<< HEAD
-            }, void 0, dropdown);
-
-            buttons[i] = renderer
-                .button(
-                    rangeOptions.text ?? '',
-                    0,
-                    0,
-                    (e: (Event|AnyRecord)): void => {
-
-                        // Extract events from button object and call
-                        const buttonEvents = (
-                            rangeOptions.events && rangeOptions.events.click
-                        );
-=======
             }) as HTMLOptionElement,
             i + 2
         );
->>>>>>> 3ac97d7b
 
         buttons[i] = renderer
             .button(
-                rangeOptions.text,
+                rangeOptions.text ?? '',
                 0,
                 0,
-                (e: (Event | AnyRecord)): void => {
+                (e: (Event|AnyRecord)): void => {
 
                     // Extract events from button object and call
                     const buttonEvents = (
@@ -2326,7 +2306,6 @@
 
 extend(RangeSelector.prototype, {
     /**
-<<<<<<< HEAD
      * The default buttons for pre-selecting time frames.
      * @private
      */
@@ -2348,8 +2327,6 @@
         type: 'all'
     }],
     /**
-=======
->>>>>>> 3ac97d7b
      * The date formats to use when setting min, max and value on date inputs.
      * @private
      */
