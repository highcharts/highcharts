/* *
 *
 *  (c) 2010-2025 Torstein Honsi
 *
 *  License: www.highcharts.com/license
 *
 *  !!!!!!! SOURCE GETS TRANSPILED BY TYPESCRIPT. EDIT TS FILE ONLY. !!!!!!!
 *
 * */

'use strict';

/* *
 *
 *  Imports
 *
 * */

import type RangeSelectorOptions from './RangeSelectorOptions';

import { Palette } from '../../Core/Color/Palettes.js';

/* *
 *
 *  Declarations
 *
 * */

/**
 * An object containing language-related strings and settings. A typical setup
 * uses `Highcharts.setOptions` to make the options apply to all charts in the
 * same page.
 *
 * ```js
 * Highcharts.setOptions({
 *     lang: {
 *         locale: 'fr'
 *     }
 * });
 * ```
 *
 * @optionparent lang
 */
const lang = {

    /**
     * The text for the label for the range selector buttons.
     *
     * @product highstock gantt
     */
    rangeSelectorZoom: 'Zoom',

    /**
     * The text for the label for the "from" input box in the range
     * selector. Since v9.0, this string is empty as the label is not
     * rendered by default.
     *
     * @product highstock gantt
     */
    rangeSelectorFrom: '',

    /**
     * The text for the label for the "to" input box in the range selector.
     *
     * @product highstock gantt
     */
    rangeSelectorTo: '→',

    /**
     * The default text for the rangeselector buttons.
     *
<<<<<<< HEAD
     * @since next
=======
     * @since 12.2.0
>>>>>>> 79eaf599
     */
    rangeSelector: {
        allText: 'All',
        allTitle: 'View all',
        monthText: '{count}m',
        monthTitle: 'View {count} {#eq count 1}month{else}months{/eq}',
        yearText: '{count}y',
        yearTitle: 'View {count} {#eq count 1}year{else}years{/eq}',
        ytdText: 'YTD',
        ytdTitle: 'View year to date'
    }
};

/**
 * The range selector is a tool for selecting ranges to display within
 * the chart. It provides buttons to select preconfigured ranges in
 * the chart, like 1 day, 1 week, 1 month etc. It also provides input
 * boxes where min and max dates can be manually input.
 *
 * @product      highstock gantt
 * @optionparent rangeSelector
 */
const rangeSelector: RangeSelectorOptions = {

    /**
     * Whether to enable all buttons from the start. By default buttons are
     * only enabled if the corresponding time range exists on the X axis,
     * but enabling all buttons allows for dynamically loading different
     * time ranges.
     *
     * @sample {highstock} stock/rangeselector/allbuttonsenabled-true/
     *         All buttons enabled
     *
     * @since     2.0.3
     */
    allButtonsEnabled: false,

    /**
     * An array of configuration objects for the buttons.
     *
     * Defaults to:
     * ```js
     * buttons: [{
     *     type: 'month',
     *     count: 1,
     *     text: '1m',
     *     title: 'View 1 month'
     * }, {
     *     type: 'month',
     *     count: 3,
     *     text: '3m',
     *     title: 'View 3 months'
     * }, {
     *     type: 'month',
     *     count: 6,
     *     text: '6m',
     *     title: 'View 6 months'
     * }, {
     *     type: 'ytd',
     *     text: 'YTD',
     *     title: 'View year to date'
     * }, {
     *     type: 'year',
     *     count: 1,
     *     text: '1y',
     *     title: 'View 1 year'
     * }, {
     *     type: 'all',
     *     text: 'All',
     *     title: 'View all'
     * }]
     * ```
     *
     * @sample {highstock} stock/demo/rangeselector-datagrouping/
     *         Data grouping by buttons
     *
     * @type      {Array<*>}
     */
    buttons: [{
        type: 'month',
        count: 1
    }, {
        type: 'month',
        count: 3
    }, {
        type: 'month',
        count: 6
    }, {
        type: 'ytd'
    }, {
        type: 'year',
        count: 1
    }, {
        type: 'all'
    }],

    /**
     * How many units of the defined type the button should span. If `type`
     * is "month" and `count` is 3, the button spans three months.
     *
     * @type      {number}
     * @default   1
     * @apioption rangeSelector.buttons.count
     */

    /**
     * Fires when clicking on the rangeSelector button. One parameter,
     * event, is passed to the function, containing common event
     * information.
     *
     * ```js
     * click: function(e) {
     *   console.log(this);
     * }
     * ```
     *
     * Return false to stop default button's click action.
     *
     * @sample {highstock} stock/rangeselector/button-click/
     *         Click event on the button
     *
     * @type      {Highcharts.RangeSelectorClickCallbackFunction}
     * @apioption rangeSelector.buttons.events.click
     */

    /**
     * Additional range (in milliseconds) added to the end of the calculated
     * time span.
     *
     * @sample {highstock} stock/rangeselector/min-max-offsets/
     *         Button offsets
     *
     * @type      {number}
     * @default   0
     * @since     6.0.0
     * @apioption rangeSelector.buttons.offsetMax
     */

    /**
     * Additional range (in milliseconds) added to the start of the
     * calculated time span.
     *
     * @sample {highstock} stock/rangeselector/min-max-offsets/
     *         Button offsets
     *
     * @type      {number}
     * @default   0
     * @since     6.0.0
     * @apioption rangeSelector.buttons.offsetMin
     */

    /**
     * When buttons apply dataGrouping on a series, by default zooming
     * in/out will deselect buttons and unset dataGrouping. Enable this
     * option to keep buttons selected when extremes change.
     *
     * @sample {highstock} stock/rangeselector/preserve-datagrouping/
     *         Different preserveDataGrouping settings
     *
     * @type      {boolean}
     * @default   false
     * @since     6.1.2
     * @apioption rangeSelector.buttons.preserveDataGrouping
     */

    /**
     * A custom data grouping object for each button.
     *
     * @see [series.dataGrouping](#plotOptions.series.dataGrouping)
     *
     * @sample {highstock} stock/demo/rangeselector-datagrouping/
     *         Data grouping by range selector buttons
     *
     * @type      {*}
     * @extends   plotOptions.series.dataGrouping
     * @apioption rangeSelector.buttons.dataGrouping
     */

    /**
     * The text for the button itself.
     *
     * @type      {string}
     * @apioption rangeSelector.buttons.text
     */

    /**
     * Explanation for the button, shown as a tooltip on hover, and used by
     * assistive technology.
     *
     * @type      {string}
     * @apioption rangeSelector.buttons.title
     */

    /**
     * Defined the time span for the button. Can be one of `millisecond`,
     * `second`, `minute`, `hour`, `day`, `week`, `month`, `year`, `ytd`,
     * and `all`.
     *
     * @type       {Highcharts.RangeSelectorButtonTypeValue}
     * @apioption  rangeSelector.buttons.type
     */

    /**
     * The space in pixels between the buttons in the range selector.
     */
    buttonSpacing: 5,

    /**
     * Whether to collapse the range selector buttons into a dropdown when
     * there is not enough room to show everything in a single row, instead
     * of dividing the range selector into multiple rows.
     * Can be one of the following:
     *  - `always`: Always collapse
     *  - `responsive`: Only collapse when there is not enough room
     *  - `never`: Never collapse
     *
     * @sample {highstock} stock/rangeselector/dropdown/
     *         Dropdown option
     *
     * @validvalue ["always", "responsive", "never"]
     * @since 9.0.0
     */
    dropdown: 'responsive',

    /**
     * Enable or disable the range selector. Default to `true` for stock
     * charts, using the `stockChart` factory.
     *
     * @sample {highstock} stock/rangeselector/enabled/
     *         Disable the range selector
     *
     * @type {boolean|undefined}
     * @default {highstock} true
     */
    enabled: void 0,

    /**
     * The vertical alignment of the rangeselector box. Allowed properties
     * are `top`, `middle`, `bottom`.
     *
     * @sample {highstock} stock/rangeselector/vertical-align-middle/
     *         Middle
     * @sample {highstock} stock/rangeselector/vertical-align-bottom/
     *         Bottom
     *
     * @type  {Highcharts.VerticalAlignValue}
     * @since 6.0.0
     */
    verticalAlign: 'top',

    /**
     * A collection of attributes for the buttons. The object takes SVG
     * attributes like `fill`, `stroke`, `stroke-width`, as well as `style`,
     * a collection of CSS properties for the text.
     *
     * The object can also be extended with states, so you can set
     * presentational options for `hover`, `select` or `disabled` button
     * states.
     *
     * CSS styles for the text label.
     *
     * In styled mode, the buttons are styled by the
     * `.highcharts-range-selector-buttons .highcharts-button` rule with its
     * different states.
     *
     * @sample {highstock} stock/rangeselector/styling/
     *         Styling the buttons and inputs
     *
     * @type {Highcharts.SVGAttributes}
     */
    buttonTheme: {
        /** @ignore */
        width: 28,
        /** @ignore */
        height: 18,
        /** @ignore */
        padding: 2,
        /** @ignore */
        zIndex: 7 // #484, #852
    },

    /**
     * When the rangeselector is floating, the plot area does not reserve
     * space for it. This opens for positioning anywhere on the chart.
     *
     * @sample {highstock} stock/rangeselector/floating/
     *         Placing the range selector between the plot area and the
     *         navigator
     *
     * @since 6.0.0
     */
    floating: false,

    /**
     * The x offset of the range selector relative to its horizontal
     * alignment within `chart.spacingLeft` and `chart.spacingRight`.
     *
     * @since 6.0.0
     */
    x: 0,

    /**
     * The y offset of the range selector relative to its horizontal
     * alignment within `chart.spacingLeft` and `chart.spacingRight`.
     *
     * @since 6.0.0
     */
    y: 0,

    /**
     * Deprecated. The height of the range selector. Currently it is
     * calculated dynamically.
     *
     * @deprecated
     * @type  {number|undefined}
     * @since 2.1.9
     */
    height: void 0, // Reserved space for buttons and input

    /**
     * The border color of the date input boxes.
     *
     * @sample {highstock} stock/rangeselector/styling/
     *         Styling the buttons and inputs
     *
     * @type      {Highcharts.ColorString}
     * @since     1.3.7
     */
    inputBoxBorderColor: 'none',

    /**
     * The pixel height of the date input boxes.
     *
     * @sample {highstock} stock/rangeselector/styling/
     *         Styling the buttons and inputs
     *
     * @since     1.3.7
     */
    inputBoxHeight: 17,

    /**
     * The pixel width of the date input boxes. When `undefined`, the width
     * is fitted to the rendered content.
     *
     * @sample {highstock} stock/rangeselector/styling/
     *         Styling the buttons and inputs
     *
     * @type   {number|undefined}
     * @since  1.3.7
     */
    inputBoxWidth: void 0,

    /**
     * The date format in the input boxes when not selected for editing.
     * Defaults to `%e %b %Y`.
     *
     * This is used to determine which type of input to show,
     * `datetime-local`, `date` or `time` and falling back to `text` when
     * the browser does not support the input type or the format contains
     * milliseconds.
     *
     * @sample {highstock} stock/rangeselector/input-type/
     *         Input types
     * @sample {highstock} stock/rangeselector/input-format/
     *         Milliseconds in the range selector
     *
     */
    inputDateFormat: '%[ebY]',

    /**
     * A custom callback function to parse values entered in the input boxes and
     * return a valid JavaScript time as milliseconds since 1970. The first
     * argument passed is the value to parse, second is a boolean indicating use
     * of UTC time. The third is a reference to the `time` object. Time zone can
     * be read from `time.timezone`.
     *
     * This will only get called for inputs of type `text`. Since v8.2.3, the
     * input type is dynamically determined based on the granularity of the
     * `inputDateFormat` and the browser support.
     *
     * @sample {highstock} stock/rangeselector/input-format/
     *         Milliseconds in the range selector
     *
     * @type      {Highcharts.RangeSelectorParseCallbackFunction}
     * @since     1.3.3
     */
    inputDateParser: void 0,

    /**
     * The date format in the input boxes when they are selected for
     * editing. This must be a format that is recognized by JavaScript
     * Date.parse.
     *
     * This will only be used for inputs of type `text`. Since v8.2.3,
     * the input type is dynamically determined based on the granularity
     * of the `inputDateFormat` and the browser support.
     *
     * @sample {highstock} stock/rangeselector/input-format/
     *         Milliseconds in the range selector
     *
     */
    inputEditDateFormat: '%Y-%m-%d',

    /**
     * Enable or disable the date input boxes.
     */
    inputEnabled: true,

    /**
     * Positioning for the input boxes. Allowed properties are `align`,
     *  `x` and `y`.
     *
     * @since 1.2.4
     */
    inputPosition: {

        /**
         * The alignment of the input box. Allowed properties are `left`,
         * `center`, `right`.
         *
         * @sample {highstock} stock/rangeselector/input-button-opposite-alignment/
         *         Opposite alignment
         *
         * @sample {highstock} stock/rangeselector/input-button-same-alignment/
         *         Same alignment for buttons and input
         *
         * @type  {Highcharts.AlignValue}
         * @since 6.0.0
         */
        align: 'right',

        /**
         * X offset of the input row.
         */
        x: 0,

        /**
         * Y offset of the input row.
         */
        y: 0
    },

    /**
     * The space in pixels between the labels and the date input boxes in
     * the range selector.
     *
     * @since 9.0.0
     */
    inputSpacing: 5,

    /**
     * The index of the button to appear pre-selected. If the selected range
     * exceeds the total data range and the 'all' option is available,
     * the 'all' option, showing the full range, is automatically selected.
     *
     * @type      {number}
     */
    selected: void 0,

    /**
     * Positioning for the button row.
     *
     * @since 1.2.4
     */
    buttonPosition: {

        /**
         * The alignment of the input box. Allowed properties are `left`,
         * `center`, `right`.
         *
         * @sample {highstock} stock/rangeselector/input-button-opposite-alignment/
         *         Opposite alignment
         *
         * @sample {highstock} stock/rangeselector/input-button-same-alignment/
         *         Same alignment for buttons and input
         *
         * @type  {Highcharts.AlignValue}
         * @since 6.0.0
         */
        align: 'left',

        /**
         * X offset of the button row.
         */
        x: 0,

        /**
         * Y offset of the button row.
         */
        y: 0
    },

    /**
     * CSS for the HTML inputs in the range selector.
     *
     * In styled mode, the inputs are styled by the
     * `.highcharts-range-input text` rule in SVG mode, and
     * `input.highcharts-range-selector` when active.
     *
     * @sample {highstock} stock/rangeselector/styling/
     *         Styling the buttons and inputs
     *
     * @type      {Highcharts.CSSObject}
     * @apioption rangeSelector.inputStyle
     */
    inputStyle: {
        /** @ignore */
        color: Palette.highlightColor80,
        /** @ignore */
        cursor: 'pointer',
        /** @ignore */
        fontSize: '0.8em'
    },

    /**
     * CSS styles for the labels - the Zoom, From and To texts.
     *
     * In styled mode, the labels are styled by the
     * `.highcharts-range-label` class.
     *
     * @sample {highstock} stock/rangeselector/styling/
     *         Styling the buttons and inputs
     *
     * @type {Highcharts.CSSObject}
     */
    labelStyle: {
        /** @ignore */
        color: Palette.neutralColor60,
        /** @ignore */
        fontSize: '0.8em'
    }
};

/* *
 *
 *  Default Export
 *
 * */

const RangeSelectorDefaults = {
    lang,
    rangeSelector
};

export default RangeSelectorDefaults;<|MERGE_RESOLUTION|>--- conflicted
+++ resolved
@@ -69,11 +69,7 @@
     /**
      * The default text for the rangeselector buttons.
      *
-<<<<<<< HEAD
-     * @since next
-=======
      * @since 12.2.0
->>>>>>> 79eaf599
      */
     rangeSelector: {
         allText: 'All',
