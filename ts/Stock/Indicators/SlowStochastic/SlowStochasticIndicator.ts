/* *
 *
 *  License: www.highcharts.com/license
 *
 *  !!!!!!! SOURCE GETS TRANSPILED BY TYPESCRIPT. EDIT TS FILE ONLY. !!!!!!!
 *
 * */

'use strict';

/* *
 *
 *  Imports
 *
 * */

import type IndicatorValuesObject from '../IndicatorValuesObject';
import type LineSeries from '../../../Series/Line/LineSeries';
import type {
    SlowStochasticOptions,
    SlowStochasticParamsOptions
} from './SlowStochasticOptions';
import type SlowStochasticPoint from './SlowStochasticPoint';

import SeriesRegistry from '../../../Core/Series/SeriesRegistry.js';
const {
    sma: SMAIndicator,
    stochastic: StochasticIndicator
} = SeriesRegistry.seriesTypes;
import U from '../../../Core/Utilities.js';
const {
    extend,
    merge
} = U;

/* *
 *
 *  Class
 *
 * */

/**
 * The Slow Stochastic series type.
 *
 * @private
 * @class
 * @name Highcharts.seriesTypes.slowstochastic
 *
 * @augments Highcharts.Series
 */
class SlowStochasticIndicator extends StochasticIndicator {

<<<<<<< HEAD
    public static defaultOptions: SlowStochasticOptions = merge(
        StochasticIndicator.defaultOptions,
        /**
         * Slow Stochastic oscillator. This series requires the `linkedTo`
         * option to be set and should be loaded after
         * `stock/indicators/indicators.js` and `stock/indicators/stochastic.js`
         * files.
         *
         * @sample stock/indicators/slow-stochastic
         *         Slow Stochastic oscillator
         *
         * @extends      plotOptions.stochastic
         * @since        8.0.0
         * @product      highstock
         * @requires     stock/indicators/indicators
         * @requires     stock/indicators/stochastic
         * @requires     stock/indicators/slowstochastic
         * @optionparent plotOptions.slowstochastic
         */
        {
            params: {
                /**
                 * Periods for Slow Stochastic oscillator: [%K, %D, SMA(%D)].
                 *
                 * @type    {Array<number,number,number>}
                 * @default [14, 3, 3]
                 */
                periods: [14, 3, 3]
            }
        } as SlowStochasticOptions
    );
=======
    /* *
     *
     *  Static Properties
     *
     * */

    /**
     * Slow Stochastic oscillator. This series requires the `linkedTo` option
     * to be set and should be loaded after `stock/indicators/indicators.js`
     * and `stock/indicators/stochastic.js` files.
     *
     * @sample stock/indicators/slow-stochastic
     *         Slow Stochastic oscillator
     *
     * @extends      plotOptions.stochastic
     * @since        8.0.0
     * @product      highstock
     * @requires     stock/indicators/indicators
     * @requires     stock/indicators/stochastic
     * @requires     stock/indicators/slowstochastic
     * @optionparent plotOptions.slowstochastic
     */
    public static defaultOptions: SlowStochasticOptions = merge(StochasticIndicator.defaultOptions, {
        params: {
            /**
             * Periods for Slow Stochastic oscillator: [%K, %D, SMA(%D)].
             *
             * @type    {Array<number,number,number>}
             * @default [14, 3, 3]
             */
            periods: [14, 3, 3]
        }
    } as SlowStochasticOptions);
>>>>>>> 75b6547b

    /* *
     *
     *  Properties
     *
     * */

    public data: Array<SlowStochasticPoint> = void 0 as any;
    public options: SlowStochasticOptions = void 0 as any;
    public points: Array<SlowStochasticPoint> = void 0 as any;

    /* *
     *
     *  Functions
     *
     * */

    public getValues <TLinkedSeries extends LineSeries>(
        series: TLinkedSeries,
        params: SlowStochasticParamsOptions
    ): (IndicatorValuesObject<TLinkedSeries>|undefined) {
        const periods: Array<number> = (params.periods as any),
            fastValues = super.getValues.call(
                this,
                series,
                params
            ) as any,
            slowValues = {
                values: [] as Array<Array<number>>,
                xData: [] as Array<number>,
                yData: [] as Array<Array<number>>
            };

        if (!fastValues) {
            return;
        }

        slowValues.xData = fastValues.xData.slice(periods[1] - 1);
        const fastYData = fastValues.yData.slice(periods[1] - 1);

        // Get SMA(%D)
        const smoothedValues: (
            undefined|IndicatorValuesObject<LineSeries>
        ) = SMAIndicator.prototype.getValues.call(
            this,
            ({
                xData: slowValues.xData,
                yData: fastYData
            } as any),
            {
                index: 1,
                period: periods[2]
            }
        );

        if (!smoothedValues) {
            return;
        }

        // Format data
        for (let i = 0, xDataLen = slowValues.xData.length; i < xDataLen; i++) {

            slowValues.yData[i] = [
                fastYData[i][1],
                smoothedValues.yData[i - periods[2] + 1] || null
            ];

            slowValues.values[i] = [
                slowValues.xData[i],
                fastYData[i][1],
                smoothedValues.yData[i - periods[2] + 1] || null
            ];
        }

        return slowValues as
            IndicatorValuesObject<TLinkedSeries>;
    }
}

/* *
 *
 *  Class Prototype
 *
 * */

interface SlowStochasticIndicator {
    pointClass: typeof SlowStochasticPoint;
    nameBase: string;
}
extend(SlowStochasticIndicator.prototype, {
    nameBase: 'Slow Stochastic'
});

/* *
 *
 *  Registry
 *
 * */

declare module '../../../Core/Series/SeriesType' {
    interface SeriesTypeRegistry {
        slowstochastic: typeof SlowStochasticIndicator;
    }
}

SeriesRegistry.registerSeriesType('slowstochastic', SlowStochasticIndicator);

/* *
 *
 *  Default Export
 *
 * */

export default SlowStochasticIndicator;

/* *
 *
 *  API Options
 *
 * */

/**
 * A Slow Stochastic indicator. If the [type](#series.slowstochastic.type)
 * option is not specified, it is inherited from [chart.type](#chart.type).
 *
 * @extends   series,plotOptions.slowstochastic
 * @since     8.0.0
 * @product   highstock
 * @requires  stock/indicators/indicators
 * @requires  stock/indicators/stochastic
 * @requires  stock/indicators/slowstochastic
 * @apioption series.slowstochastic
 */

''; // to include the above in the js output<|MERGE_RESOLUTION|>--- conflicted
+++ resolved
@@ -50,39 +50,6 @@
  */
 class SlowStochasticIndicator extends StochasticIndicator {
 
-<<<<<<< HEAD
-    public static defaultOptions: SlowStochasticOptions = merge(
-        StochasticIndicator.defaultOptions,
-        /**
-         * Slow Stochastic oscillator. This series requires the `linkedTo`
-         * option to be set and should be loaded after
-         * `stock/indicators/indicators.js` and `stock/indicators/stochastic.js`
-         * files.
-         *
-         * @sample stock/indicators/slow-stochastic
-         *         Slow Stochastic oscillator
-         *
-         * @extends      plotOptions.stochastic
-         * @since        8.0.0
-         * @product      highstock
-         * @requires     stock/indicators/indicators
-         * @requires     stock/indicators/stochastic
-         * @requires     stock/indicators/slowstochastic
-         * @optionparent plotOptions.slowstochastic
-         */
-        {
-            params: {
-                /**
-                 * Periods for Slow Stochastic oscillator: [%K, %D, SMA(%D)].
-                 *
-                 * @type    {Array<number,number,number>}
-                 * @default [14, 3, 3]
-                 */
-                periods: [14, 3, 3]
-            }
-        } as SlowStochasticOptions
-    );
-=======
     /* *
      *
      *  Static Properties
@@ -116,7 +83,6 @@
             periods: [14, 3, 3]
         }
     } as SlowStochasticOptions);
->>>>>>> 75b6547b
 
     /* *
      *
