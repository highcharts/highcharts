--- conflicted
+++ resolved
@@ -163,17 +163,10 @@
     } as BBOptions)
 
     /* *
-<<<<<<< HEAD
-    *
-    *  Class Prototype
-    *
-    * */
-=======
      *
      *  Properties
      *
      * */
->>>>>>> 9952283f
 
     public data: Array<BBPoint> = void 0 as any;
 
