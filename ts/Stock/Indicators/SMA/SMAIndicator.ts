--- conflicted
+++ resolved
@@ -277,7 +277,6 @@
         super.init.call(indicator, chart, options);
 
         // Only after series are linked indicator can be processed.
-<<<<<<< HEAD
         const linkedSeriesUnbiner = addEvent(
             Chart,
             'afterLinkSeries',
@@ -286,35 +285,50 @@
 
                 if (indicator.linkedParent) {
                     if (!hasEvents) {
+                        // No matter which indicator,
+                        // always recalculate after updating the data.
                         indicator.dataEventsToUnbind.push(
-                            addEvent<AxisType | SeriesType>(
-                                indicator.bindTo.series
-                                    ? indicator.linkedParent
-                                    : indicator.linkedParent.xAxis,
-                                indicator.bindTo.eventName,
+                            addEvent(
+                                indicator.linkedParent,
+                                'updatedData',
                                 function (): void {
                                     indicator.recalculateValues();
                                 }
                             )
                         );
+
+                        // Some indicators (like VBP) requires an additional
+                        // event (afterSetExtremes) to properly show the data.
+                        if (indicator.calculateOn.xAxis) {
+                            indicator.dataEventsToUnbind.push(
+                                addEvent(
+                                    indicator.linkedParent.xAxis,
+                                    indicator.calculateOn.xAxis,
+                                    function (): void {
+                                        indicator.recalculateValues();
+                                    }
+                                )
+                            );
+                        }
                     }
 
-                    if (indicator.calculateOn === 'init') {
+                    // Most indicators are being calculated on chart's init.
+                    if (indicator.calculateOn.chart === 'init') {
                         if (!indicator.processedYData) {
                             indicator.recalculateValues();
                         }
-                    } else {
-                        if (!hasEvents) {
-                            const unbinder = addEvent(
-                                indicator.chart,
-                                indicator.calculateOn,
-                                function (): void {
-                                    indicator.recalculateValues();
-                                    // Call this just once, on init
-                                    unbinder();
-                                }
-                            );
-                        }
+                    } else if (!hasEvents) {
+                        // Some indicators (like VBP) has to recalculate their
+                        // values after other chart's events (render).
+                        const unbinder = addEvent(
+                            indicator.chart,
+                            indicator.calculateOn.chart,
+                            function (): void {
+                                indicator.recalculateValues();
+                                // Call this just once.
+                                unbinder();
+                            }
+                        );
                     }
                 } else {
                     return error(
@@ -324,57 +338,6 @@
                         false,
                         chart
                     ) as any;
-=======
-        const linkedSeriesUnbiner = addEvent(Chart, 'afterLinkSeries', function (): void {
-            const hasEvents = !!indicator.dataEventsToUnbind.length;
-
-            if (indicator.linkedParent) {
-                if (!hasEvents) {
-                    // No matter which indicator,
-                    // always recalculate after updating the data.
-                    indicator.dataEventsToUnbind.push(
-                        addEvent(
-                            indicator.linkedParent,
-                            'updatedData',
-                            function (): void {
-                                indicator.recalculateValues();
-                            }
-                        )
-                    );
-
-                    // Some indicators (like VBP) requires an additional
-                    // event (afterSetExtremes) to properly show the data.
-                    if (indicator.calculateOn.xAxis) {
-                        indicator.dataEventsToUnbind.push(
-                            addEvent(
-                                indicator.linkedParent.xAxis,
-                                indicator.calculateOn.xAxis,
-                                function (): void {
-                                    indicator.recalculateValues();
-                                }
-                            )
-                        );
-                    }
-                }
-
-                // Most indicators are being calculated on chart's init.
-                if (indicator.calculateOn.chart === 'init') {
-                    if (!indicator.processedYData) {
-                        indicator.recalculateValues();
-                    }
-                } else if (!hasEvents) {
-                    // Some indicators (like VBP) has to recalculate their
-                    // values after other chart's events (render).
-                    const unbinder = addEvent(
-                        indicator.chart,
-                        indicator.calculateOn.chart,
-                        function (): void {
-                            indicator.recalculateValues();
-                            // Call this just once.
-                            unbinder();
-                        }
-                    );
->>>>>>> 5e566a0b
                 }
             },
             {
