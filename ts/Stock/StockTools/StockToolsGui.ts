--- conflicted
+++ resolved
@@ -276,13 +276,8 @@
         if (button.parentNode.className.indexOf(className) >= 0) {
             button = button.parentNode.parentNode;
         }
-<<<<<<< HEAD
-        // Set active class on the current button
-        gui.removeButtonActiveClass(button);
-=======
 
         button.classList.remove('highcharts-active');
->>>>>>> 2bc080f6
     }
 }
 
