/**
 *
 *  Events generator for Stock tools
 *
 *  (c) 2009-2021 Paweł Fus
 *
 *  License: www.highcharts.com/license
 *
 *  !!!!!!! SOURCE GETS TRANSPILED BY TYPESCRIPT. EDIT TS FILE ONLY. !!!!!!!
 *
 * */

'use strict';

import type Annotation from '../Extensions/Annotations/Annotations';
import type { YAxisOptions } from '../Core/Axis/AxisOptions';
import type AxisType from '../Core/Axis/AxisType';
import type Chart from '../Core/Chart/Chart';
import type FlagsPoint from '../Series/Flags/FlagsPoint';
import type { FlagsShapeValue } from '../Series/Flags/FlagsPointOptions';
import type FlagsSeriesOptions from '../Series/Flags/FlagsSeriesOptions';
import type { HTMLDOMElement } from '../Core/Renderer/DOMElementType';
import type Point from '../Core/Series/Point';
import type PointerEvent from '../Core/PointerEvent';
import type { SeriesTypeOptions } from '../Core/Series/SeriesType';
import type SVGElement from '../Core/Renderer/SVG/SVGElement';

import H from '../Core/Globals.js';
import NavigationBindings from '../Extensions/Annotations/NavigationBindings.js';
import D from '../Core/DefaultOptions.js';
const {
    getOptions,
    setOptions
} = D;
import Series from '../Core/Series/Series.js';
import U from '../Core/Utilities.js';
import palette from '../Core/Color/Palette.js';
const {
    correctFloat,
    defined,
    extend,
    fireEvent,
    isNumber,
    merge,
    pick,
    uniqueKey
} = U;

declare module '../Extensions/Exporting/NavigationOptions' {
    interface NavigationOptions {
        bindings?: Record<string, Highcharts.NavigationBindingsOptionsObject>;
    }
}

/**
 * Internal types
 * @private
 */
declare global {
    namespace Highcharts {
        type NavigationBindingUtils = typeof NavigationBindings.prototype.utils;
        interface StockToolsNavigationBindings extends NavigationBindings {
            toggledAnnotations?: boolean;
            utils: StockToolsNavigationBindingsUtilsObject;
            verticalCounter?: number;
            /** @requires modules/stock-tools */
            getYAxisPositions(
                yAxes: Array<AxisType>,
                plotHeight: number,
                defaultHeight: number,
                removedYAxisHeight?: string
            ): YAxisPositions;
            /** @requires modules/stock-tools */
            getYAxisResizers(
                yAxes: Array<AxisType>
            ): Array<NavigationBindingsResizerObject>;
            /** @requires modules/stock-tools */
            recalculateYAxisPositions(
                positions: Array<Record<string, number>>,
                changedSpace: number,
                modifyHeight?: boolean,
                adder?: number
            ): Array<Record<string, number>>;
            /** @requires modules/stock-tools */
            resizeYAxes (removedYAxisHeight?: string): void;
        }
        interface NavigationBindingsAttractionObject {
            x: number;
            y: number;
            below: boolean;
            series: Series;
            xAxis: number;
            yAxis: number;
        }

        interface YAxisPositions {
            positions: Array<Record<string, number>>;
            allAxesHeight: number;
        }
        interface NavigationBindingsResizerObject {
            controlledAxis?: Record<string, Array<number>>;
            enabled: boolean;
        }
        interface StockToolsNavigationBindingsUtilsObject extends NavigationBindingUtils {
            indicatorsWithAxes: Array<string>;

            addFlagFromForm(this: NavigationBindings, type: string): Function;
            attractToPoint(e: Event, chart: Chart): NavigationBindingsAttractionObject|void;
            isNotNavigatorYAxis(axis: AxisType): boolean;
            isPriceIndicatorEnabled(series: Series[]): boolean;
            manageIndicators(this: NavigationBindings, data: StockToolsFieldsObject): void;
            updateHeight(this: NavigationBindings, e: PointerEvent, annotation: Annotation): void;
            updateNthPoint(startIndex: number): StockToolsNavigationBindingsUtilsObject['updateHeight'];
        }

        interface StockToolsFieldsObject {
            [key: string]: any;
        }
    }
}

const bindingsUtils: Highcharts.StockToolsNavigationBindingsUtilsObject = NavigationBindings.prototype.utils as any,
    PREFIX = 'highcharts-';

/* eslint-disable no-invalid-this, valid-jsdoc */

/**
 * Generates function which will add a flag series using modal in GUI.
 * Method fires an event "showPopup" with config:
 * `{type, options, callback}`.
 *
 * Example: NavigationBindings.utils.addFlagFromForm('url(...)') - will
 * generate function that shows modal in GUI.
 *
 * @private
 * @function bindingsUtils.addFlagFromForm
 *
 * @param {Highcharts.FlagsShapeValue} type
 *        Type of flag series, e.g. "squarepin"
 *
 * @return {Function}
 *         Callback to be used in `start` callback
 */
bindingsUtils.addFlagFromForm = function (
    this: Highcharts.StockToolsNavigationBindings,
    type: FlagsShapeValue
): Function {
    return function (this: Highcharts.StockToolsNavigationBindings, e: Event): void {
        let navigation = this,
            chart = navigation.chart,
            toolbar = chart.stockTools,
            getFieldType = bindingsUtils.getFieldType,
            point = bindingsUtils.attractToPoint(e, chart),
            pointConfig,
            seriesOptions: FlagsSeriesOptions;

        if (!point) {
            return;
        }

        pointConfig = {
            x: point.x,
            y: point.y
        };

        seriesOptions = {
            type: 'flags',
            onSeries: point.series.id,
            shape: type,
            data: [pointConfig],
            xAxis: point.xAxis,
            yAxis: point.yAxis,
            point: {
                events: {
                    click: function (this: FlagsPoint): void {
                        const point = this,
                            options = point.options;

                        fireEvent(
                            navigation,
                            'showPopup',
                            {
                                point: point,
                                formType: 'annotation-toolbar',
                                options: {
                                    langKey: 'flags',
                                    type: 'flags',
                                    title: [
                                        options.title,
                                        getFieldType(
                                            options.title as any
                                        )
                                    ],
                                    name: [
                                        options.name,
                                        getFieldType(
                                            options.name as any
                                        )
                                    ]
                                },
                                onSubmit: function (
                                    updated: Highcharts.StockToolsFieldsObject
                                ): void {
                                    if (updated.actionType === 'remove') {
                                        point.remove();
                                    } else {
                                        point.update(
                                            navigation.fieldsToOptions(
                                                updated.fields,
                                                {}
                                            )
                                        );
                                    }
                                }
                            }
                        );
                    } as any
                }
            }
        };

        if (!toolbar || !toolbar.guiEnabled) {
            chart.addSeries(seriesOptions);
        }

        fireEvent(
            navigation,
            'showPopup',
            {
                formType: 'flag',
                // Enabled options:
                options: {
                    langKey: 'flags',
                    type: 'flags',
                    title: ['A', getFieldType('A' as any)],
                    name: ['Flag A', getFieldType('Flag A' as any)]
                },
                // Callback on submit:
                onSubmit: function (
                    data: Highcharts.StockToolsFieldsObject
                ): void {
                    navigation.fieldsToOptions(
                        data.fields,
                        (seriesOptions.data as any)[0]
                    );
                    chart.addSeries(seriesOptions);
                }
            }
        );
    };
};

bindingsUtils.indicatorsWithAxes = [

    'ad',
    'atr',
    'cci',
    'cmf',
    'disparityindex',
    'cmo',
    'dmi',
    'macd',
    'mfi',
    'roc',
    'rsi',
    'ao',
    'aroon',
    'aroonoscillator',
    'trix',
    'apo',
    'dpo',
    'ppo',
    'natr',
    'obv',
    'williamsr',
    'stochastic',
    'slowstochastic',
    'linearRegression',
    'linearRegressionSlope',
    'linearRegressionIntercept',
    'linearRegressionAngle',
    'klinger'
];

bindingsUtils.manageIndicators = function (
    this: Highcharts.StockToolsNavigationBindings,
    data: Highcharts.StockToolsFieldsObject
): void {
    let navigation = this,
        chart = navigation.chart,
        seriesConfig: Highcharts.StockToolsFieldsObject = {
            linkedTo: data.linkedTo,
            type: data.type
        },
        indicatorsWithVolume = [
            'ad',
            'cmf',
            'klinger',
            'mfi',
            'obv',
            'vbp',
            'vwap'
        ],
        indicatorsWithAxes = bindingsUtils.indicatorsWithAxes,
        yAxis,
        parentSeries,
        defaultOptions,
        series: Series;

    if (data.actionType === 'edit') {
        navigation.fieldsToOptions(data.fields, seriesConfig);
        series = chart.get(data.seriesId) as any;

        if (series) {
            series.update(seriesConfig, false);
        }
    } else if (data.actionType === 'remove') {
        series = chart.get(data.seriesId) as any;
        if (series) {
            yAxis = series.yAxis;

            if (series.linkedSeries) {
                series.linkedSeries.forEach(function (linkedSeries): void {
                    linkedSeries.remove(false);
                });
            }

            series.remove(false);

            if (indicatorsWithAxes.indexOf(series.type) >= 0) {
                const removedYAxisHeight = yAxis.options.height;
                yAxis.remove(false);
                navigation.resizeYAxes(removedYAxisHeight as string);
            }
        }
    } else {
        seriesConfig.id = uniqueKey();
        navigation.fieldsToOptions(data.fields, seriesConfig);
        parentSeries = chart.get(seriesConfig.linkedTo);
        defaultOptions = getOptions().plotOptions as any;

        // Make sure that indicator uses the SUM approx if SUM approx is used
        // by parent series (#13950).
        if (
            typeof parentSeries !== 'undefined' &&
            parentSeries instanceof Series &&
            parentSeries.getDGApproximation() === 'sum' &&
            // If indicator has defined approx type, use it (e.g. "ranges")
            !defined(
                defaultOptions && defaultOptions[seriesConfig.type] &&
                defaultOptions.dataGrouping &&
                defaultOptions.dataGrouping.approximation
            )
        ) {
            seriesConfig.dataGrouping = {
                approximation: 'sum'
            };
        }

        if (indicatorsWithAxes.indexOf(data.type) >= 0) {
            yAxis = chart.addAxis({
                id: uniqueKey(),
                offset: 0,
                opposite: true,
                title: {
                    text: ''
                },
                tickPixelInterval: 40,
                showLastLabel: false,
                labels: {
                    align: 'left',
                    y: -2
                }
            }, false, false);
            seriesConfig.yAxis = yAxis.options.id;
            navigation.resizeYAxes();
        } else {
            seriesConfig.yAxis = (chart.get(data.linkedTo) as any).options.yAxis;
        }

        if (indicatorsWithVolume.indexOf(data.type) >= 0) {
            seriesConfig.params.volumeSeriesID = chart.series.filter(
                function (series): boolean {
                    return series.options.type === 'column';
                }
            )[0].options.id;
        }

        chart.addSeries(seriesConfig, false);
    }

    fireEvent(
        navigation,
        'deselectButton',
        {
            button: navigation.selectedButtonElement
        }
    );

    chart.redraw();
};

/**
 * Update height for an annotation. Height is calculated as a difference
 * between last point in `typeOptions` and current position. It's a value,
 * not pixels height.
 *
 * @private
 * @function bindingsUtils.updateHeight
 *
 * @param {Highcharts.PointerEventObject} e
 *        normalized browser event
 *
 * @param {Highcharts.Annotation} annotation
 *        Annotation to be updated
 *
 * @return {void}
 */
bindingsUtils.updateHeight = function (
    this: Highcharts.StockToolsNavigationBindings,
    e: PointerEvent,
    annotation: Annotation
): void {
    const options = annotation.options.typeOptions,
        yAxis = isNumber(options.yAxis) && this.chart.yAxis[options.yAxis];

    if (yAxis && options.points) {
        annotation.update({
            typeOptions: {
                height: yAxis.toValue(e[yAxis.horiz ? 'chartX' : 'chartY']) -
                    (options.points[1].y || 0)
            }
        });
    }
};

// @todo
// Consider using getHoverData(), but always kdTree (columns?)
bindingsUtils.attractToPoint = function (
    e: PointerEvent,
    chart: Chart
): Highcharts.NavigationBindingsAttractionObject | void {
    let coords = chart.pointer.getCoordinates(e),
        coordsX,
        coordsY,
        distX = Number.MAX_VALUE,
        closestPoint: (Point|undefined),
        x: number,
        y: number;

    if (chart.navigationBindings) {
        coordsX = chart.navigationBindings.utils.getAssignedAxis(coords.xAxis);
        coordsY = chart.navigationBindings.utils.getAssignedAxis(coords.yAxis);
    }

    // Exit if clicked out of axes area.
    if (!coordsX || !coordsY) {
        return;
    }

    x = coordsX.value;
    y = coordsY.value;

    // Search by 'x' but only in yAxis' series.
    coordsY.axis.series.forEach(function (series): void {
        if (series.points) {
            series.points.forEach(function (point): void {
                if (point && distX > Math.abs((point.x as any) - x)) {
                    distX = Math.abs((point.x as any) - x);
                    closestPoint = point;
                }
            });
        }
    });

    if (closestPoint && closestPoint.x && closestPoint.y) {
        return {
            x: closestPoint.x,
            y: closestPoint.y,
            below: y < closestPoint.y,
            series: closestPoint.series,
            xAxis: closestPoint.series.xAxis.options.index || 0,
            yAxis: closestPoint.series.yAxis.options.index || 0
        };
    }
};

/**
 * Shorthand to check if given yAxis comes from navigator.
 *
 * @private
 * @function bindingsUtils.isNotNavigatorYAxis
 *
 * @param {Highcharts.Axis} axis
 * Axis to check.
 *
 * @return {boolean}
 * True, if axis comes from navigator.
 */
bindingsUtils.isNotNavigatorYAxis = function (axis: AxisType): boolean {
    return axis.userOptions.className !== PREFIX + 'navigator-yaxis';
};

/**
 * Check if any of the price indicators are enabled.
 * @private
 * @function bindingsUtils.isLastPriceEnabled
 *
 * @param {array} series
 *        Array of series.
 *
 * @return {boolean}
 *         Tells which indicator is enabled.
 */
bindingsUtils.isPriceIndicatorEnabled = function (series: Series[]): boolean {

    return series.some((s): (SVGElement|undefined) => s.lastVisiblePrice || s.lastPrice);
};

/**
 * Update each point after specified index, most of the annotations use
 * this. For example crooked line: logic behind updating each point is the
 * same, only index changes when adding an annotation.
 *
 * Example: NavigationBindings.utils.updateNthPoint(1) - will generate
 * function that updates all consecutive points except point with index=0.
 *
 * @private
 * @function bindingsUtils.updateNthPoint
 *
 * @param {number} startIndex
 *        Index from each point should udpated
 *
 * @return {Function}
 *         Callback to be used in steps array
 */
bindingsUtils.updateNthPoint = function (
    startIndex: number
): Highcharts.StockToolsNavigationBindingsUtilsObject['updateHeight'] {
    return function (
        this: Highcharts.StockToolsNavigationBindings,
        e: PointerEvent,
        annotation: Annotation
    ): void {
        const options = annotation.options.typeOptions,
            xAxis = isNumber(options.xAxis) && this.chart.xAxis[options.xAxis],
            yAxis = isNumber(options.yAxis) && this.chart.yAxis[options.yAxis];


        if (xAxis && yAxis) {
            (options.points as any).forEach(function (
                point: Point,
                index: number
            ): void {
                if (index >= startIndex) {
                    point.x = xAxis.toValue(e[xAxis.horiz ? 'chartX' : 'chartY']);
                    point.y = yAxis.toValue(e[yAxis.horiz ? 'chartX' : 'chartY']);
                }
            });
            annotation.update({
                typeOptions: {
                    points: options.points
                }
            });
        }
    };
};

// Extends NavigationBindigs to support indicators and resizers:
extend<NavigationBindings|Highcharts.StockToolsNavigationBindings>(NavigationBindings.prototype, {
    /* eslint-disable valid-jsdoc */
    /**
     * Get current positions for all yAxes. If new axis does not have position,
     * returned is default height and last available top place.
     *
     * @private
     * @function Highcharts.NavigationBindings#getYAxisPositions
     *
     * @param {Array<Highcharts.Axis>} yAxes
     *        Array of yAxes available in the chart.
     *
     * @param {number} plotHeight
     *        Available height in the chart.
     *
     * @param {number} defaultHeight
     *        Default height in percents.
     *
     * @param {string} removedYAxisHeight
     *        Height of the removed yAxis in percents.
     *
     * @return {Highcharts.YAxisPositions}
     *         An object containing an array of calculated positions
     *         in percentages. Format: `{top: Number, height: Number}`
     *         and maximum value of top + height of axes.
     */
    getYAxisPositions: function (
        yAxes: Array<AxisType>,
        plotHeight: number,
        defaultHeight: number,
        removedYAxisHeight?: string
    ): Highcharts.YAxisPositions {
        let positions: Array<Record<string, number>>|undefined,
            allAxesHeight = 0,
            previousAxisHeight: number,
            removedHeight: number;
        /** @private */
        function isPercentage(prop: number | string | undefined): boolean {
            return defined(prop) && !isNumber(prop) && (prop.match('%') as any);
        }

        if (removedYAxisHeight) {
            removedHeight = correctFloat((parseFloat(removedYAxisHeight) / 100));
        }

        positions = yAxes.map(function (yAxis: AxisType, index: number): Record<string, number> {
            let height = correctFloat(isPercentage(yAxis.options.height) ?
                    parseFloat(yAxis.options.height as any) / 100 :
                    yAxis.height / plotHeight),
                top = correctFloat(isPercentage(yAxis.options.top) ?
                    parseFloat(yAxis.options.top as any) / 100 :
                    (yAxis.top - yAxis.chart.plotTop) / plotHeight);

            // New axis' height is NaN so we can check if
            // the axis is newly created this way
            if (!removedHeight) {
                if (!isNumber(height)) {
                    // Check if the previous axis is the
                    // indicator axis (every indicator inherits from sma)
                    height = yAxes[index - 1].series.every((s: Series): boolean => s.is('sma')) ?
                        previousAxisHeight : defaultHeight / 100;
                }

                if (!isNumber(top)) {
                    top = allAxesHeight;
                }

                previousAxisHeight = height;

                allAxesHeight = correctFloat(Math.max(allAxesHeight, (top || 0) + (height || 0)));
            } else {
                if (top <= allAxesHeight) {
                    allAxesHeight = correctFloat(Math.max(allAxesHeight, (top || 0) + (height || 0)));
                } else {
                    top = correctFloat(top - removedHeight);
                    allAxesHeight = correctFloat(allAxesHeight + height);
                }
            }

            return {
                height: height * 100,
                top: top * 100
            };
        });

        return { positions, allAxesHeight };
    },

    /**
     * Get current resize options for each yAxis. Note that each resize is
     * linked to the next axis, except the last one which shouldn't affect
     * axes in the navigator. Because indicator can be removed with it's yAxis
     * in the middle of yAxis array, we need to bind closest yAxes back.
     *
     * @private
     * @function Highcharts.NavigationBindings#getYAxisResizers
     *
     * @param {Array<Highcharts.Axis>} yAxes
     *        Array of yAxes available in the chart
     *
     * @return {Array<object>}
     *         An array of resizer options.
     *         Format: `{enabled: Boolean, controlledAxis: { next: [String]}}`
     */
    getYAxisResizers: function (
        yAxes: Array<AxisType>
    ): Array<Highcharts.NavigationBindingsResizerObject> {
        const resizers: Array<Highcharts.NavigationBindingsResizerObject> = [];

        yAxes.forEach(function (_yAxis: AxisType, index: number): void {
            const nextYAxis = yAxes[index + 1];

            // We have next axis, bind them:
            if (nextYAxis) {
                resizers[index] = {
                    enabled: true,
                    controlledAxis: {
                        next: [
                            pick(
                                nextYAxis.options.id,
                                nextYAxis.options.index as any
                            )
                        ]
                    }
                };
            } else {
                // Remove binding:
                resizers[index] = {
                    enabled: false
                };
            }
        });

        return resizers;
    },
    /**
     * Resize all yAxes (except navigator) to fit the plotting height. Method
     * checks if new axis is added, if the new axis will fit under previous
     * axes it is placed there. If not, current plot area is scaled
     * to make room for new axis.
     *
     * If axis is removed, the current plot area streaches to fit into 100%
     * of the plot area.
     *
     * @private
     * @function Highcharts.NavigationBindings#resizeYAxes
     * @param {string} [removedYAxisHeight]
     *
     *
     */
    resizeYAxes: function (
        this: Highcharts.StockToolsNavigationBindings,
        removedYAxisHeight?: string
    ): void {
        // The height of the new axis before rescalling. In %, but as a number.
        const defaultHeight = 20;
        const chart = this.chart,
            // Only non-navigator axes
            yAxes = chart.yAxis.filter(bindingsUtils.isNotNavigatorYAxis),
            plotHeight = chart.plotHeight,
            // Gather current heights (in %)
            { positions, allAxesHeight } = this.getYAxisPositions(
                yAxes,
                plotHeight,
                defaultHeight,
                removedYAxisHeight
            ),
            resizers = this.getYAxisResizers(yAxes);

        // check if the axis is being either added or removed and
        // if the new indicator axis will fit under existing axes.
        // if so, there is no need to scale them.
        if (
            !removedYAxisHeight &&
            allAxesHeight <= correctFloat(0.8 + defaultHeight / 100)
        ) {
            positions[positions.length - 1] = {
                height: defaultHeight,
                top: correctFloat(allAxesHeight * 100 - defaultHeight)
            };
        } else {
            positions.forEach(function (position: Record<string, number>): void {
                position.height = (position.height / (allAxesHeight * 100)) * 100;
                position.top = (position.top / (allAxesHeight * 100)) * 100;
            });
        }

        positions.forEach(function (position: Record<string, number>, index: number): void {
            yAxes[index].update({
                height: position.height + '%',
                top: position.top + '%',
                resize: resizers[index],
                offset: 0
            }, false);
        });
    },

    /**
     * Utility to modify calculated positions according to the remaining/needed
     * space. Later, these positions are used in `yAxis.update({ top, height })`
     *
     * @private
     * @function Highcharts.NavigationBindings#recalculateYAxisPositions
     * @param {Array<Highcharts.Dictionary<number>>} positions
     * Default positions of all yAxes.
     * @param {number} changedSpace
     * How much space should be added or removed.
     * @param {boolean} modifyHeight
     * Update only `top` or both `top` and `height`.
     * @param {number} adder
     * `-1` or `1`, to determine whether we should add or remove space.
     *
     * @return {Array<object>}
     *         Modified positions,
     */
    recalculateYAxisPositions: function (
        positions: Array<Record<string, number>>,
        changedSpace: number,
        modifyHeight?: boolean,
        adder?: number
    ): Array<Record<string, number>> {
        positions.forEach(function (
            position: Record<string, number>,
            index: number
        ): void {
            const prevPosition = positions[index - 1];

            position.top = !prevPosition ? 0 :
                correctFloat(prevPosition.height + prevPosition.top);

            if (modifyHeight) {
                position.height = correctFloat(
                    position.height + (adder as any) * changedSpace
                );
            }
        });

        return positions;
    }
    /* eslint-enable valid-jsdoc */
});

/**
 * @type         {Highcharts.Dictionary<Highcharts.NavigationBindingsOptionsObject>}
 * @since        7.0.0
 * @optionparent navigation.bindings
 */
const stockToolsBindings: Record<string, Highcharts.NavigationBindingsOptionsObject> = {
    // Line type annotations:
    /**
     * A segment annotation bindings. Includes `start` and one event in `steps`
     * array.
     *
     * @type    {Highcharts.NavigationBindingsOptionsObject}
     * @product highstock
     * @default {"className": "highcharts-segment", "start": function() {}, "steps": [function() {}], "annotationsOptions": {}}
     */
    segment: {
        /** @ignore-option */
        className: 'highcharts-segment',
        // eslint-disable-next-line valid-jsdoc
        /** @ignore-option */
        start: function (
            this: NavigationBindings,
            e: PointerEvent
        ): Annotation|void {
            let coords = this.chart.pointer.getCoordinates(e),
                coordsX = this.utils.getAssignedAxis(coords.xAxis),
                coordsY = this.utils.getAssignedAxis(coords.yAxis),
                navigation = this.chart.options.navigation,
                options;

            // Exit if clicked out of axes area
            if (!coordsX || !coordsY) {
                return;
            }

            options = merge(
                {
                    langKey: 'segment',
                    type: 'crookedLine',
                    typeOptions: {
                        xAxis: coordsX.axis.options.index,
                        yAxis: coordsY.axis.options.index,
                        points: [{
                            x: coordsX.value,
                            y: coordsY.value
                        }, {
                            x: coordsX.value,
                            y: coordsY.value
                        }]
                    }
                },
                navigation.annotationsOptions,
                (navigation.bindings as any).segment.annotationsOptions
            );

            return this.chart.addAnnotation(options);
        },
        /** @ignore-option */
        steps: [
            bindingsUtils.updateNthPoint(1)
        ]
    },
    /**
     * A segment with an arrow annotation bindings. Includes `start` and one
     * event in `steps` array.
     *
     * @type    {Highcharts.NavigationBindingsOptionsObject}
     * @product highstock
     * @default {"className": "highcharts-arrow-segment", "start": function() {}, "steps": [function() {}], "annotationsOptions": {}}
     */
    arrowSegment: {
        /** @ignore-option */
        className: 'highcharts-arrow-segment',
        // eslint-disable-next-line valid-jsdoc
        /** @ignore-option */
        start: function (
            this: NavigationBindings,
            e: PointerEvent
        ): Annotation|void {
            let coords = this.chart.pointer.getCoordinates(e),
                coordsX = this.utils.getAssignedAxis(coords.xAxis),
                coordsY = this.utils.getAssignedAxis(coords.yAxis),
                navigation = this.chart.options.navigation,
                options;

            // Exit if clicked out of axes area
            if (!coordsX || !coordsY) {
                return;
            }

            options = merge(
                {
                    langKey: 'arrowSegment',
                    type: 'crookedLine',
                    typeOptions: {
                        line: {
                            markerEnd: 'arrow'
                        },
                        xAxis: coordsX.axis.options.index,
                        yAxis: coordsY.axis.options.index,
                        points: [{
                            x: coordsX.value,
                            y: coordsY.value
                        }, {
                            x: coordsX.value,
                            y: coordsY.value
                        }]
                    }
                },
                navigation.annotationsOptions,
                (navigation.bindings as any).arrowSegment.annotationsOptions
            );

            return this.chart.addAnnotation(options);
        },
        /** @ignore-option */
        steps: [
            bindingsUtils.updateNthPoint(1)
        ]
    },
    /**
     * A ray annotation bindings. Includes `start` and one event in `steps`
     * array.
     *
     * @type    {Highcharts.NavigationBindingsOptionsObject}
     * @product highstock
     * @default {"className": "highcharts-ray", "start": function() {}, "steps": [function() {}], "annotationsOptions": {}}
     */
    ray: {
        /** @ignore-option */
        className: 'highcharts-ray',
        // eslint-disable-next-line valid-jsdoc
        /** @ignore-option */
        start: function (
            this: NavigationBindings,
            e: PointerEvent
        ): Annotation|void {
            let coords = this.chart.pointer.getCoordinates(e),
                coordsX = this.utils.getAssignedAxis(coords.xAxis),
                coordsY = this.utils.getAssignedAxis(coords.yAxis),
                navigation = this.chart.options.navigation,
                options;

            // Exit if clicked out of axes area
            if (!coordsX || !coordsY) {
                return;
            }

            options = merge(
                {
                    langKey: 'ray',
                    type: 'infinityLine',
                    typeOptions: {
                        type: 'ray',
                        xAxis: coordsX.axis.options.index,
                        yAxis: coordsY.axis.options.index,
                        points: [{
                            x: coordsX.value,
                            y: coordsY.value
                        }, {
                            x: coordsX.value,
                            y: coordsY.value
                        }]
                    }
                },
                navigation.annotationsOptions,
                (navigation.bindings as any).ray.annotationsOptions
            );

            return this.chart.addAnnotation(options);
        },
        /** @ignore-option */
        steps: [
            bindingsUtils.updateNthPoint(1)
        ]
    },
    /**
     * A ray with an arrow annotation bindings. Includes `start` and one event
     * in `steps` array.
     *
     * @type    {Highcharts.NavigationBindingsOptionsObject}
     * @product highstock
     * @default {"className": "highcharts-arrow-ray", "start": function() {}, "steps": [function() {}], "annotationsOptions": {}}
     */
    arrowRay: {
        /** @ignore-option */
        className: 'highcharts-arrow-ray',
        // eslint-disable-next-line valid-jsdoc
        /** @ignore-option */
        start: function (
            this: NavigationBindings,
            e: PointerEvent
        ): Annotation|void {
            let coords = this.chart.pointer.getCoordinates(e),
                coordsX = this.utils.getAssignedAxis(coords.xAxis),
                coordsY = this.utils.getAssignedAxis(coords.yAxis),
                navigation = this.chart.options.navigation,
                options;

            // Exit if clicked out of axes area
            if (!coordsX || !coordsY) {
                return;
            }

            options = merge(
                {
                    langKey: 'arrowRay',
                    type: 'infinityLine',
                    typeOptions: {
                        type: 'ray',
                        line: {
                            markerEnd: 'arrow'
                        },
                        xAxis: coordsX.axis.options.index,
                        yAxis: coordsY.axis.options.index,
                        points: [{
                            x: coordsX.value,
                            y: coordsY.value
                        }, {
                            x: coordsX.value,
                            y: coordsY.value
                        }]
                    }
                },
                navigation.annotationsOptions,
                (navigation.bindings as any).arrowRay.annotationsOptions
            );

            return this.chart.addAnnotation(options);
        },
        /** @ignore-option */
        steps: [
            bindingsUtils.updateNthPoint(1)
        ]
    },
    /**
     * A line annotation. Includes `start` and one event in `steps` array.
     *
     * @type    {Highcharts.NavigationBindingsOptionsObject}
     * @product highstock
     * @default {"className": "highcharts-infinity-line", "start": function() {}, "steps": [function() {}], "annotationsOptions": {}}
     */
    infinityLine: {
        /** @ignore-option */
        className: 'highcharts-infinity-line',
        // eslint-disable-next-line valid-jsdoc
        /** @ignore-option */
        start: function (
            this: NavigationBindings,
            e: PointerEvent
        ): Annotation|void {
            let coords = this.chart.pointer.getCoordinates(e),
                coordsX = this.utils.getAssignedAxis(coords.xAxis),
                coordsY = this.utils.getAssignedAxis(coords.yAxis),
                navigation = this.chart.options.navigation,
                options;

            // Exit if clicked out of axes area
            if (!coordsX || !coordsY) {
                return;
            }

            options = merge(
                {
                    langKey: 'infinityLine',
                    type: 'infinityLine',
                    typeOptions: {
                        type: 'line',
                        xAxis: coordsX.axis.options.index,
                        yAxis: coordsY.axis.options.index,
                        points: [{
                            x: coordsX.value,
                            y: coordsY.value
                        }, {
                            x: coordsX.value,
                            y: coordsY.value
                        }]
                    }
                },
                navigation.annotationsOptions,
                (navigation.bindings as any).infinityLine.annotationsOptions
            );

            return this.chart.addAnnotation(options);
        },
        /** @ignore-option */
        steps: [
            bindingsUtils.updateNthPoint(1)
        ]
    },
    /**
     * A line with arrow annotation. Includes `start` and one event in `steps`
     * array.
     *
     * @type    {Highcharts.NavigationBindingsOptionsObject}
     * @product highstock
     * @default {"className": "highcharts-arrow-infinity-line", "start": function() {}, "steps": [function() {}], "annotationsOptions": {}}
     */
    arrowInfinityLine: {
        /** @ignore-option */
        className: 'highcharts-arrow-infinity-line',
        // eslint-disable-next-line valid-jsdoc
        /** @ignore-option */
        start: function (
            this: NavigationBindings,
            e: PointerEvent
        ): Annotation|void {
            let coords = this.chart.pointer.getCoordinates(e),
                coordsX = this.utils.getAssignedAxis(coords.xAxis),
                coordsY = this.utils.getAssignedAxis(coords.yAxis),
                navigation = this.chart.options.navigation,
                options;

            // Exit if clicked out of axes area
            if (!coordsX || !coordsY) {
                return;
            }

            options = merge(
                {
                    langKey: 'arrowInfinityLine',
                    type: 'infinityLine',
                    typeOptions: {
                        type: 'line',
                        line: {
                            markerEnd: 'arrow'
                        },
                        xAxis: coordsX.axis.options.index,
                        yAxis: coordsY.axis.options.index,
                        points: [{
                            x: coordsX.value,
                            y: coordsY.value
                        }, {
                            x: coordsX.value,
                            y: coordsY.value
                        }]
                    }
                },
                navigation.annotationsOptions,
                (navigation.bindings as any).arrowInfinityLine.annotationsOptions
            );

            return this.chart.addAnnotation(options);
        },
        /** @ignore-option */
        steps: [
            bindingsUtils.updateNthPoint(1)
        ]
    },
    /**
     * A horizontal line annotation. Includes `start` event.
     *
     * @type    {Highcharts.NavigationBindingsOptionsObject}
     * @product highstock
     * @default {"className": "highcharts-horizontal-line", "start": function() {}, "annotationsOptions": {}}
     */
    horizontalLine: {
        /** @ignore-option */
        className: 'highcharts-horizontal-line',
        // eslint-disable-next-line valid-jsdoc
        /** @ignore-option */
        start: function (this: NavigationBindings, e: PointerEvent): void {
            let coords = this.chart.pointer.getCoordinates(e),
                coordsX = this.utils.getAssignedAxis(coords.xAxis),
                coordsY = this.utils.getAssignedAxis(coords.yAxis),
                navigation = this.chart.options.navigation,
                options;

            // Exit if clicked out of axes area
            if (!coordsX || !coordsY) {
                return;
            }

            options = merge(
                {
                    langKey: 'horizontalLine',
                    type: 'infinityLine',
                    draggable: 'y',
                    typeOptions: {
                        type: 'horizontalLine',
                        xAxis: coordsX.axis.options.index,
                        yAxis: coordsY.axis.options.index,
                        points: [{
                            x: coordsX.value,
                            y: coordsY.value
                        }]
                    }
                },
                navigation.annotationsOptions,
                (navigation.bindings as any).horizontalLine.annotationsOptions
            );

            this.chart.addAnnotation(options);
        }
    },
    /**
     * A vertical line annotation. Includes `start` event.
     *
     * @type    {Highcharts.NavigationBindingsOptionsObject}
     * @product highstock
     * @default {"className": "highcharts-vertical-line", "start": function() {}, "annotationsOptions": {}}
     */
    verticalLine: {
        /** @ignore-option */
        className: 'highcharts-vertical-line',
        // eslint-disable-next-line valid-jsdoc
        /** @ignore-option */
        start: function (this: NavigationBindings, e: PointerEvent): void {
            let coords = this.chart.pointer.getCoordinates(e),
                coordsX = this.utils.getAssignedAxis(coords.xAxis),
                coordsY = this.utils.getAssignedAxis(coords.yAxis),
                navigation = this.chart.options.navigation,
                options;

            // Exit if clicked out of axes area
            if (!coordsX || !coordsY) {
                return;
            }

            options = merge(
                {
                    langKey: 'verticalLine',
                    type: 'infinityLine',
                    draggable: 'x',
                    typeOptions: {
                        type: 'verticalLine',
                        xAxis: coordsX.axis.options.index,
                        yAxis: coordsY.axis.options.index,
                        points: [{
                            x: coordsX.value,
                            y: coordsY.value
                        }]
                    }
                },
                navigation.annotationsOptions,
                (navigation.bindings as any).verticalLine.annotationsOptions
            );

            this.chart.addAnnotation(options);
        }
    },
    /**
     * Crooked line (three points) annotation bindings. Includes `start` and two
     * events in `steps` (for second and third points in crooked line) array.
     *
     * @type    {Highcharts.NavigationBindingsOptionsObject}
     * @product highstock
     * @default {"className": "highcharts-crooked3", "start": function() {}, "steps": [function() {}, function() {}], "annotationsOptions": {}}
     */
    // Crooked Line type annotations:
    crooked3: {
        /** @ignore-option */
        className: 'highcharts-crooked3',
        // eslint-disable-next-line valid-jsdoc
        /** @ignore-option */
        start: function (
            this: NavigationBindings,
            e: PointerEvent
        ): Annotation|void {
            const coords = this.chart.pointer.getCoordinates(e),
                coordsX = this.utils.getAssignedAxis(coords.xAxis),
                coordsY = this.utils.getAssignedAxis(coords.yAxis);

            // Exit if clicked out of axes area
            if (!coordsX || !coordsY) {
                return;
            }

            const x = coordsX.value,
                y = coordsY.value,
                navigation = this.chart.options.navigation,
                options = merge(
                    {
                        langKey: 'crooked3',
                        type: 'crookedLine',
                        typeOptions: {
                            xAxis: coordsX.axis.options.index,
                            yAxis: coordsY.axis.options.index,
                            points: [
                                { x, y },
                                { x, y },
                                { x, y }
                            ]
                        }
                    },
                    navigation.annotationsOptions,
                    (navigation.bindings as any).crooked3.annotationsOptions
                );

            return this.chart.addAnnotation(options);
        },
        /** @ignore-option */
        steps: [
            bindingsUtils.updateNthPoint(1),
            bindingsUtils.updateNthPoint(2)
        ]
    },
    /**
     * Crooked line (five points) annotation bindings. Includes `start` and four
     * events in `steps` (for all consequent points in crooked line) array.
     *
     * @type    {Highcharts.NavigationBindingsOptionsObject}
     * @product highstock
     * @default {"className": "highcharts-crooked3", "start": function() {}, "steps": [function() {}, function() {}, function() {}, function() {}], "annotationsOptions": {}}
     */
    crooked5: {
        /** @ignore-option */
        className: 'highcharts-crooked5',
        // eslint-disable-next-line valid-jsdoc
        /** @ignore-option */
        start: function (
            this: NavigationBindings,
            e: PointerEvent
        ): Annotation|void {
            const coords = this.chart.pointer.getCoordinates(e),
                coordsX = this.utils.getAssignedAxis(coords.xAxis),
                coordsY = this.utils.getAssignedAxis(coords.yAxis);

            // Exit if clicked out of axes area
            if (!coordsX || !coordsY) {
                return;
            }

            const x = coordsX.value,
                y = coordsY.value,
                navigation = this.chart.options.navigation,
                options = merge(
                    {
                        langKey: 'crookedLine',
                        type: 'crookedLine',
                        typeOptions: {
                            xAxis: coordsX.axis.options.index,
                            yAxis: coordsY.axis.options.index,
                            points: [
                                { x, y },
                                { x, y },
                                { x, y },
                                { x, y },
                                { x, y }
                            ]
                        }
                    },
                    navigation.annotationsOptions,
                    (navigation.bindings as any).crooked5.annotationsOptions
                );

            return this.chart.addAnnotation(options);
        },
        /** @ignore-option */
        steps: [
            bindingsUtils.updateNthPoint(1),
            bindingsUtils.updateNthPoint(2),
            bindingsUtils.updateNthPoint(3),
            bindingsUtils.updateNthPoint(4)
        ]
    },
    /**
     * Elliott wave (three points) annotation bindings. Includes `start` and two
     * events in `steps` (for second and third points) array.
     *
     * @type    {Highcharts.NavigationBindingsOptionsObject}
     * @product highstock
     * @default {"className": "highcharts-elliott3", "start": function() {}, "steps": [function() {}, function() {}], "annotationsOptions": {}}
     */
    elliott3: {
        /** @ignore-option */
        className: 'highcharts-elliott3',
        // eslint-disable-next-line valid-jsdoc
        /** @ignore-option */
        start: function (
            this: NavigationBindings,
            e: PointerEvent
        ): Annotation|void {
            const coords = this.chart.pointer.getCoordinates(e),
                coordsX = this.utils.getAssignedAxis(coords.xAxis),
                coordsY = this.utils.getAssignedAxis(coords.yAxis);

            // Exit if clicked out of axes area
            if (!coordsX || !coordsY) {
                return;
            }

            const x = coordsX.value,
                y = coordsY.value,
                navigation = this.chart.options.navigation,
                options = merge(
                    {
                        langKey: 'elliott3',
                        type: 'elliottWave',
                        typeOptions: {
                            xAxis: coordsX.axis.options.index,
                            yAxis: coordsY.axis.options.index,
                            points: [
                                { x, y },
                                { x, y },
                                { x, y },
                                { x, y }
                            ]
                        },
                        labelOptions: {
                            style: {
                                color: palette.neutralColor60
                            }
                        }
                    },
                    navigation.annotationsOptions,
                    (navigation.bindings as any).elliott3.annotationsOptions
                );

            return this.chart.addAnnotation(options);
        },
        /** @ignore-option */
        steps: [
            bindingsUtils.updateNthPoint(1),
            bindingsUtils.updateNthPoint(2),
            bindingsUtils.updateNthPoint(3)
        ]
    },
    /**
     * Elliott wave (five points) annotation bindings. Includes `start` and four
     * event in `steps` (for all consequent points in Elliott wave) array.
     *
     * @type    {Highcharts.NavigationBindingsOptionsObject}
     * @product highstock
     * @default {"className": "highcharts-elliott3", "start": function() {}, "steps": [function() {}, function() {}, function() {}, function() {}], "annotationsOptions": {}}
     */
    elliott5: {
        /** @ignore-option */
        className: 'highcharts-elliott5',
        // eslint-disable-next-line valid-jsdoc
        /** @ignore-option */
        start: function (
            this: NavigationBindings,
            e: PointerEvent
        ): Annotation|void {
            const coords = this.chart.pointer.getCoordinates(e),
                coordsX = this.utils.getAssignedAxis(coords.xAxis),
                coordsY = this.utils.getAssignedAxis(coords.yAxis);

            // Exit if clicked out of axes area
            if (!coordsX || !coordsY) {
                return;
            }

            const x = coordsX.value,
                y = coordsY.value,
                navigation = this.chart.options.navigation,
                options = merge(
                    {
                        langKey: 'elliott5',
                        type: 'elliottWave',
                        typeOptions: {
                            xAxis: coordsX.axis.options.index,
                            yAxis: coordsY.axis.options.index,
                            points: [
                                { x, y },
                                { x, y },
                                { x, y },
                                { x, y },
                                { x, y },
                                { x, y }
                            ]
                        },
                        labelOptions: {
                            style: {
                                color: palette.neutralColor60
                            }
                        }
                    },
                    navigation.annotationsOptions,
                    (navigation.bindings as any).elliott5.annotationsOptions
                );

            return this.chart.addAnnotation(options);
        },
        /** @ignore-option */
        steps: [
            bindingsUtils.updateNthPoint(1),
            bindingsUtils.updateNthPoint(2),
            bindingsUtils.updateNthPoint(3),
            bindingsUtils.updateNthPoint(4),
            bindingsUtils.updateNthPoint(5)
        ]
    },
    /**
     * A measure (x-dimension) annotation bindings. Includes `start` and one
     * event in `steps` array.
     *
     * @type    {Highcharts.NavigationBindingsOptionsObject}
     * @product highstock
     * @default {"className": "highcharts-measure-x", "start": function() {}, "steps": [function() {}], "annotationsOptions": {}}
     */
    measureX: {
        /** @ignore-option */
        className: 'highcharts-measure-x',
        // eslint-disable-next-line valid-jsdoc
        /** @ignore-option */
        start: function (
            this: NavigationBindings,
            e: PointerEvent
        ): Annotation|void {
            const coords = this.chart.pointer.getCoordinates(e),
                coordsX = this.utils.getAssignedAxis(coords.xAxis),
                coordsY = this.utils.getAssignedAxis(coords.yAxis);

            // Exit if clicked out of axes area
            if (!coordsX || !coordsY) {
                return;
            }

            const x = coordsX.value,
                y = coordsY.value,
                navigation = this.chart.options.navigation,
                options = merge(
                    {
                        langKey: 'measure',
                        type: 'measure',
                        typeOptions: {
                            selectType: 'x',
                            xAxis: coordsX.axis.options.index,
                            yAxis: coordsY.axis.options.index,
                            point: { x, y },
                            crosshairX: {
                                strokeWidth: 1,
                                stroke: palette.neutralColor100
                            },
                            crosshairY: {
                                enabled: false,
                                strokeWidth: 0,
                                stroke: palette.neutralColor100
                            },
                            background: {
                                width: 0,
                                height: 0,
                                strokeWidth: 0,
                                stroke: palette.backgroundColor
                            }
                        },
                        labelOptions: {
                            style: {
                                color: palette.neutralColor60
                            }
                        }
                    },
                    navigation.annotationsOptions,
                    (navigation.bindings as any).measureX.annotationsOptions
                );

            return this.chart.addAnnotation(options);
        },
        /** @ignore-option */
        steps: [
            bindingsUtils.updateRectSize
        ]
    },
    /**
     * A measure (y-dimension) annotation bindings. Includes `start` and one
     * event in `steps` array.
     *
     * @type    {Highcharts.NavigationBindingsOptionsObject}
     * @product highstock
     * @default {"className": "highcharts-measure-y", "start": function() {}, "steps": [function() {}], "annotationsOptions": {}}
     */
    measureY: {
        /** @ignore-option */
        className: 'highcharts-measure-y',
        // eslint-disable-next-line valid-jsdoc
        /** @ignore-option */
        start: function (
            this: NavigationBindings,
            e: PointerEvent
        ): Annotation|void {
            const coords = this.chart.pointer.getCoordinates(e),
                coordsX = this.utils.getAssignedAxis(coords.xAxis),
                coordsY = this.utils.getAssignedAxis(coords.yAxis);

            // Exit if clicked out of axes area
            if (!coordsX || !coordsY) {
                return;
            }

            const x = coordsX.value,
                y = coordsY.value,
                navigation = this.chart.options.navigation,
                options = merge(
                    {
                        langKey: 'measure',
                        type: 'measure',
                        typeOptions: {
                            selectType: 'y',
                            xAxis: coordsX.axis.options.index,
                            yAxis: coordsY.axis.options.index,
                            point: { x, y },
                            crosshairX: {
                                enabled: false,
                                strokeWidth: 0,
                                stroke: palette.neutralColor100
                            },
                            crosshairY: {
                                strokeWidth: 1,
                                stroke: palette.neutralColor100
                            },
                            background: {
                                width: 0,
                                height: 0,
                                strokeWidth: 0,
                                stroke: palette.backgroundColor
                            }
                        },
                        labelOptions: {
                            style: {
                                color: palette.neutralColor60
                            }
                        }
                    },
                    navigation.annotationsOptions,
                    (navigation.bindings as any).measureY.annotationsOptions
                );

            return this.chart.addAnnotation(options);
        },
        /** @ignore-option */
        steps: [
            bindingsUtils.updateRectSize
        ]
    },
    /**
     * A measure (xy-dimension) annotation bindings. Includes `start` and one
     * event in `steps` array.
     *
     * @type    {Highcharts.NavigationBindingsOptionsObject}
     * @product highstock
     * @default {"className": "highcharts-measure-xy", "start": function() {}, "steps": [function() {}], "annotationsOptions": {}}
     */
    measureXY: {
        /** @ignore-option */
        className: 'highcharts-measure-xy',
        // eslint-disable-next-line valid-jsdoc
        /** @ignore-option */
        start: function (
            this: NavigationBindings,
            e: PointerEvent
        ): Annotation|void {
            const coords = this.chart.pointer.getCoordinates(e),
                coordsX = this.utils.getAssignedAxis(coords.xAxis),
                coordsY = this.utils.getAssignedAxis(coords.yAxis);

            // Exit if clicked out of axes area
            if (!coordsX || !coordsY) {
                return;
            }

            const x = coordsX.value,
                y = coordsY.value,
                navigation = this.chart.options.navigation,
                options = merge(
                    {
                        langKey: 'measure',
                        type: 'measure',
                        typeOptions: {
                            selectType: 'xy',
                            xAxis: coordsX.axis.options.index,
                            yAxis: coordsY.axis.options.index,
                            point: { x, y },
                            background: {
                                width: 0,
                                height: 0,
                                strokeWidth: 10
                            },
                            crosshairX: {
                                strokeWidth: 1,
                                stroke: palette.neutralColor100
                            },
                            crosshairY: {
                                strokeWidth: 1,
                                stroke: palette.neutralColor100
                            }
                        },
                        labelOptions: {
                            style: {
                                color: palette.neutralColor60
                            }
                        }
                    },
                    navigation.annotationsOptions,
                    (navigation.bindings as any).measureXY.annotationsOptions
                );

            return this.chart.addAnnotation(options);
        },
        /** @ignore-option */
        steps: [
            bindingsUtils.updateRectSize
        ]
    },
    // Advanced type annotations:
    /**
     * A fibonacci annotation bindings. Includes `start` and two events in
     * `steps` array (updates second point, then height).
     *
     * @type    {Highcharts.NavigationBindingsOptionsObject}
     * @product highstock
     * @default {"className": "highcharts-fibonacci", "start": function() {}, "steps": [function() {}, function() {}], "annotationsOptions": {}}
     */
    fibonacci: {
        /** @ignore-option */
        className: 'highcharts-fibonacci',
        // eslint-disable-next-line valid-jsdoc
        /** @ignore-option */
        start: function (
            this: NavigationBindings,
            e: PointerEvent
        ): Annotation|void {
            const coords = this.chart.pointer.getCoordinates(e),
                coordsX = this.utils.getAssignedAxis(coords.xAxis),
                coordsY = this.utils.getAssignedAxis(coords.yAxis);

            // Exit if clicked out of axes area
            if (!coordsX || !coordsY) {
                return;
            }

            const x = coordsX.value,
                y = coordsY.value,
                navigation = this.chart.options.navigation,
                options = merge(
                    {
                        langKey: 'fibonacci',
                        type: 'fibonacci',
                        typeOptions: {
                            xAxis: coordsX.axis.options.index,
                            yAxis: coordsY.axis.options.index,
                            points: [
                                { x, y },
                                { x, y }
                            ]
                        },
                        labelOptions: {
                            style: {
                                color: palette.neutralColor60
                            }
                        }
                    },
                    navigation.annotationsOptions,
                    (navigation.bindings as any).fibonacci.annotationsOptions
                );

            return this.chart.addAnnotation(options);
        },
        /** @ignore-option */
        steps: [
            bindingsUtils.updateNthPoint(1),
            bindingsUtils.updateHeight
        ]
    },
    /**
     * A parallel channel (tunnel) annotation bindings. Includes `start` and
     * two events in `steps` array (updates second point, then height).
     *
     * @type    {Highcharts.NavigationBindingsOptionsObject}
     * @product highstock
     * @default {"className": "highcharts-parallel-channel", "start": function() {}, "steps": [function() {}, function() {}], "annotationsOptions": {}}
     */
    parallelChannel: {
        /** @ignore-option */
        className: 'highcharts-parallel-channel',
        // eslint-disable-next-line valid-jsdoc
        /** @ignore-option */
        start: function (
            this: NavigationBindings,
            e: PointerEvent
        ): Annotation|void {
            const coords = this.chart.pointer.getCoordinates(e),
                coordsX = this.utils.getAssignedAxis(coords.xAxis),
                coordsY = this.utils.getAssignedAxis(coords.yAxis);

            // Exit if clicked out of axes area
            if (!coordsX || !coordsY) {
                return;
            }

            const x = coordsX.value,
                y = coordsY.value,
                navigation = this.chart.options.navigation,
                options = merge(
                    {
                        langKey: 'parallelChannel',
                        type: 'tunnel',
                        typeOptions: {
                            xAxis: coordsX.axis.options.index,
                            yAxis: coordsY.axis.options.index,
                            points: [
                                { x, y },
                                { x, y }
                            ]
                        }
                    },
                    navigation.annotationsOptions,
                    (navigation.bindings as any).parallelChannel.annotationsOptions
                );

            return this.chart.addAnnotation(options);
        },
        /** @ignore-option */
        steps: [
            bindingsUtils.updateNthPoint(1),
            bindingsUtils.updateHeight
        ]
    },
    /**
     * An Andrew's pitchfork annotation bindings. Includes `start` and two
     * events in `steps` array (sets second and third control points).
     *
     * @type    {Highcharts.NavigationBindingsOptionsObject}
     * @product highstock
     * @default {"className": "highcharts-pitchfork", "start": function() {}, "steps": [function() {}, function() {}], "annotationsOptions": {}}
     */
    pitchfork: {
        /** @ignore-option */
        className: 'highcharts-pitchfork',
        // eslint-disable-next-line valid-jsdoc
        /** @ignore-option */
        start: function (
            this: NavigationBindings,
            e: PointerEvent
        ): Annotation|void {
            const coords = this.chart.pointer.getCoordinates(e),
                coordsX = this.utils.getAssignedAxis(coords.xAxis),
                coordsY = this.utils.getAssignedAxis(coords.yAxis);

            // Exit if clicked out of axes area
            if (!coordsX || !coordsY) {
                return;
            }

            const x = coordsX.value,
                y = coordsY.value,
                navigation = this.chart.options.navigation,
                options = merge(
                    {
                        langKey: 'pitchfork',
                        type: 'pitchfork',
                        typeOptions: {
                            xAxis: coordsX.axis.options.index,
                            yAxis: coordsY.axis.options.index,
                            points: [{
                                x: coordsX.value,
                                y: coordsY.value,
                                controlPoint: {
                                    style: {
                                        fill: palette.negativeColor
                                    }
                                }
                            },
                            { x, y },
                            { x, y }],
                            innerBackground: {
                                fill: 'rgba(100, 170, 255, 0.8)'
                            }
                        },
                        shapeOptions: {
                            strokeWidth: 2
                        }
                    },
                    navigation.annotationsOptions,
                    (navigation.bindings as any).pitchfork.annotationsOptions
                );

            return this.chart.addAnnotation(options);
        },
        /** @ignore-option */
        steps: [
            bindingsUtils.updateNthPoint(1),
            bindingsUtils.updateNthPoint(2)
        ]
    },
    // Labels with arrow and auto increments
    /**
     * A vertical counter annotation bindings. Includes `start` event. On click,
     * finds the closest point and marks it with a numeric annotation -
     * incrementing counter on each add.
     *
     * @type    {Highcharts.NavigationBindingsOptionsObject}
     * @product highstock
     * @default {"className": "highcharts-vertical-counter", "start": function() {}, "annotationsOptions": {}}
     */
    verticalCounter: {
        /** @ignore-option */
        className: 'highcharts-vertical-counter',
        // eslint-disable-next-line valid-jsdoc
        /** @ignore-option */
        start: function (
            this: Highcharts.StockToolsNavigationBindings,
            e: PointerEvent
        ): void {
            let closestPoint = bindingsUtils.attractToPoint(e, this.chart),
                navigation = this.chart.options.navigation,
                options,
                annotation;

            // Exit if clicked out of axes area
            if (!closestPoint) {
                return;
            }

            this.verticalCounter = this.verticalCounter || 0;

            options = merge(
                {
                    langKey: 'verticalCounter',
                    type: 'verticalLine',
                    typeOptions: {
                        point: {
                            x: closestPoint.x,
                            y: closestPoint.y,
                            xAxis: closestPoint.xAxis,
                            yAxis: closestPoint.yAxis
                        },
                        label: {
                            offset: closestPoint.below ? 40 : -40,
                            text: this.verticalCounter.toString()
                        }
                    },
                    labelOptions: {
                        style: {
                            color: palette.neutralColor60,
                            fontSize: '11px'
                        }
                    },
                    shapeOptions: {
                        stroke: 'rgba(0, 0, 0, 0.75)',
                        strokeWidth: 1
                    }
                },
                navigation.annotationsOptions,
                (navigation.bindings as any).verticalCounter.annotationsOptions
            );

            annotation = this.chart.addAnnotation(options);

            this.verticalCounter++;

            (annotation.options.events.click as any).call(annotation, {});
        }
    },
    /**
     * A vertical arrow annotation bindings. Includes `start` event. On click,
     * finds the closest point and marks it with an arrow and a label with
     * value.
     *
     * @type    {Highcharts.NavigationBindingsOptionsObject}
     * @product highstock
     * @default {"className": "highcharts-vertical-label", "start": function() {}, "annotationsOptions": {}}
     */
    verticalLabel: {
        /** @ignore-option */
        className: 'highcharts-vertical-label',
        // eslint-disable-next-line valid-jsdoc
        /** @ignore-option */
        start: function (
            this: NavigationBindings,
            e: PointerEvent
        ): void {
            let closestPoint = bindingsUtils.attractToPoint(e, this.chart),
                navigation = this.chart.options.navigation,
                options,
                annotation;

            // Exit if clicked out of axes area
            if (!closestPoint) {
                return;
            }

            options = merge(
                {
                    langKey: 'verticalLabel',
                    type: 'verticalLine',
                    typeOptions: {
                        point: {
                            x: closestPoint.x,
                            y: closestPoint.y,
                            xAxis: closestPoint.xAxis,
                            yAxis: closestPoint.yAxis
                        },
                        label: {
                            offset: closestPoint.below ? 40 : -40
                        }
                    },
                    labelOptions: {
                        style: {
                            color: palette.neutralColor60,
                            fontSize: '11px'
                        }
                    },
                    shapeOptions: {
                        stroke: 'rgba(0, 0, 0, 0.75)',
                        strokeWidth: 1
                    }
                },
                navigation.annotationsOptions,
                (navigation.bindings as any).verticalLabel.annotationsOptions
            );

            annotation = this.chart.addAnnotation(options);

            (annotation.options.events.click as any).call(annotation, {});
        }
    },
    /**
     * A vertical arrow annotation bindings. Includes `start` event. On click,
     * finds the closest point and marks it with an arrow.
     * `${palette.positiveColor}` is the color of the arrow when
     * pointing from above and `${palette.negativeColor}`
     * when pointing from below the point.
     *
     * @type    {Highcharts.NavigationBindingsOptionsObject}
     * @product highstock
     * @default {"className": "highcharts-vertical-arrow", "start": function() {}, "annotationsOptions": {}}
     */
    verticalArrow: {
        /** @ignore-option */
        className: 'highcharts-vertical-arrow',
        // eslint-disable-next-line valid-jsdoc
        /** @ignore-option */
        start: function (
            this: NavigationBindings,
            e: PointerEvent
        ): void {
            let closestPoint = bindingsUtils.attractToPoint(e, this.chart),
                navigation = this.chart.options.navigation,
                options,
                annotation;

            // Exit if clicked out of axes area
            if (!closestPoint) {
                return;
            }

            options = merge(
                {
                    langKey: 'verticalArrow',
                    type: 'verticalLine',
                    typeOptions: {
                        point: {
                            x: closestPoint.x,
                            y: closestPoint.y,
                            xAxis: closestPoint.xAxis,
                            yAxis: closestPoint.yAxis
                        },
                        label: {
                            offset: closestPoint.below ? 40 : -40,
                            format: ' '
                        },
                        connector: {
                            fill: 'none',
                            stroke: closestPoint.below ?
                                palette.negativeColor : palette.positiveColor
                        }
                    },
                    shapeOptions: {
                        stroke: 'rgba(0, 0, 0, 0.75)',
                        strokeWidth: 1
                    }
                },
                navigation.annotationsOptions,
                (navigation.bindings as any).verticalArrow.annotationsOptions
            );

            annotation = this.chart.addAnnotation(options);

            (annotation.options.events.click as any).call(annotation, {});
        }
    },
    // Flag types:
    /**
     * A flag series bindings. Includes `start` event. On click, finds the
     * closest point and marks it with a flag with `'circlepin'` shape.
     *
     * @type    {Highcharts.NavigationBindingsOptionsObject}
     * @product highstock
     * @default {"className": "highcharts-flag-circlepin", "start": function() {}}
     */
    flagCirclepin: {
        /** @ignore-option */
        className: 'highcharts-flag-circlepin',
        /** @ignore-option */
        start: (bindingsUtils.addFlagFromForm as any)('circlepin')
    },
    /**
     * A flag series bindings. Includes `start` event. On click, finds the
     * closest point and marks it with a flag with `'diamondpin'` shape.
     *
     * @type    {Highcharts.NavigationBindingsOptionsObject}
     * @product highstock
     * @default {"className": "highcharts-flag-diamondpin", "start": function() {}}
     */
    flagDiamondpin: {
        /** @ignore-option */
        className: 'highcharts-flag-diamondpin',
        /** @ignore-option */
        start: (bindingsUtils.addFlagFromForm as any)('flag')
    },
    /**
     * A flag series bindings. Includes `start` event.
     * On click, finds the closest point and marks it with a flag with
     * `'squarepin'` shape.
     *
     * @type    {Highcharts.NavigationBindingsOptionsObject}
     * @product highstock
     * @default {"className": "highcharts-flag-squarepin", "start": function() {}}
     */
    flagSquarepin: {
        /** @ignore-option */
        className: 'highcharts-flag-squarepin',
        /** @ignore-option */
        start: (bindingsUtils.addFlagFromForm as any)('squarepin')
    },
    /**
     * A flag series bindings. Includes `start` event.
     * On click, finds the closest point and marks it with a flag without pin
     * shape.
     *
     * @type    {Highcharts.NavigationBindingsOptionsObject}
     * @product highstock
     * @default {"className": "highcharts-flag-simplepin", "start": function() {}}
     */
    flagSimplepin: {
        /** @ignore-option */
        className: 'highcharts-flag-simplepin',
        /** @ignore-option */
        start: (bindingsUtils.addFlagFromForm as any)('nopin')
    },
    // Other tools:
    /**
     * Enables zooming in xAxis on a chart. Includes `start` event which
     * changes [chart.zoomType](#chart.zoomType).
     *
     * @type    {Highcharts.NavigationBindingsOptionsObject}
     * @product highstock
     * @default {"className": "highcharts-zoom-x", "init": function() {}}
     */
    zoomX: {
        /** @ignore-option */
        className: 'highcharts-zoom-x',
        // eslint-disable-next-line valid-jsdoc
        /** @ignore-option */
        init: function (
            this: NavigationBindings,
            button: HTMLDOMElement
        ): void {
            this.chart.update({
                chart: {
                    zoomType: 'x'
                }
            });

            fireEvent(
                this,
                'deselectButton',
                { button: button }
            );
        }
    },
    /**
     * Enables zooming in yAxis on a chart. Includes `start` event which
     * changes [chart.zoomType](#chart.zoomType).
     *
     * @type    {Highcharts.NavigationBindingsOptionsObject}
     * @product highstock
     * @default {"className": "highcharts-zoom-y", "init": function() {}}
     */
    zoomY: {
        /** @ignore-option */
        className: 'highcharts-zoom-y',
        // eslint-disable-next-line valid-jsdoc
        /** @ignore-option */
        init: function (
            this: NavigationBindings,
            button: HTMLDOMElement
        ): void {
            this.chart.update({
                chart: {
                    zoomType: 'y'
                }
            });
            fireEvent(
                this,
                'deselectButton',
                { button: button }
            );
        }
    },
    /**
     * Enables zooming in xAxis and yAxis on a chart. Includes `start` event
     * which changes [chart.zoomType](#chart.zoomType).
     *
     * @type    {Highcharts.NavigationBindingsOptionsObject}
     * @product highstock
     * @default {"className": "highcharts-zoom-xy", "init": function() {}}
     */
    zoomXY: {
        /** @ignore-option */
        className: 'highcharts-zoom-xy',
        // eslint-disable-next-line valid-jsdoc
        /** @ignore-option */
        init: function (
            this: NavigationBindings,
            button: HTMLDOMElement
        ): void {
            this.chart.update({
                chart: {
                    zoomType: 'xy'
                }
            });

            fireEvent(
                this,
                'deselectButton',
                { button: button }
            );
        }
    },
    /**
     * Changes main series to `'line'` type.
     *
     * @type    {Highcharts.NavigationBindingsOptionsObject}
     * @product highstock
     * @default {"className": "highcharts-series-type-line", "init": function() {}}
     */
    seriesTypeLine: {
        /** @ignore-option */
        className: 'highcharts-series-type-line',
        // eslint-disable-next-line valid-jsdoc
        /** @ignore-option */
        init: function (
            this: NavigationBindings,
            button: HTMLDOMElement
        ): void {
            this.chart.series[0].update({
                type: 'line',
                useOhlcData: true
            } as any);

            fireEvent(
                this,
                'deselectButton',
                { button: button }
            );
        }
    },
    /**
     * Changes main series to `'ohlc'` type.
     *
     * @type    {Highcharts.NavigationBindingsOptionsObject}
     * @product highstock
     * @default {"className": "highcharts-series-type-ohlc", "init": function() {}}
     */
    seriesTypeOhlc: {
        /** @ignore-option */
        className: 'highcharts-series-type-ohlc',
        // eslint-disable-next-line valid-jsdoc
        /** @ignore-option */
        init: function (
            this: NavigationBindings,
            button: HTMLDOMElement
        ): void {
            this.chart.series[0].update({
                type: 'ohlc'
            });

            fireEvent(
                this,
                'deselectButton',
                { button: button }
            );
        }
    },
    /**
     * Changes main series to `'candlestick'` type.
     *
     * @type    {Highcharts.NavigationBindingsOptionsObject}
     * @product highstock
     * @default {"className": "highcharts-series-type-candlestick", "init": function() {}}
     */
    seriesTypeCandlestick: {
        /** @ignore-option */
        className: 'highcharts-series-type-candlestick',
        // eslint-disable-next-line valid-jsdoc
        /** @ignore-option */
        init: function (
            this: NavigationBindings,
            button: HTMLDOMElement
        ): void {
            this.chart.series[0].update({
                type: 'candlestick'
            });

            fireEvent(
                this,
                'deselectButton',
                { button: button }
            );
        }
    },
    /**
     * Changes main series to `'heikinashi'` type.
     *
     * @type    {Highcharts.NavigationBindingsOptionsObject}
     * @product highstock
     * @default {"className": "highcharts-series-type-heikinashi", "init": function() {}}
     */
    seriesTypeHeikinAshi: {
        /** @ignore-option */
        className: 'highcharts-series-type-heikinashi',
        // eslint-disable-next-line valid-jsdoc
        /** @ignore-option */
        init: function (
            this: NavigationBindings,
            button: HTMLDOMElement
        ): void {
            this.chart.series[0].update({
                type: 'heikinashi'
            });

            fireEvent(
                this,
                'deselectButton',
                { button: button }
            );
        }
    },
    /**
<<<<<<< HEAD
     * Change main series to `'hlc'` type.
     *
     * @type    {Highcharts.NavigationBindingsOptionsObject}
     * @product highstock
     * @default {"className": "highcharts-series-type-hlc", "init": function () {}}
     */

    seriesTypeHLC: {
        className: 'highcharts-series-type-hlc',
=======
     * Changes main series to `'hollowcandlestick'` type.
     *
     * @type    {Highcharts.NavigationBindingsOptionsObject}
     * @product highstock
     * @default {"className": "highcharts-series-type-hollowcandlestick", "init": function() {}}
     */
    seriesTypeHollowCandlestick: {
        /** @ignore-option */
        className: 'highcharts-series-type-hollowcandlestick',
        // eslint-disable-next-line valid-jsdoc
        /** @ignore-option */
>>>>>>> ce9792a0
        init: function (
            this: NavigationBindings,
            button: HTMLDOMElement
        ): void {
            this.chart.series[0].update({
<<<<<<< HEAD
                type: 'hlc',
                useOhlcData: true
            });
            fireEvent(this, 'deselectButton', { button });
=======
                type: 'hollowcandlestick'
            });

            fireEvent(
                this,
                'deselectButton',
                { button: button }
            );
>>>>>>> ce9792a0
        }
    },
    /**
     * Displays chart in fullscreen.
     *
     * **Note**: Fullscreen is not supported on iPhone due to iOS limitations.
     *
     * @type    {Highcharts.NavigationBindingsOptionsObject}
     * @product highstock
     * @default {"className": "noDataState": "normal", "highcharts-full-screen", "init": function() {}}
     */
    fullScreen: {
        /** @ignore-option */
        className: 'highcharts-full-screen',
        noDataState: 'normal',
        // eslint-disable-next-line valid-jsdoc
        /** @ignore-option */
        init: function (
            this: NavigationBindings,
            button: HTMLDOMElement
        ): void {
            this.chart.fullscreen.toggle();
            fireEvent(
                this,
                'deselectButton',
                { button: button }
            );
        }
    },
    /**
     * Hides/shows two price indicators:
     * - last price in the dataset
     * - last price in the selected range
     *
     * @type    {Highcharts.NavigationBindingsOptionsObject}
     * @product highstock
     * @default {"className": "highcharts-current-price-indicator", "init": function() {}}
     */
    currentPriceIndicator: {
        /** @ignore-option */
        className: 'highcharts-current-price-indicator',
        // eslint-disable-next-line valid-jsdoc
        /** @ignore-option */
        init: function (
            this: NavigationBindings,
            button: HTMLDOMElement
        ): void {
            const chart = this.chart,
                series = chart.series,
                gui = chart.stockTools,
                priceIndicatorEnabled = bindingsUtils.isPriceIndicatorEnabled(chart.series);

            if (gui && gui.guiEnabled) {
                series.forEach(function (series): void {
                    series.update({
                        lastPrice: { enabled: !priceIndicatorEnabled },
                        lastVisiblePrice: { enabled: !priceIndicatorEnabled, label: { enabled: true } }
                    }, false);
                });
                chart.redraw();
            }

            fireEvent(
                this,
                'deselectButton',
                { button: button }
            );
        }
    },
    /**
     * Indicators bindings. Includes `init` event to show a popup.
     *
     * Note: In order to show base series from the chart in the popup's
     * dropdown each series requires
     * [series.id](https://api.highcharts.com/highstock/series.line.id) to be
     * defined.
     *
     * @type    {Highcharts.NavigationBindingsOptionsObject}
     * @product highstock
     * @default {"className": "highcharts-indicators", "init": function() {}}
     */
    indicators: {
        /** @ignore-option */
        className: 'highcharts-indicators',
        // eslint-disable-next-line valid-jsdoc
        /** @ignore-option */
        init: function (this: Highcharts.StockToolsNavigationBindings): void {
            const navigation = this;

            fireEvent(
                navigation,
                'showPopup',
                {
                    formType: 'indicators',
                    options: {},
                    // Callback on submit:
                    onSubmit: function (data: any): void {
                        navigation.utils.manageIndicators.call(
                            navigation,
                            data
                        );
                    }
                }
            );
        }
    },
    /**
     * Hides/shows all annotations on a chart.
     *
     * @type    {Highcharts.NavigationBindingsOptionsObject}
     * @product highstock
     * @default {"className": "highcharts-toggle-annotations", "init": function() {}}
     */
    toggleAnnotations: {
        /** @ignore-option */
        className: 'highcharts-toggle-annotations',
        // eslint-disable-next-line valid-jsdoc
        /** @ignore-option */
        init: function (
            this: Highcharts.StockToolsNavigationBindings,
            button: HTMLDOMElement
        ): void {
            const chart = this.chart,
                gui: Highcharts.Toolbar = chart.stockTools as any,
                iconsURL = gui.getIconsURL();

            this.toggledAnnotations = !this.toggledAnnotations;

            (chart.annotations || []).forEach(function (
                this: Highcharts.StockToolsNavigationBindings,
                annotation: any
            ): void {
                annotation.setVisibility(!this.toggledAnnotations);
            }, this);

            if (gui && gui.guiEnabled) {
                if (this.toggledAnnotations) {
                    (button.firstChild as any).style['background-image'] =
                        'url("' + iconsURL +
                            'annotations-hidden.svg")';
                } else {
                    (button.firstChild as any).style['background-image'] =
                        'url("' + iconsURL +
                            'annotations-visible.svg")';
                }
            }

            fireEvent(
                this,
                'deselectButton',
                { button: button }
            );
        }
    },
    /**
     * Save a chart in localStorage under `highcharts-chart` key.
     * Stored items:
     * - annotations
     * - indicators (with yAxes)
     * - flags
     *
     * @type    {Highcharts.NavigationBindingsOptionsObject}
     * @product highstock
     * @default {"className": "highcharts-save-chart", "noDataState": "normal", "init": function() {}}
     */
    saveChart: {
        /** @ignore-option */
        className: 'highcharts-save-chart',
        noDataState: 'normal',
        // eslint-disable-next-line valid-jsdoc
        /** @ignore-option */
        init: function (
            this: Highcharts.StockToolsNavigationBindings,
            button: HTMLDOMElement
        ): void {
            const navigation = this,
                chart = navigation.chart,
                annotations: Array<Highcharts.AnnotationsOptions> = [],
                indicators: Array<DeepPartial<SeriesTypeOptions>> = [],
                flags: Array<DeepPartial<SeriesTypeOptions>> = [],
                yAxes: Array<YAxisOptions> = [];

            chart.annotations.forEach(function (
                annotation: Annotation,
                index: number
            ): void {
                annotations[index] = annotation.userOptions;
            });

            chart.series.forEach(function (series): void {
                if (series.is('sma')) {
                    indicators.push(series.userOptions);
                } else if (series.type === 'flags') {
                    flags.push(series.userOptions);
                }
            });

            chart.yAxis.forEach(function (yAxis: AxisType): void {
                if (bindingsUtils.isNotNavigatorYAxis(yAxis)) {
                    yAxes.push(yAxis.options);
                }
            });

            H.win.localStorage.setItem(
                PREFIX + 'chart',
                JSON.stringify({
                    annotations: annotations,
                    indicators: indicators,
                    flags: flags,
                    yAxes: yAxes
                })
            );

            fireEvent(
                this,
                'deselectButton',
                { button: button }
            );
        }
    }
};

setOptions({
    navigation: {
        bindings: stockToolsBindings
    }
});

NavigationBindings.prototype.utils = merge(bindingsUtils, NavigationBindings.prototype.utils);<|MERGE_RESOLUTION|>--- conflicted
+++ resolved
@@ -2341,7 +2341,6 @@
         }
     },
     /**
-<<<<<<< HEAD
      * Change main series to `'hlc'` type.
      *
      * @type    {Highcharts.NavigationBindingsOptionsObject}
@@ -2351,30 +2350,34 @@
 
     seriesTypeHLC: {
         className: 'highcharts-series-type-hlc',
-=======
-     * Changes main series to `'hollowcandlestick'` type.
-     *
-     * @type    {Highcharts.NavigationBindingsOptionsObject}
-     * @product highstock
-     * @default {"className": "highcharts-series-type-hollowcandlestick", "init": function() {}}
-     */
-    seriesTypeHollowCandlestick: {
-        /** @ignore-option */
-        className: 'highcharts-series-type-hollowcandlestick',
-        // eslint-disable-next-line valid-jsdoc
-        /** @ignore-option */
->>>>>>> ce9792a0
         init: function (
             this: NavigationBindings,
             button: HTMLDOMElement
         ): void {
             this.chart.series[0].update({
-<<<<<<< HEAD
                 type: 'hlc',
                 useOhlcData: true
             });
             fireEvent(this, 'deselectButton', { button });
-=======
+        }
+    },
+    /**
+     * Changes main series to `'hollowcandlestick'` type.
+     *
+     * @type    {Highcharts.NavigationBindingsOptionsObject}
+     * @product highstock
+     * @default {"className": "highcharts-series-type-hollowcandlestick", "init": function() {}}
+     */
+    seriesTypeHollowCandlestick: {
+        /** @ignore-option */
+        className: 'highcharts-series-type-hollowcandlestick',
+        // eslint-disable-next-line valid-jsdoc
+        /** @ignore-option */
+        init: function (
+            this: NavigationBindings,
+            button: HTMLDOMElement
+        ): void {
+            this.chart.series[0].update({
                 type: 'hollowcandlestick'
             });
 
@@ -2383,7 +2386,6 @@
                 'deselectButton',
                 { button: button }
             );
->>>>>>> ce9792a0
         }
     },
     /**
