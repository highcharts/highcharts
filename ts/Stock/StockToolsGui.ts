--- conflicted
+++ resolved
@@ -2265,16 +2265,12 @@
             ) as any;
 
     // Change the initial button background.
-<<<<<<< HEAD
-    if (stockTools && chart.navigationBindings && chart.options.series && button) {
-=======
     if (
         stockTools &&
         chart.navigationBindings &&
         chart.options.series &&
         button
     ) {
->>>>>>> e88cb766
         if (
             chart.navigationBindings.constructor.prototype.utils
                 .isPriceIndicatorEnabled(chart.series)
