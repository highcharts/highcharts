/* *
 *
 *  Highcharts Grid class
 *
 *  (c) 2020-2025 Highsoft AS
 *
 *  License: www.highcharts.com/license
 *
 *  !!!!!!! SOURCE GETS TRANSPILED BY TYPESCRIPT. EDIT TS FILE ONLY. !!!!!!!
 *
 *  Authors:
 *  - Dawid Dragula
 *  - Sebastian Bochan
 *
 * */

'use strict';


/* *
 *
 *  Imports
 *
 * */

import type {
    Options,
    GroupedHeaderOptions,
    IndividualColumnOptions
} from './Options';
import type DataTableOptions from '../../Data/DataTableOptions';
import type { ColumnDataType, NoIdColumnOptions } from './Table/Column';
import type Popup from './UI/Popup.js';
<<<<<<< HEAD
import type { DeepPartial } from '../../Shared/Types';
=======
import type { PaginationState } from './Pagination/Pagination.js';
>>>>>>> 79eaf599

import Accessibility from './Accessibility/Accessibility.js';
import AST from '../../Core/Renderer/HTML/AST.js';
import { defaultOptions } from './Defaults.js';
import GridUtils from './GridUtils.js';
import DataTable from '../../Data/DataTable.js';
import Table from './Table/Table.js';
import U from '../../Core/Utilities.js';
import QueryingController from './Querying/QueryingController.js';
import Globals from './Globals.js';
import TimeBase from '../../Shared/TimeBase.js';
import Pagination from './Pagination/Pagination.js';

const { makeHTMLElement, setHTMLContent } = GridUtils;
const {
    defined,
    diffObjects,
    extend,
    fireEvent,
    getStyle,
    merge,
    pick
} = U;


/* *
 *
 *  Class
 *
 * */

/**
 * A base class for the Grid.
 */
export class Grid {

    /* *
    *
    *  Static Methods
    *
    * */

    /**
     * Creates a new Grid.
     *
     * @param renderTo
     * The render target (html element or id) of the Grid.
     *
     * @param options
     * The options of the Grid.
     *
     * @param async
     * Whether to initialize the dashboard asynchronously. When true, the
     * function returns a promise that resolves with the dashboard instance.
     *
     * @return
     * The new Grid.
     */
    public static grid(
        renderTo: string|HTMLElement,
        options: Options,
        async?: boolean
    ): Grid;

    /**
     * Creates a new Grid.
     *
     * @param renderTo
     * The render target (html element or id) of the Grid.
     *
     * @param options
     * The options of the Grid.
     *
     * @param async
     * Whether to initialize the dashboard asynchronously. When true, the
     * function returns a promise that resolves with the dashboard instance.
     *
     * @return
     * Promise that resolves with the new Grid.
     */
    public static grid(
        renderTo: string|HTMLElement,
        options: Options,
        async: true
    ): Promise<Grid>;

    // Implementation
    public static grid(
        renderTo: string|HTMLElement,
        options: Options,
        async?: boolean
    ): (Grid | Promise<Grid>) {

        if (async) {
            return new Promise<Grid>((resolve): void => {
                void new Grid(renderTo, options, (grid): void => {
                    resolve(grid);
                });
            });
        }

        return new Grid(renderTo, options);
    }

    /* *
    *
    *  Properties
    *
    * */

    /**
     * An array containing the current Grid objects in the page.
     * @private
     */
    public static readonly grids: Array<(Grid|undefined)> = [];

    /**
     * The accessibility controller.
     */
    public accessibility?: Accessibility;

    /**
     * The Pagination controller.
     */
    public pagination?: Pagination;

    /**
     * The caption element of the Grid.
     */
    public captionElement?: HTMLElement;

    /**
     * The user options declared for the columns as an object of column ID to
     * column options.
     * @internal
     */
    public columnOptionsMap: Record<string, ColumnOptionsMapItem> = {};

    /**
     * The container of the grid.
     */
    public container?: HTMLElement;

    /**
     * The content container of the Grid.
     */
    public contentWrapper?: HTMLElement;

    /**
     * The data source of the Grid. It contains the original data table
     * that was passed to the Grid.
     */
    public dataTable?: DataTable;

    /**
     * The description element of the Grid.
     */
    public descriptionElement?: HTMLElement;

    /**
     * The container element of the loading indicator overlaying the Grid.
     */
    public loadingWrapper?: HTMLElement;

    /**
     * The presentation table of the Grid. It contains a modified version
     * of the data table that is used for rendering the Grid content. If
     * not modified, just a reference to the original data table.
     */
    public presentationTable?: DataTable;

    /**
     * The HTML element of the table.
     */
    public tableElement?: HTMLTableElement;

    /**
     * The options of the Grid. Contains the options that were declared
     * by the user and some of the default options.
     */
    public options?: Options;

    /**
     * The options that were declared by the user when creating the Grid
     * or when updating it.
     */
    public userOptions: Partial<Options> = {};

    /**
     * The table (viewport) element of the Grid.
     */
    public viewport?: Table;

    /**
     * The list of columns that are displayed in the Grid.
     * @internal
     */
    public enabledColumns?: string[];

    /**
     * The hovered row index.
     * @internal
     */
    public hoveredRowIndex?: number;

    /**
     * The hovered column ID.
     * @internal
     */
    public hoveredColumnId?: string;

    /**
     * The synced row index.
     * @internal
     */
    public syncedRowIndex?: number;

    /**
     * The synced column ID.
     * @internal
     */
    public syncedColumnId?: string;

    /**
     * The querying controller.
     * @internal
     */
    public querying: QueryingController;

    /**
     * The time instance.
     */
    public time: TimeBase;

    /**
     * The locale of the Grid.
     */
    public locale?: string | string[];

    /**
     * The initial height of the container. Can be 0 also if not set.
     * @internal
     */
    public initialContainerHeight: number = 0;

    /**
     * The unique ID of the Grid.
     */
    public id: string;

    /**
     * The list of currently shown popups.
     */
    public popups: Set<Popup> = new Set();

    /**
     * Functions that unregister events attached to the grid's data table,
     * that need to be removed when the grid is destroyed.
     */
    private dataTableEventDestructors: Function[] = [];

    /**
     * The render target (container) of the Grid.
     */
    private renderTo: string|HTMLElement;

    /**
     * Whether the Grid is rendered.
     */
    private isRendered: boolean = false;

    /**
     * The flags that indicate which parts of the Grid are dirty and need to be
     * re-rendered.
     * @internal
     */
    public readonly dirtyFlags: Set<Grid.DirtyFlags> = new Set();


    /* *
    *
    *  Constructor
    *
    * */

    /**
     * Constructs a new Grid.
     *
     * @param renderTo
     * The render target (container) of the Grid.
     *
     * @param options
     * The options of the Grid.
     *
     * @param afterLoadCallback
     * The callback that is called after the Grid is loaded.
     */
    constructor(
        renderTo: string | HTMLElement,
        options: Options,
        afterLoadCallback?: (grid: Grid) => void
    ) {
        this.renderTo = renderTo;

        this.loadUserOptions(options);
        this.id = this.options?.id || U.uniqueKey();
        this.querying = new QueryingController(this);
        this.locale = this.options?.lang?.locale || (
            (this.container?.closest('[lang]') as HTMLElement|null)?.lang
        );
        this.time = new TimeBase(extend<TimeBase.TimeOptions>(
            this.options?.time,
            { locale: this.locale }
        ), this.options?.lang);

        fireEvent(this, 'beforeLoad');

        Grid.grids.push(this);
        this.loadDataTable();

        void this.render().then((): void => {
            afterLoadCallback?.(this);
            fireEvent(this, 'afterLoad');
        });
    }


    /* *
     *
     *  Methods
     *
     * */

    /*
     * Initializes the accessibility controller.
     */
    private initAccessibility(): void {
        this.accessibility?.destroy();
        delete this.accessibility;

        if (this.options?.accessibility?.enabled) {
            this.accessibility = new Accessibility(this);
        }
    }

    /*
     * Initializes the pagination.
     */
    private initPagination(): void {
<<<<<<< HEAD
=======
        let state: PaginationState | undefined;

        if (this.pagination) {
            const {
                currentPageSize,
                currentPage
            } = this.pagination || {};

            state = {
                currentPageSize,
                currentPage
            };
        }

>>>>>>> 79eaf599
        this.pagination?.destroy();
        delete this.pagination;

        if (this.options?.pagination?.enabled) {
            this.pagination = new Pagination(this);
        }
    }

    /**
     * Initializes the container of the Grid.
     *
     * @param renderTo
     * The render target (html element or id) of the Grid.
     *
     */
    private initContainer(renderTo: string|HTMLElement): void {
        const container = (typeof renderTo === 'string') ?
            Globals.win.document.getElementById(renderTo) : renderTo;

        // Display an error if the renderTo is wrong
        if (!container) {
            throw new Error(
                'Rendering div not found. It is unable to find the HTML ' +
                'element to render the Grid in.'
            );
        }

        this.initialContainerHeight = getStyle(container, 'height', true) || 0;

        this.container = container;
        this.container.innerHTML = AST.emptyHTML;
        this.contentWrapper = makeHTMLElement('div', {
            className: Globals.getClassName('container')
        }, this.container);
    }

    /**
     * Loads the new user options to all the important fields (`userOptions`,
     * `options` and `columnOptionsMap`).
     *
     * @param newOptions
     * The options that were declared by the user.
     *
     * @param oneToOne
     * When `false` (default), the existing column options will be merged with
     * the ones that are currently defined in the user options. When `true`,
     * the columns not defined in the new options will be removed.
     *
     * @returns
     * An object of the changed options.
     */
    private loadUserOptions(
        newOptions: Partial<Options>,
        oneToOne = false
    ): DeepPartial<Grid.NonArrayOptions> {
        // Operate on a copy of the options argument
        newOptions = merge(newOptions);
        const diff: DeepPartial<Grid.NonArrayOptions> = {};

        if (newOptions.columns) {
            if (oneToOne) {
                diff.columns = this.setColumnOptionsOneToOne(
                    newOptions.columns
                );
            } else {
                diff.columns = this.setColumnOptions(newOptions.columns);
            }
            delete newOptions.columns;
        }

        if (diff.columns && Object.keys(diff.columns).length < 1) {
            // Remove the columns property if it is empty object
            delete diff.columns;
        }

        merge(true, diff, diffObjects(newOptions, this.userOptions));

        this.userOptions = merge(this.userOptions, newOptions);
        this.options = merge(
            this.options ?? defaultOptions,
            this.userOptions
        );

        return diff;
    }

    /**
     * Cleans up and reloads the column options from the `userOptions.columns`.
     * Generates the internal column options map from the options.columns array.
     */
    private reloadColumnOptions(): void {
        const colOptions = this.userOptions.columns;

        if (!colOptions) {
            this.columnOptionsMap = {};
            return;
        }
<<<<<<< HEAD

        if (colOptions.length < 1) {
            delete this.userOptions.columns;
            this.columnOptionsMap = {};
            return;
        }

        const columnOptionsMap: Record<string, Grid.ColumnOptionsMapItem> = {};
        for (let i = 0, iEnd = colOptions.length; i < iEnd; ++i) {
            columnOptionsMap[colOptions[i].id] = {
=======
        const columnOptionsMap: Record<string, ColumnOptionsMapItem> = {};
        for (let i = 0, iEnd = columnOptionsArray?.length ?? 0; i < iEnd; ++i) {
            columnOptionsMap[columnOptionsArray[i].id] = {
>>>>>>> 79eaf599
                index: i,
                options: colOptions[i]
            };
        }

        this.columnOptionsMap = columnOptionsMap;
    }

    /**
     * Sets the new column options to the userOptions field.
     *
     * @param newColumnOptions
     * The new column options that should be loaded.
     *
     * @param overwrite
     * Whether to overwrite the existing column options with the new ones.
     * Default is `false`.
     *
     * @returns
     * An object of the changed column options in form of a record of
     * `[column.id]: column.options`.
     *
     * @internal
     */
    public setColumnOptions(
        newColumnOptions: IndividualColumnOptions[],
        overwrite = false
    ): DeepPartial<Grid.NonArrayColumnOptions> {
        const columnDiffOptions: DeepPartial<Grid.NonArrayColumnOptions> = {};

        if (!this.userOptions.columns) {
            this.userOptions.columns = this.options?.columns ?? [];
        }
        const columnOptions = this.userOptions.columns;

        for (let i = 0, iEnd = newColumnOptions.length; i < iEnd; ++i) {
            const newOptions = newColumnOptions[i];
            const colOptionsIndex =
                this.columnOptionsMap?.[newOptions.id]?.index ?? -1;

            // If the new column options contain only the id.
            if (Object.keys(newOptions).length < 2) {
                if (overwrite && colOptionsIndex !== -1) {
                    columnDiffOptions[newOptions.id] = diffObjects(
                        columnOptions[colOptionsIndex],
                        { id: newOptions.id },
                        true
                    );
                    columnOptions.splice(colOptionsIndex, 1);
                }
                continue;
            }

            let diff: DeepPartial<IndividualColumnOptions>;
            if (colOptionsIndex === -1) {
                diff = merge(newOptions);
                columnOptions.push(newOptions);
            } else if (overwrite) {
                const prevOptions = columnOptions[colOptionsIndex];
                diff = merge(
                    diffObjects(prevOptions, newOptions, true),
                    diffObjects(newOptions, prevOptions)
                );
                columnOptions[colOptionsIndex] = newOptions;
            } else {
                const prevOptions = columnOptions[colOptionsIndex];
                diff = diffObjects(newOptions, prevOptions);
                merge(true, prevOptions, newOptions);
            }

            delete diff.id;
            if (Object.keys(diff).length > 0) {
                columnDiffOptions[newOptions.id] = diff;
            }
        }

        this.reloadColumnOptions();

        return columnDiffOptions;
    }

    /**
     * Loads the new column options to the userOptions field in a one-to-one
     * manner. It means that all the columns that are not defined in the new
     * options will be removed.
     *
     * @param newColumnOptions
     * The new column options that should be loaded.
     *
     * @returns
     * The difference between the previous and the new column options in form
     * of a record of `[column.id]: column.options`.
     */
    private setColumnOptionsOneToOne(
        newColumnOptions: IndividualColumnOptions[]
    ): DeepPartial<Grid.NonArrayColumnOptions> {
        const prevColumnOptions = this.userOptions.columns;
        const columnOptions = [];
        const columnDiffOptions: DeepPartial<Grid.NonArrayColumnOptions> = {};

        let prevOptions: IndividualColumnOptions | undefined;
        for (let i = 0, iEnd = newColumnOptions.length; i < iEnd; ++i) {
            const newOptions = newColumnOptions[i];
            const indexInPrevOptions = prevColumnOptions?.findIndex(
                (prev): boolean => prev.id === newOptions.id
            );

            if (indexInPrevOptions !== void 0 && indexInPrevOptions !== -1) {
                prevOptions = prevColumnOptions?.[indexInPrevOptions];
            }

            const diffOptions = diffObjects(newOptions, prevOptions ?? {});
            if (Object.keys(diffOptions).length > 0) {
                delete diffOptions.id;
                columnDiffOptions[newOptions.id] = diffOptions;
            }

            const resultOptions = merge(prevOptions ?? {}, newOptions);
            if (Object.keys(resultOptions).length > 1) {
                columnOptions.push(resultOptions);
            }
        }

        this.userOptions.columns = columnOptions;
        this.reloadColumnOptions();

        return columnDiffOptions;
    }

    public update(
        options?: Options,
        render?: boolean,
        oneToOne?: boolean
    ): Promise<void>;

    public update(
        options: Options,
        render: false,
        oneToOne?: boolean
    ): void;

    /**
     * Updates the Grid with new options.
     *
     * @param options
     * The options of the Grid that should be updated. If not provided,
     * the update will be proceeded based on the `this.userOptions` property.
     * The `column` options are merged using the `id` property as a key.
     *
     * @param redraw
     * Whether to redraw the Grid after updating the options.
     *
     * @param oneToOne
     * When `false` (default), the existing column options will be merged with
     * the ones that are currently defined in the user options. When `true`,
     * the columns not defined in the new options will be removed.
     */
    public async update(
        options: Omit<Options, 'id'> = {},
        redraw = true,
        oneToOne = false
    ): Promise<void> {
        fireEvent(this, 'beforeUpdate', {
            scope: 'grid',
            options,
            redraw,
            oneToOne
        });

        const { viewport } = this;
        const diff = this.loadUserOptions(options, oneToOne);
        const flags = this.dirtyFlags;

        if (!viewport) {
            flags.add('grid');
            if (redraw) {
                await this.redraw();
            }
            return;
        }

        if (!this.dataTable || 'dataTable' in diff) {
            this.userOptions.dataTable = options.dataTable;
            (this.options ?? {}).dataTable = options.dataTable;

            this.loadDataTable();
            this.querying.shouldBeUpdated = true;

            // TODO: Sometimes it can be too much, so we need to check if the
            // columns have changed or just their data. If just their data, we
            // can just mark the grid.table as dirty instead of the whole grid.
            flags.add('grid');
        }

        if ('columns' in diff) {
            const ids = Object.keys(diff.columns ?? {});

            for (const id of ids) {
                // TODO: Move this to the column update method.
                this.loadColumnOptionDiffs(viewport, id, diff.columns?.[id]);
                delete diff.columns?.[id];
            }
            delete diff.columns;
        }

        if ('columnDefaults' in diff) {
            this.loadColumnOptionDiffs(viewport, null, diff.columnDefaults);
            delete diff.columnDefaults;
        }

        if (diff.lang) {
            const langDiff = diff.lang;
            if ('locale' in langDiff) {
                this.locale = langDiff.locale as typeof this.locale;
                this.time.update({ locale: this.locale });
            }
            delete langDiff.locale;

            // TODO: Add more lang diff checks here.

            if (Object.keys(langDiff).length > 0) {
                flags.add('grid');
            }
        }
        delete diff.lang;

        if ('time' in diff) {
            this.time.update(diff.time);
            delete diff.time;
        }

        if (diff.pagination) {
            const paginationDiff = diff.pagination;
            if ('enabled' in paginationDiff) {
                if (!this.pagination && paginationDiff.enabled) {
                    this.pagination = new Pagination(this);
                }
            }
            this.pagination?.update(paginationDiff);
        }
        delete diff.pagination;

        // TODO: Add more options that can be optimized here.

        if (Object.keys(diff).length > 0) {
            flags.add('grid');
        }

        if (redraw) {
            await this.redraw();
        }

        fireEvent(this, 'afterUpdate', {
            scope: 'grid',
            options,
            redraw,
            oneToOne
        });
    }

    /**
     * Loads the column option diffs by updating the dirty flags.
     *
     * @param vp
     * The viewport that the column option diffs should be loaded for.
     *
     * @param columnId
     * The ID of the column that should be updated.
     *
     * @param columnDiff
     * The difference between the previous and the new column options in form
     * of a record of `[column.id]: column.options`. If `null`, assume that
     * it refers to the column defaults.
     */
    private loadColumnOptionDiffs(
        vp: Table,
        columnId: string | null,
        columnDiff: DeepPartial<IndividualColumnOptions> = {}
    ): void {
        if (Object.keys(columnDiff).length < 1) {
            return;
        }

        const flags = this.dirtyFlags;
        const column = columnId ? this.viewport?.getColumn(columnId) : null;

        if (
            column !== null && ( // Column null = column defaults
                (!column && columnDiff.enabled !== false) ||
                (column && columnDiff.enabled === false)
            )
        ) {
            flags.add('grid');
        }
        delete columnDiff.enabled;

        if ('cells' in columnDiff) {
            const cellsDiff = columnDiff.cells ?? {};

            if (
                'format' in cellsDiff ||
                'formatter' in cellsDiff ||
                'className' in cellsDiff // TODO: check if this too
            ) {
                // Optimization idea: list of columns to update
                flags.add('rows');
            }
            delete cellsDiff.format;
            delete cellsDiff.formatter;
            delete cellsDiff.className;

            if (Object.keys(cellsDiff).length > 0) {
                flags.add('rows');
            }
        }
        delete columnDiff.cells;

        if ('width' in columnDiff) {
            vp.columnResizing.isDirty = true;
        }
        delete columnDiff.width;

        if ('sorting' in columnDiff) {
            const sortingDiff = columnDiff.sorting ?? {};

            if (
                'compare' in sortingDiff ||
                'order' in sortingDiff
            ) {
                flags.add('sorting');
            }
            delete sortingDiff.compare;
            delete sortingDiff.order;

            // Idea: sortable - redraw only header cell

            if (Object.keys(sortingDiff).length > 0) {
                flags.add('grid');
            }
        }
        delete columnDiff.sorting;

        if ('filtering' in columnDiff) {
            const filteringDiff = columnDiff.filtering ?? {};

            if (
                'condition' in filteringDiff ||
                'value' in filteringDiff
            ) {
                flags.add('filtering');
            }
            delete filteringDiff.condition;
            delete filteringDiff.value;

            if (Object.keys(filteringDiff).length > 0) {
                flags.add('grid');
            }
        }
        delete columnDiff.filtering;

        if (Object.keys(columnDiff).length > 0) {
            flags.add('grid');
        }
    }

    /**
     * Redraws the Grid in more optimized way than the regular render method.
     * It checks what parts of the Grid are marked as dirty and redraws only
     * them minimizing the number of DOM operations.
     */
    public async redraw(): Promise<void> {
        fireEvent(this, 'beforeRedraw');

        const flags = this.dirtyFlags;

        if (flags.has('grid')) {
            return await this.render();
        }

        const { viewport: vp, pagination } = this;
        const colResizing = vp?.columnResizing;

        if (
            flags.has('sorting') ||
            flags.has('filtering') ||
            pagination?.isDirtyQuerying
        ) {
            this.querying.loadOptions();
        }

        if (colResizing?.isDirty) {
            colResizing.loadColumns();
        }

        if (
            flags.has('rows') ||
            flags.has('sorting') ||
            flags.has('filtering') ||
            pagination?.isDirtyQuerying
        ) {
            await vp?.updateRows();
        } else if (
            flags.has('reflow') ||
            colResizing?.isDirty
        ) {
            vp?.reflow();
        }

        const columns = vp?.columns ?? [];

        if (
            flags.has('sorting') ||
            flags.has('filtering')
        ) {
            for (const column of columns) {
                column.header?.toolbar?.refreshState();
            }
        }

        if (flags.has('filtering')) {
            for (const column of columns) {
                column.filtering?.refreshState();
            }
        }

        if (pagination?.isDirtyQuerying) {
            pagination.updateControls(true);
        }

        delete pagination?.isDirtyQuerying;
        delete colResizing?.isDirty;
        flags.clear();

        fireEvent(this, 'afterRedraw');
    }

    public updateColumn(
        columnId: string,
        options: NoIdColumnOptions,
        render?: boolean,
        overwrite?: boolean
    ): Promise<void>;

    public updateColumn(
        columnId: string,
        options: NoIdColumnOptions,
        render?: false,
        overwrite?: boolean
    ): void;

    /**
     * Updates the column of the Grid with new options.
     *
     * @param columnId
     * The ID of the column that should be updated.
     *
     * @param options
     * The options of the columns that should be updated. If null,
     * column options for this column ID will be removed.
     *
     * @param redraw
     * Whether to redraw the Grid after updating the columns.
     *
     * @param overwrite
     * If true, the column options will be updated by replacing the existing
     * options with the new ones instead of merging them.
     */
    public async updateColumn(
        columnId: string,
<<<<<<< HEAD
        options: Column.Options,
        redraw = true,
=======
        options: NoIdColumnOptions,
        render: boolean = true,
>>>>>>> 79eaf599
        overwrite = false
    ): Promise<void> {
        fireEvent(this, 'beforeUpdate', {
            scope: 'column',
            options,
            redraw,
            overwrite,
            columnId
        });

        const vp = this.viewport;
        const diffs = this.setColumnOptions([{
            id: columnId,
            ...options
        }], overwrite);
        const diff = diffs?.[columnId];

        if (diff && vp) {
            this.loadColumnOptionDiffs(vp, columnId, diff);
        }

        if (redraw) {
            await this.redraw();
        }

        fireEvent(this, 'afterUpdate', {
            scope: 'column',
            options,
            redraw,
            overwrite,
            columnId
        });
    }

    private async render(): Promise<void> {
        if (this.isRendered) {
            this.destroy(true);
        }

        this.initContainer(this.renderTo);
        this.initAccessibility();
        this.initPagination();

        this.querying.loadOptions();
        await this.querying.proceed();

        this.renderViewport();

        this.isRendered = true;
        this.dirtyFlags.clear();
    }

    /**
     * Hovers the row with the provided index. It removes the hover effect from
     * the previously hovered row.
     *
     * @param rowIndex
     * The index of the row.
     */
    public hoverRow(rowIndex?: number): void {
        const rows = this.viewport?.rows;
        if (!rows) {
            return;
        }

        const firstRowIndex = this.viewport?.rows[0]?.index ?? 0;

        if (this.hoveredRowIndex !== void 0) {
            rows[this.hoveredRowIndex - firstRowIndex]?.setHoveredState(false);
        }

        if (rowIndex !== void 0) {
            rows[rowIndex - firstRowIndex]?.setHoveredState(true);
        }

        this.hoveredRowIndex = rowIndex;
    }

    /**
     * Hovers the column with the provided ID. It removes the hover effect from
     * the previously hovered column.
     *
     * @param columnId
     * The ID of the column.
     */
    public hoverColumn(columnId?: string): void {
        const vp = this.viewport;

        if (!vp) {
            return;
        }

        if (this.hoveredColumnId) {
            vp.getColumn(this.hoveredColumnId)?.setHoveredState(false);
        }

        if (columnId) {
            vp.getColumn(columnId)?.setHoveredState(true);
        }

        this.hoveredColumnId = columnId;
    }

    /**
     * Sets the sync state to the row with the provided index. It removes the
     * synced effect from the previously synced row.
     *
     * @param rowIndex
     * The index of the row.
     */
    public syncRow(rowIndex?: number): void {
        const rows = this.viewport?.rows;
        if (!rows) {
            return;
        }

        const firstRowIndex = this.viewport?.rows[0]?.index ?? 0;

        if (this.syncedRowIndex !== void 0) {
            rows[this.syncedRowIndex - firstRowIndex]?.setSyncedState(false);
        }

        if (rowIndex !== void 0) {
            rows[rowIndex - firstRowIndex]?.setSyncedState(true);
        }

        this.syncedRowIndex = rowIndex;
    }

    /**
     * Sets the sync state to the column with the provided ID. It removes the
     * synced effect from the previously synced column.
     *
     * @param columnId
     * The ID of the column.
     */
    public syncColumn(columnId?: string): void {
        const vp = this.viewport;

        if (!vp) {
            return;
        }

        if (this.syncedColumnId) {
            vp.getColumn(this.syncedColumnId)?.setSyncedState(false);
        }

        if (columnId) {
            vp.getColumn(columnId)?.setSyncedState(true);
        }

        this.syncedColumnId = columnId;
    }

    /**
     * Render caption above the grid.
     * @internal
     */
    public renderCaption(): void {
        const captionOptions = this.options?.caption;
        const captionText = captionOptions?.text;

        if (!captionText) {
            return;
        }

        // Create a caption element.
        this.captionElement = makeHTMLElement('div', {
            className: Globals.getClassName('captionElement'),
            id: this.id + '-caption'
        }, this.contentWrapper);

        // Render the caption element content.
        setHTMLContent(this.captionElement, captionText);

        if (captionOptions.className) {
            this.captionElement.classList.add(
                ...captionOptions.className.split(/\s+/g)
            );
        }
    }

    /**
     * Render description under the grid.
     *
     * @internal
     */
    public renderDescription(): void {
        const descriptionOptions = this.options?.description;
        const descriptionText = descriptionOptions?.text;

        if (!descriptionText) {
            return;
        }

        // Create a description element.
        this.descriptionElement = makeHTMLElement('div', {
            className: Globals.getClassName('descriptionElement'),
            id: this.id + '-description'
        }, this.contentWrapper);

        // Render the description element content.
        setHTMLContent(this.descriptionElement, descriptionText);

        if (descriptionOptions.className) {
            this.descriptionElement.classList.add(
                ...descriptionOptions.className.split(/\s+/g)
            );
        }
    }

    /**
     * Resets the content wrapper of the Grid. It clears the content and
     * resets the class names.
     * @internal
     */
    public resetContentWrapper(): void {
        if (!this.contentWrapper) {
            return;
        }

        this.contentWrapper.innerHTML = AST.emptyHTML;
        this.contentWrapper.className =
            Globals.getClassName('container') + ' ' +
            this.options?.rendering?.theme || '';
    }

    /**
     * Renders the viewport of the Grid. If the Grid is already
     * rendered, it will be destroyed and re-rendered with the new data.
     * @internal
     */
    public renderViewport(): void {
        const viewportMeta = this.viewport?.getStateMeta();
        const pagination = this.pagination;
        const paginationPosition = pagination?.options?.position;

        this.enabledColumns = this.getEnabledColumnIDs();

        this.credits?.destroy();

        this.viewport?.destroy();
        delete this.viewport;

        this.resetContentWrapper();

        fireEvent(this, 'beforeRenderViewport');

        this.renderCaption();

        // Render top pagination if enabled (before table)
        if (paginationPosition === 'top') {
            pagination?.render();
        }

        if (this.enabledColumns.length > 0) {
            this.viewport = this.renderTable();
            if (viewportMeta && this.viewport) {
                this.viewport.applyStateMeta(viewportMeta);
            }
        } else {
            this.renderNoData();
        }

        this.accessibility?.setA11yOptions();

        // Render bottom pagination, footer pagination,
        // or custom container pagination (after table).
        if (paginationPosition !== 'top') {
            pagination?.render();
        }

        this.renderDescription();

        fireEvent(this, 'afterRenderViewport');

        this.viewport?.reflow();
    }

    /**
     * Renders the table (viewport) of the Grid.
     *
     * @returns
     * The newly rendered table (viewport) of the Grid.
     */
    private renderTable(): Table {
        this.tableElement = makeHTMLElement('table', {
            className: Globals.getClassName('tableElement')
        }, this.contentWrapper);

        this.tableElement.setAttribute('role', 'grid');

        return new Table(this, this.tableElement);
    }

    /**
     * Renders a message that there is no data to display.
     */
    private renderNoData(): void {
        makeHTMLElement('div', {
            className: Globals.getClassName('noData'),
            innerText: this.options?.lang?.noData
        }, this.contentWrapper);
    }

    /**
     * Returns the array of IDs of columns that should be displayed in the data
     * grid, in the correct order.
     */
    private getEnabledColumnIDs(): string[] {
        const { columnOptionsMap } = this;
        const header = this.options?.header;
        const headerColumns = this.getColumnIds(header || [], false);
        const columnsIncluded = this.options?.rendering?.columns?.included || (
            headerColumns && headerColumns.length > 0 ?
                headerColumns : this.dataTable?.getColumnIds()
        );

        if (!columnsIncluded?.length) {
            return [];
        }

        if (!columnOptionsMap) {
            return columnsIncluded;
        }

        let columnId: string;
        const result: string[] = [];
        for (let i = 0, iEnd = columnsIncluded.length; i < iEnd; ++i) {
            columnId = columnsIncluded[i];
            if (columnOptionsMap?.[columnId]?.options?.enabled !== false) {
                result.push(columnId);
            }
        }

        return result;
    }

    /**
     * Loads the data table of the Grid. If the data table is passed as a
     * reference, it should be used instead of creating a new one.
     */
    private loadDataTable(): void {
        // Unregister all events attached to the previous data table.
        this.dataTableEventDestructors.forEach((fn): void => fn());
        const tableOptions = this.options?.dataTable;

        // If the table is passed as a reference, it should be used instead of
        // creating a new one.
        if ((tableOptions as DataTable)?.clone) {
            this.dataTable = tableOptions as DataTable;
            this.presentationTable = this.dataTable.getModified();
            return;
        }

        const dt = this.dataTable = this.presentationTable =
            new DataTable(tableOptions as DataTableOptions);

        // If the data table is modified, mark the querying controller to be
        // updated on the next proceed.
        ([
            'afterDeleteColumns',
            'afterDeleteRows',
            'afterSetCell',
            'afterSetColumns',
            'afterSetRows'
        ] as const).forEach((eventName): void => {
            this.dataTableEventDestructors.push(dt.on(eventName, (): void => {
                this.querying.shouldBeUpdated = true;
            }));
        });
    }

    /**
     * Extracts all references to columnIds on all levels below defined level
     * in the settings.header structure.
     *
     * @param columnsTree
     * Structure that we start calculation
     *
     * @param [onlyEnabledColumns=true]
     * Extract all columns from header or columns filtered by enabled param
     * @returns
     */
    public getColumnIds(
        columnsTree: Array<GroupedHeaderOptions|string>,
        onlyEnabledColumns: boolean = true
    ): string[] {
        let columnIds: string[] = [];
        const { enabledColumns } = this;

        for (const column of columnsTree) {
            const columnId: string | undefined =
                typeof column === 'string' ? column : column.columnId;

            if (
                columnId &&
                (!onlyEnabledColumns || (enabledColumns?.includes(columnId)))
            ) {
                columnIds.push(columnId);
            }

            if (typeof column !== 'string' && column.columns) {
                columnIds = columnIds.concat(
                    this.getColumnIds(column.columns, onlyEnabledColumns)
                );
            }
        }

        return columnIds;
    }

    /**
     * Destroys the Grid.
     *
     * @param onlyDOM
     * Whether to destroy the Grid instance completely (`false` - default) or
     * just the DOM elements (`true`). If `true`, the Grid can be re-rendered
     * after destruction by calling the `render` method.
     */
    public destroy(onlyDOM = false): void {
        this.isRendered = false;
        const dgIndex = Grid.grids.findIndex((dg): boolean => dg === this);

        this.dataTableEventDestructors.forEach((fn): void => fn());
        this.accessibility?.destroy();
        this.pagination?.destroy();
        this.viewport?.destroy();

        if (this.container) {
            this.container.innerHTML = AST.emptyHTML;
            this.container.classList.remove(
                Globals.getClassName('container')
            );
        }

        if (onlyDOM) {
            return;
        }

        // Clear all properties
        Object.keys(this).forEach((key): void => {
            delete this[key as keyof this];
        });

        Grid.grids.splice(dgIndex, 1);
    }

    /**
     * Grey out the Grid and show a loading indicator.
     *
     * @param message
     * The message to display in the loading indicator.
     */
    public showLoading(message?: string): void {
        if (this.loadingWrapper) {
            return;
        }

        // Create loading wrapper.
        this.loadingWrapper = makeHTMLElement(
            'div',
            {
                className: Globals.getClassName('loadingWrapper')
            },
            this.contentWrapper
        );

        // Create spinner element.
        makeHTMLElement(
            'div',
            {
                className: Globals.getClassName('loadingSpinner')
            },
            this.loadingWrapper
        );


        // Create loading message span element.
        const loadingSpan = makeHTMLElement(
            'span',
            {
                className: Globals.getClassName('loadingMessage')
            },
            this.loadingWrapper
        );

        setHTMLContent(
            loadingSpan,
            pick(message, this.options?.lang?.loading, '')
        );
    }

    /**
     * Removes the loading indicator.
     */
    public hideLoading(): void {
        this.loadingWrapper?.remove();
        delete this.loadingWrapper;
    }

    /**
     * Returns the grid data as a JSON string.
     *
     * @param modified
     * Whether to return the modified data table (after filtering/sorting/etc.)
     * or the unmodified, original one. Default value is set to `true`.
     *
     * @return
     * JSON representation of the data
     */
    public getData(modified: boolean = true): string {
        const dataTable = modified ? this.presentationTable : this.dataTable;
        const tableColumns = dataTable?.columns;
        const outputColumns: Record<string, DataTable.Column> = {};

        if (!this.enabledColumns || !tableColumns) {
            return '{}';
        }

        const typeParser = (type: ColumnDataType) => {
            const TypeMap: Record<
                ColumnDataType,
                (value: DataTable.CellType) => DataTable.CellType
            > = {
                number: Number,
                datetime: Number,
                string: String,
                'boolean': Boolean
            };

            return (value: DataTable.CellType): DataTable.CellType | null => (
                defined(value) ? TypeMap[type](value) : null
            );
        };

        for (const columnId of Object.keys(tableColumns)) {
            const column = this.viewport?.getColumn(columnId);
            if (column) {
                const columnData = tableColumns[columnId];
                const parser = typeParser(column.dataType);
                outputColumns[columnId] = ((): DataTable.Column => {
                    const result = [];
                    for (let i = 0, iEnd = columnData.length; i < iEnd; ++i) {
                        result.push(parser(columnData[i]));
                    }
                    return result;
                })();
            }
        }

        return JSON.stringify(outputColumns, null, 2);
    }

    /**
     * Returns the current Grid options.
     *
     * @param onlyUserOptions
     * Whether to return only the user options or all options (user options
     * merged with the default ones). Default is `true`.
     *
     * @returns
     * Grid options.
     */
    public getOptions(onlyUserOptions = true): Partial<Options> {
        const options =
            onlyUserOptions ? merge(this.userOptions) : merge(this.options);

        if (options.dataTable?.id) {
            options.dataTable = {
                columns: options.dataTable.columns
            };
        }

        return options;
    }
}


/* *
 *
 *  Declarations
 *
 * */
<<<<<<< HEAD
namespace Grid {
    /**
     * @internal
     * An item in the column options map.
     */
    export interface ColumnOptionsMapItem {
        index: number;
        options: Column.Options
    }

    /**
     * Column options as a record of column IDs to column options.
     */
    export type NonArrayColumnOptions = {
        [x: string]: Omit<IndividualColumnOptions, 'id'>;
    };

    /**
     * Options with columns as a record of column IDs to column options.
     */
    export type NonArrayOptions = Omit<Options, 'columns'> & {
        columns?: NonArrayColumnOptions;
    };

    export type DirtyFlags = (
        'grid' | 'rows' | 'sorting' | 'filtering' | 'reflow'
    );
=======

/**
 * @internal
 * An item in the column options map.
 */
export interface ColumnOptionsMapItem {
    index: number;
    options: NoIdColumnOptions
>>>>>>> 79eaf599
}


/* *
 *
 *  Default Export
 *
 * */

export default Grid;<|MERGE_RESOLUTION|>--- conflicted
+++ resolved
@@ -31,11 +31,7 @@
 import type DataTableOptions from '../../Data/DataTableOptions';
 import type { ColumnDataType, NoIdColumnOptions } from './Table/Column';
 import type Popup from './UI/Popup.js';
-<<<<<<< HEAD
 import type { DeepPartial } from '../../Shared/Types';
-=======
-import type { PaginationState } from './Pagination/Pagination.js';
->>>>>>> 79eaf599
 
 import Accessibility from './Accessibility/Accessibility.js';
 import AST from '../../Core/Renderer/HTML/AST.js';
@@ -312,7 +308,7 @@
      * re-rendered.
      * @internal
      */
-    public readonly dirtyFlags: Set<Grid.DirtyFlags> = new Set();
+    public readonly dirtyFlags: Set<GridDirtyFlags> = new Set();
 
 
     /* *
@@ -385,23 +381,6 @@
      * Initializes the pagination.
      */
     private initPagination(): void {
-<<<<<<< HEAD
-=======
-        let state: PaginationState | undefined;
-
-        if (this.pagination) {
-            const {
-                currentPageSize,
-                currentPage
-            } = this.pagination || {};
-
-            state = {
-                currentPageSize,
-                currentPage
-            };
-        }
-
->>>>>>> 79eaf599
         this.pagination?.destroy();
         delete this.pagination;
 
@@ -456,10 +435,10 @@
     private loadUserOptions(
         newOptions: Partial<Options>,
         oneToOne = false
-    ): DeepPartial<Grid.NonArrayOptions> {
+    ): DeepPartial<NonArrayOptions> {
         // Operate on a copy of the options argument
         newOptions = merge(newOptions);
-        const diff: DeepPartial<Grid.NonArrayOptions> = {};
+        const diff: DeepPartial<NonArrayOptions> = {};
 
         if (newOptions.columns) {
             if (oneToOne) {
@@ -499,7 +478,6 @@
             this.columnOptionsMap = {};
             return;
         }
-<<<<<<< HEAD
 
         if (colOptions.length < 1) {
             delete this.userOptions.columns;
@@ -507,14 +485,9 @@
             return;
         }
 
-        const columnOptionsMap: Record<string, Grid.ColumnOptionsMapItem> = {};
+        const columnOptionsMap: Record<string, ColumnOptionsMapItem> = {};
         for (let i = 0, iEnd = colOptions.length; i < iEnd; ++i) {
             columnOptionsMap[colOptions[i].id] = {
-=======
-        const columnOptionsMap: Record<string, ColumnOptionsMapItem> = {};
-        for (let i = 0, iEnd = columnOptionsArray?.length ?? 0; i < iEnd; ++i) {
-            columnOptionsMap[columnOptionsArray[i].id] = {
->>>>>>> 79eaf599
                 index: i,
                 options: colOptions[i]
             };
@@ -542,8 +515,8 @@
     public setColumnOptions(
         newColumnOptions: IndividualColumnOptions[],
         overwrite = false
-    ): DeepPartial<Grid.NonArrayColumnOptions> {
-        const columnDiffOptions: DeepPartial<Grid.NonArrayColumnOptions> = {};
+    ): DeepPartial<NonArrayColumnOptions> {
+        const columnDiffOptions: DeepPartial<NonArrayColumnOptions> = {};
 
         if (!this.userOptions.columns) {
             this.userOptions.columns = this.options?.columns ?? [];
@@ -610,10 +583,10 @@
      */
     private setColumnOptionsOneToOne(
         newColumnOptions: IndividualColumnOptions[]
-    ): DeepPartial<Grid.NonArrayColumnOptions> {
+    ): DeepPartial<NonArrayColumnOptions> {
         const prevColumnOptions = this.userOptions.columns;
         const columnOptions = [];
-        const columnDiffOptions: DeepPartial<Grid.NonArrayColumnOptions> = {};
+        const columnDiffOptions: DeepPartial<NonArrayColumnOptions> = {};
 
         let prevOptions: IndividualColumnOptions | undefined;
         for (let i = 0, iEnd = newColumnOptions.length; i < iEnd; ++i) {
@@ -984,13 +957,8 @@
      */
     public async updateColumn(
         columnId: string,
-<<<<<<< HEAD
-        options: Column.Options,
+        options: NoIdColumnOptions,
         redraw = true,
-=======
-        options: NoIdColumnOptions,
-        render: boolean = true,
->>>>>>> 79eaf599
         overwrite = false
     ): Promise<void> {
         fireEvent(this, 'beforeUpdate', {
@@ -1575,35 +1543,30 @@
  *  Declarations
  *
  * */
-<<<<<<< HEAD
-namespace Grid {
-    /**
-     * @internal
-     * An item in the column options map.
-     */
-    export interface ColumnOptionsMapItem {
-        index: number;
-        options: Column.Options
-    }
-
-    /**
-     * Column options as a record of column IDs to column options.
-     */
-    export type NonArrayColumnOptions = {
-        [x: string]: Omit<IndividualColumnOptions, 'id'>;
-    };
-
-    /**
-     * Options with columns as a record of column IDs to column options.
-     */
-    export type NonArrayOptions = Omit<Options, 'columns'> & {
-        columns?: NonArrayColumnOptions;
-    };
-
-    export type DirtyFlags = (
-        'grid' | 'rows' | 'sorting' | 'filtering' | 'reflow'
-    );
-=======
+
+/**
+ * Column options as a record of column IDs to column options.
+ * @internal
+ */
+export type NonArrayColumnOptions = {
+    [x: string]: NoIdColumnOptions;
+};
+
+/**
+ * Options with columns as a record of column IDs to column options.
+ * @internal
+ */
+export type NonArrayOptions = Omit<Options, 'columns'> & {
+    columns?: NonArrayColumnOptions;
+};
+
+/**
+ * Dirty flags used to mark the parts of the Grid that need to be updated.
+ * @internal
+ */
+export type GridDirtyFlags = (
+    'grid' | 'rows' | 'sorting' | 'filtering' | 'reflow'
+);
 
 /**
  * @internal
@@ -1612,7 +1575,6 @@
 export interface ColumnOptionsMapItem {
     index: number;
     options: NoIdColumnOptions
->>>>>>> 79eaf599
 }
 
 
