/* *
 *
 *  Grid options
 *
 *  (c) 2020-2025 Highsoft AS
 *
 *  License: www.highcharts.com/license
 *
 *  !!!!!!! SOURCE GETS TRANSPILED BY TYPESCRIPT. EDIT TS FILE ONLY. !!!!!!!
 *
 *  Authors:
 *  - Dawid Dragula
 *  - Sebastian Bochan
 *
 * */

/* *
 *
 *  Imports
 *
 * */

import type {
    A11yOptions,
    HeaderCellA11yOptions,
    LangAccessibilityOptions
} from './Accessibility/A11yOptions';
<<<<<<< HEAD
import type { PaginationOptions } from './Pagination/PaginationOptions';
=======
import type { PaginationLangOptions, PaginationOptions } from './Pagination/PaginationOptions';
>>>>>>> 2a0f9427
import type ColumnResizing from './Table/ColumnResizing/ColumnResizing';
import type DataTable from '../../Data/DataTable';
import type DataTableOptions from '../../Data/DataTableOptions';
import type Cell from './Table/Cell';
import type Column from './Table/Column';
import type { LangOptionsCore } from '../../Shared/LangOptionsCore';
import type { Condition } from './Table/Actions/ColumnFiltering/FilteringTypes';


/* *
 *
 *  Declarations
 *
 * */

/**
 * The resizing strategy of the columns in the grid structure.
 */
export type ColumnResizingMode = ColumnResizing.ModeType;

/**
 * Callback function to be called when a header event is triggered. Returns a
 * formatted cell's string.
 */
export type CellFormatterCallback = (this: Cell) => string;

/**
 * Column sorting order type.
 */
export type ColumnSortingOrder = 'asc' | 'desc' | null;


/**
 * Options to control the content and the user experience of a grid structure.
 */
export interface Options {

    /**
     * Accessibility options for the grid.
     */
    accessibility?: A11yOptions;

    /**
     * Pagination options for the grid.
     */
    pagination?: PaginationOptions;

    /**
     * Options for the table caption.
     */
    caption?: CaptionOptions;

    /**
     * Default options for all the columns in the grid. Can be overridden
     * by the `dataTypeColumnDefaults` and individual column options.
     */
    columnDefaults?: ColumnOptions;

    /**
     * Options for individual columns.
     */
    columns?: Array<IndividualColumnOptions>;

    /**
     * Data table with the data to display in the grid structure.
     */
    dataTable?: DataTable | DataTableOptions;

    /**
     * Options for the description of the grid.
     */
    description?: DescriptionOptions;

    /**
     * Defines the structure of levels in header. Used for grouping columns
     * headers.
     *
     * Try it: {@link https://jsfiddle.net/gh/get/library/pure/highcharts/highcharts/tree/master/samples/grid-lite/basic/grouped-headers | Grouped headers}
     */
    header?: Array<GroupedHeaderOptions|string>;

    /**
     * The unique id of the grid. It is generated automatically, if not set.
     */
    id?: string;

    /**
     * Language options for the grid.
     */
    lang?: LangOptions;

    /**
     * Time options for the grid.
     */
    time?: TimeOptions;

    /**
     * Options to control the way grid is rendered.
     */
    rendering?: RenderingSettings;
}

/**
 * Options to control the way grid is rendered.
 */
export interface RenderingSettings {
    /**
     * Options to control the columns rendering.
     */
    columns?: ColumnsSettings;

    /**
     * Options to control the rows rendering.
     */
    rows?: RowsSettings;

    /**
     * Options to control the header rendering.
     */
    header?: HeaderSettings;

    /**
     * Options to control the table rendering.
     */
    table?: TableSettings;

    /**
     * The theme of the Grid. It will set the class name on the container.
     * Can be set to the empty string to disable the theme.
     *
     * @default 'hcg-theme-default'
     */
    theme?: string;
}

/**
 * Options to control the columns rendering.
 */
export interface ColumnsSettings {

    /**
     * Columns included in the grid structure - contains the columns IDs.
     * If not set, all columns will be included. Useful when many columns needs
     * to be excluded from the grid.
     *
     * Individual column options `enabled` options can be set to `false` to
     * disable a column.
     *
     * @private
     */
    included?: Array<string>;

    /**
     * Options for the columns resizing.
     */
    resizing?: ResizingOptions;
}

/**
 * Options to control the columns resizing.
 */
export interface ResizingOptions {
    /**
     * Whether the columns resizing is enabled. If `true`, the user can
     * resize the columns by dragging the column header edges.
     *
     * Try it: {@link https://jsfiddle.net/gh/get/library/pure/highcharts/highcharts/tree/master/samples/grid-lite/basic/column-resizing-disabled | Column resize disabled}
     *
     * @default true
     */
    enabled?: boolean;

    /**
     * Determines how column widths are adjusted when resizing.
     * - `'adjacent'`: Resizing a column will also adjust the width of its
     *   immediate neighbor, keeping the rest of the columns in the same place.
     *   This is the default mode.
     * - `'independent'`: Only the resized column is changed; all columns to
     *   its right retain their current pixel widths, effectively "freezing"
     *   their widths.
     * - `'distributed'`: Only the resized column is affected; other column
     *   width settings will not be changed.
<<<<<<< HEAD
     *
     * Try it: {@link https://jsfiddle.net/gh/get/library/pure/highcharts/highcharts/tree/master/samples/grid-lite/basic/column-resizing | Resizing overview}
     *
=======
     *
     * Try it: {@link https://jsfiddle.net/gh/get/library/pure/highcharts/highcharts/tree/master/samples/grid-lite/basic/column-resizing | Resizing overview}
     *
>>>>>>> 2a0f9427
     * @default 'adjacent'
     */
    mode?: ColumnResizingMode;
}

/**
 * Options to control the rows rendering.
 */
export interface RowsSettings {
    /**
     * Buffer of rows to render outside the visible area from the top and from
     * the bottom while scrolling. The bigger the buffer, the less flicker will
     * be seen while scrolling, but the more rows will have to be rendered.
     *
     * Cannot be lower than 0.
     *
     * @default 10
     */
    bufferSize?: number;

    /**
     * Defines the minimum height of the table body (`tbody`) based on the
     * number of rows that should be visible in the viewport.
     *
     * If set to `null`, the minimum height will not be enforced.
     *
     * It's ignored when height of the container is set or the `min-height`
     * style is set on the `tbody` by the user.
     *
     * @default 2
     */
    minVisibleRows?: number | null;

    /**
     * Whether the height of the rows should be calculated automatically based
     * on the content of the cells. If `true`, the ellipsis will be used to
     * indicate that the content is too long to fit in the cell.
     *
     * When there is no need to have different row heights, it is recommended
     * to set this option to `true` for the performance reasons, to avoid the
     * unnecessary calculations.
     *
     * Try it: {@link https://jsfiddle.net/gh/get/library/pure/highcharts/highcharts/tree/master/samples/grid-lite/basic/strict-row-heights | Strict row heights}
     *
     * @default false
     */
    strictHeights?: boolean;

    /**
     * Rows virtualization option render rows that are visible in the viewport
     * only. In case of large data set, the enabled option improve performance
     * and saves memory.
     *
     * The option is automatically set to `true` when the number of rows exceeds
     * the `virtualizationThreshold` option value. If defined, it takes the
     * precedence over the `virtualizationThreshold` option.
     *
     * @default false
     */
    virtualization?: boolean;

    /**
     * The rows virtualization threshold option sets the row count limit at
     * which virtualization is activated. When the number of rows exceeds this
     * threshold, virtualization is enabled to optimize performance.
     *
     * The option has no effect when the `virtualization` option is defined.
     *
     * @default 50
     */
    virtualizationThreshold?: number;
}

/**
 * Options to control the header rendering.
 */
export interface HeaderSettings {
    /**
     * Whether the header should be rendered.
     *
     * @default true
     */
    enabled?: boolean;
}

/**
 * Options to control the table rendering.
 */
export interface TableSettings {
    /**
     * The custom CSS class name for the table.
     */
    className?: string;
}

/**
 * Column options that can be shared between columns but can be set for each
 * column individually.
 */
export interface ColumnOptions {

    /**
     * Options for all cells in the column.
     */
    cells?: ColumnCellOptions;

    /**
     * The data type of the column. Can be one of `string`, `number`,
     * `boolean` or `date`.
     *
     * If not set, the data type is inferred from the first cell in the
     * column.
     */
    dataType?: Column.DataType;

    /**
     * Options for all the header cells in the column.
     */
    header?: ColumnHeaderOptions;

    /**
     * Column sorting options.
     *
     * Try it: {@link https://jsfiddle.net/gh/get/library/pure/highcharts/highcharts/tree/master/samples/grid-pro/basic/sorting-options | Sorting options}
     */
    sorting?: ColumnSortingOptions;

    /**
     * The width of the column. It can be set in pixels or as a percentage of
     * the table width. If unset, the width is distributed evenly between all
     * columns.
     *
     * This option does not work with the `resizing` option set to `full`.
     *
     * If the `resizing` option is undefined, it is set to `mixed` and the
     * `width` option is used to set the width of the column.
     */
    width?: number | string;
}

/**
 * Options for all cells in the column.
 */
export interface ColumnCellOptions {

    /**
     * Allows to define an additional class name to all table cells in the
     * column. Applied only to cell that are in the table, not in the column
     * header. It is updated with every cell's value change.
     *
     * It uses templating, where context is the table cell instance.
     *
     * @default undefined
     */
    className?: string;

    /**
     * The format of the cell content within the given column of the grid.
     * Applied only to cell that are in the table, not in the column header.
     *
     * When not set, the default format `'{value}'` is used.
     *
     * Try it: {@link https://jsfiddle.net/gh/get/library/pure/highcharts/highcharts/tree/master/samples/grid-pro/basic/cell-formatting/ | Cell formatting}
     *
     * @default undefined
     */
    format?: string;

    /**
     * Callback function for formatting cells within the given column of the
     * grid. Applied only to cell that are in the table not the column
     * header.
     *
     * Try it: {@link https://jsfiddle.net/gh/get/library/pure/highcharts/highcharts/tree/master/samples/grid-pro/basic/cell-formatting/ | Cell formatting}
     *
     * @return
     * A string to be set as a table cell's content.
     */
    formatter?: CellFormatterCallback;
}

/**
 * Options for the header cells in the columns.
 */
export interface ColumnHeaderOptions {

    /**
     * Allows user to define an additional class name only to the column header.
     *
     * It uses templating, where context is the header cell instance.
     *
     * @default undefined
     */
    className?: string;

    /**
     * The format of the column header. Use `{id}` to display the column id.
     */
    format?: string;

    /**
     * Callback function for formatting the column header. It is called for each
     * column header cell.
     *
     * @return
     * A string to be set as a header cell's content.
     */
    formatter?: CellFormatterCallback;

    /**
     * Configuration for header icons. Allows enabling/disabling and customizing
     * filter, sort, and menu icons.
     *
     * @default undefined
     */
    icons?: ColumnHeaderIconsOptions;
}

/**
 * Configuration options for header icons in columns.
 */
export interface ColumnHeaderIconsOptions {
    /**
     * Whether to show the filter icon.
     *
     * @default true
     */
    filter?: boolean;

    /**
     * Whether to show the sort icon (only visible for sortable columns).
     *
     * @default true
     */
    sort?: boolean;

    /**
     * Whether to show the menu icon.
     *
     * @default false
     */
    menu?: boolean;
}

/**
 * Column sorting options available for applying to all columns at once.
 */
export interface ColumnSortingOptions {
    /**
     * Whether to allow users to sort values in column. When it is enabled,
     * the column header will be clickable.
     *
     * When sorting is disabled (`false`), this column cannot be sorted by the
     * user interface. However, the order of rows in this column may still
     * change when other columns are sorted.
     *
     * Try it: {@link https://jsfiddle.net/gh/get/library/pure/highcharts/highcharts/tree/master/samples/grid-pro/basic/sorting-options | Sorting options}
     *
     * @default true
     */
    sortable?: boolean;

    /**
     * Custom compare function to sort the column values. It overrides the
     * default sorting behavior. If not set, the default sorting behavior is
     * used.
     *
     * @param a
     * The first value to compare.
     *
     * @param b
     * The second value to compare.
     *
     * @return
     * A number indicating whether the first value (`a`) is less than (`-1`),
     * equal to (`0`), or greater than (`1`) the second value (`b`).
     */
    compare?: (a: DataTable.CellType, b: DataTable.CellType) => number;
}

/**
 * Column sorting options that can be set for each column individually.
 */
export interface IndividualColumnSortingOptions extends ColumnSortingOptions {
    /**
     * The initial sorting order of the column. Can be either `asc` for
     * ascending, `desc` for descending, or `null` for disabled.
     *
     * @default null
     */
    order?: ColumnSortingOrder;
}

/**
 * Column options that can be set for each column individually.
 */
export interface IndividualColumnOptions extends ColumnOptions {
    /**
     * The custom CSS class name for the column. Applied also to cells that are
     * in the table and also to the column header cells.
     *
     * It does not use templating.
     *
     * Try it: {@link https://jsfiddle.net/gh/get/library/pure/highcharts/highcharts/tree/master/samples/grid-pro/basic/custom-class | Custom class}
     *
     * @default undefined
     */
    className?: string;

    /**
     * Whether the column is enabled and should be displayed. If `false`, the
     * column will not be rendered.
     *
     * Shorter way to disable multiple columns at once is to use the `included`
     * array in the `columns` settings.
     *
     * Try it: {@link https://jsfiddle.net/gh/get/library/pure/highcharts/highcharts/tree/master/samples/grid-pro/basic/overview | Disabled meta column}
     *
     * @default true
     */
    enabled?: boolean;

    /**
     * The id of the column in the data table for which the options are applied.
     */
    id: string;

    sorting?: IndividualColumnSortingOptions;
<<<<<<< HEAD

    /**
     * Filtering options for the column.
     */
    filtering?: ColumnFilteringOptions;
=======
>>>>>>> 2a0f9427
}

export interface CaptionOptions {
    /**
     * The custom CSS class name for the table caption.
     */
    className?: string;

    /**
     * The caption of the grid.
     *
     * Try it: {@link https://jsfiddle.net/gh/get/library/pure/highcharts/highcharts/tree/master/samples/grid-pro/basic/overview | Caption}
     */
    text?: string;
}

export interface DescriptionOptions {
    /**
     * The custom CSS class name for the description.
     */
    className?: string;

    /**
     * The description of the grid.
     */
    text?: string;
}

/**
 * Options to control the structure of table header.
 */
export interface GroupedHeaderOptions {

    /**
     * Accessibility options for one of the column header cells.
     */
    accessibility?: HeaderCellA11yOptions;

    /**
     * The format of the column header. Use `{id}` to display the column id.
     */
    format?: string;

    /**
     * The custom CSS class name for the header.
     */
    className?: string;

    /**
     * The id of column with data.
     */
    columnId?: string;

    /**
     * Current level of header in the whole header tree.
     * @internal
     * @private
     */
    level?: number;

    /**
     * Columns that are displayed below the header.
     */
    columns?: GroupedHeaderOptions[];
}

/**
 * Options for the credits label.
 */
export interface CreditsOptions {
    /**
     * Whether to show the credits.
     *
     * @default true
     */
    enabled?: boolean;

    /**
     * The URL that will be opened when the credits label is clicked.
     *
     * @default 'https://www.highcharts.com?credits'
     */
    href?: string;

    /**
     * The text for the credits label.
     *
     * Reference to Highcharts icon, that is enabled in Grid Lite, by default.
     *
     */
    text?: string;

    /**
     * The position of the credits label.
     *
     * @default 'bottom'
     */
    position?: 'bottom' | 'top';
}

/**
 * Language options for the grid.
 */
export interface LangOptions extends LangOptionsCore {

    /**
     * Configure the accessibility strings in the chart.
     */
    accessibility?: LangAccessibilityOptions;

    /**
     * The text to display when the loading indicator is shown.
     *
     * @default 'Loading...'
     */
    loading?: string;

    /**
     * The text to display when there is no data to show.
     *
     * @default 'No data to display'
     */
    noData?: string;

    /**
     * Language options for pagination text values.
     */
    pagination?: PaginationLangOptions;
}


/**
 * Options for the time settings.
 */
export interface TimeOptions {
    /**
     * The timezone to use for formatting time and date. The time zone names
     * can be different between browsers, as described in [mdn docs](https://developer.mozilla.org/en-US/docs/Web/JavaScript/Reference/Global_Objects/Intl/DateTimeFormat/DateTimeFormat#timezone).
     *
     * @default 'UTC'
     */
    timezone?: string;
}

/**
 * Column filtering options.
 */
export interface FilteringCondition {
    /**
     * The condition to use for filtering the column.
     */
    condition?: Condition;

    /**
     * The value that is used with the condition to filter the column.
     */
    value?: string | number | boolean | null;
}

export interface ColumnFilteringOptions extends FilteringCondition {
    /**
     * Whether the filtering is enabled or not.
     */
    enabled?: boolean;
}

/* *
 *
 *  Default Export
 *
 * */

export default Options;<|MERGE_RESOLUTION|>--- conflicted
+++ resolved
@@ -25,11 +25,7 @@
     HeaderCellA11yOptions,
     LangAccessibilityOptions
 } from './Accessibility/A11yOptions';
-<<<<<<< HEAD
-import type { PaginationOptions } from './Pagination/PaginationOptions';
-=======
 import type { PaginationLangOptions, PaginationOptions } from './Pagination/PaginationOptions';
->>>>>>> 2a0f9427
 import type ColumnResizing from './Table/ColumnResizing/ColumnResizing';
 import type DataTable from '../../Data/DataTable';
 import type DataTableOptions from '../../Data/DataTableOptions';
@@ -212,15 +208,9 @@
      *   their widths.
      * - `'distributed'`: Only the resized column is affected; other column
      *   width settings will not be changed.
-<<<<<<< HEAD
      *
      * Try it: {@link https://jsfiddle.net/gh/get/library/pure/highcharts/highcharts/tree/master/samples/grid-lite/basic/column-resizing | Resizing overview}
      *
-=======
-     *
-     * Try it: {@link https://jsfiddle.net/gh/get/library/pure/highcharts/highcharts/tree/master/samples/grid-lite/basic/column-resizing | Resizing overview}
-     *
->>>>>>> 2a0f9427
      * @default 'adjacent'
      */
     mode?: ColumnResizingMode;
@@ -549,14 +539,11 @@
     id: string;
 
     sorting?: IndividualColumnSortingOptions;
-<<<<<<< HEAD
 
     /**
      * Filtering options for the column.
      */
     filtering?: ColumnFilteringOptions;
-=======
->>>>>>> 2a0f9427
 }
 
 export interface CaptionOptions {
