--- conflicted
+++ resolved
@@ -38,87 +38,6 @@
         sorting: {
             sortable: 'Sortable.',
             announcements: {
-<<<<<<< HEAD
-                sorting: true,
-                filtering: true
-            },
-            screenReaderSection: {
-                beforeGridFormat:
-                    '{gridTitle}' +
-                    '<div>{gridDescription}</div>' +
-                    '<div>Grid with {rowCount} rows and {columnCount}' +
-                    ' columns.</div>',
-                afterGridFormat: 'End of Grid.'
-            }
-        },
-        lang: {
-            accessibility: {
-                sorting: {
-                    sortable: 'Sortable.',
-                    announcements: {
-                        ascending: 'Sorted ascending.',
-                        descending: 'Sorted descending.',
-                        none: 'Not sorted.'
-                    }
-                },
-                pagination: {
-                    announcements: {
-                        pageSizeChange: 'Page size changed to',
-                        pageChange: 'Page changed to'
-                    }
-                },
-                filtering: {
-                    announcements: {
-                        filterApplied: 'Filter applied for {columnId}, ' +
-                            '{condition} {value}. {rowsCount} results found.',
-                        emptyFilterApplied: 'Filter applied for {columnId}, ' +
-                            '{condition} values. {rowsCount} results found.',
-                        filterCleared: 'Filter cleared for {columnId}. ' +
-                            '{rowsCount} results found.'
-                    }
-                },
-                screenReaderSection: {
-                    beforeRegionLabel: '',
-                    afterRegionLabel: ''
-                }
-            },
-            loading: 'Loading...',
-            noData: 'No data to display',
-            filter: 'Filter',
-            sortAscending: 'Sort ascending',
-            sortDescending: 'Sort descending',
-            column: 'Column',
-            setFilter: 'Set filter',
-            pagination: {
-                pageInfo: 'Showing {start} - {end} of {total} ' +
-                    '(page {currentPage} of {totalPages})',
-                pageSizeLabel: 'rows per page',
-                firstPage: 'First page',
-                previousPage: 'Previous page',
-                nextPage: 'Next page',
-                lastPage: 'Last page',
-                pageNumber: 'Page {page}',
-                ellipsis: 'More pages'
-            },
-            columnFilteringConditions: {
-                contains: 'Contains',
-                doesNotContain: 'Does not contain',
-                equals: 'Equals',
-                doesNotEqual: 'Does not equal',
-                beginsWith: 'Begins with',
-                endsWith: 'Ends with',
-                empty: 'Empty',
-                notEmpty: 'Not empty',
-                greaterThan: 'Greater than',
-                greaterThanOrEqualTo: 'Greater than or equal to',
-                lessThan: 'Less than',
-                lessThanOrEqualTo: 'Less than or equal to',
-                before: 'Before',
-                after: 'After',
-                all: 'All',
-                'true': 'True',
-                'false': 'False'
-=======
                 ascending: 'Sorted ascending.',
                 descending: 'Sorted descending.',
                 none: 'Not sorted.'
@@ -128,7 +47,6 @@
             announcements: {
                 pageSizeChange: 'Page size changed to',
                 pageChange: 'Page changed to'
->>>>>>> ad4f5d9c
             }
         },
         filtering: {
@@ -140,6 +58,10 @@
                 filterCleared: 'Filter cleared for {columnId}. ' +
                     '{rowsCount} results found.'
             }
+        },
+        screenReaderSection: {
+            beforeRegionLabel: '',
+            afterRegionLabel: ''
         }
     },
     loading: 'Loading...',
@@ -191,6 +113,14 @@
         announcements: {
             sorting: true,
             filtering: true
+        },
+        screenReaderSection: {
+            beforeGridFormat:
+                '{gridTitle}' +
+                '<div>{gridDescription}</div>' +
+                '<div>Grid with {rowCount} rows and {columnCount}' +
+                ' columns.</div>',
+            afterGridFormat: 'End of Grid.'
         }
     },
     time: {
