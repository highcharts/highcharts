/* *
 *
 *  Grid default options
 *
 *  (c) 2009-2025 Highsoft AS
 *
 *  License: www.highcharts.com/license
 *
 *  !!!!!!! SOURCE GETS TRANSPILED BY TYPESCRIPT. EDIT TS FILE ONLY. !!!!!!!
 *
 *  Authors:
 *  - Dawid Dragula
 *  - Sebastian Bochan
 *
 * */

'use strict';

/* *
 *
 *  Imports
 *
 * */

import type { Options, LangOptions } from './Options';
import type { DeepPartial } from '../../Shared/Types';

import Pagination from './Pagination/Pagination.js';
import Utils from '../../Core/Utilities.js';

const { merge } = Utils;


/**
 * Default options for the Grid.
 */
<<<<<<< HEAD
namespace Defaults {

    /**
     * Default language options for the Grid.
     */
    export const defaultLangOptions: DeepPartial<LangOptions> = {
        accessibility: {
            sorting: {
                sortable: 'Sortable.',
                announcements: {
                    ascending: 'Sorted ascending.',
                    descending: 'Sorted descending.',
                    none: 'Not sorted.'
                }
            },
            pagination: {
                announcements: {
                    pageSizeChange: 'Page size changed to',
                    pageChange: 'Page changed to'
                }
            },
            filtering: {
                announcements: {
                    filterApplied: 'Filter applied for {columnId}, ' +
                        '{condition} {value}. {rowsCount} results found.',
                    emptyFilterApplied: 'Filter applied for {columnId}, ' +
                        '{condition} values. {rowsCount} results found.',
                    filterCleared: 'Filter cleared for {columnId}. ' +
                        '{rowsCount} results found.'
                }
            }
        },
        loading: 'Loading...',
        noData: 'No data to display',
        filter: 'Filter',
        sortAscending: 'Sort ascending',
        sortDescending: 'Sort descending',
        column: 'Column',
        setFilter: 'Set filter',
        pagination: {
            pageInfo: 'Showing {start} - {end} of {total} ' +
                '(page {currentPage} of {totalPages})',
            pageSizeLabel: 'rows per page',
            firstPage: 'First page',
            previousPage: 'Previous page',
            nextPage: 'Next page',
            lastPage: 'Last page',
            pageNumber: 'Page {page}',
            ellipsis: 'More pages'
        },
        columnFilteringConditions: {
            contains: 'Contains',
            doesNotContain: 'Does not contain',
            equals: 'Equals',
            doesNotEqual: 'Does not equal',
            beginsWith: 'Begins with',
            endsWith: 'Ends with',
            empty: 'Empty',
            notEmpty: 'Not empty',
            greaterThan: 'Greater than',
            greaterThanOrEqualTo: 'Greater than or equal to',
            lessThan: 'Less than',
            lessThanOrEqualTo: 'Less than or equal to',
            before: 'Before',
            after: 'After',
            all: 'All',
            'true': 'True',
            'false': 'False'
        }
    };

    /**
     * Default options for the Grid.
     */
    export const defaultOptions: DeepPartial<Options> = {
        accessibility: {
            enabled: true,
            highContrastMode: 'auto',
            announcements: {
                sorting: true,
                filtering: true
            }
        },
        time: {
            timezone: 'UTC'
=======
export const defaultOptions: DeepPartial<Options> = {
    accessibility: {
        enabled: true,
        highContrastMode: 'auto',
        announcements: {
            sorting: true,
            filtering: true
        }
    },
    lang: {
        accessibility: {
            sorting: {
                sortable: 'Sortable.',
                announcements: {
                    ascending: 'Sorted ascending.',
                    descending: 'Sorted descending.',
                    none: 'Not sorted.'
                }
            },
            pagination: {
                announcements: {
                    pageSizeChange: 'Page size changed to',
                    pageChange: 'Page changed to'
                }
            },
            filtering: {
                announcements: {
                    filterApplied: 'Filter applied for {columnId}, ' +
                        '{condition} {value}. {rowsCount} results found.',
                    emptyFilterApplied: 'Filter applied for {columnId}, ' +
                        '{condition} values. {rowsCount} results found.',
                    filterCleared: 'Filter cleared for {columnId}. ' +
                        '{rowsCount} results found.'
                }
            }
        },
        loading: 'Loading...',
        noData: 'No data to display',
        filter: 'Filter',
        sortAscending: 'Sort ascending',
        sortDescending: 'Sort descending',
        column: 'Column',
        setFilter: 'Set filter',
        pagination: {
            pageInfo: 'Showing {start} - {end} of {total} ' +
                '(page {currentPage} of {totalPages})',
            pageSizeLabel: 'rows per page',
            firstPage: 'First page',
            previousPage: 'Previous page',
            nextPage: 'Next page',
            lastPage: 'Last page',
            pageNumber: 'Page {page}',
            ellipsis: 'More pages'
>>>>>>> 79eaf599
        },
        columnFilteringConditions: {
            contains: 'Contains',
            doesNotContain: 'Does not contain',
            equals: 'Equals',
            doesNotEqual: 'Does not equal',
            beginsWith: 'Begins with',
            endsWith: 'Ends with',
            empty: 'Empty',
            notEmpty: 'Not empty',
            greaterThan: 'Greater than',
            greaterThanOrEqualTo: 'Greater than or equal to',
            lessThan: 'Less than',
            lessThanOrEqualTo: 'Less than or equal to',
            before: 'Before',
            after: 'After',
            all: 'All',
            'true': 'True',
            'false': 'False'
        }
    },
    time: {
        timezone: 'UTC'
    },
    rendering: {
        rows: {
            bufferSize: 10,
            minVisibleRows: 2,
            strictHeights: false,
            virtualizationThreshold: 50
        },
        header: {
            enabled: true
        },
        columns: {
            resizing: {
                enabled: true,
                mode: 'adjacent'
            }
        },
<<<<<<< HEAD
        pagination: Pagination.defaultOptions,
        lang: Defaults.defaultLangOptions
    };

    /**
     * Merge the default options with custom options. Commonly used for defining
     * reusable templates.
     *
     * @param options
     * The new custom grid options.
     */
    export function setOptions(
        options: DeepPartial<Options>
    ): void {
        merge(true, Defaults.defaultOptions, options);
=======
        theme: 'hcg-theme-default'
    },
    columnDefaults: {
        sorting: {
            sortable: true
        },
        filtering: {
            inline: false
        }
>>>>>>> 79eaf599
    }
};

/**
 * Merge the default options with custom options. Commonly used for defining
 * reusable templates.
 *
 * @param options
 * The new custom grid options.
 */
export function setOptions(
    options: DeepPartial<Options>
): void {
    merge(true, defaultOptions, options);
}


/* *
 *
 *  Default Export
 *
 * */

export default {
    defaultOptions,
    setOptions
} as const;<|MERGE_RESOLUTION|>--- conflicted
+++ resolved
@@ -30,97 +30,78 @@
 
 const { merge } = Utils;
 
+/**
+ * Default language options for the Grid.
+ */
+export const defaultLangOptions: DeepPartial<LangOptions> = {
+    accessibility: {
+        sorting: {
+            sortable: 'Sortable.',
+            announcements: {
+                ascending: 'Sorted ascending.',
+                descending: 'Sorted descending.',
+                none: 'Not sorted.'
+            }
+        },
+        pagination: {
+            announcements: {
+                pageSizeChange: 'Page size changed to',
+                pageChange: 'Page changed to'
+            }
+        },
+        filtering: {
+            announcements: {
+                filterApplied: 'Filter applied for {columnId}, ' +
+                    '{condition} {value}. {rowsCount} results found.',
+                emptyFilterApplied: 'Filter applied for {columnId}, ' +
+                    '{condition} values. {rowsCount} results found.',
+                filterCleared: 'Filter cleared for {columnId}. ' +
+                    '{rowsCount} results found.'
+            }
+        }
+    },
+    loading: 'Loading...',
+    noData: 'No data to display',
+    filter: 'Filter',
+    sortAscending: 'Sort ascending',
+    sortDescending: 'Sort descending',
+    column: 'Column',
+    setFilter: 'Set filter',
+    pagination: {
+        pageInfo: 'Showing {start} - {end} of {total} ' +
+            '(page {currentPage} of {totalPages})',
+        pageSizeLabel: 'rows per page',
+        firstPage: 'First page',
+        previousPage: 'Previous page',
+        nextPage: 'Next page',
+        lastPage: 'Last page',
+        pageNumber: 'Page {page}',
+        ellipsis: 'More pages'
+    },
+    columnFilteringConditions: {
+        contains: 'Contains',
+        doesNotContain: 'Does not contain',
+        equals: 'Equals',
+        doesNotEqual: 'Does not equal',
+        beginsWith: 'Begins with',
+        endsWith: 'Ends with',
+        empty: 'Empty',
+        notEmpty: 'Not empty',
+        greaterThan: 'Greater than',
+        greaterThanOrEqualTo: 'Greater than or equal to',
+        lessThan: 'Less than',
+        lessThanOrEqualTo: 'Less than or equal to',
+        before: 'Before',
+        after: 'After',
+        all: 'All',
+        'true': 'True',
+        'false': 'False'
+    }
+};
 
 /**
  * Default options for the Grid.
  */
-<<<<<<< HEAD
-namespace Defaults {
-
-    /**
-     * Default language options for the Grid.
-     */
-    export const defaultLangOptions: DeepPartial<LangOptions> = {
-        accessibility: {
-            sorting: {
-                sortable: 'Sortable.',
-                announcements: {
-                    ascending: 'Sorted ascending.',
-                    descending: 'Sorted descending.',
-                    none: 'Not sorted.'
-                }
-            },
-            pagination: {
-                announcements: {
-                    pageSizeChange: 'Page size changed to',
-                    pageChange: 'Page changed to'
-                }
-            },
-            filtering: {
-                announcements: {
-                    filterApplied: 'Filter applied for {columnId}, ' +
-                        '{condition} {value}. {rowsCount} results found.',
-                    emptyFilterApplied: 'Filter applied for {columnId}, ' +
-                        '{condition} values. {rowsCount} results found.',
-                    filterCleared: 'Filter cleared for {columnId}. ' +
-                        '{rowsCount} results found.'
-                }
-            }
-        },
-        loading: 'Loading...',
-        noData: 'No data to display',
-        filter: 'Filter',
-        sortAscending: 'Sort ascending',
-        sortDescending: 'Sort descending',
-        column: 'Column',
-        setFilter: 'Set filter',
-        pagination: {
-            pageInfo: 'Showing {start} - {end} of {total} ' +
-                '(page {currentPage} of {totalPages})',
-            pageSizeLabel: 'rows per page',
-            firstPage: 'First page',
-            previousPage: 'Previous page',
-            nextPage: 'Next page',
-            lastPage: 'Last page',
-            pageNumber: 'Page {page}',
-            ellipsis: 'More pages'
-        },
-        columnFilteringConditions: {
-            contains: 'Contains',
-            doesNotContain: 'Does not contain',
-            equals: 'Equals',
-            doesNotEqual: 'Does not equal',
-            beginsWith: 'Begins with',
-            endsWith: 'Ends with',
-            empty: 'Empty',
-            notEmpty: 'Not empty',
-            greaterThan: 'Greater than',
-            greaterThanOrEqualTo: 'Greater than or equal to',
-            lessThan: 'Less than',
-            lessThanOrEqualTo: 'Less than or equal to',
-            before: 'Before',
-            after: 'After',
-            all: 'All',
-            'true': 'True',
-            'false': 'False'
-        }
-    };
-
-    /**
-     * Default options for the Grid.
-     */
-    export const defaultOptions: DeepPartial<Options> = {
-        accessibility: {
-            enabled: true,
-            highContrastMode: 'auto',
-            announcements: {
-                sorting: true,
-                filtering: true
-            }
-        },
-        time: {
-            timezone: 'UTC'
-=======
 export const defaultOptions: DeepPartial<Options> = {
     accessibility: {
         enabled: true,
@@ -128,72 +109,6 @@
         announcements: {
             sorting: true,
             filtering: true
-        }
-    },
-    lang: {
-        accessibility: {
-            sorting: {
-                sortable: 'Sortable.',
-                announcements: {
-                    ascending: 'Sorted ascending.',
-                    descending: 'Sorted descending.',
-                    none: 'Not sorted.'
-                }
-            },
-            pagination: {
-                announcements: {
-                    pageSizeChange: 'Page size changed to',
-                    pageChange: 'Page changed to'
-                }
-            },
-            filtering: {
-                announcements: {
-                    filterApplied: 'Filter applied for {columnId}, ' +
-                        '{condition} {value}. {rowsCount} results found.',
-                    emptyFilterApplied: 'Filter applied for {columnId}, ' +
-                        '{condition} values. {rowsCount} results found.',
-                    filterCleared: 'Filter cleared for {columnId}. ' +
-                        '{rowsCount} results found.'
-                }
-            }
-        },
-        loading: 'Loading...',
-        noData: 'No data to display',
-        filter: 'Filter',
-        sortAscending: 'Sort ascending',
-        sortDescending: 'Sort descending',
-        column: 'Column',
-        setFilter: 'Set filter',
-        pagination: {
-            pageInfo: 'Showing {start} - {end} of {total} ' +
-                '(page {currentPage} of {totalPages})',
-            pageSizeLabel: 'rows per page',
-            firstPage: 'First page',
-            previousPage: 'Previous page',
-            nextPage: 'Next page',
-            lastPage: 'Last page',
-            pageNumber: 'Page {page}',
-            ellipsis: 'More pages'
->>>>>>> 79eaf599
-        },
-        columnFilteringConditions: {
-            contains: 'Contains',
-            doesNotContain: 'Does not contain',
-            equals: 'Equals',
-            doesNotEqual: 'Does not equal',
-            beginsWith: 'Begins with',
-            endsWith: 'Ends with',
-            empty: 'Empty',
-            notEmpty: 'Not empty',
-            greaterThan: 'Greater than',
-            greaterThanOrEqualTo: 'Greater than or equal to',
-            lessThan: 'Less than',
-            lessThanOrEqualTo: 'Less than or equal to',
-            before: 'Before',
-            after: 'After',
-            all: 'All',
-            'true': 'True',
-            'false': 'False'
         }
     },
     time: {
@@ -215,23 +130,6 @@
                 mode: 'adjacent'
             }
         },
-<<<<<<< HEAD
-        pagination: Pagination.defaultOptions,
-        lang: Defaults.defaultLangOptions
-    };
-
-    /**
-     * Merge the default options with custom options. Commonly used for defining
-     * reusable templates.
-     *
-     * @param options
-     * The new custom grid options.
-     */
-    export function setOptions(
-        options: DeepPartial<Options>
-    ): void {
-        merge(true, Defaults.defaultOptions, options);
-=======
         theme: 'hcg-theme-default'
     },
     columnDefaults: {
@@ -241,8 +139,9 @@
         filtering: {
             inline: false
         }
->>>>>>> 79eaf599
-    }
+    },
+    pagination: Pagination.defaultOptions,
+    lang: defaultLangOptions
 };
 
 /**
