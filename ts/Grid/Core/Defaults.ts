/* *
 *
 *  Grid default options
 *
 *  (c) 2009-2025 Highsoft AS
 *
 *  License: www.highcharts.com/license
 *
 *  !!!!!!! SOURCE GETS TRANSPILED BY TYPESCRIPT. EDIT TS FILE ONLY. !!!!!!!
 *
 *  Authors:
 *  - Dawid Dragula
 *  - Sebastian Bochan
 *
 * */

'use strict';

/* *
 *
 *  Imports
 *
 * */

import type Options from './Options';
import type { DeepPartial } from '../../Shared/Types';

import Utils from '../../Core/Utilities.js';

const { merge } = Utils;


/**
 * Namespace for default options.
 */
namespace Defaults {

    /**
     * Default options for the Grid.
     * @internal
     */
    export const defaultOptions: DeepPartial<Options> = {
        accessibility: {
            enabled: true,
            highContrastMode: 'auto',
            announcements: {
                sorting: true
            }
        },
        lang: {
            accessibility: {
                sorting: {
                    sortable: 'Sortable.',
                    announcements: {
                        ascending: 'Sorted ascending.',
                        descending: 'Sorted descending.',
                        none: 'Not sorted.'
                    }
                },
                pagination: {
                    announcements: {
                        pageSizeChange: 'Page size changed to',
                        pageChange: 'Page changed to'
                    }
                }
            },
            loading: 'Loading...',
            noData: 'No data to display',
<<<<<<< HEAD
            filter: 'Filter',
            sortAscending: 'Sort ascending',
            sortDescending: 'Sort descending',
            column: 'Column',
            setFilter: 'Set filter'
=======
            pagination: {
                pageInfo: `Showing {start} - {end} of {total}
                    (page {currentPage} of {totalPages})`,
                pageSizeLabel: 'rows per page',
                firstPage: 'First page',
                previousPage: 'Previous page',
                nextPage: 'Next page',
                lastPage: 'Last page',
                pageNumber: 'Page {page}',
                ellipsis: 'More pages'
            }
>>>>>>> 3f5c4103
        },
        time: {
            timezone: 'UTC'
        },
        rendering: {
            rows: {
                bufferSize: 10,
                minVisibleRows: 2,
                strictHeights: false,
                virtualizationThreshold: 50
            },
            header: {
                enabled: true
            },
            columns: {
                resizing: {
                    enabled: true,
                    mode: 'adjacent'
                }
            },
            theme: 'hcg-theme-default'
        },
        columnDefaults: {
            sorting: {
                sortable: true
            },
            filtering: {
                inline: false
            }
        }
    };

    /**
     * Merge the default options with custom options. Commonly used for defining
     * reusable templates.
     *
     * @param options
     * The new custom chart options.
     */
    export function setOptions(
        options: DeepPartial<Options>
    ): void {
        merge(true, Defaults.defaultOptions, options);
    }

}

/* *
 *
 *  Default Export
 *
 * */

export default Defaults;<|MERGE_RESOLUTION|>--- conflicted
+++ resolved
@@ -66,13 +66,11 @@
             },
             loading: 'Loading...',
             noData: 'No data to display',
-<<<<<<< HEAD
             filter: 'Filter',
             sortAscending: 'Sort ascending',
             sortDescending: 'Sort descending',
             column: 'Column',
-            setFilter: 'Set filter'
-=======
+            setFilter: 'Set filter',
             pagination: {
                 pageInfo: `Showing {start} - {end} of {total}
                     (page {currentPage} of {totalPages})`,
@@ -84,7 +82,6 @@
                 pageNumber: 'Page {page}',
                 ellipsis: 'More pages'
             }
->>>>>>> 3f5c4103
         },
         time: {
             timezone: 'UTC'
