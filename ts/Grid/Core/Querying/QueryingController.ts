/* *
 *
 *  Grid Querying Controller class
 *
 *  (c) 2020-2025 Highsoft AS
 *
 *  License: www.highcharts.com/license
 *
 *  !!!!!!! SOURCE GETS TRANSPILED BY TYPESCRIPT. EDIT TS FILE ONLY. !!!!!!!
 *
 *  Authors:
 *  - Dawid Dragula
 *
 * */

'use strict';


/* *
 *
 *  Imports
 *
 * */

import ChainModifier from '../../../Data/Modifiers/ChainModifier.js';
import DataModifier from '../../../Data/Modifiers/DataModifier.js';
import Grid from '../Grid.js';
import SortingController from './SortingController.js';
<<<<<<< HEAD
import FilteringController from './FilteringController.js';
=======
>>>>>>> 2a0f9427
import PaginationController from './PaginationController.js';

/* *
 *
 *  Class
 *
 * */

/**
 * Class that manage data modification of the visible data in the data grid.
 * It manages the modifiers that are applied to the data table.
 */
class QueryingController {

    /* *
    *
    *  Properties
    *
    * */

    /**
     * The data grid instance.
     */
    public grid: Grid;

    /**
     * Sorting controller instance.
     */
    public sorting: SortingController;

    /**
     * Filtering controller instance.
     */
    public filtering: FilteringController;

    /**
     * This flag should be set to `true` if the modifiers should reapply to the
     * data table due to some data change or other important reason.
     */
    public shouldBeUpdated: boolean = false;

    /**
     * Pagination controller instance
     */
    public pagination: PaginationController;


    /* *
    *
    *  Constructor
    *
    * */

    constructor(grid: Grid) {
        this.grid = grid;

        this.filtering = new FilteringController(this);
        this.sorting = new SortingController(this);
        this.pagination = new PaginationController(this);
    }


    /* *
    *
    *  Functions
    *
    * */

    /**
     * Proceeds with the data modification if needed.
     *
     * @param force
     * If the data should be modified even if the significant options are not
     * changed.
     */
    public async proceed(force: boolean = false): Promise<void> {
        if (
            force ||
            this.shouldBeUpdated ||
            this.filtering.shouldBeUpdated
        ) {
            await this.modifyData();
        }
    }

    /**
     * Load all options needed to generate the modifiers.
     */
    public loadOptions(): void {
        this.filtering.loadOptions();
        this.sorting.loadOptions();
        this.pagination.loadOptions();
    }

    /**
     * Creates a list of modifiers that should be applied to the data table.
     */
    public willNotModify(): boolean {
        return (
            !this.sorting.modifier &&
            !this.filtering.modifier
        );
    }

    public getModifiers(): DataModifier[] {
        const modifiers: DataModifier[] = [];

        if (this.sorting.modifier) {
            modifiers.push(this.sorting.modifier);
        }

<<<<<<< HEAD
        if (this.filtering.modifier) {
            modifiers.push(this.filtering.modifier);
        }

=======
>>>>>>> 2a0f9427
        if (this.pagination.modifier) {
            modifiers.push(this.pagination.modifier);
        }

        return modifiers;
    }

    /**
     * Apply all modifiers to the data table.
     */
    private async modifyData(): Promise<void> {
        const originalDataTable = this.grid.dataTable;
        if (!originalDataTable) {
            return;
        }

        const modifiers = this.getModifiers();

        if (modifiers.length > 0) {
            const chainModifier = new ChainModifier({}, ...modifiers);
            const dataTableCopy = originalDataTable.clone();
            await chainModifier.modify(dataTableCopy.getModified());
            this.grid.presentationTable = dataTableCopy.getModified();
        } else {
            this.grid.presentationTable = originalDataTable.getModified();
        }

        this.shouldBeUpdated = false;
        this.filtering.shouldBeUpdated = false;
    }
}


/* *
 *
 *  Default Export
 *
 * */

export default QueryingController;<|MERGE_RESOLUTION|>--- conflicted
+++ resolved
@@ -26,10 +26,7 @@
 import DataModifier from '../../../Data/Modifiers/DataModifier.js';
 import Grid from '../Grid.js';
 import SortingController from './SortingController.js';
-<<<<<<< HEAD
 import FilteringController from './FilteringController.js';
-=======
->>>>>>> 2a0f9427
 import PaginationController from './PaginationController.js';
 
 /* *
@@ -141,13 +138,10 @@
             modifiers.push(this.sorting.modifier);
         }
 
-<<<<<<< HEAD
         if (this.filtering.modifier) {
             modifiers.push(this.filtering.modifier);
         }
 
-=======
->>>>>>> 2a0f9427
         if (this.pagination.modifier) {
             modifiers.push(this.pagination.modifier);
         }
