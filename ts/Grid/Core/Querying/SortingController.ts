/* *
 *
 *  Grid Sorting Controller class
 *
 *  (c) 2020-2025 Highsoft AS
 *
 *  License: www.highcharts.com/license
 *
 *  !!!!!!! SOURCE GETS TRANSPILED BY TYPESCRIPT. EDIT TS FILE ONLY. !!!!!!!
 *
 *  Authors:
 *  - Dawid Dragula
 *
 * */

'use strict';

/* *
 *
 *  Imports
 *
 * */

import type { ColumnSortingOrder } from '../Options.js';

import QueryingController from './QueryingController.js';
import SortModifier from '../../../Data/Modifiers/SortModifier.js';

/* *
 *
 *  Class
 *
 * */

/**
 * Class that manages one of the data grid querying types - sorting.
 */
class SortingController {

    /* *
    *
    *  Properties
    *
    * */

    /**
     * The data grid instance.
     */
    private querying: QueryingController;

    /**
     * The current sorting options: column ID and sorting order.
     */
    public currentSorting?: SortingState;

    /**
<<<<<<< HEAD
=======
     * The initial sorting options: column ID and sorting order.
     * This is the sorting that is applied when the data grid is created or
     * after the whole viewport is reloaded with changed sorting options.
     */
    private initialSorting?: SortingState;

    /**
>>>>>>> 79eaf599
     * The modifier that is applied to the data table.
     */
    public modifier?: SortModifier;


    /* *
    *
    *  Constructor
    *
    * */

    /**
     * Constructs the SortingController instance.
     *
     * @param querying
     * The querying controller instance.
     */
    constructor(querying: QueryingController) {
        this.querying = querying;
    }


    /* *
    *
    *  Functions
    *
    * */

    /**
     * Sets the sorting state. If the new sorting state is different than the
     * current one, the `shouldBeUpdated` flag is set to `true`. If the
     * same, the flag is set to `false`.
     *
     * @param order
     * The sorting order.
     *
     * @param columnId
     * The column ID to sort by.
     */
    public setSorting(order: ColumnSortingOrder, columnId?: string): void {
        if (
            this.currentSorting?.columnId !== columnId ||
            this.currentSorting?.order !== order
        ) {
            this.querying.shouldBeUpdated = true;
            this.currentSorting = {
                columnId,
                order
            };
        }

        this.modifier = this.createModifier();
    }

    /**
     * Returns the sorting options from the data grid options.
     */
    private getSortingOptions(): SortingState {
        const grid = this.querying.grid,
            { columnOptionsMap } = grid;

        if (!columnOptionsMap) {
            return { order: null };
        }

        const columnIDs = Object.keys(columnOptionsMap);

        let foundOrder: ColumnSortingOrder = null;
        let foundColumnId: string | undefined;
        for (let i = columnIDs.length - 1; i > -1; --i) {
            const columnId = columnIDs[i];
            const columnOptions = columnOptionsMap[columnId]?.options || {};
            const order = columnOptions.sorting?.order;

            if (order) {
                if (foundColumnId) {
                    // eslint-disable-next-line no-console
                    console.warn(
                        'Grid: Only one column can be sorted at a time. ' +
                        'Data will be sorted only by the last found column ' +
                        `with the sorting order defined in the options: "${
                            foundColumnId
                        }".`
                    );
                    break;
                }

                foundOrder = order;
                foundColumnId = columnId;
            }
        }

        return {
            columnId: foundColumnId,
            order: foundOrder
        };
    }

    /**
     * Loads sorting options from the data grid options.
     */
    public loadOptions(): void {
        const stateFromOptions = this.getSortingOptions();
        if (
            stateFromOptions.columnId !== this.currentSorting?.columnId ||
            stateFromOptions.order !== this.currentSorting?.order
        ) {
            this.setSorting(stateFromOptions.order, stateFromOptions.columnId);
        }
    }

    /**
     * Returns the sorting modifier based on the loaded sorting options.
     */
    private createModifier(): SortModifier | undefined {
        if (!this.currentSorting) {
            return;
        }

        const { columnId, order } = this.currentSorting;
        if (!order || !columnId) {
            return;
        }
        const grid = this.querying.grid;

        return new SortModifier({
            orderByColumn: columnId,
            direction: order,
            compare: grid.columnOptionsMap?.[columnId]?.options
                ?.sorting?.compare ||
                grid.options?.columnDefaults?.sorting?.compare
        });
    }
}


/* *
 *
 *  Declarations
 *
 * */

/**
 * The sorting state interface.
 */
export interface SortingState {
    columnId?: string;
    order: ColumnSortingOrder;
}


/* *
 *
 *  Default Export
 *
 * */

export default SortingController;<|MERGE_RESOLUTION|>--- conflicted
+++ resolved
@@ -54,16 +54,6 @@
     public currentSorting?: SortingState;
 
     /**
-<<<<<<< HEAD
-=======
-     * The initial sorting options: column ID and sorting order.
-     * This is the sorting that is applied when the data grid is created or
-     * after the whole viewport is reloaded with changed sorting options.
-     */
-    private initialSorting?: SortingState;
-
-    /**
->>>>>>> 79eaf599
      * The modifier that is applied to the data table.
      */
     public modifier?: SortModifier;
