/* *
 *
 *  Grid Filtering Controller class
 *
 *  (c) 2020-2025 Highsoft AS
 *
 *  License: www.highcharts.com/license
 *
 *  !!!!!!! SOURCE GETS TRANSPILED BY TYPESCRIPT. EDIT TS FILE ONLY. !!!!!!!
 *
 *  Authors:
 *  - Dawid Dragula
 *
 * */

'use strict';


/* *
 *
 *  Imports
 *
 * */

import type { FilterCondition } from '../../../Data/Modifiers/FilterModifierOptions.js';

import FilterModifier from '../../../Data/Modifiers/FilterModifier.js';
import { FilteringLiteConditionOptions } from '../Options.js';


/* *
 *
 *  Class
 *
 * */

/**
 * Class that manages one of the data grid querying types - filtering.
 */
class FilteringController {

    /* *
    *
    *  Properties
    *
    * */
    /**
     * The simple conditions that are used in simple filtering.
     */
    private simpleConditions: FilterCondition[];

    private _modifier: FilterModifier;

    /**
     * The flag that indicates if the data should be updated because of the
     * change in the filtering options.
     */
    public shouldBeUpdated: boolean = false;

    /* *
    *
    *  Properties
    *
    * */

    constructor() {
        this.simpleConditions = [];
        this._modifier = new FilterModifier({
            condition: {
                operator: 'and',
                conditions: this.simpleConditions
            }
        });
    }


    /* *
    *
    *  Functions
    *
    * */

    public get modifier(): FilterModifier | undefined {
        if (this.simpleConditions.length === 0) {
            return;
        }

        return this._modifier;
    }

    /**
     * Maps filtering options to the filtering condition.
     *
     * @param columnId
     * Id of the column to filter.
     *
     * @param options
     * Filtering options.
     */
    public static mapOptionsToFilter(
        columnId: string,
        options: FilteringLiteConditionOptions
    ): FilterCondition {
        const { condition } = options;

        switch (condition) {
            case 'contains':
                return {
                    columnName: columnId,
                    operator: 'contains',
                    value: options.value || ''
                };

            case 'doesNotContain':
                return {
                    operator: 'not',
                    condition: {
                        columnName: columnId,
                        operator: 'contains',
                        value: options.value || ''
                    }
                };

            case 'equals':
                return {
                    columnName: columnId,
                    operator: '===',
                    value: options.value
                };

            case 'doesNotEqual':
                return {
                    columnName: columnId,
                    operator: '!==',
                    value: options.value
                };

            case 'beginsWith':
                return {
                    columnName: columnId,
                    operator: 'startsWith',
                    value: options.value || ''
                };

            case 'endsWith':
                return {
                    columnName: columnId,
                    operator: 'endsWith',
                    value: options.value || ''
                };

            case 'greaterThan':
                return {
                    columnName: columnId,
                    operator: '>',
                    value: options.value
                };

            case 'greaterThanOrEqualTo':
                return {
                    columnName: columnId,
                    operator: '>=',
                    value: options.value
                };

            case 'lessThan':
                return {
                    columnName: columnId,
                    operator: '<',
                    value: options.value
                };

            case 'lessThanOrEqualTo':
                return {
                    columnName: columnId,
                    operator: '<=',
                    value: options.value
                };

            case 'before':
                return {
                    columnName: columnId,
                    operator: '<',
                    value: options.value
                };

            case 'after':
                return {
                    columnName: columnId,
                    operator: '>',
                    value: options.value
                };

            case 'empty':
                return {
                    columnName: columnId,
                    operator: 'empty',
                    value: options.value
                };

            case 'notEmpty':
                return {
                    operator: 'not',
                    condition: {
                        columnName: columnId,
                        operator: 'empty',
                        value: options.value
                    }
                };

            default:
                return {
                    columnName: columnId,
                    operator: 'contains',
                    value: ''
                };
        }
    }

    /**
     * Adds a new filtering condition to the specified column.
     *
     * @param columnId
     * The column ID to filter in.
     *
     * @param options
     * The filtering options.
     */
    public addFilterCondition(
        columnId: string,
        options: FilteringLiteConditionOptions
    ): void {
        const condition =
            FilteringController.mapOptionsToFilter(columnId, options);

        const index = this.simpleConditions.findIndex(
            (c): boolean => {
                const columnName = this.getColumnName(c);

                return columnName === columnId;
            }
        );

        if (index > -1) {
            if (condition) {
                // If the condition already exists, update it.
                this.simpleConditions[index] = condition;
            } else {
                // If the condition is empty, remove it.
                this.simpleConditions.splice(index, 1);
            }
        } else if (condition) {
            // If the condition does not exist, add it.
            this.simpleConditions.push(condition);
        }

        this.shouldBeUpdated = true;
    }

    /**
     * Clears all the meaningful filtering options.
     */
    public clearFiltering(): void {
        if (this.simpleConditions.length < 1) {
            return;
        }

        this.simpleConditions.length = 0;
        this.shouldBeUpdated = true;
    }

    /**
     * Based on the condition, returns the column name.
     *
     * @param condition
     * The condition to get the column name from.
     */
    private getColumnName(condition: FilterCondition): string | undefined {
        // CallbackCondition
        if (typeof condition === 'function') {
            return void 0;
        }

        // ComparisonCondition | StringCondition
        if ('columnName' in condition) {
            return condition.columnName;
        }

        // LogicalSingleCondition
        if ('condition' in condition) {
            return this.getColumnName(condition.condition);
        }

        // LogicalMultipleCondition
        if ('conditions' in condition) {
            return condition.conditions.map(this.getColumnName).find(Boolean);
        }

<<<<<<< HEAD
        if (condition === 'greaterThanOrEqualTo') {
            return {
                columnName: columnId,
                operator: '>=',
                value: options.value
            };
        }

        if (condition === 'lessThan') {
            return {
                columnName: columnId,
                operator: '<',
                value: options.value
            };
        }

        if (condition === 'lessThanOrEqualTo') {
            return {
                columnName: columnId,
                operator: '<=',
                value: options.value
            };
        }

        if (condition === 'before') {
            return {
                columnName: columnId,
                operator: '<',
                value: options.value
            };
        }

        if (condition === 'after') {
            return {
                columnName: columnId,
                operator: '>',
                value: options.value
            };
        }

        if (condition === 'between') {
            return {
                operator: 'and',
                conditions: [
                    {
                        columnName: columnId,
                        operator: '>=',
                        value: options.from
                    },
                    {
                        columnName: columnId,
                        operator: '<=',
                        value: options.to
                    }
                ]
            };
        }

        if (condition === 'empty') {
            return {
                columnName: columnId,
                operator: 'empty',
                value: options.value
            };
        }

        if (condition === 'notEmpty') {
            return {
                operator: 'not',
                conditions: [{
                    columnName: columnId,
                    operator: 'empty',
                    value: options.value
                }]
            };
        }

        return null;
=======
        return void 0;
>>>>>>> 1356e1ac
    }
}

/* *
 *
 *  Default Export
 *
 * */

export default FilteringController;<|MERGE_RESOLUTION|>--- conflicted
+++ resolved
@@ -23,9 +23,13 @@
  * */
 
 import type { FilterCondition } from '../../../Data/Modifiers/FilterModifierOptions.js';
+import type { FilteringLiteConditionOptions } from '../Options.js';
 
 import FilterModifier from '../../../Data/Modifiers/FilterModifier.js';
-import { FilteringLiteConditionOptions } from '../Options.js';
+import U from '../../../Core/Utilities.js';
+const {
+    isString
+} = U;
 
 
 /* *
@@ -100,15 +104,16 @@
     public static mapOptionsToFilter(
         columnId: string,
         options: FilteringLiteConditionOptions
-    ): FilterCondition {
-        const { condition } = options;
+    ): FilterCondition | undefined {
+        const { condition, value } = options;
+        const stringifiedValue = isString(value) ? value : '';
 
         switch (condition) {
             case 'contains':
                 return {
                     columnName: columnId,
                     operator: 'contains',
-                    value: options.value || ''
+                    value: stringifiedValue
                 };
 
             case 'doesNotContain':
@@ -117,7 +122,7 @@
                     condition: {
                         columnName: columnId,
                         operator: 'contains',
-                        value: options.value || ''
+                        value: stringifiedValue
                     }
                 };
 
@@ -125,77 +130,77 @@
                 return {
                     columnName: columnId,
                     operator: '===',
-                    value: options.value
+                    value
                 };
 
             case 'doesNotEqual':
                 return {
                     columnName: columnId,
                     operator: '!==',
-                    value: options.value
+                    value
                 };
 
             case 'beginsWith':
                 return {
                     columnName: columnId,
                     operator: 'startsWith',
-                    value: options.value || ''
+                    value: stringifiedValue
                 };
 
             case 'endsWith':
                 return {
                     columnName: columnId,
                     operator: 'endsWith',
-                    value: options.value || ''
+                    value: stringifiedValue
                 };
 
             case 'greaterThan':
                 return {
                     columnName: columnId,
                     operator: '>',
-                    value: options.value
+                    value
                 };
 
             case 'greaterThanOrEqualTo':
                 return {
                     columnName: columnId,
                     operator: '>=',
-                    value: options.value
+                    value
                 };
 
             case 'lessThan':
                 return {
                     columnName: columnId,
                     operator: '<',
-                    value: options.value
+                    value
                 };
 
             case 'lessThanOrEqualTo':
                 return {
                     columnName: columnId,
                     operator: '<=',
-                    value: options.value
+                    value
                 };
 
             case 'before':
                 return {
                     columnName: columnId,
                     operator: '<',
-                    value: options.value
+                    value
                 };
 
             case 'after':
                 return {
                     columnName: columnId,
                     operator: '>',
-                    value: options.value
+                    value
                 };
 
             case 'empty':
                 return {
                     columnName: columnId,
                     operator: 'empty',
-                    value: options.value
+                    value
                 };
 
             case 'notEmpty':
@@ -204,16 +209,12 @@
                     condition: {
                         columnName: columnId,
                         operator: 'empty',
-                        value: options.value
+                        value
                     }
                 };
 
             default:
-                return {
-                    columnName: columnId,
-                    operator: 'contains',
-                    value: ''
-                };
+                return void 0;
         }
     }
 
@@ -296,88 +297,7 @@
             return condition.conditions.map(this.getColumnName).find(Boolean);
         }
 
-<<<<<<< HEAD
-        if (condition === 'greaterThanOrEqualTo') {
-            return {
-                columnName: columnId,
-                operator: '>=',
-                value: options.value
-            };
-        }
-
-        if (condition === 'lessThan') {
-            return {
-                columnName: columnId,
-                operator: '<',
-                value: options.value
-            };
-        }
-
-        if (condition === 'lessThanOrEqualTo') {
-            return {
-                columnName: columnId,
-                operator: '<=',
-                value: options.value
-            };
-        }
-
-        if (condition === 'before') {
-            return {
-                columnName: columnId,
-                operator: '<',
-                value: options.value
-            };
-        }
-
-        if (condition === 'after') {
-            return {
-                columnName: columnId,
-                operator: '>',
-                value: options.value
-            };
-        }
-
-        if (condition === 'between') {
-            return {
-                operator: 'and',
-                conditions: [
-                    {
-                        columnName: columnId,
-                        operator: '>=',
-                        value: options.from
-                    },
-                    {
-                        columnName: columnId,
-                        operator: '<=',
-                        value: options.to
-                    }
-                ]
-            };
-        }
-
-        if (condition === 'empty') {
-            return {
-                columnName: columnId,
-                operator: 'empty',
-                value: options.value
-            };
-        }
-
-        if (condition === 'notEmpty') {
-            return {
-                operator: 'not',
-                conditions: [{
-                    columnName: columnId,
-                    operator: 'empty',
-                    value: options.value
-                }]
-            };
-        }
-
-        return null;
-=======
         return void 0;
->>>>>>> 1356e1ac
     }
 }
 
