/* *
 *
 *  Grid HeaderCell class
 *
 *  (c) 2020-2025 Highsoft AS
 *
 *  License: www.highcharts.com/license
 *
 *  !!!!!!! SOURCE GETS TRANSPILED BY TYPESCRIPT. EDIT TS FILE ONLY. !!!!!!!
 *
 *  Authors:
 *  - Dawid Dragula
 *  - Sebastian Bochan
 *
 * */

'use strict';


/* *
 *
 *  Imports
 *
 * */

import type { GroupedHeaderOptions } from '../../Options';

import Cell from '../Cell.js';
import Column from '../Column';
import Row from '../Row';
import GridUtils from '../../GridUtils.js';
import ColumnSorting from '../Actions/ColumnSorting.js';
import Globals from '../../Globals.js';
import Utilities from '../../../../Core/Utilities.js';
import HeaderIconManager from './HeaderIconManager.js';
import TableHeader from './TableHeader.js';
import GridIcons from '../../../Icons/GridIcons.js';

const {
    makeHTMLElement,
    setHTMLContent,
    createOptionsProxy
} = GridUtils;
const {
    fireEvent,
    isString
} = Utilities;


/* *
 *
 *  Class
 *
 * */

/**
 * Represents a cell in the data grid header.
 */
class HeaderCell extends Cell {

    /* *
    *
    *  Properties
    *
    * */

    /**
     * The HTML element of the header cell content.
     */
    public headerContent?: HTMLElement;

    /**
     * Reference to options taken from the header settings, that will override
     * the column options.
     * @internal
     */
    public readonly superColumnOptions: Partial<Column.Options> = {};

    /**
     * List of columns that are subordinated to the header cell.
     */
    public readonly columns: Column[] = [];

    /**
     * Content value of the header cell.
     */
    public override value: string = '';

    /**
     * The table header that this header cell belongs to.
     */
    public tableHeader: TableHeader;

    /**
     * Icon manager for this header cell.
     */
    public iconManager?: HeaderIconManager;


    /* *
    *
    *  Constructor
    *
    * */

    /**
     * Constructs a cell in the data grid header.
     *
     * @param row
     * The row of the cell.
     *
     * @param column
     * The column of the cell.
     *
     * @param columnsTree
     * If the cell is a wider than one column, this property contains the
     * structure of the columns that are subordinated to the header cell.
     */
    constructor(
        row: Row,
        column?: Column,
        columnsTree?: GroupedHeaderOptions[]
    ) {
        super(row, column);
        const header = this.row.viewport.header;
        if (!header) {
            throw new Error('No header found.');
        }
        this.tableHeader = header;

        if (column) {
            column.header = this;
            this.columns.push(column);
        } else if (columnsTree) {
            const vp = this.row.viewport;
            const columnIds = vp.grid.getColumnIds(columnsTree, true);
            for (const columnId of columnIds) {
                const column = vp.getColumn(columnId);
                if (column) {
                    this.columns.push(column);
                }
            }
        }
    }

    /* *
    *
    *  Methods
    *
    * */

    /**
     * Init element.
     */
    public override init(): HTMLTableCellElement {
        const elem = document.createElement('th', {});
        elem.classList.add(Globals.getClassName('headerCell'));
        return elem;
    }

    /**
     * Render the cell container.
     */
    public override render(): void {
        const { column } = this;
        const options = createOptionsProxy(
            this.superColumnOptions,
            column?.options
        );
        const headerCellOptions = options.header || {};
        const isSortableData = options.sorting?.sortable && column?.data;


        if (headerCellOptions.formatter) {
            this.value = headerCellOptions.formatter.call(this).toString();
        } else if (isString(headerCellOptions.format)) {
            this.value = column ?
                column.format(headerCellOptions.format) :
                headerCellOptions.format;
        } else {
            this.value = column?.id || '';
        }

        // Render content of th element
        this.row.htmlElement.appendChild(this.htmlElement);

        // Create flex container for header content and icons
        const headerCellContainer = makeHTMLElement('div', {
            className: Globals.getClassName('headerCellContainer')
        }, this.htmlElement);

        this.headerContent = makeHTMLElement('span', {
            className: Globals.getClassName('headerCellContent')
        }, headerCellContainer);

        // Render the header cell element content.
        setHTMLContent(this.headerContent, this.value);

<<<<<<< HEAD
        if (this.options.className) {
=======
        this.htmlElement.setAttribute('scope', 'col');

        if (this.superColumnOptions.className) {
>>>>>>> 2a0f9427
            this.htmlElement.classList.add(
                ...this.superColumnOptions.className.split(/\s+/g)
            );
        }

        if (column) {
            this.htmlElement.setAttribute('data-column-id', column.id);

            if (isSortableData) {
                column.viewport.grid.accessibility?.addSortableColumnHint(
                    this.headerContent
                );
            }

            // Add user column classname
            if (column.options.className) {
                this.htmlElement.classList.add(
                    ...column.options.className.split(/\s+/g)
                );
            }

            // Add resizing
            column.viewport.columnsResizer?.renderColumnDragHandles(
                column,
                this
            );

            // Initialize icon manager
            this.iconManager = new HeaderIconManager(this);
            this.setupHeaderIcons();
            headerCellContainer.appendChild(this.iconManager.getContainer());
            this.htmlElement.setAttribute('scope', 'col');

            // Add sorting
            this.initColumnSorting();
        }

        this.setCustomClassName(options.header?.className);

        fireEvent(this, 'afterRender', { column });
    }

    public override reflow(): void {
        const th = this.htmlElement;

        if (!th) {
            return;
        }

        let width = 0;

        for (const column of this.columns) {
            width += column.getWidth() || 0;
        }

        // Set the width of the column. Max width is needed for the
        // overflow: hidden to work.
        th.style.width = th.style.maxWidth = width + 'px';
    }

    protected override onKeyDown(e: KeyboardEvent): void {
        if (!this.column) {
            return;
        }

        // Handle keyboard navigation within header cell
        if (e.target === this.htmlElement) {
            if (e.key === 'Enter') {
                // Enter on header cell should focus first icon if available
                const firstIcon = this.iconManager?.getFirstFocusableButton();
                if (firstIcon) {
                    e.preventDefault();
                    this.showIcons(); // Ensure icons are visible and focusable
                    firstIcon.focus();
                    return;
                }
                // Fallback to sorting if no icons
                if (this.column.options.sorting?.sortable) {
                    this.column.sorting?.toggle();
                }
                return;
            }
        }

        // Handle navigation between icons
        if (
            e.target &&
            (e.target as HTMLElement).classList.contains('hcg-button')
        ) {
            this.handleIconNavigation(e);
            return;
        }

        super.onKeyDown(e);
    }

    /**
     * Handles keyboard navigation between icons within the header cell.
     *
     * @param e
     * The keyboard event.
     */
    private handleIconNavigation(e: KeyboardEvent): void {
        const target = e.target as HTMLButtonElement;
        if (!this.iconManager) {
            return;
        }

        const allButtons = this.iconManager.getAllButtons();
        const currentIndex = allButtons.indexOf(target);

        if (currentIndex === -1) {
            return;
        }

        let nextButton: HTMLButtonElement | null = null;

        switch (e.key) {
            case 'ArrowLeft':
            case 'ArrowUp':
                e.preventDefault();
                nextButton = allButtons[currentIndex - 1] ||
                    allButtons[allButtons.length - 1];
                break;
            case 'ArrowRight':
            case 'ArrowDown':
                e.preventDefault();
                nextButton = allButtons[currentIndex + 1] || allButtons[0];
                break;
            case 'Tab':
                // Allow normal tab behavior unless it's the last icon
                if (e.shiftKey && currentIndex === 0) {
                    // Shift+Tab on first icon should go back to header cell
                    e.preventDefault();
                    this.htmlElement.focus();
                } else if (
                    !e.shiftKey &&
                    currentIndex === allButtons.length - 1
                ) {
                    // Tab on last icon should go to next focusable element
                    // Let browser handle this naturally
                }
                return;
            case 'Escape':
                e.preventDefault();
                this.htmlElement.focus();
                return;
        }

        if (nextButton) {
            nextButton.focus();
        }
    }

    protected override onClick(e: MouseEvent): void {
        const column = this.column;

        if (
            !column || (
                e.target !== this.htmlElement &&
                e.target !== column.header?.headerContent
            ) || column.viewport.columnsResizer?.isResizing
        ) {
            return;
        }

        if (column.options.sorting?.sortable) {
            column.sorting?.toggle();
        }

        fireEvent(this, 'click', {
            originalEvent: e,
            column: this.column
        });
    }

    /**
     * Add sorting option to the column.
     */
    private initColumnSorting(): void {
        const { column } = this;
        if (!column) {
            return;
        }

        column.sorting = new ColumnSorting(
            column,
            this.htmlElement
        );
    }

    /**
     * Check if the cell is part of the last cell in the header.
     */
    public isLastColumn(): boolean {
        const vp = this.row.viewport;

        const lastViewportColumn = vp.columns[vp.columns.length - 1];
        const lastCellColumn = this.columns?.[this.columns.length - 1];

        return lastViewportColumn === lastCellColumn;
    }

    /**
     * Sets up header icons using the IconManager.
     */
    private setupHeaderIcons(): void {
        if (!this.iconManager) {
            return;
        }

        const { column } = this;
        const iconOptions = column?.options.header?.icons;

        // Register sort icon if column is sortable and enabled
        if (column?.options.sorting?.sortable && iconOptions?.sort !== false) {
            this.iconManager.registerIcon('sort', {
                icon: 'chevronSelector',
                enabled: true,
                onClick: (
                    event: MouseEvent,
                    headerCell: HeaderCell
                ): void => {
                    headerCell.column?.sorting?.toggle();
                },
                onStateChange: (
                    iconElement: HTMLElement,
                    state: any
                ): void => {
                    const iconWrapper = iconElement;
                    const button = iconWrapper.querySelector('.hcg-button');
                    if (!button) {
                        return;
                    }

                    // Remove existing icon
                    const existingIcon = button.querySelector('svg');
                    if (existingIcon) {
                        button.removeChild(existingIcon);
                    }

                    let iconName: 'chevronUp' |
                    'chevronDown' | 'chevronSelector' = 'chevronSelector';

                    if (state === 'asc') {
                        iconName = 'chevronUp';
                    } else if (state === 'desc') {
                        iconName = 'chevronDown';
                    }

                    const newIcon = GridIcons.createGridIcon(
                        iconName,
                        20
                    );
                    button.appendChild(newIcon);
                }
            });

            // Set initial sort state
            this.updateSortIconState();
        }

        // Register filter icon (enabled by default unless explicitly disabled)
        this.iconManager.registerIcon('filter', {
            icon: 'filter',
            enabled: iconOptions?.filter !== false
        });

        // Register menu icon if enabled
        if (iconOptions?.menu === true) {
            this.iconManager.registerIcon('menu', {
                icon: 'menu',
                enabled: true,
                onClick: (): void => {
                    // Menu click handler - can be expanded later
                }
            });
        }

        // Render all icons
        this.iconManager.renderIcons();

        // Add hover and focus event handlers to show/hide icons
        this.htmlElement.addEventListener('mouseenter', (): void => {
            this.showIcons();
        });

        this.htmlElement.addEventListener('mouseleave', (): void => {
            this.hideIcons();
        });

        // Show icons when header cell is focused
        this.htmlElement.addEventListener(
            'focusin',
            (): void => {
                this.showIcons();
            }
        );

        this.htmlElement.addEventListener(
            'focusout',
            (event: FocusEvent): void => {
                // Only hide icons if focus is leaving the entire
                // header cell area
                if (!this.htmlElement.contains(
                    event.relatedTarget as Node
                )) {
                    this.hideIcons();
                }
            }
        );
    }

    /**
     * Updates the sort icon state based on current sorting.
     */
    public updateSortIconState(): void {
        if (!this.iconManager || !this.column) {
            return;
        }

        const { currentSorting } = this.column.viewport.grid.querying.sorting;
        let sortState = 'none';
        let isActive = false;

        if (currentSorting?.columnId === this.column.id) {
            sortState = currentSorting.order || 'none';
            isActive = sortState !== 'none';
        }

        // Update both state and active status
        this.iconManager.updateIconState('sort', sortState);
        this.iconManager.setIconActive('sort', isActive);
    }

    /**
     * Updates the filter icon active state.
     * Call this when a filter is applied or removed for this column.
     *
     * @param isActive
     * Whether a filter is currently applied to this column.
     */
    public setFilterActive(isActive: boolean): void {
        if (!this.iconManager) {
            return;
        }

        this.iconManager.setIconActive('filter', isActive);
    }

    /**
     * Shows icons and enables keyboard navigation.
     */
    private showIcons(): void {
        if (!this.iconManager) {
            return;
        }

        this.iconManager.setIconsVisible(true);
        this.iconManager.setKeyboardNavigationEnabled(true);
    }

    /**
     * Hides icons and disables keyboard navigation.
     */
    private hideIcons(): void {
        if (!this.iconManager) {
            return;
        }

        this.iconManager.setIconsVisible(false);
        this.iconManager.setKeyboardNavigationEnabled(false);
    }
}


/* *
 *
 *  Class Namespace
 *
 * */

namespace HeaderCell {

}


/* *
 *
 *  Default Export
 *
 * */

export default HeaderCell;<|MERGE_RESOLUTION|>--- conflicted
+++ resolved
@@ -196,13 +196,9 @@
         // Render the header cell element content.
         setHTMLContent(this.headerContent, this.value);
 
-<<<<<<< HEAD
-        if (this.options.className) {
-=======
         this.htmlElement.setAttribute('scope', 'col');
 
         if (this.superColumnOptions.className) {
->>>>>>> 2a0f9427
             this.htmlElement.classList.add(
                 ...this.superColumnOptions.className.split(/\s+/g)
             );
