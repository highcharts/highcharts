--- conflicted
+++ resolved
@@ -176,15 +176,12 @@
 
         // Load & render rows
         this.renderRows(this.rowCursor);
-<<<<<<< HEAD
+
+        this.adjustRowHeights();
 
         if (this.rowSettings?.virtualization) {
-            this.adjustRowHeights();
             this.adjustRowOffsets();
         }
-=======
-        this.adjustRowHeights();
->>>>>>> 85511cc2
     }
 
     /**
@@ -559,14 +556,11 @@
             rows[i].reflow();
         }
 
-<<<<<<< HEAD
+        this.adjustRowHeights();
+
         if (this.rowSettings?.virtualization) {
-            this.adjustRowHeights();
             this.adjustRowOffsets();
         }
-=======
-        this.adjustRowHeights();
->>>>>>> 85511cc2
     }
 
     /**
