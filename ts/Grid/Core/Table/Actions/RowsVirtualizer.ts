--- conflicted
+++ resolved
@@ -315,18 +315,13 @@
      * The index of the first visible row.
      */
     private renderRows(rowCursor: number): void {
-<<<<<<< HEAD
         const { viewport: vp, buffer, rowCount } = this;
-=======
-        const { viewport: vp, buffer } = this;
-        const rowCount = vp.dataTable.getRowCount();
 
         // Stop rendering if there are no rows to render.
         if (rowCount < 1) {
             return;
         }
 
->>>>>>> 3006019e
         const isVirtualization = this.rowSettings?.virtualization;
         const rowsPerPage = isVirtualization ? Math.ceil(
             (vp.grid.tableElement?.clientHeight || 0) /
@@ -342,7 +337,6 @@
             );
         }
 
-<<<<<<< HEAD
         // Use a Map for fast lookup of rows by their index.
         const rowMap = new Map<number, TableRow>();
         let lastRow: TableRow | undefined;
@@ -355,13 +349,6 @@
                 rowMap.set(row.index, row);
             }
         }
-=======
-        if (!rows.length) {
-            const last = new TableRow(vp, rowCount - 1);
-            vp.tbodyElement.appendChild(last.htmlElement);
-            last.render();
-            rows.push(last);
->>>>>>> 3006019e
 
         // Ensure the last row exists for scrollbar correctness.
         if (rowCount > 0 && !lastRow) {
