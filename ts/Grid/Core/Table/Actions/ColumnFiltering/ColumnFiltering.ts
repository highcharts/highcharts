--- conflicted
+++ resolved
@@ -64,13 +64,8 @@
      * @returns
      * The readable string with the first letter capitalized.
      */
-<<<<<<< HEAD
     public static parseCamelCaseToReadable(value: string): string {
-        return value
-=======
-    private static parseCamelCaseToReadable(value: string): string {
         const readable = value
->>>>>>> ca80cdfb
             .replace(/([A-Z])/g, ' $1')
             .trim()
             .toLowerCase()
@@ -259,12 +254,9 @@
         const viewport = this.column.viewport;
         const querying = viewport.grid.querying;
         const filteringController = querying.filtering;
-<<<<<<< HEAD
         const columnId = this.column.id;
         const a11y = viewport.grid.accessibility;
-=======
         const { value } = condition;
->>>>>>> ca80cdfb
 
         fireEvent(this.column, 'beforeFilter', {
             target: this.column
@@ -285,13 +277,8 @@
         }
 
         // Update the userOptions.
-<<<<<<< HEAD
-        this.column.update({ filtering: condition }, false);
+        void this.column.update({ filtering: condition }, false);
         filteringController.addColumnFilterCondition(columnId, condition);
-=======
-        void this.column.update({ filtering: condition }, false);
-        filteringController.addColumnFilterCondition(this.column.id, condition);
->>>>>>> ca80cdfb
 
         await querying.proceed();
         await viewport.updateRows();
