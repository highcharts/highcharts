--- conflicted
+++ resolved
@@ -22,12 +22,7 @@
  *
  * */
 
-<<<<<<< HEAD
-import type { ColumnDistribution } from '../Options';
 import type TableRow from './Body/TableRow';
-=======
-import type TableRow from './Content/TableRow';
->>>>>>> 71240a44
 
 import GridUtils from '../GridUtils.js';
 import Utils from '../../../Core/Utilities.js';
