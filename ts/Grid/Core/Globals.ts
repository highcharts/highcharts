--- conflicted
+++ resolved
@@ -128,14 +128,10 @@
             'pagination-mobile-page-size-selector',
         paginationPageSizeContainer: 'pagination-page-size-container',
         paginationPageSizeSelect: 'pagination-page-size-select',
-<<<<<<< HEAD
-        zeroWidth: 'zero-width',
+        noWidth: 'no-width',
         rightAlign: 'right',
         centerAlign: 'center',
         leftAlign: 'left'
-=======
-        noWidth: 'no-width'
->>>>>>> ef8e1c7f
     } as const;
 
     export const win = window;
