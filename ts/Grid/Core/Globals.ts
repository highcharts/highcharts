/* *
 *
 *  (c) 2009-2025 Highsoft AS
 *
 *  License: www.highcharts.com/license
 *
 *  !!!!!!! SOURCE GETS TRANSPILED BY TYPESCRIPT. EDIT TS FILE ONLY. !!!!!!!
 *
 *  Authors:
 *  - Dawid Dragula
 *  - Sebastian Bochan
 *
 * */

'use strict';


/* *
 *
 *  Declarations
 *
 * */

export type DeepRequired<T> = {
    [K in keyof T]-?: DeepRequired<T[K]>;
};

export type ClassNameKey = keyof typeof rawClassNames;


/* *
 *
 *  Constants
 *
 * */

<<<<<<< HEAD
    export const classNamePrefix: string = 'hcg-';
    export const version = '@product.version@';
=======
export const classNamePrefix: string = 'hcg-';
export const version = '@product.version@';
>>>>>>> 79eaf599

export const rawClassNames = {
    container: 'container',
    tableElement: 'table',
    captionElement: 'caption',
    descriptionElement: 'description',
    theadElement: 'thead',
    tbodyElement: 'tbody',
    rowElement: 'row',
    rowEven: 'row-even',
    rowOdd: 'row-odd',
    hoveredRow: 'hovered-row',
    columnElement: 'column',
    hoveredCell: 'hovered-cell',
    hoveredColumn: 'hovered-column',
    syncedRow: 'synced-row',
    syncedCell: 'synced-cell',
    syncedColumn: 'synced-column',
    editedCell: 'edited-cell',
    mockedRow: 'mocked-row',
    rowsContentNowrap: 'rows-content-nowrap',
    virtualization: 'virtualization',
    scrollableContent: 'scrollable-content',
    headerCell: 'header-cell',
    headerCellContainer: 'header-cell-container',
    headerCellContent: 'header-cell-content',
    headerCellFilterIcon: 'header-cell-filter-icon',
    headerCellIcons: 'header-cell-icons',
    headerCellSortIcon: 'header-cell-sort-icon',
    headerCellMenuIcon: 'header-cell-menu-icon',
    headerRow: 'head-row-content',
    noData: 'no-data',
    noPadding: 'no-padding',
    columnFirst: 'column-first',
    columnSortable: 'column-sortable',
    columnSortableIcon: 'column-sortable-icon',
    columnSortedAsc: 'column-sorted-asc',
    columnSortedDesc: 'column-sorted-desc',
    resizableContent: 'resizable-content',
    resizerHandles: 'column-resizer',
    resizedColumn: 'column-resized',
    creditsContainer: 'credits-container',
    creditsText: 'credits',
    creditsPro: 'credits-pro',
    visuallyHidden: 'visually-hidden',
    lastHeaderCellInRow: 'last-header-cell-in-row',
    loadingWrapper: 'loading-wrapper',
    loadingSpinner: 'spinner',
    loadingMessage: 'loading-message',
    popup: 'popup',
    button: 'button',
    buttonSelected: 'button-selected',
    input: 'input',
    icon: 'icon',
    iconSearch: 'icon-search',
    popupContent: 'popup-content',
    columnFilterWrapper: 'column-filter-wrapper',
    toolbarButtonActiveIndicator: 'active-indicator',
    menuContainer: 'menu-container',
    menuItem: 'menu-item',
    menuHeader: 'menu-header',
    menuHeaderCategory: 'menu-header-category',
    menuHeaderName: 'menu-header-name',
    menuItemIcon: 'menu-item-icon',
    menuItemLabel: 'menu-item-label',
    menuDivider: 'menu-divider',
    clearFilterButton: 'clear-filter-button',
    paginationWrapper: 'pagination-wrapper',
    paginationContainer: 'pagination-container',
    paginationPageInfo: 'pagination-info',
    paginationControlsContainer: 'pagination-controls-container',
    paginationNavButtonsContainer: 'pagination-nav-buttons-container',
    paginationNavDropdown: 'pagination-nav-dropdown',
    paginationPageSize: 'pagination-page-size',
    noWidth: 'no-width',
    rightAlign: 'right',
    centerAlign: 'center',
    leftAlign: 'left'
} as const;

export const win = window;
export const composed: Array<string> = [];
export const userAgent = (win.navigator && win.navigator.userAgent) || '';
export const isChrome = userAgent.indexOf('Chrome') !== -1;
export const isSafari = !isChrome && userAgent.indexOf('Safari') !== -1;
export const getClassName = (classNameKey: ClassNameKey): string =>
    classNamePrefix + rawClassNames[classNameKey];


/* *
 *
 *  Default Export
 *
 * */

export default {
    classNamePrefix,
    version,
    rawClassNames,
    win,
    composed,
    userAgent,
    isChrome,
    isSafari,
    getClassName
} as const;<|MERGE_RESOLUTION|>--- conflicted
+++ resolved
@@ -34,13 +34,8 @@
  *
  * */
 
-<<<<<<< HEAD
-    export const classNamePrefix: string = 'hcg-';
-    export const version = '@product.version@';
-=======
 export const classNamePrefix: string = 'hcg-';
 export const version = '@product.version@';
->>>>>>> 79eaf599
 
 export const rawClassNames = {
     container: 'container',
