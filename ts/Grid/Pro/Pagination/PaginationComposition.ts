--- conflicted
+++ resolved
@@ -35,86 +35,19 @@
  *
  * */
 
-<<<<<<< HEAD
-namespace PaginationComposition {
-    /**
-     * Extends the pagination class with events.
-     *
-     * @param PaginationClass
-     * The class to extend.
-     *
-     */
-    export function compose(
-        PaginationClass: typeof Pagination
-    ): void {
-        if (!pushUnique(Globals.composed, 'PaginationPro')) {
-            return;
-        }
-
-        // Register pagination events
-        addEvent(
-            PaginationClass,
-            'beforePageChange',
-            (e: PaginationEvent): void => {
-                const { target, currentPage, nextPage, pageSize } = e;
-                target.options?.events?.beforePageChange?.call(target, {
-                    currentPage: currentPage,
-                    nextPage: nextPage,
-                    pageSize: pageSize
-                });
-            }
-        );
-
-        addEvent(
-            PaginationClass,
-            'afterPageChange',
-            (e: PaginationEvent): void => {
-                const { target, currentPage, previousPage, pageSize } = e;
-                target.options?.events?.afterPageChange?.call(target, {
-                    currentPage: currentPage,
-                    previousPage: previousPage,
-                    pageSize: pageSize
-                });
-            }
-        );
-
-        addEvent(
-            PaginationClass,
-            'beforePageSizeChange',
-            (e: PaginationEvent): void => {
-                const { target, newPageSize, pageSize } = e;
-                target.options?.events?.beforePageSizeChange?.call(target, {
-                    pageSize: pageSize,
-                    newPageSize: newPageSize
-                });
-            }
-        );
-
-        addEvent(
-            PaginationClass,
-            'afterPageSizeChange',
-            (e: PaginationEvent): void => {
-                const { target, previousPageSize, pageSize } = e;
-                target.options?.events?.afterPageSizeChange?.call(target, {
-                    pageSize: pageSize,
-                    previousPageSize: previousPageSize
-                });
-            }
-        );
-=======
 /**
  * Extends the pagination class with events.
  *
  * @param PaginationClass
  * The class to extend.
  *
+ * @internal
  */
 export function compose(
     PaginationClass: typeof Pagination
 ): void {
     if (!pushUnique(Globals.composed, 'PaginationPro')) {
         return;
->>>>>>> 79eaf599
     }
 
     // Register pagination events
@@ -123,7 +56,7 @@
         'beforePageChange',
         (e: PaginationEvent): void => {
             const { target, currentPage, nextPage, pageSize } = e;
-            target.options.events?.beforePageChange?.call(target, {
+            target.options?.events?.beforePageChange?.call(target, {
                 currentPage: currentPage,
                 nextPage: nextPage,
                 pageSize: pageSize
@@ -136,7 +69,7 @@
         'afterPageChange',
         (e: PaginationEvent): void => {
             const { target, currentPage, previousPage, pageSize } = e;
-            target.options.events?.afterPageChange?.call(target, {
+            target.options?.events?.afterPageChange?.call(target, {
                 currentPage: currentPage,
                 previousPage: previousPage,
                 pageSize: pageSize
@@ -149,7 +82,7 @@
         'beforePageSizeChange',
         (e: PaginationEvent): void => {
             const { target, newPageSize, pageSize } = e;
-            target.options.events?.beforePageSizeChange?.call(target, {
+            target.options?.events?.beforePageSizeChange?.call(target, {
                 pageSize: pageSize,
                 newPageSize: newPageSize
             });
@@ -161,7 +94,7 @@
         'afterPageSizeChange',
         (e: PaginationEvent): void => {
             const { target, previousPageSize, pageSize } = e;
-            target.options.events?.afterPageSizeChange?.call(target, {
+            target.options?.events?.afterPageSizeChange?.call(target, {
                 pageSize: pageSize,
                 previousPageSize: previousPageSize
             });
