/* *
 *
 *  Text Input Cell Content class
 *
 *  (c) 2020-2025 Highsoft AS
 *
 *  License: www.highcharts.com/license
 *
 *  !!!!!!! SOURCE GETS TRANSPILED BY TYPESCRIPT. EDIT TS FILE ONLY. !!!!!!!
 *
 *  Authors:
 *  - Dawid Dragula
 *
 * */

'use strict';

/* *
 *
 *  Imports
 *
 * */

import type TableCell from '../../../Core/Table/Body/TableCell.js';
import type TextInputRenderer from '../Renderers/TextInputRenderer.js';
import type DataTable from '../../../../Data/DataTable.js';

import { EditModeContent } from '../../CellEditing/CellEditMode.js';
import CellContentPro from '../CellContentPro.js';
import U from '../../../../Core/Utilities.js';

const {
    defined
} = U;


/* *
 *
 *  Class
 *
 * */

/**
 * Represents a text input type of cell content.
 */
class TextInputContent extends CellContentPro implements EditModeContent {

    public finishAfterChange: boolean = true;

    public blurHandler?: (e: FocusEvent) => void;

    public keyDownHandler?: (e: KeyboardEvent) => void;

    public changeHandler?: (e: Event) => void;

    private input: HTMLInputElement;

    constructor(cell: TableCell, renderer: TextInputRenderer) {
        super(cell, renderer);
        this.input = this.add();
    }

    public override add(): HTMLInputElement {
        const cell = this.cell;
        const { options } = this.renderer as TextInputRenderer;

        this.input = document.createElement('input');
        this.input.tabIndex = -1;
        this.input.value = this.getInputAcceptableValue();
        this.input.name = cell.column.id + '-' + cell.row.id;
        this.input.disabled = !!options.disabled;

        this.cell.htmlElement.appendChild(this.input);

        this.input.addEventListener('change', this.onChange);
        this.input.addEventListener('keydown', this.onKeyDown);
        this.input.addEventListener('blur', this.onBlur);
        this.cell.htmlElement.addEventListener('keydown', this.onCellKeyDown);

        return this.input;
    }

<<<<<<< HEAD
    public getValue(): DataTable.CellType {
        const val = this.input.value;
        switch (this.cell.column.dataType) {
            case 'datetime':
            case 'number':
                return val === '' ? null : parseFloat(val);
            case 'boolean':
                if (val === 'false' || parseFloat(val) === 0) {
                    return false;
                }
                if (val === '') {
                    return null;
                }
                return true;
            case 'string':
                return val;
        }
    }

    private getInputAcceptableValue(): string {
        const val = this.cell.value;
        return defined(val) ? '' + val : '';
=======
    /**
     * Returns value of input as string.
     */
    public getValue(): string {
        return this.input?.value || '';
>>>>>>> 0a99ced3
    }

    /**
     * Returns reference to the HTML input.
     * @returns
     */
    public getMainElement(): HTMLInputElement {
        return this.input;
    }

    public override destroy(): void {
        this.cell.htmlElement.removeEventListener(
            'keydown',
            this.onCellKeyDown
        );

        this.input?.removeEventListener('blur', this.onBlur);
        this.input?.removeEventListener('keydown', this.onKeyDown);
        this.input?.removeEventListener('change', this.onChange);

        this.input?.remove();
    }

    /**
     * Handles the change event on the cell.
     *
     * @param e
     * The event object.
     */
    private readonly onChange = (e: Event): void => {
        if (this.changeHandler) {
            this.changeHandler(e);
            return;
        }

        void this.cell.setValue((e.target as HTMLSelectElement).value, true);
    };

    /**
     * Handles user keydown on the cell.
     *
     * @param e
     * Keyboard event object.
     */
    private readonly onKeyDown = (e: KeyboardEvent): void => {
        e.stopPropagation();

        if (this.keyDownHandler) {
            this.keyDownHandler(e);
            return;
        }

        if (e.key === 'Escape') {
            this.input.value = this.getInputAcceptableValue();
            this.cell.htmlElement.focus();
            return;
        }

        if (e.key === 'Enter') {
            this.cell.htmlElement.focus();
        }
    };

    /**
     * Handles the blur event on the cell.
     *
     * @param e
     * The event object.
     *
     */
    private readonly onBlur = (e: FocusEvent): void => {
        this.blurHandler?.(e);
    };

    /**
     * Callback function called when a key is pressed on a cell.
     *
     * @param e
     * The event object.
     */
    private readonly onCellKeyDown = (e: KeyboardEvent): void => {
        if (e.key === ' ') {
            this.input.focus();
            e.preventDefault();
        }
    };
}


/* *
 *
 *  Default Export
 *
 * */

export default TextInputContent;<|MERGE_RESOLUTION|>--- conflicted
+++ resolved
@@ -80,7 +80,6 @@
         return this.input;
     }
 
-<<<<<<< HEAD
     public getValue(): DataTable.CellType {
         const val = this.input.value;
         switch (this.cell.column.dataType) {
@@ -103,13 +102,6 @@
     private getInputAcceptableValue(): string {
         const val = this.cell.value;
         return defined(val) ? '' + val : '';
-=======
-    /**
-     * Returns value of input as string.
-     */
-    public getValue(): string {
-        return this.input?.value || '';
->>>>>>> 0a99ced3
     }
 
     /**
