/* *
 *
 *  Date Input Cell Content class
 *
 *  (c) 2020-2025 Highsoft AS
 *
 *  License: www.highcharts.com/license
 *
 *  !!!!!!! SOURCE GETS TRANSPILED BY TYPESCRIPT. EDIT TS FILE ONLY. !!!!!!!
 *
 *  Authors:
 *  - Dawid Dragula
 *
 * */

'use strict';

/* *
 *
 *  Imports
 *
 * */

import type DateInputRenderer from '../Renderers/DateInputRenderer';
import type { EditModeContent } from '../../CellEditing/CellEditMode';
import type TableCell from '../../../Core/Table/Body/TableCell';

import CellContentPro from '../CellContentPro.js';
import U from '../../../../Core/Utilities.js';
const {
    fireEvent
} = U;


/* *
 *
 *  Class
 *
 * */

/**
 * Represents a date input type of cell content.
 */
class DateInputContent extends CellContentPro implements EditModeContent {

    public finishAfterChange: boolean = false;

    public blurHandler?: (e: FocusEvent) => void;

    public keyDownHandler?: (e: KeyboardEvent) => void;

    public changeHandler?: (e: Event) => void;

    /**
     * The HTML input element representing the date input.
     */
    private input: HTMLInputElement;


    /* *
     *
     *  Constructor
     *
     * */

    constructor(cell: TableCell, renderer: DateInputRenderer) {
        super(cell, renderer);
        this.input = this.add();
    }


    /* *
     *
     *  Methods
     *
     * */

    public override add(): HTMLInputElement {
        const cell = this.cell;
        const input = this.input = document.createElement('input');

        input.tabIndex = -1;
        input.type = 'date';
        input.name = cell.column.id + '-' + cell.row.id;

        this.update();

        this.cell.htmlElement.appendChild(this.input);

        input.addEventListener('change', this.onChange);
        input.addEventListener('keydown', this.onKeyDown);
        input.addEventListener('blur', this.onBlur);
        this.cell.htmlElement.addEventListener('keydown', this.onCellKeyDown);

        fireEvent(this.cell, 'afterContentCreated', { target: this });
        return this.input;
    }

<<<<<<< HEAD
    public override update(): void {
        const input = this.input;
        const { options } = this.renderer as DateInputRenderer;

        input.value = this.convertToInputValue();
        input.disabled = !!options.disabled;
    }

    public getValue(): number {
=======
    public get rawValue(): string {
        return this.input.value;
    }

    public get value(): number {
>>>>>>> a07c0768
        return new Date(this.input.value).getTime();
    }

    public getMainElement(): HTMLInputElement {
        return this.input;
    }

    public override destroy(): void {
        const input = this.input;
        this.cell.htmlElement.removeEventListener(
            'keydown',
            this.onCellKeyDown
        );

        input.removeEventListener('blur', this.onBlur);
        input.removeEventListener('keydown', this.onKeyDown);
        input.removeEventListener('change', this.onChange);

        input.remove();
    }

    /**
     * Converts the cell value to a string for the input.
     */
    private convertToInputValue(): string {
        const time = this.cell.column.viewport.grid.time;
        return time.dateFormat('%Y-%m-%d', Number(this.cell.value || 0));
    }

    private readonly onChange = (e: Event): void => {
        this.changeHandler?.(e);
    };

    private readonly onKeyDown = (e: KeyboardEvent): void => {
        e.stopPropagation();

        if (this.keyDownHandler) {
            this.keyDownHandler(e);
            return;
        }

        if (e.key === 'Escape') {
            this.cell.htmlElement.focus();
            this.input.value = this.convertToInputValue();
            return;
        }

        if (e.key === 'Enter') {
            this.cell.htmlElement.focus();
            void this.cell.setValue(this.value, true);
        }
    };

    private readonly onBlur = (e: FocusEvent): void => {
        if (this.blurHandler) {
            this.blurHandler(e);
            return;
        }

        void this.cell.setValue(this.value, true);
    };

    private readonly onCellKeyDown = (e: KeyboardEvent): void => {
        if (e.key === ' ') {
            this.input.focus();
            e.preventDefault();
        }
    };
}


/* *
 *
 *  Default Export
 *
 * */

export default DateInputContent;<|MERGE_RESOLUTION|>--- conflicted
+++ resolved
@@ -96,7 +96,6 @@
         return this.input;
     }
 
-<<<<<<< HEAD
     public override update(): void {
         const input = this.input;
         const { options } = this.renderer as DateInputRenderer;
@@ -105,14 +104,11 @@
         input.disabled = !!options.disabled;
     }
 
-    public getValue(): number {
-=======
     public get rawValue(): string {
         return this.input.value;
     }
 
     public get value(): number {
->>>>>>> a07c0768
         return new Date(this.input.value).getTime();
     }
 
