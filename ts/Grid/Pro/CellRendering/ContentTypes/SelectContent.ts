--- conflicted
+++ resolved
@@ -108,7 +108,6 @@
         this.select?.remove();
     }
 
-<<<<<<< HEAD
     public getValue(): DataTable.CellType {
         const val = this.select.value;
         switch (this.cell.column.dataType) {
@@ -120,13 +119,6 @@
             case 'string':
                 return '' + val;
         }
-=======
-    /**
-     * Returns value of input as string.
-     */
-    public getValue(): string {
-        return this.select.value;
->>>>>>> 0a99ced3
     }
 
     /**
