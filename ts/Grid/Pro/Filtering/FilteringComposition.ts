--- conflicted
+++ resolved
@@ -218,21 +218,7 @@
         /**
          * The value that is used with the condition to filter the column.
          */
-<<<<<<< HEAD
         value?: string | boolean | null;
-
-        /**
-         * Only used with the `between` condition to define the lower bound.
-         */
-        from?: number;
-
-        /**
-         * Only used with the `between` condition to define the upper bound.
-         */
-        to?: number;
-=======
-        value?: string;
->>>>>>> 1356e1ac
     }
 }
 /* *
