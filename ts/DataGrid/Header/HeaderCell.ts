/* *
 *
 *  Data Grid class
 *
 *  (c) 2020-2024 Highsoft AS
 *
 *  License: www.highcharts.com/license
 *
 *  !!!!!!! SOURCE GETS TRANSPILED BY TYPESCRIPT. EDIT TS FILE ONLY. !!!!!!!
 *
 *  Authors:
 *  - Dawid Dragula
 *  - Sebastian Bochan
 *
 * */

'use strict';

/* *
 *
 *  Imports
 *
 * */

import type { IndividualColumnOptions, GroupedHeaderOptions } from '../Options';
import Cell from '../Cell.js';
import Column from '../Column';
import Row from '../Row';
import DGUtils from '../Utils.js';
import Globals from '../Globals.js';
import Templating from '../../Core/Templating.js';
import ColumnSorting from './../Actions/ColumnSorting.js';
import Utilities from '../../Core/Utilities.js';

const { format } = Templating;
const { makeHTMLElement } = DGUtils;
const { merge } = Utilities;


/* *
 *
 *  Class
 *
 * */

/**
 * Represents a cell in the data grid header.
 */
class HeaderCell extends Cell {

    /* *
    *
    *  Properties
    *
    * */

    /**
     * The HTML element of the header cell content.
     */
    public headerContent?: HTMLElement;

    /**
     * The HTML element of the header cell content wrapper.
     */
    private contentWrapper?: HTMLElement;

    /**
     * Reference to options in settings header.
     */
<<<<<<< HEAD
    public options: Partial<ColumnOptions> = {};
=======
    public userOptions: Partial<IndividualColumnOptions> = {};

    /**
     * Columns
     */
    public columns?: GroupedHeaderOptions[];
>>>>>>> 543fe8db

    /* *
    *
    *  Constructor
    *
    * */

    /**
     * Constructs a cell in the data grid header.
     *
     * @param column
     * The column of the cell.
     *
     * @param row
     * The row of the cell.
     */
    constructor(column: Column, row: Row) {
        super(column, row);
        column.header = this;
    }

    /* *
    *
    *  Methods
    *
    * */

    /**
     * Init element.
     */
    public override init(): HTMLTableCellElement {
        const elem = document.createElement('th', {});
        elem.classList.add(Globals.classNames.headerCell);
        return elem;
    }

    /**
     * Render the cell container.
     */
    public override render(): void {
        const column = this.column;
        const isSingleColumn = this.row.viewport.getColumn(this.column.id);
        const options = merge(column.options, this.options);

        this.value = options.headerFormat ? (
            format(options.headerFormat, column)
        ) : column.id;

        // Render content of th element
        this.row.htmlElement.appendChild(this.htmlElement);
        this.headerContent = makeHTMLElement('div', {
            className: Globals.classNames.headerCellContent
        }, this.htmlElement);
        this.contentWrapper = makeHTMLElement('span', {}, this.headerContent);

        if (options.useHTML) {
            this.renderHTMLCellContent(
                this.value,
                this.contentWrapper
            );
        } else {
            this.contentWrapper.innerText = this.value;
        }

        // Set the accessibility attributes.
        this.htmlElement.setAttribute('scope', 'col');
        this.htmlElement.setAttribute('data-column-id', column.id);

        if (column.index === 0) {
            this.htmlElement.classList.add(Globals.classNames.columnFirst);
        }

        if (this.userOptions.className) {
            this.htmlElement.classList.add(this.userOptions.className);
        }

        if (isSingleColumn) {
            // Add user column classname
            if (column.userOptions.className) {
                this.htmlElement.classList.add(column.userOptions.className);
            }

            // Add resizing
            this.column.viewport.columnsResizer?.renderColumnDragHandles(
                this.column,
                this
            );

            // Add API click event
            this.initColumnClickEvent();

            // Add sorting
            this.initColumnSorting();
        }
    }

    /**
     * Add click event to the header
     */
    private initColumnClickEvent(): void {
        const column = this.column;
        const vp = column.viewport;
        const dataGrid = vp.dataGrid;

        if (
            !this.htmlElement ||
            !dataGrid.options?.events?.header?.click
        ) {
            return;
        }

        const onHeaderClick = (): void => {
            dataGrid.options?.events?.header?.click?.call(
                column
            );
        };

        vp.header?.addHeaderEvent(
            this.htmlElement,
            onHeaderClick
        );

        this.headerContent?.addEventListener('click', onHeaderClick);
    }

    /**
     * Add sorting option to the column.
     */
    private initColumnSorting(): void {
        const { column } = this;

        column.sorting = new ColumnSorting(
            column,
            this.htmlElement
        );
    }
}


/* *
 *
 *  Class Namespace
 *
 * */

namespace HeaderCell {

}


/* *
 *
 *  Default Export
 *
 * */

export default HeaderCell;<|MERGE_RESOLUTION|>--- conflicted
+++ resolved
@@ -22,7 +22,8 @@
  *
  * */
 
-import type { IndividualColumnOptions, GroupedHeaderOptions } from '../Options';
+import type { GroupedHeaderOptions } from '../Options';
+
 import Cell from '../Cell.js';
 import Column from '../Column';
 import Row from '../Row';
@@ -67,16 +68,12 @@
     /**
      * Reference to options in settings header.
      */
-<<<<<<< HEAD
-    public options: Partial<ColumnOptions> = {};
-=======
-    public userOptions: Partial<IndividualColumnOptions> = {};
+    public options: Partial<Column.Options> = {};
 
     /**
      * Columns
      */
     public columns?: GroupedHeaderOptions[];
->>>>>>> 543fe8db
 
     /* *
     *
@@ -149,14 +146,14 @@
             this.htmlElement.classList.add(Globals.classNames.columnFirst);
         }
 
-        if (this.userOptions.className) {
-            this.htmlElement.classList.add(this.userOptions.className);
+        if (this.options.className) {
+            this.htmlElement.classList.add(this.options.className);
         }
 
         if (isSingleColumn) {
             // Add user column classname
-            if (column.userOptions.className) {
-                this.htmlElement.classList.add(column.userOptions.className);
+            if (column.options.className) {
+                this.htmlElement.classList.add(column.options.className);
             }
 
             // Add resizing
