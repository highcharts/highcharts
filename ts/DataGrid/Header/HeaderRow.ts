--- conflicted
+++ resolved
@@ -99,15 +99,6 @@
             return;
         }
 
-<<<<<<< HEAD
-                if (headerFormat) {
-                    cell.options.headerFormat = headerFormat;
-                }
-
-                if (useHTML) {
-                    cell.options.useHTML = useHTML;
-                }
-=======
         const columnsOnLevel = this.getColumnsAtLevel(header, level);
         for (let i = 0, iEnd = columnsOnLevel.length; i < iEnd; i++) {
             const column = columnsOnLevel[i];
@@ -144,17 +135,16 @@
             );
 
             if (headerFormat) {
-                headerCell.userOptions.headerFormat = headerFormat;
+                headerCell.options.headerFormat = headerFormat;
             }
 
             if (useHTML) {
-                headerCell.userOptions.useHTML = useHTML;
+                headerCell.options.useHTML = useHTML;
             }
 
             if (className) {
-                headerCell.userOptions.className = className;
-            }
->>>>>>> 543fe8db
+                headerCell.options.className = className;
+            }
 
             headerCell.render();
             headerCell.columns =
