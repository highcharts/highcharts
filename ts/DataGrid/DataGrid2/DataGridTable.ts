--- conflicted
+++ resolved
@@ -141,13 +141,8 @@
             dgOptions.settings?.columnDistribution as ColumnDistribution;
 
         this.allColumnsCount =
-<<<<<<< HEAD
-            dgOptions.columns?.columnAssignment?.length ||
-            dgOptions.dataTable?.getColumnNames().length;
-=======
             dgOptions.columnsIncluded?.length ||
             this.dataTable.getColumnNames().length;
->>>>>>> 8e6395ab
 
         const { tableElement } = dataGrid;
 
@@ -182,8 +177,10 @@
         this.head = new DataGridTableHead(this);
         this.head.render();
 
-        if (this.dataTable.getRowCount() > 0) {
+        if (this.allColumnsCount > 0) {
             this.rowsVirtualizer.initialRender();
+        } else {
+            this.renderNoResultRow();
         }
 
         // Refresh element dimensions after initial rendering
@@ -194,41 +191,9 @@
      * Loads the columns of the table.
      */
     private loadColumns(): void {
-<<<<<<< HEAD
-        const columnNames = this.dataTable.getColumnNames();
-        const columnAssignment =
-            this.dataGrid.options.columns?.columnAssignment;
-
-        if (this.dataTable.getRowCount() === 0) {
-            this.renderNoResultRow();
-        }
-
-        if (columnAssignment) {
-            for (let i = 0, iEnd = columnAssignment.length; i < iEnd; ++i) {
-                const idOrOptions = columnAssignment[i];
-
-                if (typeof idOrOptions === 'string') {
-                    this.columns.push(
-                        new DataGridColumn(this, idOrOptions, i)
-                    );
-                    continue;
-                }
-
-                this.columns.push(new DataGridColumn(
-                    this,
-                    idOrOptions.columnId,
-                    i,
-                    idOrOptions.options
-                ));
-            }
-
-            return;
-        }
-=======
         const columnsIncluded =
             this.dataGrid.options.columnsIncluded ??
             this.dataTable.getColumnNames();
->>>>>>> 8e6395ab
 
         for (let i = 0, iEnd = columnsIncluded.length; i < iEnd; ++i) {
             this.columns.push(
@@ -317,7 +282,7 @@
         return this.tbodyElement.clientWidth * ratio;
     }
 
-    private renderNoResultRow(isHeader: boolean = false): void {
+    private renderNoResultRow(): void {
         const row = makeHTMLElement('tr', {
             className: Globals.classNames.rowElement
         }, this.tbodyElement);
