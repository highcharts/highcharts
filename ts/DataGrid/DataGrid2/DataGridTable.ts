/* *
 *
 *  Data Grid class
 *
 *  (c) 2020-2024 Highsoft AS
 *
 *  License: www.highcharts.com/license
 *
 *  !!!!!!! SOURCE GETS TRANSPILED BY TYPESCRIPT. EDIT TS FILE ONLY. !!!!!!!
 *
 *  Authors:
 *  - Dawid Dragula
 *
 * */

'use strict';

/* *
 *
 *  Imports
 *
 * */

import type { ColumnDistribution } from './DataGridOptions';

import DGUtils from './Utils.js';
import DataTable from '../../Data/DataTable.js';
import DataGridRow from './DataGridRow.js';
import DataGridColumn from './DataGridColumn.js';
import DataGridTableHead from './DataGridTableHead.js';
import DataGrid from './DataGrid.js';
import RowsVirtualizer from './Actions/RowsVirtualizer.js';
import ColumnsResizer from './Actions/ColumnsResizer.js';
import Globals from './Globals.js';

const { makeHTMLElement } = DGUtils;

/* *
 *
 *  Class
 *
 * */

/**
 * Represents a table viewport for the data grid.
 */
class DataGridTable {

    /* *
    *
    *  Properties
    *
    * */

    /**
     * The data grid instance which the table (viewport) belongs to.
     */
    public dataGrid: DataGrid;

    /**
     * The data source of the data grid.
     */
    public dataTable: DataTable;

    /**
     * The HTML element of the table head.
     */
    public theadElement: HTMLElement;

    /**
     * The HTML element of the table body.
     */
    public tbodyElement: HTMLElement;

    /**
     * The head of the table.
     */
    public head?: DataGridTableHead;

    /**
     * The visible columns of the table.
     */
    public columns: DataGridColumn[] = [];

    /**
     * The visible rows of the table.
     */
    public rows: DataGridRow[] = [];

    /**
     * The resize observer for the table container.
     */
    public resizeObserver: ResizeObserver;

    /**
     * The rows virtualizer instance that handles the rows rendering &
     * dimensioning logic.
     */
    public rowsVirtualizer: RowsVirtualizer;

    /**
     * The column distribution.
     */
    public readonly columnDistribution: ColumnDistribution;

    /**
     * The columns resizer instance that handles the columns resizing logic.
     */
    public columnsResizer: ColumnsResizer;

    /**
     * The width of each row in the table. Each of the rows has the same width.
     * Only for the `fixed` column distribution.
     */
    public rowsWidth?: number;

    /**
     * The number of visible columns in the data grid.
     */
    public readonly allColumnsCount: number;

    /**
     * Title of data grid
     */
    public titleElement?: HTMLElement;


    /* *
    *
    *  Constructor
    *
    * */

    /**
     * Constructs a new data grid table.
     *
     * @param dataGrid
     * The data grid instance which the table (viewport) belongs to.
     *
     * @param dataTable
     * The data source of the data grid.
     *
     * @param tableElement
     * The HTML table element of the data grid.
     */
    constructor(
        dataGrid: DataGrid,
        dataTable: DataTable,
        tableElement: HTMLTableElement
    ) {
        this.dataGrid = dataGrid;
        this.dataTable = dataTable;

        const dgOptions = dataGrid.options;

        this.columnDistribution =
            dgOptions.settings?.columnDistribution as ColumnDistribution;

        this.allColumnsCount =
            dgOptions.columnsIncluded?.length ||
            this.dataTable.getColumnNames().length;

<<<<<<< HEAD
=======
        const { tableElement } = dataGrid;

        this.renderTitle();

>>>>>>> 49db3df5
        this.theadElement = makeHTMLElement('thead', {}, tableElement);
        this.tbodyElement = makeHTMLElement('tbody', {}, tableElement);

        this.rowsVirtualizer = new RowsVirtualizer(this);
        this.columnsResizer = new ColumnsResizer(this);

        this.init();

        // Add event listeners
        this.resizeObserver = new ResizeObserver(this.onResize);
        this.resizeObserver.observe(tableElement);
        this.tbodyElement.addEventListener('scroll', this.onScroll);
    }

    /* *
    *
    *  Methods
    *
    * */

    /**
     * Initializes the data grid table.
     */
    private init(): void {
        // Load columns
        this.loadColumns();

        // Load & render head
        this.head = new DataGridTableHead(this);
        this.head.render();

        if (this.allColumnsCount > 0) {
            this.rowsVirtualizer.initialRender();
        } else {
            this.renderNoResultRow();
        }

        // Refresh element dimensions after initial rendering
        this.reflow();
    }

    /**
     * Loads the columns of the table.
     */
    private loadColumns(): void {
        const columnsIncluded =
            this.dataGrid.options.columnsIncluded ??
            this.dataTable.getColumnNames();

        for (let i = 0, iEnd = columnsIncluded.length; i < iEnd; ++i) {
            this.columns.push(
                new DataGridColumn(this, columnsIncluded[i], i)
            );
        }
    }

    /**
     * Reflows the table's content dimensions.
     */
    public reflow(): void {

        this.tbodyElement.style.height = this.tbodyElement.style.minHeight = `${
            this.dataGrid.container.clientHeight -
            this.theadElement.offsetHeight - 
            (this.titleElement?.offsetHeight || 0)
        }px`;

        // Get the width of the rows.
        if (this.columnDistribution === 'fixed') {
            let rowsWidth = 0;
            for (let i = 0, iEnd = this.columns.length; i < iEnd; ++i) {
                rowsWidth += this.columns[i].width;
            }
            this.rowsWidth = rowsWidth;
        }

        // Reflow the head
        if (this.head) {
            this.head.reflow();
        }

        // Reflow rows content dimensions
        this.rowsVirtualizer.reflowRows();
    }

    /**
     * Handles the resize event.
     */
    private onResize = (): void => {
        this.reflow();
    };

    /**
     * Handles the scroll event.
     */
    private onScroll = (): void => {
        this.rowsVirtualizer.scroll();
        this.head?.scrollHorizontally(this.tbodyElement.scrollLeft);
    };

    /**
     * Scrolls the table to the specified row.
     *
     * @param index The index of the row to scroll to.
     */
    public scrollToRow(index: number): void {
        this.tbodyElement.scrollTop =
            index * this.rowsVirtualizer.defaultRowHeight;
    }

    /**
     * Get the widthRatio value from the width in pixels. The widthRatio is
     * calculated based on the width of the viewport.
     *
     * @param width
     *        The width in pixels.
     *
     * @return The width ratio.
     */
    public getRatioFromWidth(width: number): number {
        return width / this.tbodyElement.clientWidth;
    }

    /**
     * Get the width in pixels from the widthRatio value. The width is
     * calculated based on the width of the viewport.
     *
     * @param ratio
     *       The width ratio.
     *
     * @returns The width in pixels.
     */
    public getWidthFromRatio(ratio: number): number {
        return this.tbodyElement.clientWidth * ratio;
    }

    /**
     * Renders the no result row.
     */
    private renderNoResultRow(): void {
        const row = makeHTMLElement('tr', {
            className: Globals.classNames.rowElement
        }, this.tbodyElement);

        const cell = makeHTMLElement('td', {
            className: Globals.classNames.noResultColumn
        }, row);

        cell.innerHTML = 'No data';
    }

    /**
<<<<<<< HEAD
     * Destroys the data grid table.
     */
    public destroy(): void {
        this.tbodyElement.removeEventListener('scroll', this.onScroll);
        this.resizeObserver.disconnect();
        this.columnsResizer.removeEventListeners();

        for (let i = 0, iEnd = this.rows.length; i < iEnd; ++i) {
            this.rows[i].destroy();
        }
        this.rows.length = 0;
=======
     * Render title above the datagrid
     */
    public renderTitle(): void {

        if (!this.dataGrid.userOptions.title) {
            return;
        }

        this.titleElement = makeHTMLElement('caption', {
            innerText: this.dataGrid.userOptions.title.text,
            className: Globals.classNames.titleElement
        }, this.dataGrid.tableElement);
>>>>>>> 49db3df5
    }
}


/* *
 *
 *  Default Export
 *
 * */

export default DataGridTable;<|MERGE_RESOLUTION|>--- conflicted
+++ resolved
@@ -160,13 +160,8 @@
             dgOptions.columnsIncluded?.length ||
             this.dataTable.getColumnNames().length;
 
-<<<<<<< HEAD
-=======
-        const { tableElement } = dataGrid;
-
         this.renderTitle();
 
->>>>>>> 49db3df5
         this.theadElement = makeHTMLElement('thead', {}, tableElement);
         this.tbodyElement = makeHTMLElement('tbody', {}, tableElement);
 
@@ -319,7 +314,20 @@
     }
 
     /**
-<<<<<<< HEAD
+     * Render title above the datagrid
+     */
+    public renderTitle(): void {
+        if (!this.dataGrid.options.title) {
+            return;
+        }
+
+        this.titleElement = makeHTMLElement('caption', {
+            innerText: this.dataGrid.options.title.text,
+            className: Globals.classNames.titleElement
+        }, this.dataGrid.tableElement);
+    }
+
+    /**
      * Destroys the data grid table.
      */
     public destroy(): void {
@@ -330,21 +338,6 @@
         for (let i = 0, iEnd = this.rows.length; i < iEnd; ++i) {
             this.rows[i].destroy();
         }
-        this.rows.length = 0;
-=======
-     * Render title above the datagrid
-     */
-    public renderTitle(): void {
-
-        if (!this.dataGrid.userOptions.title) {
-            return;
-        }
-
-        this.titleElement = makeHTMLElement('caption', {
-            innerText: this.dataGrid.userOptions.title.text,
-            className: Globals.classNames.titleElement
-        }, this.dataGrid.tableElement);
->>>>>>> 49db3df5
     }
 }
 
