/* *
 *
 *  Data Grid class
 *
 *  (c) 2020-2024 Highsoft AS
 *
 *  License: www.highcharts.com/license
 *
 *  !!!!!!! SOURCE GETS TRANSPILED BY TYPESCRIPT. EDIT TS FILE ONLY. !!!!!!!
 *
 *  Authors:
 *  - Dawid Dragula
 *  - Sebastian Bochan
 *
 * */

'use strict';

/* *
 *
 *  Imports
 *
 * */

import DGUtils from './Utils.js';
import DataGridColumn from './DataGridColumn.js';
import DataGridTable from './DataGridTable.js';

const { makeHTMLElement } = DGUtils;


/* *
 *
 *  Class
 *
 * */

/**
 * Represents a table header row containing the column names.
 */
class DataGridTableHead {

    /* *
    *
    *  Properties
    *
    * */

    /**
     * The visible columns of the table.
     */
    public columns: DataGridColumn[] = [];

    /**
     * The container of the table head.
     */
    public container: HTMLElement;

    /**
     * The viewport (table) the table head belongs to.
     */
    public viewport: DataGridTable;


    /* *
    *
    *  Constructor
    *
    * */

    /**
     * Constructs a new table head.
     *
     * @param viewport
     * The viewport (table) the table head belongs to.
     */
    constructor(viewport: DataGridTable) {
        this.viewport = viewport;
        this.columns = viewport.columns;
        this.container = makeHTMLElement('tr', {}, viewport.theadElement);
        this.container.setAttribute('aria-rowindex', 1);
    }


    /* *
    *
    *  Methods
    *
    * */

    /**
     * Renders the table head content.
     */
    public render(): void {
        let column;
        for (let i = 0, iEnd = this.columns.length; i < iEnd; ++i) {
            column = this.columns[i];
            const element = makeHTMLElement('th', {
                innerText: column.userOptions.name || column.id
            }, this.container);

            // Set the accessibility attributes.
            element.setAttribute('scope', 'col');
            element.setAttribute('data-column-id', this.columns[i].id);

            // Set the column's head element.
            column.headElement = element;

<<<<<<< HEAD
            // Render the drag handle for resizing columns.
            this.renderColumnDragHandles(
                column,
                element
            );
=======
            if (
                this.viewport.columnDistribution !== 'full' ||
                i < this.viewport.allColumnsCount - 1
            ) {
                // Render the drag handle for resizing columns.
                this.renderColumnDragHandles(
                    this.columns[i],
                    element
                );
            }
>>>>>>> 6a40863c
        }
    }

    /**
     * Reflows the table head's content dimensions.
     */
    public reflow(): void {
        const { clientWidth, offsetWidth } = this.viewport.tbodyElement;
        const vp = this.viewport;

        for (let i = 0, iEnd = this.columns.length; i < iEnd; ++i) {
            const column = this.columns[i];
            const td = column.headElement;
            if (!td) {
                continue;
            }
            // Set the width of the column. Max width is needed for the
            // overflow: hidden to work.
            td.style.width = td.style.maxWidth = column.getWidth() + 'px';
        }

        if (vp.rowsWidth) {
            vp.theadElement.style.width = Math.max(vp.rowsWidth, clientWidth) +
                offsetWidth - clientWidth + 'px';
        }
    }

    /**
     * Render the drag handle for resizing columns.
     */
    private renderColumnDragHandles(
        column: DataGridColumn, headElement: HTMLElement
    ): HTMLElement {
        const handle = makeHTMLElement('div', {
            className: 'highcharts-dg-col-resizer'
        }, headElement);

        this.viewport.columnsResizer.addHandleListeners(handle, column);

        return handle;
    }

    /**
     * Scrolls the table head horizontally.
     *
     * @param scrollLeft
     *        The left scroll position.
     */
    public scrollHorizontally(scrollLeft: number): void {
        this.viewport.theadElement.style.transform =
            `translateX(${-scrollLeft}px)`;
    }


    /* *
    *
    *  Static Methods
    *
    * */

}


/* *
 *
 *  Class Namespace
 *
 * */

namespace DataGridTableHead {

}


/* *
 *
 *  Default Export
 *
 * */

export default DataGridTableHead;<|MERGE_RESOLUTION|>--- conflicted
+++ resolved
@@ -106,24 +106,16 @@
             // Set the column's head element.
             column.headElement = element;
 
-<<<<<<< HEAD
-            // Render the drag handle for resizing columns.
-            this.renderColumnDragHandles(
-                column,
-                element
-            );
-=======
             if (
                 this.viewport.columnDistribution !== 'full' ||
                 i < this.viewport.allColumnsCount - 1
             ) {
                 // Render the drag handle for resizing columns.
                 this.renderColumnDragHandles(
-                    this.columns[i],
+                    column,
                     element
                 );
             }
->>>>>>> 6a40863c
         }
     }
 
