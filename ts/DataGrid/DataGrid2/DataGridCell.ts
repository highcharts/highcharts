--- conflicted
+++ resolved
@@ -301,11 +301,7 @@
             });
         } else {
             cellContent = (
-<<<<<<< HEAD
                 cellFormat ? format(cellFormat, { value: value }) : value + ''
-=======
-                cellFormat ? format(cellFormat, this) : value + ''
->>>>>>> 06389935
             );
         }
 
