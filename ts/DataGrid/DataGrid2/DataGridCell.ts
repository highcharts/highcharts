--- conflicted
+++ resolved
@@ -116,10 +116,6 @@
                 formatString ? format(formatString, this) : this.value
             ) as string;
 
-<<<<<<< HEAD
-        this.htmlElement.innerText = cellData?.toString() || '';
-=======
->>>>>>> 8e6395ab
         this.row.htmlElement.appendChild(this.htmlElement);
     }
 
