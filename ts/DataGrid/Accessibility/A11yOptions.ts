--- conflicted
+++ resolved
@@ -108,14 +108,10 @@
      * Accessibility options for the DataGrid sorting functionality.
      */
     export interface SortingLangA11yOptions {
-<<<<<<< HEAD
-=======
-        sortable?: string;
 
         /**
          * Accessibility lang options for the sorting announcements.
          */
->>>>>>> cdc3cd88
         announcements?: {
 
             /**
