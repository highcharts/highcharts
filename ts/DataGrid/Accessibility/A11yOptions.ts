--- conflicted
+++ resolved
@@ -43,13 +43,12 @@
         enabled?: boolean;
 
         /**
-<<<<<<< HEAD
          * The default option is auto, which applies the high contrast theme the
          * user's system has a high contrast theme active.
          *
          */
         highContrastMode?: boolean | 'auto';
-=======
+        /**
          * VoiceOver announcer options for DataGrid actions.
          */
         announcements?: {
@@ -67,7 +66,6 @@
              */
             sorting?: boolean;
         }
->>>>>>> e1aa90da
     }
 
     /**
