/* *
 *
 *  DataGrid class
 *
 *  (c) 2020-2024 Highsoft AS
 *
 *  License: www.highcharts.com/license
 *
 *  !!!!!!! SOURCE GETS TRANSPILED BY TYPESCRIPT. EDIT TS FILE ONLY. !!!!!!!
 *
 *  Authors:
 *  - Dawid Dragula
 *  - Sebastian Bochan
 *
 * */

'use strict';

/* *
 *
 *  Imports
 *
 * */

import type { ColumnDistribution } from '../Options';
import type TableCell from './Content/TableCell';
import type TableRow from './Content/TableRow';

import DGUtils from '../Utils.js';
import DataTable from '../../Data/DataTable.js';
import Column from './Column.js';
import TableHeader from './Header/TableHeader.js';
import DataGrid from '../DataGrid.js';
import RowsVirtualizer from './Actions/RowsVirtualizer.js';
import ColumnsResizer from './Actions/ColumnsResizer.js';
import Globals from '../Globals.js';
import Utils from '../../Core/Utilities.js';
import CellEditing from './Actions/CellEditing.js';

const { makeHTMLElement } = DGUtils;
const { getStyle } = Utils;

/* *
 *
 *  Class
 *
 * */

/**
 * Represents a table viewport of the data grid.
 */
class Table {

    /* *
    *
    *  Properties
    *
    * */

    /**
     * The data grid instance which the table (viewport) belongs to.
     */
    public readonly dataGrid: DataGrid;

    /**
     * The presentation version of the data table. It has applied modifiers
     * and is ready to be rendered.
     *
     * If you want to modify the data table, you should use the original
     * instance that is stored in the `dataGrid.dataTable` property.
     */
    public dataTable: DataTable;

    /**
     * The HTML element of the table head.
     */
    public readonly theadElement?: HTMLElement;

    /**
     * The HTML element of the table body.
     */
    public readonly tbodyElement: HTMLElement;

    /**
     * The head of the table.
     */
    public header?: TableHeader;

    /**
     * The visible columns of the table.
     */
    public columns: Column[] = [];

    /**
     * The visible rows of the table.
     */
    public rows: TableRow[] = [];

    /**
     * The resize observer for the table container.
     * @internal
     */
    public resizeObserver: ResizeObserver;

    /**
     * The rows virtualizer instance that handles the rows rendering &
     * dimensioning logic.
     * @internal
     */
    public rowsVirtualizer: RowsVirtualizer;

    /**
     * The column distribution.
     */
    public readonly columnDistribution: ColumnDistribution;

    /**
     * The columns resizer instance that handles the columns resizing logic.
     * @internal
     */
    public columnsResizer?: ColumnsResizer;

    /**
     * The width of each row in the table. Each of the rows has the same width.
     * Only for the `fixed` column distribution.
     * @internal
     */
    public rowsWidth?: number;

    /**
     * The caption of the data grid.
     */
    public captionElement?: HTMLElement;

    /**
     * The input element of a cell after mouse focus.
     * @internal
     */
    public editedCell?: TableCell;

    /**
     * The cell editing instance that handles the manual editing of cells in
     * the data grid.
     * @internal
     */
    public cellEditing: CellEditing;

    /**
     * The focus cursor position: [rowIndex, columnIndex] or `undefined` if the
     * table cell is not focused.
     */
    public focusCursor?: [number, number];

    /* *
    *
    *  Constructor
    *
    * */

    /**
     * Constructs a new data grid table.
     *
     * @param dataGrid
     * The data grid instance which the table (viewport) belongs to.
     *
     * @param tableElement
     * The HTML table element of the data grid.
     */
    constructor(
        dataGrid: DataGrid,
        tableElement: HTMLTableElement
    ) {
        this.dataGrid = dataGrid;
        this.dataTable = this.dataGrid.presentationTable as DataTable;

        const dgOptions = dataGrid.options;
        const customClassName = dgOptions?.rendering?.table?.className;
        const isVirtualization = dgOptions?.rendering?.rows?.virtualization;
        const isScrollable =
            this.dataGrid.initContainerHeight || isVirtualization;

        this.columnDistribution =
            dgOptions?.rendering?.columns?.distribution as ColumnDistribution;

        this.renderCaption();

        if (dgOptions?.rendering?.header?.enabled) {
            this.theadElement = makeHTMLElement('thead', {}, tableElement);
        }
        this.tbodyElement = makeHTMLElement('tbody', {}, tableElement);


        this.rowsVirtualizer = new RowsVirtualizer(this);
        if (dgOptions?.columnDefaults?.resizing) {
            this.columnsResizer = new ColumnsResizer(this);
        }

        this.cellEditing = new CellEditing();

        if (customClassName) {
            tableElement.classList.add(...customClassName.split(/\s+/g));
        }

        this.init();

        // Add event listeners
        this.resizeObserver = new ResizeObserver(this.onResize);
        this.resizeObserver.observe(tableElement);

        if (isVirtualization) {
            this.tbodyElement.addEventListener('scroll', this.onScroll);
            tableElement.classList.add(Globals.classNames.virtualization);
        }

        if (isScrollable) {
            tableElement.classList.add(Globals.classNames.scrollableContent);
        }

        this.tbodyElement.addEventListener('focus', this.onTBodyFocus);
    }

    /* *
    *
    *  Methods
    *
    * */

    /**
     * Initializes the data grid table.
     */
    private init(): void {
        // Load columns
        this.loadColumns();

        // Load & render head
        if (this.dataGrid.options?.rendering?.header?.enabled) {
            this.header = new TableHeader(this);
            this.header.render();
        }

        // TODO: Load & render footer
        // this.footer = new TableFooter(this);
        // this.footer.render();

        this.rowsVirtualizer.initialRender();
    }

    /**
     * Loads the columns of the table.
     */
    private loadColumns(): void {
        const { enabledColumns } = this.dataGrid;
        if (!enabledColumns) {
            return;
        }

        let columnId: string;
        for (let i = 0, iEnd = enabledColumns.length; i < iEnd; ++i) {
            columnId = enabledColumns[i];
            this.columns.push(
                new Column(this, columnId, i)
            );
        }
    }

    /**
     * Loads the modified data from the data table and renders the rows.
     */
    public loadPresentationData(): void {
        this.dataTable = this.dataGrid.presentationTable as DataTable;
        for (const column of this.columns) {
            column.loadData();
        }

        this.rowsVirtualizer.rerender();
    }

    /**
     * Reflows the table's content dimensions.
     */
<<<<<<< HEAD
    public reflow(reflowColumns: boolean = false): void {
        const isVirtualization =
            this.dataGrid.options?.rendering?.rows?.virtualization;
=======
    public reflow(): void {
        const tableEl = this.dataGrid.tableElement;
        const isVirtualization =
            this.dataGrid.options?.rendering?.rows?.virtualization;
        const borderWidth = tableEl ? (
            parseFloat(
                '' + (getStyle(tableEl, 'border-top-width', false) || 0)
            ) +
            parseFloat(
                '' + (getStyle(tableEl, 'border-bottom-width', false) || 0)
            )
        ) : 0;

        if (isVirtualization || this.dataGrid.initContainerHeight) {
            this.tbodyElement.style.height =
                this.tbodyElement.style.minHeight = `${
                    (this.dataGrid.container?.clientHeight || 0) -
                    (this.theadElement?.offsetHeight || 0) -
                    (this.captionElement?.offsetHeight || 0) -
                    (this.dataGrid.credits?.getHeight() || 0) -
                    borderWidth
                }px`;
        }
>>>>>>> c31a2b2a

        // Get the width of the rows.
        if (this.columnDistribution === 'fixed') {
            let rowsWidth = 0;
            for (let i = 0, iEnd = this.columns.length; i < iEnd; ++i) {
                rowsWidth += this.columns[i].width;
            }
            this.rowsWidth = rowsWidth;
        }

        if (
            isVirtualization ||
            this.dataGrid.initContainerHeight ||
            this.columnsResizer?.resizedColumns
        ) {
            // Reflow the head
            this.header?.reflow();

            // Reflow rows content dimensions
            this.rowsVirtualizer.reflowRows();
        }
    }

    /**
     * Handles the focus event on the table body.
     *
     * @param e
     * The focus event.
     */
    private onTBodyFocus = (e: FocusEvent): void => {
        e.preventDefault();

        this.rows[this.rowsVirtualizer.rowCursor - this.rows[0].index]
            ?.cells[0]?.htmlElement.focus();
    };

    /**
     * Handles the resize event.
     */
    private onResize = (): void => {
        this.reflow();
    };

    /**
     * Handles the scroll event.
     */
    private onScroll = (): void => {
        this.rowsVirtualizer.scroll();
        this.header?.scrollHorizontally(this.tbodyElement.scrollLeft);
    };

    /**
     * Scrolls the table to the specified row.
     *
     * @param index
     * The index of the row to scroll to.
     *
     * Try it: {@link https://jsfiddle.net/gh/get/library/pure/highcharts/highcharts/tree/master/samples/data-grid/basic/scroll-to-row | Scroll to row}
     */
    public scrollToRow(index: number): void {
        if (this.dataGrid.options?.rendering?.rows?.virtualization) {
            this.tbodyElement.scrollTop =
                index * this.rowsVirtualizer.defaultRowHeight;
            return;
        }

        const rowClass = '.' + Globals.classNames.rowElement;
        const firstRowTop = this.tbodyElement
            .querySelectorAll(rowClass)[0]
            .getBoundingClientRect().top;

        this.tbodyElement.scrollTop = (
            this.tbodyElement
                .querySelectorAll(rowClass)[index]
                .getBoundingClientRect().top
        ) - firstRowTop;
    }

    /**
     * Get the widthRatio value from the width in pixels. The widthRatio is
     * calculated based on the width of the viewport.
     *
     * @param width
     * The width in pixels.
     *
     * @return The width ratio.
     *
     * @internal
     */
    public getRatioFromWidth(width: number): number {
        return width / this.tbodyElement.clientWidth;
    }

    /**
     * Get the width in pixels from the widthRatio value. The width is
     * calculated based on the width of the viewport.
     *
     * @param ratio
     * The width ratio.
     *
     * @returns The width in pixels.
     *
     * @internal
     */
    public getWidthFromRatio(ratio: number): number {
        return this.tbodyElement.clientWidth * ratio;
    }

    /**
     * Render caption above the datagrid
     * @internal
     */
    public renderCaption(): void {
        const captionOptions = this.dataGrid.options?.caption;
        if (!captionOptions?.text) {
            return;
        }

        this.captionElement = makeHTMLElement('caption', {
            innerText: captionOptions.text,
            className: Globals.classNames.captionElement
        }, this.dataGrid.tableElement);

        if (captionOptions.className) {
            this.captionElement.classList.add(
                ...captionOptions.className.split(/\s+/g)
            );
        }
    }

    /**
     * Destroys the data grid table.
     */
    public destroy(): void {
        this.tbodyElement.removeEventListener('focus', this.onTBodyFocus);
        if (this.dataGrid.options?.rendering?.rows?.virtualization) {
            this.tbodyElement.removeEventListener('scroll', this.onScroll);
        }
        this.resizeObserver.disconnect();
        this.columnsResizer?.removeEventListeners();

        for (let i = 0, iEnd = this.rows.length; i < iEnd; ++i) {
            this.rows[i].destroy();
        }
    }

    /**
     * Get the viewport state metadata. It is used to save the state of the
     * viewport and restore it when the data grid is re-rendered.
     *
     * @returns
     * The viewport state metadata.
     */
    public getStateMeta(): Table.ViewportStateMetadata {
        return {
            scrollTop: this.tbodyElement.scrollTop,
            scrollLeft: this.tbodyElement.scrollLeft,
            columnDistribution: this.columnDistribution,
            columnWidths: this.columns.map((column): number => column.width),
            focusCursor: this.focusCursor
        };
    }

    /**
     * Apply the metadata to the viewport state. It is used to restore the state
     * of the viewport when the data grid is re-rendered.
     *
     * @param meta
     * The viewport state metadata.
     */
    public applyStateMeta(
        meta: Table.ViewportStateMetadata
    ): void {
        this.tbodyElement.scrollTop = meta.scrollTop;
        this.tbodyElement.scrollLeft = meta.scrollLeft;

        if (
            this.columnDistribution === meta.columnDistribution &&
            this.columns.length === meta.columnWidths.length
        ) {
            const widths = meta.columnWidths;
            for (let i = 0, iEnd = widths.length; i < iEnd; ++i) {
                this.columns[i].width = widths[i];
            }
            this.reflow();

            if (meta.focusCursor) {
                const [rowIndex, columnIndex] = meta.focusCursor;

                const row = this.rows[rowIndex - this.rows[0].index];
                row?.cells[columnIndex]?.htmlElement.focus();
            }
        }
    }

    /**
     * Returns the column with the provided ID.
     *
     * @param id
     * The ID of the column.
     */
    public getColumn(id: string): Column | undefined {
        const columns = this.dataGrid.enabledColumns;

        if (!columns) {
            return;
        }
        const columnIndex = columns.indexOf(id);
        if (columnIndex < 0) {
            return;
        }

        return this.columns[columnIndex];
    }

    /**
     * Returns the row with the provided ID.
     *
     * @param id
     * The ID of the row.
     */
    public getRow(id: number): TableRow | undefined {
        return this.rows.find((row): boolean => row.id === id);
    }
}

namespace Table {

    /**
     * Represents the metadata of the viewport state. It is used to save the
     * state of the viewport and restore it when the data grid is re-rendered.
     */
    export interface ViewportStateMetadata {
        scrollTop: number;
        scrollLeft: number;
        columnDistribution: ColumnDistribution;
        columnWidths: number[];
        focusCursor?: [number, number];
    }
}


/* *
 *
 *  Default Export
 *
 * */

export default Table;<|MERGE_RESOLUTION|>--- conflicted
+++ resolved
@@ -278,35 +278,9 @@
     /**
      * Reflows the table's content dimensions.
      */
-<<<<<<< HEAD
-    public reflow(reflowColumns: boolean = false): void {
+    public reflow(): void {
         const isVirtualization =
             this.dataGrid.options?.rendering?.rows?.virtualization;
-=======
-    public reflow(): void {
-        const tableEl = this.dataGrid.tableElement;
-        const isVirtualization =
-            this.dataGrid.options?.rendering?.rows?.virtualization;
-        const borderWidth = tableEl ? (
-            parseFloat(
-                '' + (getStyle(tableEl, 'border-top-width', false) || 0)
-            ) +
-            parseFloat(
-                '' + (getStyle(tableEl, 'border-bottom-width', false) || 0)
-            )
-        ) : 0;
-
-        if (isVirtualization || this.dataGrid.initContainerHeight) {
-            this.tbodyElement.style.height =
-                this.tbodyElement.style.minHeight = `${
-                    (this.dataGrid.container?.clientHeight || 0) -
-                    (this.theadElement?.offsetHeight || 0) -
-                    (this.captionElement?.offsetHeight || 0) -
-                    (this.dataGrid.credits?.getHeight() || 0) -
-                    borderWidth
-                }px`;
-        }
->>>>>>> c31a2b2a
 
         // Get the width of the rows.
         if (this.columnDistribution === 'fixed') {
