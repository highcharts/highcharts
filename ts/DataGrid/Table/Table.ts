/* *
 *
 *  Data Grid class
 *
 *  (c) 2020-2024 Highsoft AS
 *
 *  License: www.highcharts.com/license
 *
 *  !!!!!!! SOURCE GETS TRANSPILED BY TYPESCRIPT. EDIT TS FILE ONLY. !!!!!!!
 *
 *  Authors:
 *  - Dawid Dragula
 *  - Sebastian Bochan
 *
 * */

'use strict';

/* *
 *
 *  Imports
 *
 * */

import type { ColumnDistribution } from '../Options';
import type TableCell from './Content/TableCell';

import DGUtils from '../Utils.js';
import DataTable from '../../Data/DataTable.js';
import Column from './Column.js';
import TableHeader from './Header/TableHeader.js';
import DataGrid from '../DataGrid.js';
import RowsVirtualizer from './Actions/RowsVirtualizer.js';
import ColumnsResizer from './Actions/ColumnsResizer.js';
import Globals from '../Globals.js';
import Utils from '../../Core/Utilities.js';
import CellEditing from './Actions/CellEditing.js';
import TableRow from './Content/TableRow';

const { makeHTMLElement } = DGUtils;
const { getStyle } = Utils;

/* *
 *
 *  Class
 *
 * */

/**
 * Represents a table viewport of the data grid.
 */
class Table {

    /* *
    *
    *  Properties
    *
    * */

    /**
     * The data grid instance which the table (viewport) belongs to.
     */
    public readonly dataGrid: DataGrid;

    /**
     * The presentation version of the data table. It has applied modifiers
     * and is ready to be rendered.
     *
     * If you want to modify the data table, you should use the original
     * instance that is stored in the `dataGrid.dataTable` property.
     */
    public dataTable: DataTable;

    /**
     * The HTML element of the table head.
     */
<<<<<<< HEAD
    public readonly theadElement: HTMLElement;
=======
    public theadElement?: HTMLElement;
>>>>>>> aaf05d9d

    /**
     * The HTML element of the table body.
     */
    public readonly tbodyElement: HTMLElement;

    /**
     * The head of the table.
     */
    public header?: TableHeader;

    /**
     * The visible columns of the table.
     */
    public columns: Column[] = [];

    /**
     * The visible rows of the table.
     */
    public rows: TableRow[] = [];

    /**
     * The resize observer for the table container.
     * @internal
     */
    public resizeObserver: ResizeObserver;

    /**
     * The rows virtualizer instance that handles the rows rendering &
     * dimensioning logic.
     * @internal
     */
    public rowsVirtualizer: RowsVirtualizer;

    /**
     * The column distribution.
     */
    public readonly columnDistribution: ColumnDistribution;

    /**
     * The columns resizer instance that handles the columns resizing logic.
     * @internal
     */
    public columnsResizer?: ColumnsResizer;

    /**
     * The width of each row in the table. Each of the rows has the same width.
     * Only for the `fixed` column distribution.
     * @internal
     */
    public rowsWidth?: number;

    /**
     * The caption of the data grid.
     */
    public captionElement?: HTMLElement;

    /**
     * The input element of a cell after mouse focus.
     * @internal
     */
    public editedCell?: TableCell;

    /**
     * The cell editing instance that handles the manual editing of cells in
     * the data grid.
     * @internal
     */
    public cellEditing: CellEditing;

    /**
     * The focus cursor position: [rowIndex, columnIndex] or `undefined` if the
     * table cell is not focused.
     */
    public focusCursor?: [number, number];


    /* *
    *
    *  Constructor
    *
    * */

    /**
     * Constructs a new data grid table.
     *
     * @param dataGrid
     * The data grid instance which the table (viewport) belongs to.
     *
     * @param tableElement
     * The HTML table element of the data grid.
     */
    constructor(
        dataGrid: DataGrid,
        tableElement: HTMLTableElement
    ) {
        this.dataGrid = dataGrid;
        this.dataTable = this.dataGrid.presentationTable as DataTable;

        const dgOptions = dataGrid.options;
        const customClassName = dgOptions?.rendering?.table?.className;

        this.columnDistribution =
            dgOptions?.rendering?.columns?.distribution as ColumnDistribution;

        this.renderCaption();

        if (dgOptions?.rendering?.header?.enabled) {
            this.theadElement = makeHTMLElement('thead', {}, tableElement);
        }
        this.tbodyElement = makeHTMLElement('tbody', {}, tableElement);

        this.tbodyElement.setAttribute('tabindex', '0');

        this.rowsVirtualizer = new RowsVirtualizer(this);
        if (dgOptions?.columnDefaults?.resizing) {
            this.columnsResizer = new ColumnsResizer(this);
        }

        this.cellEditing = new CellEditing();

        if (customClassName) {
            tableElement.classList.add(...customClassName.split(/\s+/g));
        }

        this.init();

        // Add event listeners
        this.resizeObserver = new ResizeObserver(this.onResize);
        this.resizeObserver.observe(tableElement);
        this.tbodyElement.addEventListener('scroll', this.onScroll);

        this.tbodyElement.addEventListener('focus', this.onTBodyFocus);
    }

    /* *
    *
    *  Methods
    *
    * */

    /**
     * Initializes the data grid table.
     */
    private init(): void {
        // Load columns
        this.loadColumns();

        // Load & render head
        if (this.dataGrid.options?.rendering?.header?.enabled) {
            this.header = new TableHeader(this);
            this.header.render();
        }

        // TODO: Load & render footer
        // this.footer = new TableFooter(this);
        // this.footer.render();

        this.rowsVirtualizer.initialRender();
    }

    /**
     * Loads the columns of the table.
     */
    private loadColumns(): void {
        const { enabledColumns } = this.dataGrid;
        if (!enabledColumns) {
            return;
        }

        let columnId: string;
        for (let i = 0, iEnd = enabledColumns.length; i < iEnd; ++i) {
            columnId = enabledColumns[i];
            this.columns.push(
                new Column(this, columnId, i)
            );
        }
    }

    /**
     * Loads the modified data from the data table and renders the rows.
     */
    public loadPresentationData(): void {
        this.dataTable = this.dataGrid.presentationTable as DataTable;
        for (const column of this.columns) {
            column.loadData();
        }

        this.rowsVirtualizer.rerender();
    }

    /**
     * Reflows the table's content dimensions.
     */
    public reflow(): void {
        const tableEl = this.dataGrid.tableElement;
        const borderWidth = tableEl ? (
            (getStyle(tableEl, 'border-top-width', true) || 0) +
            (getStyle(tableEl, 'border-bottom-width', true) || 0)
        ) : 0;

        this.tbodyElement.style.height = this.tbodyElement.style.minHeight = `${
            (this.dataGrid.container?.clientHeight || 0) -
            (this.theadElement?.offsetHeight || 0) -
            (this.captionElement?.offsetHeight || 0) -
            (this.dataGrid.credits?.getHeight() || 0) -
            borderWidth
        }px`;

        // Get the width of the rows.
        if (this.columnDistribution === 'fixed') {
            let rowsWidth = 0;
            for (let i = 0, iEnd = this.columns.length; i < iEnd; ++i) {
                rowsWidth += this.columns[i].width;
            }
            this.rowsWidth = rowsWidth;
        }

        // Reflow the head
        this.header?.reflow();

        // Reflow rows content dimensions
        this.rowsVirtualizer.reflowRows();
    }

    /**
     * Handles the focus event on the table body.
     *
     * @param e
     * The focus event.
     */
    private onTBodyFocus = (e: FocusEvent): void => {
        e.preventDefault();

        this.rows[this.rowsVirtualizer.rowCursor - this.rows[0].index]
            ?.cells[0]?.htmlElement.focus();
    };

    /**
     * Handles the resize event.
     */
    private onResize = (): void => {
        this.reflow();
    };

    /**
     * Handles the scroll event.
     */
    private onScroll = (): void => {
        this.rowsVirtualizer.scroll();
        this.header?.scrollHorizontally(this.tbodyElement.scrollLeft);
    };

    /**
     * Scrolls the table to the specified row.
     *
     * @param index
     * The index of the row to scroll to.
     *
     * Try it: {@link https://jsfiddle.net/gh/get/library/pure/highcharts/highcharts/tree/master/samples/data-grid/basic/scroll-to-row | Scroll to row}
     */
    public scrollToRow(index: number): void {
        this.tbodyElement.scrollTop =
            index * this.rowsVirtualizer.defaultRowHeight;
    }

    /**
     * Get the widthRatio value from the width in pixels. The widthRatio is
     * calculated based on the width of the viewport.
     *
     * @param width
     * The width in pixels.
     *
     * @return The width ratio.
     *
     * @internal
     */
    public getRatioFromWidth(width: number): number {
        return width / this.tbodyElement.clientWidth;
    }

    /**
     * Get the width in pixels from the widthRatio value. The width is
     * calculated based on the width of the viewport.
     *
     * @param ratio
     * The width ratio.
     *
     * @returns The width in pixels.
     *
     * @internal
     */
    public getWidthFromRatio(ratio: number): number {
        return this.tbodyElement.clientWidth * ratio;
    }

    /**
     * Render caption above the datagrid
     * @internal
     */
    public renderCaption(): void {
        const captionOptions = this.dataGrid.options?.caption;
        if (!captionOptions?.text) {
            return;
        }

        this.captionElement = makeHTMLElement('caption', {
            innerText: captionOptions.text,
            className: Globals.classNames.captionElement
        }, this.dataGrid.tableElement);

        if (captionOptions.className) {
            this.captionElement.classList.add(
                ...captionOptions.className.split(/\s+/g)
            );
        }
    }

    /**
     * Destroys the data grid table.
     */
    public destroy(): void {
        this.tbodyElement.removeEventListener('focus', this.onTBodyFocus);
        this.tbodyElement.removeEventListener('scroll', this.onScroll);
        this.resizeObserver.disconnect();
        this.columnsResizer?.removeEventListeners();

        for (let i = 0, iEnd = this.rows.length; i < iEnd; ++i) {
            this.rows[i].destroy();
        }
    }

    /**
     * Get the viewport state metadata. It is used to save the state of the
     * viewport and restore it when the data grid is re-rendered.
     *
     * @returns
     * The viewport state metadata.
     */
    public getStateMeta(): Table.ViewportStateMetadata {
        return {
            scrollTop: this.tbodyElement.scrollTop,
            scrollLeft: this.tbodyElement.scrollLeft,
            columnDistribution: this.columnDistribution,
            columnWidths: this.columns.map((column): number => column.width)
        };
    }

    /**
     * Apply the metadata to the viewport state. It is used to restore the state
     * of the viewport when the data grid is re-rendered.
     *
     * @param meta
     * The viewport state metadata.
     */
    public applyStateMeta(
        meta: Table.ViewportStateMetadata
    ): void {
        this.tbodyElement.scrollTop = meta.scrollTop;
        this.tbodyElement.scrollLeft = meta.scrollLeft;

        if (
            this.columnDistribution === meta.columnDistribution &&
            this.columns.length === meta.columnWidths.length
        ) {
            const widths = meta.columnWidths;
            for (let i = 0, iEnd = widths.length; i < iEnd; ++i) {
                this.columns[i].width = widths[i];
            }
            this.reflow();
        }
    }

    /**
     * Returns the column with the provided ID.
     *
     * @param id
     * The ID of the column.
     */
    public getColumn(id: string): Column | undefined {
        const columns = this.dataGrid.enabledColumns;

        if (!columns) {
            return;
        }
        const columnIndex = columns.indexOf(id);
        if (columnIndex < 0) {
            return;
        }

        return this.columns[columnIndex];
    }

    /**
     * Returns the row with the provided ID.
     *
     * @param id
     * The ID of the row.
     */
    public getRow(id: number): TableRow | undefined {
        return this.rows.find((row): boolean => row.id === id);
    }
}

namespace Table {

    /**
     * Represents the metadata of the viewport state. It is used to save the
     * state of the viewport and restore it when the data grid is re-rendered.
     */
    export interface ViewportStateMetadata {
        scrollTop: number;
        scrollLeft: number;
        columnDistribution: ColumnDistribution;
        columnWidths: number[];
    }
}


/* *
 *
 *  Default Export
 *
 * */

export default Table;<|MERGE_RESOLUTION|>--- conflicted
+++ resolved
@@ -74,11 +74,7 @@
     /**
      * The HTML element of the table head.
      */
-<<<<<<< HEAD
-    public readonly theadElement: HTMLElement;
-=======
-    public theadElement?: HTMLElement;
->>>>>>> aaf05d9d
+    public readonly theadElement?: HTMLElement;
 
     /**
      * The HTML element of the table body.
