/* *
 *
 *  DataGrid class
 *
 *  (c) 2020-2024 Highsoft AS
 *
 *  License: www.highcharts.com/license
 *
 *  !!!!!!! SOURCE GETS TRANSPILED BY TYPESCRIPT. EDIT TS FILE ONLY. !!!!!!!
 *
 *  Authors:
 *  - Dawid Dragula
 *  - Sebastian Bochan
 *
 * */

'use strict';

/* *
 *
 *  Imports
 *
 * */

import type { ColumnDistribution } from '../Options';
import type TableCell from './Content/TableCell';
import type TableRow from './Content/TableRow';

import DGUtils from '../Utils.js';
import DataTable from '../../Data/DataTable.js';
import Column from './Column.js';
import TableHeader from './Header/TableHeader.js';
import DataGrid from '../DataGrid.js';
import RowsVirtualizer from './Actions/RowsVirtualizer.js';
import ColumnsResizer from './Actions/ColumnsResizer.js';
import Globals from '../Globals.js';
import CellEditing from './Actions/CellEditing.js';

const { makeHTMLElement } = DGUtils;
<<<<<<< HEAD
const { getStyle, defined } = Utils;
=======
>>>>>>> f85b07f1

/* *
 *
 *  Class
 *
 * */

/**
 * Represents a table viewport of the data grid.
 */
class Table {

    /* *
    *
    *  Properties
    *
    * */

    /**
     * The data grid instance which the table (viewport) belongs to.
     */
    public readonly dataGrid: DataGrid;

    /**
     * The presentation version of the data table. It has applied modifiers
     * and is ready to be rendered.
     *
     * If you want to modify the data table, you should use the original
     * instance that is stored in the `dataGrid.dataTable` property.
     */
    public dataTable: DataTable;

    /**
     * The HTML element of the table head.
     */
    public readonly theadElement?: HTMLElement;

    /**
     * The HTML element of the table body.
     */
    public readonly tbodyElement: HTMLElement;

    /**
     * The head of the table.
     */
    public header?: TableHeader;

    /**
     * The visible columns of the table.
     */
    public columns: Column[] = [];

    /**
     * The visible rows of the table.
     */
    public rows: TableRow[] = [];

    /**
     * The resize observer for the table container.
     * @internal
     */
    public resizeObserver: ResizeObserver;

    /**
     * The rows virtualizer instance that handles the rows rendering &
     * dimensioning logic.
     * @internal
     */
    public rowsVirtualizer: RowsVirtualizer;

    /**
     * The column distribution.
     */
    public readonly columnDistribution: ColumnDistribution;

    /**
     * The columns resizer instance that handles the columns resizing logic.
     * @internal
     */
    public columnsResizer?: ColumnsResizer;

    /**
     * The width of each row in the table. Each of the rows has the same width.
     * Only for the `fixed` column distribution.
     * @internal
     */
    public rowsWidth?: number;

    /**
     * The caption of the data grid.
     */
    public captionElement?: HTMLElement;

    /**
     * The input element of a cell after mouse focus.
     * @internal
     */
    public editedCell?: TableCell;

    /**
     * The cell editing instance that handles the manual editing of cells in
     * the data grid.
     * @internal
     */
    public cellEditing: CellEditing;

    /**
     * The focus cursor position: [rowIndex, columnIndex] or `undefined` if the
     * table cell is not focused.
     */
    public focusCursor?: [number, number];


    /* *
    *
    *  Constructor
    *
    * */

    /**
     * Constructs a new data grid table.
     *
     * @param dataGrid
     * The data grid instance which the table (viewport) belongs to.
     *
     * @param tableElement
     * The HTML table element of the data grid.
     */
    constructor(
        dataGrid: DataGrid,
        tableElement: HTMLTableElement
    ) {
        this.dataGrid = dataGrid;
        this.dataTable = this.dataGrid.presentationTable as DataTable;

        const dgOptions = dataGrid.options;
        const customClassName = dgOptions?.rendering?.table?.className;
        const isVirtualization = dgOptions?.rendering?.rows?.virtualization;
        const isScrollable =
            this.dataGrid.initContainerHeight || isVirtualization;

        this.columnDistribution =
            dgOptions?.rendering?.columns?.distribution as ColumnDistribution;

        this.renderCaption();

        if (dgOptions?.rendering?.header?.enabled) {
            this.theadElement = makeHTMLElement('thead', {}, tableElement);
        }
        this.tbodyElement = makeHTMLElement('tbody', {}, tableElement);
        if (isVirtualization) {
            tableElement.classList.add(Globals.classNames.virtualization);
        }


        this.rowsVirtualizer = new RowsVirtualizer(this);
        if (dgOptions?.columnDefaults?.resizing) {
            this.columnsResizer = new ColumnsResizer(this);
        }

        this.cellEditing = new CellEditing();

        if (customClassName) {
            tableElement.classList.add(...customClassName.split(/\s+/g));
        }

        this.init();

        // Add event listeners
        this.resizeObserver = new ResizeObserver(this.onResize);
        this.resizeObserver.observe(tableElement);

        if (isVirtualization) {
            this.tbodyElement.addEventListener('scroll', this.onScroll);
        }

        if (isScrollable) {
            tableElement.classList.add(Globals.classNames.scrollableContent);
        }

        this.tbodyElement.addEventListener('focus', this.onTBodyFocus);
    }

    /* *
    *
    *  Methods
    *
    * */

    /**
     * Initializes the data grid table.
     */
    private init(): void {
        this.setTbodyMinHeight();

        // Load columns
        this.loadColumns();

        // Load & render head
        if (this.dataGrid.options?.rendering?.header?.enabled) {
            this.header = new TableHeader(this);
            this.header.render();
        }

        // TODO: Load & render footer
        // this.footer = new TableFooter(this);
        // this.footer.render();

        this.rowsVirtualizer.initialRender();
    }

    /**
     * Sets the minimum height of the table body.
     */
    private setTbodyMinHeight(): void {
        const { options } = this.dataGrid;
        const minVisibleRows = options?.rendering?.rows?.minVisibleRows;

        const tbody = this.tbodyElement;
        if (
            defined(minVisibleRows) &&
            !getStyle(tbody, 'min-height', true)
        ) {
            tbody.style.minHeight = (
                minVisibleRows * this.rowsVirtualizer.defaultRowHeight
            ) + 'px';
        }
    }

    /**
     * Loads the columns of the table.
     */
    private loadColumns(): void {
        const { enabledColumns } = this.dataGrid;
        if (!enabledColumns) {
            return;
        }

        let columnId: string;
        for (let i = 0, iEnd = enabledColumns.length; i < iEnd; ++i) {
            columnId = enabledColumns[i];
            this.columns.push(
                new Column(this, columnId, i)
            );
        }
    }

    /**
     * Loads the modified data from the data table and renders the rows.
     */
    public loadPresentationData(): void {
        this.dataTable = this.dataGrid.presentationTable as DataTable;
        for (const column of this.columns) {
            column.loadData();
        }

        this.rowsVirtualizer.rerender();
    }

    /**
     * Reflows the table's content dimensions.
     */
    public reflow(): void {
        const isVirtualization =
            this.dataGrid.options?.rendering?.rows?.virtualization;

        // Get the width of the rows.
        if (this.columnDistribution === 'fixed') {
            let rowsWidth = 0;
            for (let i = 0, iEnd = this.columns.length; i < iEnd; ++i) {
                rowsWidth += this.columns[i].width;
            }
            this.rowsWidth = rowsWidth;
        }

        if (
            isVirtualization ||
            this.dataGrid.initContainerHeight ||
            this.columnsResizer?.resizedColumns
        ) {
            // Reflow the head
            this.header?.reflow();

            // Reflow rows content dimensions
            this.rowsVirtualizer.reflowRows();
        }
    }

    /**
     * Handles the focus event on the table body.
     *
     * @param e
     * The focus event.
     */
    private onTBodyFocus = (e: FocusEvent): void => {
        e.preventDefault();

        this.rows[this.rowsVirtualizer.rowCursor - this.rows[0].index]
            ?.cells[0]?.htmlElement.focus();
    };

    /**
     * Handles the resize event.
     */
    private onResize = (): void => {
        this.reflow();
    };

    /**
     * Handles the scroll event.
     */
    private onScroll = (): void => {
        this.rowsVirtualizer.scroll();
        this.header?.scrollHorizontally(this.tbodyElement.scrollLeft);
    };

    /**
     * Scrolls the table to the specified row.
     *
     * @param index
     * The index of the row to scroll to.
     *
     * Try it: {@link https://jsfiddle.net/gh/get/library/pure/highcharts/highcharts/tree/master/samples/data-grid/basic/scroll-to-row | Scroll to row}
     */
    public scrollToRow(index: number): void {
        if (this.dataGrid.options?.rendering?.rows?.virtualization) {
            this.tbodyElement.scrollTop =
                index * this.rowsVirtualizer.defaultRowHeight;
            return;
        }

        const rowClass = '.' + Globals.classNames.rowElement;
        const firstRowTop = this.tbodyElement
            .querySelectorAll(rowClass)[0]
            .getBoundingClientRect().top;

        this.tbodyElement.scrollTop = (
            this.tbodyElement
                .querySelectorAll(rowClass)[index]
                .getBoundingClientRect().top
        ) - firstRowTop;
    }

    /**
     * Get the widthRatio value from the width in pixels. The widthRatio is
     * calculated based on the width of the viewport.
     *
     * @param width
     * The width in pixels.
     *
     * @return The width ratio.
     *
     * @internal
     */
    public getRatioFromWidth(width: number): number {
        return width / this.tbodyElement.clientWidth;
    }

    /**
     * Get the width in pixels from the widthRatio value. The width is
     * calculated based on the width of the viewport.
     *
     * @param ratio
     * The width ratio.
     *
     * @returns The width in pixels.
     *
     * @internal
     */
    public getWidthFromRatio(ratio: number): number {
        return this.tbodyElement.clientWidth * ratio;
    }

    /**
     * Render caption above the datagrid
     * @internal
     */
    public renderCaption(): void {
        const captionOptions = this.dataGrid.options?.caption;
        if (!captionOptions?.text) {
            return;
        }

        this.captionElement = makeHTMLElement('caption', {
            innerText: captionOptions.text,
            className: Globals.classNames.captionElement
        }, this.dataGrid.tableElement);

        if (captionOptions.className) {
            this.captionElement.classList.add(
                ...captionOptions.className.split(/\s+/g)
            );
        }
    }

    /**
     * Destroys the data grid table.
     */
    public destroy(): void {
        this.tbodyElement.removeEventListener('focus', this.onTBodyFocus);
        if (this.dataGrid.options?.rendering?.rows?.virtualization) {
            this.tbodyElement.removeEventListener('scroll', this.onScroll);
        }
        this.resizeObserver.disconnect();
        this.columnsResizer?.removeEventListeners();

        for (let i = 0, iEnd = this.rows.length; i < iEnd; ++i) {
            this.rows[i].destroy();
        }
    }

    /**
     * Get the viewport state metadata. It is used to save the state of the
     * viewport and restore it when the data grid is re-rendered.
     *
     * @returns
     * The viewport state metadata.
     */
    public getStateMeta(): Table.ViewportStateMetadata {
        return {
            scrollTop: this.tbodyElement.scrollTop,
            scrollLeft: this.tbodyElement.scrollLeft,
            columnDistribution: this.columnDistribution,
            columnWidths: this.columns.map((column): number => column.width),
            focusCursor: this.focusCursor
        };
    }

    /**
     * Apply the metadata to the viewport state. It is used to restore the state
     * of the viewport when the data grid is re-rendered.
     *
     * @param meta
     * The viewport state metadata.
     */
    public applyStateMeta(
        meta: Table.ViewportStateMetadata
    ): void {
        this.tbodyElement.scrollTop = meta.scrollTop;
        this.tbodyElement.scrollLeft = meta.scrollLeft;

        if (
            this.columnDistribution === meta.columnDistribution &&
            this.columns.length === meta.columnWidths.length
        ) {
            const widths = meta.columnWidths;
            for (let i = 0, iEnd = widths.length; i < iEnd; ++i) {
                this.columns[i].width = widths[i];
            }
            this.reflow();

            if (meta.focusCursor) {
                const [rowIndex, columnIndex] = meta.focusCursor;

                const row = this.rows[rowIndex - this.rows[0].index];
                row?.cells[columnIndex]?.htmlElement.focus();
            }
        }
    }

    /**
     * Returns the column with the provided ID.
     *
     * @param id
     * The ID of the column.
     */
    public getColumn(id: string): Column | undefined {
        const columns = this.dataGrid.enabledColumns;

        if (!columns) {
            return;
        }
        const columnIndex = columns.indexOf(id);
        if (columnIndex < 0) {
            return;
        }

        return this.columns[columnIndex];
    }

    /**
     * Returns the row with the provided ID.
     *
     * @param id
     * The ID of the row.
     */
    public getRow(id: number): TableRow | undefined {
        return this.rows.find((row): boolean => row.id === id);
    }
}

namespace Table {

    /**
     * Represents the metadata of the viewport state. It is used to save the
     * state of the viewport and restore it when the data grid is re-rendered.
     */
    export interface ViewportStateMetadata {
        scrollTop: number;
        scrollLeft: number;
        columnDistribution: ColumnDistribution;
        columnWidths: number[];
        focusCursor?: [number, number];
    }
}


/* *
 *
 *  Default Export
 *
 * */

export default Table;<|MERGE_RESOLUTION|>--- conflicted
+++ resolved
@@ -27,6 +27,7 @@
 import type TableRow from './Content/TableRow';
 
 import DGUtils from '../Utils.js';
+import Utils from '../../Core/Utilities.js';
 import DataTable from '../../Data/DataTable.js';
 import Column from './Column.js';
 import TableHeader from './Header/TableHeader.js';
@@ -37,10 +38,7 @@
 import CellEditing from './Actions/CellEditing.js';
 
 const { makeHTMLElement } = DGUtils;
-<<<<<<< HEAD
 const { getStyle, defined } = Utils;
-=======
->>>>>>> f85b07f1
 
 /* *
  *
