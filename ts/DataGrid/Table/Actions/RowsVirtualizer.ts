--- conflicted
+++ resolved
@@ -311,7 +311,6 @@
         vp.rows = rows;
 
         for (let i = from; i <= to; ++i) {
-<<<<<<< HEAD
             const row = rows[i - (rows[0]?.id || 0)];
             let newRow: TableRow;
 
@@ -320,6 +319,10 @@
                 newRow = new TableRow(vp, i);
                 rows.push(newRow);
                 newRow.rendered = false;
+                if (isVirtualization) {
+                    newRow.htmlElement.style.transform =
+                        `translateY(${newRow.getDefaultTopOffset()}px)`;
+                }
             }
         }
 
@@ -333,19 +336,6 @@
                     vp.tbodyElement.lastChild
                 );
             }
-=======
-            const newRow = new TableRow(vp, i);
-            newRow.render();
-            vp.tbodyElement.insertBefore(
-                newRow.htmlElement,
-                vp.tbodyElement.lastChild
-            );
-            if (isVirtualization) {
-                newRow.htmlElement.style.transform =
-                    `translateY(${newRow.getDefaultTopOffset()}px)`;
-            }
-            rows.push(newRow);
->>>>>>> 2367ed13
         }
 
         if (alwaysLastRow) {
