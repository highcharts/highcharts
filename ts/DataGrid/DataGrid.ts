/* *
 *
 *  DataGrid class
 *
 *  (c) 2020-2024 Highsoft AS
 *
 *  License: www.highcharts.com/license
 *
 *  !!!!!!! SOURCE GETS TRANSPILED BY TYPESCRIPT. EDIT TS FILE ONLY. !!!!!!!
 *
 *  Authors:
 *  - Dawid Dragula
 *  - Sebastian Bochan
 *
 * */

'use strict';

/* *
 *
 *  Imports
 *
 * */

import type { Options, GroupedHeaderOptions, IndividualColumnOptions } from './Options';
import type DataTableOptions from '../Data/DataTableOptions';
import type Column from './Table/Column';

import Accessibility from './Accessibility/Accessibility.js';
import AST from '../Core/Renderer/HTML/AST.js';
import Credits from './Credits.js';
import Defaults from './Defaults.js';
import DataGridUtils from './Utils.js';
import DataTable from '../Data/DataTable.js';
import Globals from './Globals.js';
import Table from './Table/Table.js';
import U from '../Core/Utilities.js';
import QueryingController from './Querying/QueryingController.js';
import Time from '../Core/Time.js';

const { makeHTMLElement } = DataGridUtils;
const { win } = Globals;
<<<<<<< HEAD
const { merge, extend } = U;
=======
const { merge, getStyle } = U;
>>>>>>> e4fde0a9


/* *
 *
 *  Class
 *
 * */

/**
 * Creates a grid structure (table).
 */
class DataGrid {

    /* *
    *
    *  Static Methods
    *
    * */

    /**
     * Creates a new data grid.
     *
     * @param renderTo
     * The render target (html element or id) of the data grid.
     *
     * @param options
     * The options of the data grid.
     *
     * @param async
     * Whether to initialize the dashboard asynchronously. When true, the
     * function returns a promise that resolves with the dashboard instance.
     *
     * @return
     * The new data grid.
     */
    public static dataGrid(
        renderTo: string|HTMLElement,
        options: Options,
        async?: boolean
    ): DataGrid;

    /**
     * Creates a new data grid.
     *
     * @param renderTo
     * The render target (html element or id) of the data grid.
     *
     * @param options
     * The options of the data grid.
     *
     * @param async
     * Whether to initialize the dashboard asynchronously. When true, the
     * function returns a promise that resolves with the dashboard instance.
     *
     * @return
     * Promise that resolves with the new data grid.
     */
    public static dataGrid(
        renderTo: string|HTMLElement,
        options: Options,
        async: true
    ): Promise<DataGrid>;

    // Implementation
    public static dataGrid(
        renderTo: string|HTMLElement,
        options: Options,
        async?: boolean
    ): (DataGrid | Promise<DataGrid>) {

        if (async) {
            return new Promise<DataGrid>((resolve): void => {
                void new DataGrid(renderTo, options, (dataGrid): void => {
                    resolve(dataGrid);
                });
            });
        }

        return new DataGrid(renderTo, options);
    }

    /* *
    *
    *  Properties
    *
    * */

    /**
     * An array containing the current DataGrid objects in the page.
     */
    public static readonly dataGrids: Array<(DataGrid|undefined)> = [];

    /**
     * The accessibility controller.
     */
    public accessibility?: Accessibility;

    /**
     * The caption element of the data grid.
     */
    public captionElement?: HTMLElement;

    /**
     * The user options declared for the columns as an object of column ID to
     * column options.
     */
    public columnOptionsMap: Record<string, Column.Options> = {};

    /**
     * The container of the data grid.
     */
    public container?: HTMLElement;

    /**
     * The content container of the data grid.
     */
    public contentWrapper?: HTMLElement;

    /**
     * The credits of the data grid.
     */
    public credits?: Credits;

    /**
     * The data source of the data grid. It contains the original data table
     * that was passed to the data grid.
     */
    public dataTable?: DataTable;

    /**
     * The description element of the data grid.
     */
    public descriptionElement?: HTMLElement;

    /**
     * The presentation table of the data grid. It contains a modified version
     * of the data table that is used for rendering the data grid content. If
     * not modified, just a reference to the original data table.
     */
    public presentationTable?: DataTable;

    /**
     * The HTML element of the table.
     */
    public tableElement?: HTMLTableElement;

    /**
     * The options of the data grid. Contains the options that were declared
     * by the user and some of the default options.
     */
    public options?: Options;

    /**
     * The options that were declared by the user when creating the data grid
     * or when updating it.
     */
    public userOptions: Partial<Options> = {};

    /**
     * The table (viewport) element of the data grid.
     */
    public viewport?: Table;

    /**
     * The list of columns that are displayed in the data grid.
     * @internal
     */
    public enabledColumns?: string[];

    /**
     * The hovered row index.
     * @internal
     */
    public hoveredRowIndex?: number;

    /**
     * The hovered column ID.
     * @internal
     */
    public hoveredColumnId?: string;

    /**
     * The synced row index.
     * @internal
     */
    public syncedRowIndex?: number;

    /**
     * The synced column ID.
     * @internal
     */
    public syncedColumnId?: string;

    /**
     * The querying controller.
     */
    public querying: QueryingController;

    /**
     * The time instance.
     */
    public time: Time;

    /**
<<<<<<< HEAD
     * The locale of the data grid.
     */
    public locale?: string | string[];
=======
     * The initial height of the container. Can be 0 also if not set.
     */
    public initialContainerHeight: number = 0;

    /**
     * The unique ID of the data grid.
     */
    public id: string;
>>>>>>> e4fde0a9


    /* *
    *
    *  Constructor
    *
    * */

    /**
     * Constructs a new data grid.
     *
     * @param renderTo
     * The render target (container) of the data grid.
     *
     * @param options
     * The options of the data grid.
     *
     * @param afterLoadCallback
     * The callback that is called after the data grid is loaded.
     */
    constructor(
        renderTo: string | HTMLElement,
        options: Options,
        afterLoadCallback?: DataGrid.AfterLoadCallback
    ) {
        this.loadUserOptions(options);

        this.querying = new QueryingController(this);
        this.id = this.options?.id || U.uniqueKey();

        this.initContainers(renderTo);
        this.initAccessibility();
        this.loadDataTable(this.options?.dataTable);

        this.locale = this.options?.lang?.locale || (
            (this.container?.closest('[lang]') as HTMLElement|null)?.lang
        );

        this.time = new Time(extend<Time.TimeOptions>(
            this.options?.time,
            { locale: this.locale }
        ), this.options?.lang);

        this.querying.loadOptions();
        void this.querying.proceed().then((): void => {
            this.renderViewport();
            afterLoadCallback?.(this);
        });

        DataGrid.dataGrids.push(this);
    }


    /* *
     *
     *  Methods
     *
     * */

    /*
     * Initializes the accessibility controller.
     */
    private initAccessibility(): void {
        if (!this.options?.accessibility?.enabled) {
            return;
        }

        // Can be moved to a separate module in the future (if needed).
        this.accessibility = new Accessibility(this);
    }

    /**
     * Initializes the container of the data grid.
     *
     * @param renderTo
     * The render target (html element or id) of the data grid.
     *
     */
    private initContainers(renderTo: string|HTMLElement): void {
        const container = (typeof renderTo === 'string') ?
            win.document.getElementById(renderTo) : renderTo;

        // Display an error if the renderTo is wrong
        if (!container) {
            // eslint-disable-next-line no-console
            console.error(`
                Rendering div not found. It is unable to find the HTML element
                to render the DataGrid in.
            `);
            return;
        }

        this.initialContainerHeight = getStyle(container, 'height', true) || 0;

        this.container = container;
        this.container.innerHTML = AST.emptyHTML;
        this.contentWrapper = makeHTMLElement('div', {
            className: Globals.classNames.container
        }, this.container);
    }

    /**
     * Loads the new user options to all the important fields (`userOptions`,
     * `options` and `columnOptionsMap`).
     *
     * @param newOptions
     * The options that were declared by the user.
     *
     * @param oneToOne
     * When `false` (default), the existing column options will be merged with
     * the ones that are currently defined in the user options. When `true`,
     * the columns not defined in the new options will be removed.
     */
    private loadUserOptions(
        newOptions: Partial<Options>,
        oneToOne = false
    ): void {
        // Operate on a copy of the options argument
        newOptions = merge(newOptions);

        if (newOptions.columns) {
            if (oneToOne) {
                this.loadColumnOptionsOneToOne(newOptions.columns);
            } else {
                this.loadColumnOptions(newOptions.columns);
            }
            delete newOptions.columns;
        }

        this.userOptions = merge(this.userOptions, newOptions);
        this.options = merge(
            this.options ?? Defaults.defaultOptions,
            this.userOptions
        );

        // Generate column options map
        const columnOptionsArray = this.options?.columns;
        if (!columnOptionsArray) {
            return;
        }
        const columnOptionsObj: Record<string, Column.Options> = {};
        for (let i = 0, iEnd = columnOptionsArray?.length ?? 0; i < iEnd; ++i) {
            columnOptionsObj[columnOptionsArray[i].id] = columnOptionsArray[i];
        }
        this.columnOptionsMap = columnOptionsObj;
    }

    /**
     * Loads the new column options to the userOptions field.
     *
     * @param newColumnOptions
     * The new column options that should be loaded.
     *
     * @param overwrite
     * Whether to overwrite the existing column options with the new ones.
     * Default is `false`.
     */
    private loadColumnOptions(
        newColumnOptions: IndividualColumnOptions[],
        overwrite = false
    ): void {
        if (!this.userOptions.columns) {
            this.userOptions.columns = [];
        }
        const columnOptions = this.userOptions.columns;

        for (let i = 0, iEnd = newColumnOptions.length; i < iEnd; ++i) {
            const newOptions = newColumnOptions[i];
            const indexInPrevOptions = columnOptions.findIndex(
                (prev): boolean => prev.id === newOptions.id
            );

            // If the new column options contain only the id.
            if (Object.keys(newOptions).length < 2) {
                if (overwrite && indexInPrevOptions !== -1) {
                    columnOptions.splice(indexInPrevOptions, 1);
                }
                continue;
            }

            if (indexInPrevOptions === -1) {
                columnOptions.push(newOptions);
            } else if (overwrite) {
                columnOptions[indexInPrevOptions] = newOptions;
            } else {
                columnOptions[indexInPrevOptions] = merge(
                    columnOptions[indexInPrevOptions],
                    newOptions
                );
            }
        }

        if (columnOptions.length < 1) {
            delete this.userOptions.columns;
        }
    }

    /**
     * Loads the new column options to the userOptions field in a one-to-one
     * manner. It means that all the columns that are not defined in the new
     * options will be removed.
     *
     * @param newColumnOptions
     * The new column options that should be loaded.
     */
    private loadColumnOptionsOneToOne(
        newColumnOptions: IndividualColumnOptions[]
    ): void {
        const prevColumnOptions = this.userOptions.columns;
        const columnOptions = [];

        let prevOptions: IndividualColumnOptions | undefined;
        for (let i = 0, iEnd = newColumnOptions.length; i < iEnd; ++i) {
            const newOptions = newColumnOptions[i];
            const indexInPrevOptions = prevColumnOptions?.findIndex(
                (prev): boolean => prev.id === newOptions.id
            );

            if (indexInPrevOptions !== void 0 && indexInPrevOptions !== -1) {
                prevOptions = prevColumnOptions?.[indexInPrevOptions];
            }

            const resultOptions = merge(prevOptions ?? {}, newOptions);
            if (Object.keys(resultOptions).length > 1) {
                columnOptions.push(resultOptions);
            }
        }

        this.userOptions.columns = columnOptions;
    }

    public update(
        options?: Options,
        render?: boolean,
        oneToOne?: boolean
    ): Promise<void>;

    public update(
        options: Options,
        render: false,
        oneToOne?: boolean
    ): void;

    /**
     * Updates the data grid with new options.
     *
     * @param options
     * The options of the data grid that should be updated. If not provided,
     * the update will be proceeded based on the `this.userOptions` property.
     * The `column` options are merged using the `id` property as a key.
     *
     * @param render
     * Whether to re-render the data grid after updating the options.
     *
     * @param oneToOne
     * When `false` (default), the existing column options will be merged with
     * the ones that are currently defined in the user options. When `true`,
     * the columns not defined in the new options will be removed.
     */
    public async update(
        options: Options = {},
        render = true,
        oneToOne = false
    ): Promise<void> {
        this.loadUserOptions(options, oneToOne);

        let newDataTable = false;
        if (!this.dataTable || options.dataTable) {
            this.userOptions.dataTable = options.dataTable;
            (this.options ?? {}).dataTable = options.dataTable;

            this.loadDataTable(this.options?.dataTable);
            newDataTable = true;
        }

        this.querying.loadOptions();

        if (render) {
            await this.querying.proceed(newDataTable);
            this.renderViewport();
        }
    }

    public updateColumn(
        columnId: string,
        options: Omit<IndividualColumnOptions, 'id'>,
        render?: boolean,
        overwrite?: boolean
    ): void;

    public updateColumn(
        columnId: string,
        options: Omit<IndividualColumnOptions, 'id'>,
        render: true,
        overwrite?: boolean
    ): Promise<void>;

    /**
     * Updates the column of the data grid with new options.
     *
     * @param columnId
     * The ID of the column that should be updated.
     *
     * @param options
     * The options of the columns that should be updated. If null,
     * column options for this column ID will be removed.
     *
     * @param render
     * Whether to re-render the data grid after updating the columns.
     *
     * @param overwrite
     * If true, the column options will be updated by replacing the existing
     * options with the new ones instead of merging them.
     */
    public async updateColumn(
        columnId: string,
        options: Omit<IndividualColumnOptions, 'id'>,
        render: boolean = true,
        overwrite = false
    ): Promise<void> {
        this.loadColumnOptions([{
            id: columnId,
            ...options
        }], overwrite);

        await this.update(void 0, render);
    }

    /**
     * Hovers the row with the provided index. It removes the hover effect from
     * the previously hovered row.
     *
     * @param rowIndex
     * The index of the row.
     */
    public hoverRow(rowIndex?: number): void {
        const rows = this.viewport?.rows;
        if (!rows) {
            return;
        }

        const firstRowIndex = this.viewport?.rows[0]?.index ?? 0;

        if (this.hoveredRowIndex !== void 0) {
            rows[this.hoveredRowIndex - firstRowIndex]?.setHoveredState(false);
        }

        if (rowIndex !== void 0) {
            rows[rowIndex - firstRowIndex]?.setHoveredState(true);
        }

        this.hoveredRowIndex = rowIndex;
    }

    /**
     * Hovers the column with the provided ID. It removes the hover effect from
     * the previously hovered column.
     *
     * @param columnId
     * The ID of the column.
     */
    public hoverColumn(columnId?: string): void {
        const vp = this.viewport;

        if (!vp) {
            return;
        }

        if (this.hoveredColumnId) {
            vp.getColumn(this.hoveredColumnId)?.setHoveredState(false);
        }

        if (columnId) {
            vp.getColumn(columnId)?.setHoveredState(true);
        }

        this.hoveredColumnId = columnId;
    }

    /**
     * Sets the sync state to the row with the provided index. It removes the
     * synced effect from the previously synced row.
     *
     * @param rowIndex
     * The index of the row.
     */
    public syncRow(rowIndex?: number): void {
        const rows = this.viewport?.rows;
        if (!rows) {
            return;
        }

        const firstRowIndex = this.viewport?.rows[0]?.index ?? 0;

        if (this.syncedRowIndex !== void 0) {
            rows[this.syncedRowIndex - firstRowIndex]?.setSyncedState(false);
        }

        if (rowIndex !== void 0) {
            rows[rowIndex - firstRowIndex]?.setSyncedState(true);
        }

        this.syncedRowIndex = rowIndex;
    }

    /**
     * Sets the sync state to the column with the provided ID. It removes the
     * synced effect from the previously synced column.
     *
     * @param columnId
     * The ID of the column.
     */
    public syncColumn(columnId?: string): void {
        const vp = this.viewport;

        if (!vp) {
            return;
        }

        if (this.syncedColumnId) {
            vp.getColumn(this.syncedColumnId)?.setSyncedState(false);
        }

        if (columnId) {
            vp.getColumn(columnId)?.setSyncedState(true);
        }

        this.syncedColumnId = columnId;
    }

    /**
     * Render caption above the datagrid.
     *
     * @internal
     */
    public renderCaption(): void {
        const captionOptions = this.options?.caption;
        if (!captionOptions?.text) {
            return;
        }

        this.captionElement = makeHTMLElement('div', {
            innerText: captionOptions.text,
            className: Globals.classNames.captionElement,
            id: this.id + '-caption'
        }, this.contentWrapper);

        if (captionOptions.className) {
            this.captionElement.classList.add(
                ...captionOptions.className.split(/\s+/g)
            );
        }
    }

    /**
     * Render description under the datagrid.
     *
     * @internal
     */
    public renderDescription(): void {
        const descriptionOptions = this.options?.description;
        if (!descriptionOptions?.text) {
            return;
        }

        this.descriptionElement = makeHTMLElement('div', {
            innerText: descriptionOptions.text,
            className: Globals.classNames.descriptionElement,
            id: this.id + '-description'
        }, this.contentWrapper);

        if (descriptionOptions.className) {
            this.descriptionElement.classList.add(
                ...descriptionOptions.className.split(/\s+/g)
            );
        }
    }

    /**
     * Resets the content wrapper of the data grid. It clears the content and
     * resets the class names.
     */
    public resetContentWrapper(): void {
        if (!this.contentWrapper) {
            return;
        }

        this.contentWrapper.innerHTML = AST.emptyHTML;
        this.contentWrapper.className = Globals.classNames.container + ' ' + (
            this.options?.rendering?.theme || ''
        );
    }

    /**
     * Renders the viewport of the data grid. If the data grid is already
     * rendered, it will be destroyed and re-rendered with the new data.
     * @internal
     */
    public renderViewport(): void {
        const viewportMeta = this.viewport?.getStateMeta();

        this.enabledColumns = this.getEnabledColumnIDs();

        this.credits?.destroy();

        this.viewport?.destroy();
        delete this.viewport;

        this.resetContentWrapper();
        this.renderCaption();

        if (this.enabledColumns.length > 0) {
            this.viewport = this.renderTable();
            if (viewportMeta && this.viewport) {
                this.viewport.applyStateMeta(viewportMeta);
            }
        } else {
            this.renderNoData();
        }

        this.renderDescription();

        if (this.options?.credits?.enabled) {
            this.credits = new Credits(this);
        }

        this.accessibility?.setA11yOptions();

        if (this.viewport?.virtualRows) {
            this.viewport.reflow();
        }
    }

    /**
     * Renders the table (viewport) of the data grid.
     *
     * @returns
     * The newly rendered table (viewport) of the data grid.
     */
    private renderTable(): Table {
        this.tableElement = makeHTMLElement('table', {
            className: Globals.classNames.tableElement
        }, this.contentWrapper);

        return new Table(this, this.tableElement);
    }

    /**
     * Renders a message that there is no data to display.
     */
    private renderNoData(): void {
        makeHTMLElement('div', {
            className: Globals.classNames.noData,
            innerText: this.options?.lang?.noData
        }, this.contentWrapper);
    }

    /**
     * Returns the array of IDs of columns that should be displayed in the data
     * grid, in the correct order.
     */
    private getEnabledColumnIDs(): string[] {
        const { columnOptionsMap } = this;
        const header = this.options?.header;
        const headerColumns = this.getColumnIds(header || [], false);
        const columnsIncluded = this.options?.rendering?.columns?.included || (
            headerColumns && headerColumns.length > 0 ?
                headerColumns : this.dataTable?.getColumnNames()
        );

        if (!columnsIncluded?.length) {
            return [];
        }

        if (!columnOptionsMap) {
            return columnsIncluded;
        }

        let columnName: string;
        const result: string[] = [];
        for (let i = 0, iEnd = columnsIncluded.length; i < iEnd; ++i) {
            columnName = columnsIncluded[i];
            if (columnOptionsMap?.[columnName]?.enabled !== false) {
                result.push(columnName);
            }
        }

        return result;
    }

    private loadDataTable(tableOptions?: DataTable | DataTableOptions): void {
        // If the table is passed as a reference, it should be used instead of
        // creating a new one.
        if (tableOptions?.id) {
            this.dataTable = tableOptions as DataTable;
            this.presentationTable = this.dataTable.modified;
            return;
        }

        this.dataTable = this.presentationTable =
            new DataTable(tableOptions as DataTableOptions);
    }

    /**
     * Extracts all references to columnIds on all levels below defined level
     * in the settings.header structure.
     *
     * @param columns
     * Structure that we start calculation
     *
     * @param [onlyEnabledColumns=true]
     * Extract all columns from header or columns filtered by enabled param
     * @returns
     */
    public getColumnIds(
        columns: Array<GroupedHeaderOptions|string>,
        onlyEnabledColumns: boolean = true
    ): string[] {
        let columnIds: string[] = [];
        const { enabledColumns } = this;

        for (const column of columns) {
            const columnId: string | undefined =
                typeof column === 'string' ? column : column.columnId;

            if (
                columnId &&
                (!onlyEnabledColumns || (enabledColumns?.includes(columnId)))
            ) {
                columnIds.push(columnId);
            }

            if (typeof column !== 'string' && column.columns) {
                columnIds = columnIds.concat(
                    this.getColumnIds(column.columns, onlyEnabledColumns)
                );
            }
        }

        return columnIds;
    }

    /**
     * Destroys the data grid.
     */
    public destroy(): void {
        const dgIndex = DataGrid.dataGrids.findIndex(
            (dg): boolean => dg === this
        );

        this.viewport?.destroy();

        if (this.container) {
            this.container.innerHTML = AST.emptyHTML;
            this.container.classList.remove(Globals.classNames.container);
        }

        // Clear all properties
        Object.keys(this).forEach((key): void => {
            delete this[key as keyof this];
        });

        DataGrid.dataGrids.splice(dgIndex, 1);
    }

    /**
     * Returns the current dataGrid data as a JSON string.
     *
     * @return
     * JSON representation of the data
     */
    public getJSON(): string {
        const json = this.viewport?.dataTable.modified.columns;

        if (!this.enabledColumns || !json) {
            return '{}';
        }

        for (const key of Object.keys(json)) {
            if (this.enabledColumns.indexOf(key) === -1) {
                delete json[key];
            }
        }

        return JSON.stringify(json);
    }

    /**
     * Returns the current DataGrid options as a JSON string.
     *
     * @param onlyUserOptions
     * Whether to return only the user options or all options (user options
     * merged with the default ones). Default is `true`.
     *
     * @returns
     * Options as a JSON string.
     */
    public getOptionsJSON(onlyUserOptions = true): string {
        const optionsCopy =
            onlyUserOptions ? merge(this.userOptions) : merge(this.options);

        if (optionsCopy.dataTable?.id) {
            optionsCopy.dataTable = {
                columns: optionsCopy.dataTable.columns
            };
        }

        return JSON.stringify(optionsCopy);
    }
}


/* *
 *
 *  Class Namespace
 *
 * */
namespace DataGrid {
    export type AfterLoadCallback = (dataGrid: DataGrid) => void;
}


/* *
 *
 *  Default Export
 *
 * */

export default DataGrid;<|MERGE_RESOLUTION|>--- conflicted
+++ resolved
@@ -40,11 +40,11 @@
 
 const { makeHTMLElement } = DataGridUtils;
 const { win } = Globals;
-<<<<<<< HEAD
-const { merge, extend } = U;
-=======
-const { merge, getStyle } = U;
->>>>>>> e4fde0a9
+const {
+    merge,
+    getStyle,
+    extend
+} = U;
 
 
 /* *
@@ -249,11 +249,11 @@
     public time: Time;
 
     /**
-<<<<<<< HEAD
      * The locale of the data grid.
      */
     public locale?: string | string[];
-=======
+
+    /**
      * The initial height of the container. Can be 0 also if not set.
      */
     public initialContainerHeight: number = 0;
@@ -262,7 +262,6 @@
      * The unique ID of the data grid.
      */
     public id: string;
->>>>>>> e4fde0a9
 
 
     /* *
