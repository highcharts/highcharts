--- conflicted
+++ resolved
@@ -214,11 +214,7 @@
         this.container = DataGrid.initContainer(renderTo);
         this.container.classList.add(Globals.classNames.container);
 
-<<<<<<< HEAD
-        this.loadDataTable(this.options?.table);
-=======
-        this.loadDataTable(this.options.dataTable);
->>>>>>> 543fe8db
+        this.loadDataTable(this.options?.dataTable);
 
         this.querying.loadOptions();
         void this.querying.proceed().then((): void => {
@@ -404,23 +400,10 @@
         const { columnOptionsMap } = this;
         const header = this.options?.settings?.header;
         const headerColumns = this.getColumnIds(header || [], false);
-<<<<<<< HEAD
-        let columnsIncluded: Array<string> | undefined;
-
-        if (headerColumns?.length) {
-            columnsIncluded = headerColumns;
-        } else {
-            columnsIncluded =
-                this.options?.settings?.columns?.included ??
-                this.dataTable?.getColumnNames();
-        }
-=======
-        const columnsIncluded = this.options?.settings?.columns?.included ||
-        (
+        const columnsIncluded = this.options?.settings?.columns?.included || (
             headerColumns && headerColumns.length > 0 ?
                 headerColumns : this.dataTable?.getColumnNames()
         );
->>>>>>> 543fe8db
 
         if (!columnsIncluded?.length) {
             return [];
