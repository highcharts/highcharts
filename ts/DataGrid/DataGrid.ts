--- conflicted
+++ resolved
@@ -259,14 +259,8 @@
      *
      */
     private initContainers(renderTo: string|HTMLElement): void {
-<<<<<<< HEAD
-        const container = typeof renderTo === 'string' ?
-            win.document.getElementById(renderTo) :
-            renderTo;
-=======
         const container = (typeof renderTo === 'string') ?
             win.document.getElementById(renderTo) : renderTo;
->>>>>>> 59091270
 
         // Display an error if the renderTo is wrong
         if (!container) {
