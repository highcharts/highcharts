/* *
 *
 *  DataGrid class
 *
 *  (c) 2020-2024 Highsoft AS
 *
 *  License: www.highcharts.com/license
 *
 *  !!!!!!! SOURCE GETS TRANSPILED BY TYPESCRIPT. EDIT TS FILE ONLY. !!!!!!!
 *
 *  Authors:
 *  - Dawid Dragula
 *  - Sebastian Bochan
 *
 * */

'use strict';

/* *
 *
 *  Imports
 *
 * */

import type { Options, GroupedHeaderOptions, IndividualColumnOptions } from './Options';
import type DataTableOptions from '../Data/DataTableOptions';
import type Column from './Table/Column';

import Accessibility from './Accessibility/Accessibility.js';
import AST from '../Core/Renderer/HTML/AST.js';
import Credits from './Credits.js';
import Defaults from './Defaults.js';
import DataGridUtils from './Utils.js';
import DataTable from '../Data/DataTable.js';
import Globals from './Globals.js';
import Table from './Table/Table.js';
import U from '../Core/Utilities.js';
import QueryingController from './Querying/QueryingController.js';
import Time from '../Core/Time.js';

const { makeHTMLElement } = DataGridUtils;
const { win } = Globals;
const { merge, getStyle } = U;


/* *
 *
 *  Class
 *
 * */

/**
 * Creates a grid structure (table).
 */
class DataGrid {

    /* *
    *
    *  Static Methods
    *
    * */

    /**
     * Creates a new data grid.
     *
     * @param renderTo
     * The render target (html element or id) of the data grid.
     *
     * @param options
     * The options of the data grid.
     *
     * @param async
     * Whether to initialize the dashboard asynchronously. When true, the
     * function returns a promise that resolves with the dashboard instance.
     *
     * @return
     * The new data grid.
     */
    public static dataGrid(
        renderTo: string|HTMLElement,
        options: Options,
        async?: boolean
    ): DataGrid;

    /**
     * Creates a new data grid.
     *
     * @param renderTo
     * The render target (html element or id) of the data grid.
     *
     * @param options
     * The options of the data grid.
     *
     * @param async
     * Whether to initialize the dashboard asynchronously. When true, the
     * function returns a promise that resolves with the dashboard instance.
     *
     * @return
     * Promise that resolves with the new data grid.
     */
    public static dataGrid(
        renderTo: string|HTMLElement,
        options: Options,
        async: true
    ): Promise<DataGrid>;

    // Implementation
    public static dataGrid(
        renderTo: string|HTMLElement,
        options: Options,
        async?: boolean
    ): (DataGrid | Promise<DataGrid>) {

        if (async) {
            return new Promise<DataGrid>((resolve): void => {
                void new DataGrid(renderTo, options, (dataGrid): void => {
                    resolve(dataGrid);
                });
            });
        }

        return new DataGrid(renderTo, options);
    }

    /* *
    *
    *  Properties
    *
    * */

    /**
     * An array containing the current DataGrid objects in the page.
     */
    public static readonly dataGrids: Array<(DataGrid|undefined)> = [];

    /**
     * The accessibility controller.
     */
    public accessibility?: Accessibility;

    /**
     * The caption element of the data grid.
     */
    public captionElement?: HTMLElement;

    /**
     * The user options declared for the columns as an object of column ID to
     * column options.
     */
    public columnOptionsMap: Record<string, Column.Options> = {};

    /**
     * The container of the data grid.
     */
    public container?: HTMLElement;

    /**
     * The content container of the data grid.
     */
    public contentWrapper?: HTMLElement;

    /**
     * The credits of the data grid.
     */
    public credits?: Credits;

    /**
     * The data source of the data grid. It contains the original data table
     * that was passed to the data grid.
     */
    public dataTable?: DataTable;

    /**
     * The description element of the data grid.
     */
    public descriptionElement?: HTMLElement;

    /**
     * The presentation table of the data grid. It contains a modified version
     * of the data table that is used for rendering the data grid content. If
     * not modified, just a reference to the original data table.
     */
    public presentationTable?: DataTable;

    /**
     * The HTML element of the table.
     */
    public tableElement?: HTMLTableElement;

    /**
     * The options of the data grid. Contains the options that were declared
     * by the user and some of the default options.
     */
    public options?: Options;

    /**
     * The options that were declared by the user when creating the data grid
     * or when updating it.
     */
    public userOptions: Partial<Options> = {};

    /**
     * The table (viewport) element of the data grid.
     */
    public viewport?: Table;

    /**
     * The list of columns that are displayed in the data grid.
     * @internal
     */
    public enabledColumns?: string[];

    /**
     * The hovered row index.
     * @internal
     */
    public hoveredRowIndex?: number;

    /**
     * The hovered column ID.
     * @internal
     */
    public hoveredColumnId?: string;

    /**
     * The synced row index.
     * @internal
     */
    public syncedRowIndex?: number;

    /**
     * The synced column ID.
     * @internal
     */
    public syncedColumnId?: string;

    /**
     * The querying controller.
     */
    public querying: QueryingController;

    /**
<<<<<<< HEAD
     * The time instance.
     */
    public time: Time;
=======
     * The initial height of the container. Can be 0 also if not set.
     */
    public initialContainerHeight: number = 0;

    /**
     * The unique ID of the data grid.
     */
    public id: string;

>>>>>>> 8a4c4001

    /* *
    *
    *  Constructor
    *
    * */

    /**
     * Constructs a new data grid.
     *
     * @param renderTo
     * The render target (container) of the data grid.
     *
     * @param options
     * The options of the data grid.
     *
     * @param afterLoadCallback
     * The callback that is called after the data grid is loaded.
     */
    constructor(
        renderTo: string | HTMLElement,
        options: Options,
        afterLoadCallback?: DataGrid.AfterLoadCallback
    ) {
        this.loadUserOptions(options);

        this.querying = new QueryingController(this);
        this.id = this.options?.id || U.uniqueKey();

        this.initContainers(renderTo);
        this.initAccessibility();
        this.loadDataTable(this.options?.dataTable);

        this.querying.loadOptions();
        void this.querying.proceed().then((): void => {
            this.renderViewport();
            afterLoadCallback?.(this);
        });

        this.time = new Time({}, this.options?.lang);

        DataGrid.dataGrids.push(this);
    }


    /* *
     *
     *  Methods
     *
     * */

    /*
     * Initializes the accessibility controller.
     */
    private initAccessibility(): void {
        if (!this.options?.accessibility?.enabled) {
            return;
        }

        // Can be moved to a separate module in the future (if needed).
        this.accessibility = new Accessibility(this);
    }

    /**
     * Initializes the container of the data grid.
     *
     * @param renderTo
     * The render target (html element or id) of the data grid.
     *
     */
    private initContainers(renderTo: string|HTMLElement): void {
        const container = (typeof renderTo === 'string') ?
            win.document.getElementById(renderTo) : renderTo;

        // Display an error if the renderTo is wrong
        if (!container) {
            // eslint-disable-next-line no-console
            console.error(`
                Rendering div not found. It is unable to find the HTML element
                to render the DataGrid in.
            `);
            return;
        }

        this.initialContainerHeight = getStyle(container, 'height', true) || 0;

        this.container = container;
        this.container.innerHTML = AST.emptyHTML;
        this.contentWrapper = makeHTMLElement('div', {
            className: Globals.classNames.container
        }, this.container);
    }

    /**
     * Loads the new user options to all the important fields (`userOptions`,
     * `options` and `columnOptionsMap`).
     *
     * @param newOptions
     * The options that were declared by the user.
     *
     * @param oneToOne
     * When `false` (default), the existing column options will be merged with
     * the ones that are currently defined in the user options. When `true`,
     * the columns not defined in the new options will be removed.
     */
    private loadUserOptions(
        newOptions: Partial<Options>,
        oneToOne = false
    ): void {
        // Operate on a copy of the options argument
        newOptions = merge(newOptions);

        if (newOptions.columns) {
            if (oneToOne) {
                this.loadColumnOptionsOneToOne(newOptions.columns);
            } else {
                this.loadColumnOptions(newOptions.columns);
            }
            delete newOptions.columns;
        }

        this.userOptions = merge(this.userOptions, newOptions);
        this.options = merge(
            this.options ?? Defaults.defaultOptions,
            this.userOptions
        );

        // Generate column options map
        const columnOptionsArray = this.options?.columns;
        if (!columnOptionsArray) {
            return;
        }
        const columnOptionsObj: Record<string, Column.Options> = {};
        for (let i = 0, iEnd = columnOptionsArray?.length ?? 0; i < iEnd; ++i) {
            columnOptionsObj[columnOptionsArray[i].id] = columnOptionsArray[i];
        }
        this.columnOptionsMap = columnOptionsObj;
    }

    /**
     * Loads the new column options to the userOptions field.
     *
     * @param newColumnOptions
     * The new column options that should be loaded.
     *
     * @param overwrite
     * Whether to overwrite the existing column options with the new ones.
     * Default is `false`.
     */
    private loadColumnOptions(
        newColumnOptions: IndividualColumnOptions[],
        overwrite = false
    ): void {
        if (!this.userOptions.columns) {
            this.userOptions.columns = [];
        }
        const columnOptions = this.userOptions.columns;

        for (let i = 0, iEnd = newColumnOptions.length; i < iEnd; ++i) {
            const newOptions = newColumnOptions[i];
            const indexInPrevOptions = columnOptions.findIndex(
                (prev): boolean => prev.id === newOptions.id
            );

            // If the new column options contain only the id.
            if (Object.keys(newOptions).length < 2) {
                if (overwrite && indexInPrevOptions !== -1) {
                    columnOptions.splice(indexInPrevOptions, 1);
                }
                continue;
            }

            if (indexInPrevOptions === -1) {
                columnOptions.push(newOptions);
            } else if (overwrite) {
                columnOptions[indexInPrevOptions] = newOptions;
            } else {
                columnOptions[indexInPrevOptions] = merge(
                    columnOptions[indexInPrevOptions],
                    newOptions
                );
            }
        }

        if (columnOptions.length < 1) {
            delete this.userOptions.columns;
        }
    }

    /**
     * Loads the new column options to the userOptions field in a one-to-one
     * manner. It means that all the columns that are not defined in the new
     * options will be removed.
     *
     * @param newColumnOptions
     * The new column options that should be loaded.
     */
    private loadColumnOptionsOneToOne(
        newColumnOptions: IndividualColumnOptions[]
    ): void {
        const prevColumnOptions = this.userOptions.columns;
        const columnOptions = [];

        let prevOptions: IndividualColumnOptions | undefined;
        for (let i = 0, iEnd = newColumnOptions.length; i < iEnd; ++i) {
            const newOptions = newColumnOptions[i];
            const indexInPrevOptions = prevColumnOptions?.findIndex(
                (prev): boolean => prev.id === newOptions.id
            );

            if (indexInPrevOptions !== void 0 && indexInPrevOptions !== -1) {
                prevOptions = prevColumnOptions?.[indexInPrevOptions];
            }

            const resultOptions = merge(prevOptions ?? {}, newOptions);
            if (Object.keys(resultOptions).length > 1) {
                columnOptions.push(resultOptions);
            }
        }

        this.userOptions.columns = columnOptions;
    }

    public update(
        options?: Options,
        render?: boolean,
        oneToOne?: boolean
    ): Promise<void>;

    public update(
        options: Options,
        render: false,
        oneToOne?: boolean
    ): void;

    /**
     * Updates the data grid with new options.
     *
     * @param options
     * The options of the data grid that should be updated. If not provided,
     * the update will be proceeded based on the `this.userOptions` property.
     * The `column` options are merged using the `id` property as a key.
     *
     * @param render
     * Whether to re-render the data grid after updating the options.
     *
     * @param oneToOne
     * When `false` (default), the existing column options will be merged with
     * the ones that are currently defined in the user options. When `true`,
     * the columns not defined in the new options will be removed.
     */
    public async update(
        options: Options = {},
        render = true,
        oneToOne = false
    ): Promise<void> {
        this.loadUserOptions(options, oneToOne);

        let newDataTable = false;
        if (!this.dataTable || options.dataTable) {
            this.userOptions.dataTable = options.dataTable;
            (this.options ?? {}).dataTable = options.dataTable;

            this.loadDataTable(this.options?.dataTable);
            newDataTable = true;
        }

        this.querying.loadOptions();

        if (render) {
            await this.querying.proceed(newDataTable);
            this.renderViewport();
        }
    }

    public updateColumn(
        columnId: string,
        options: Omit<IndividualColumnOptions, 'id'>,
        render?: boolean,
        overwrite?: boolean
    ): void;

    public updateColumn(
        columnId: string,
        options: Omit<IndividualColumnOptions, 'id'>,
        render: true,
        overwrite?: boolean
    ): Promise<void>;

    /**
     * Updates the column of the data grid with new options.
     *
     * @param columnId
     * The ID of the column that should be updated.
     *
     * @param options
     * The options of the columns that should be updated. If null,
     * column options for this column ID will be removed.
     *
     * @param render
     * Whether to re-render the data grid after updating the columns.
     *
     * @param overwrite
     * If true, the column options will be updated by replacing the existing
     * options with the new ones instead of merging them.
     */
    public async updateColumn(
        columnId: string,
        options: Omit<IndividualColumnOptions, 'id'>,
        render: boolean = true,
        overwrite = false
    ): Promise<void> {
        this.loadColumnOptions([{
            id: columnId,
            ...options
        }], overwrite);

        await this.update(void 0, render);
    }

    /**
     * Hovers the row with the provided index. It removes the hover effect from
     * the previously hovered row.
     *
     * @param rowIndex
     * The index of the row.
     */
    public hoverRow(rowIndex?: number): void {
        const rows = this.viewport?.rows;
        if (!rows) {
            return;
        }

        const firstRowIndex = this.viewport?.rows[0]?.index ?? 0;

        if (this.hoveredRowIndex !== void 0) {
            rows[this.hoveredRowIndex - firstRowIndex]?.setHoveredState(false);
        }

        if (rowIndex !== void 0) {
            rows[rowIndex - firstRowIndex]?.setHoveredState(true);
        }

        this.hoveredRowIndex = rowIndex;
    }

    /**
     * Hovers the column with the provided ID. It removes the hover effect from
     * the previously hovered column.
     *
     * @param columnId
     * The ID of the column.
     */
    public hoverColumn(columnId?: string): void {
        const vp = this.viewport;

        if (!vp) {
            return;
        }

        if (this.hoveredColumnId) {
            vp.getColumn(this.hoveredColumnId)?.setHoveredState(false);
        }

        if (columnId) {
            vp.getColumn(columnId)?.setHoveredState(true);
        }

        this.hoveredColumnId = columnId;
    }

    /**
     * Sets the sync state to the row with the provided index. It removes the
     * synced effect from the previously synced row.
     *
     * @param rowIndex
     * The index of the row.
     */
    public syncRow(rowIndex?: number): void {
        const rows = this.viewport?.rows;
        if (!rows) {
            return;
        }

        const firstRowIndex = this.viewport?.rows[0]?.index ?? 0;

        if (this.syncedRowIndex !== void 0) {
            rows[this.syncedRowIndex - firstRowIndex]?.setSyncedState(false);
        }

        if (rowIndex !== void 0) {
            rows[rowIndex - firstRowIndex]?.setSyncedState(true);
        }

        this.syncedRowIndex = rowIndex;
    }

    /**
     * Sets the sync state to the column with the provided ID. It removes the
     * synced effect from the previously synced column.
     *
     * @param columnId
     * The ID of the column.
     */
    public syncColumn(columnId?: string): void {
        const vp = this.viewport;

        if (!vp) {
            return;
        }

        if (this.syncedColumnId) {
            vp.getColumn(this.syncedColumnId)?.setSyncedState(false);
        }

        if (columnId) {
            vp.getColumn(columnId)?.setSyncedState(true);
        }

        this.syncedColumnId = columnId;
    }

    /**
     * Render caption above the datagrid.
     *
     * @internal
     */
    public renderCaption(): void {
        const captionOptions = this.options?.caption;
        if (!captionOptions?.text) {
            return;
        }

        this.captionElement = makeHTMLElement('div', {
            innerText: captionOptions.text,
            className: Globals.classNames.captionElement,
            id: this.id + '-caption'
        }, this.contentWrapper);

        if (captionOptions.className) {
            this.captionElement.classList.add(
                ...captionOptions.className.split(/\s+/g)
            );
        }
    }

    /**
     * Render description under the datagrid.
     *
     * @internal
     */
    public renderDescription(): void {
        const descriptionOptions = this.options?.description;
        if (!descriptionOptions?.text) {
            return;
        }

        this.descriptionElement = makeHTMLElement('div', {
            innerText: descriptionOptions.text,
            className: Globals.classNames.descriptionElement,
            id: this.id + '-description'
        }, this.contentWrapper);

        if (descriptionOptions.className) {
            this.descriptionElement.classList.add(
                ...descriptionOptions.className.split(/\s+/g)
            );
        }
    }

    /**
     * Resets the content wrapper of the data grid. It clears the content and
     * resets the class names.
     */
    public resetContentWrapper(): void {
        if (!this.contentWrapper) {
            return;
        }

        this.contentWrapper.innerHTML = AST.emptyHTML;
        this.contentWrapper.className = Globals.classNames.container + ' ' + (
            this.options?.rendering?.theme || ''
        );
    }

    /**
     * Renders the viewport of the data grid. If the data grid is already
     * rendered, it will be destroyed and re-rendered with the new data.
     * @internal
     */
    public renderViewport(): void {
        const viewportMeta = this.viewport?.getStateMeta();

        this.enabledColumns = this.getEnabledColumnIDs();

        this.credits?.destroy();

        this.viewport?.destroy();
        delete this.viewport;

        this.resetContentWrapper();
        this.renderCaption();

        if (this.enabledColumns.length > 0) {
            this.viewport = this.renderTable();
            if (viewportMeta && this.viewport) {
                this.viewport.applyStateMeta(viewportMeta);
            }
        } else {
            this.renderNoData();
        }

        this.renderDescription();

        if (this.options?.credits?.enabled) {
            this.credits = new Credits(this);
        }

        this.accessibility?.setA11yOptions();

        if (this.viewport?.virtualRows) {
            this.viewport.reflow();
        }
    }

    /**
     * Renders the table (viewport) of the data grid.
     *
     * @returns
     * The newly rendered table (viewport) of the data grid.
     */
    private renderTable(): Table {
        this.tableElement = makeHTMLElement('table', {
            className: Globals.classNames.tableElement
        }, this.contentWrapper);

        return new Table(this, this.tableElement);
    }

    /**
     * Renders a message that there is no data to display.
     */
    private renderNoData(): void {
        makeHTMLElement('div', {
            className: Globals.classNames.noData,
            innerText: this.options?.lang?.noData
        }, this.contentWrapper);
    }

    /**
     * Returns the array of IDs of columns that should be displayed in the data
     * grid, in the correct order.
     */
    private getEnabledColumnIDs(): string[] {
        const { columnOptionsMap } = this;
        const header = this.options?.header;
        const headerColumns = this.getColumnIds(header || [], false);
        const columnsIncluded = this.options?.rendering?.columns?.included || (
            headerColumns && headerColumns.length > 0 ?
                headerColumns : this.dataTable?.getColumnNames()
        );

        if (!columnsIncluded?.length) {
            return [];
        }

        if (!columnOptionsMap) {
            return columnsIncluded;
        }

        let columnName: string;
        const result: string[] = [];
        for (let i = 0, iEnd = columnsIncluded.length; i < iEnd; ++i) {
            columnName = columnsIncluded[i];
            if (columnOptionsMap?.[columnName]?.enabled !== false) {
                result.push(columnName);
            }
        }

        return result;
    }

    private loadDataTable(tableOptions?: DataTable | DataTableOptions): void {
        // If the table is passed as a reference, it should be used instead of
        // creating a new one.
        if (tableOptions?.id) {
            this.dataTable = tableOptions as DataTable;
            this.presentationTable = this.dataTable.modified;
            return;
        }

        this.dataTable = this.presentationTable =
            new DataTable(tableOptions as DataTableOptions);
    }

    /**
     * Extracts all references to columnIds on all levels below defined level
     * in the settings.header structure.
     *
     * @param columns
     * Structure that we start calculation
     *
     * @param [onlyEnabledColumns=true]
     * Extract all columns from header or columns filtered by enabled param
     * @returns
     */
    public getColumnIds(
        columns: Array<GroupedHeaderOptions|string>,
        onlyEnabledColumns: boolean = true
    ): string[] {
        let columnIds: string[] = [];
        const { enabledColumns } = this;

        for (const column of columns) {
            const columnId: string | undefined =
                typeof column === 'string' ? column : column.columnId;

            if (
                columnId &&
                (!onlyEnabledColumns || (enabledColumns?.includes(columnId)))
            ) {
                columnIds.push(columnId);
            }

            if (typeof column !== 'string' && column.columns) {
                columnIds = columnIds.concat(
                    this.getColumnIds(column.columns, onlyEnabledColumns)
                );
            }
        }

        return columnIds;
    }

    /**
     * Destroys the data grid.
     */
    public destroy(): void {
        const dgIndex = DataGrid.dataGrids.findIndex(
            (dg): boolean => dg === this
        );

        this.viewport?.destroy();

        if (this.container) {
            this.container.innerHTML = AST.emptyHTML;
            this.container.classList.remove(Globals.classNames.container);
        }

        // Clear all properties
        Object.keys(this).forEach((key): void => {
            delete this[key as keyof this];
        });

        DataGrid.dataGrids.splice(dgIndex, 1);
    }

    /**
     * Returns the current dataGrid data as a JSON string.
     *
     * @return
     * JSON representation of the data
     */
    public getJSON(): string {
        const json = this.viewport?.dataTable.modified.columns;

        if (!this.enabledColumns || !json) {
            return '{}';
        }

        for (const key of Object.keys(json)) {
            if (this.enabledColumns.indexOf(key) === -1) {
                delete json[key];
            }
        }

        return JSON.stringify(json);
    }

    /**
     * Returns the current DataGrid options as a JSON string.
     *
     * @param onlyUserOptions
     * Whether to return only the user options or all options (user options
     * merged with the default ones). Default is `true`.
     *
     * @returns
     * Options as a JSON string.
     */
    public getOptionsJSON(onlyUserOptions = true): string {
        const optionsCopy =
            onlyUserOptions ? merge(this.userOptions) : merge(this.options);

        if (optionsCopy.dataTable?.id) {
            optionsCopy.dataTable = {
                columns: optionsCopy.dataTable.columns
            };
        }

        return JSON.stringify(optionsCopy);
    }
}


/* *
 *
 *  Class Namespace
 *
 * */
namespace DataGrid {
    export type AfterLoadCallback = (dataGrid: DataGrid) => void;
}


/* *
 *
 *  Default Export
 *
 * */

export default DataGrid;<|MERGE_RESOLUTION|>--- conflicted
+++ resolved
@@ -240,11 +240,11 @@
     public querying: QueryingController;
 
     /**
-<<<<<<< HEAD
      * The time instance.
      */
     public time: Time;
-=======
+
+    /**
      * The initial height of the container. Can be 0 also if not set.
      */
     public initialContainerHeight: number = 0;
@@ -254,7 +254,6 @@
      */
     public id: string;
 
->>>>>>> 8a4c4001
 
     /* *
     *
