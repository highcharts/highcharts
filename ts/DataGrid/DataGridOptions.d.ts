--- conflicted
+++ resolved
@@ -55,8 +55,15 @@
      * Table data to display in the grid structure.
      */
     dataTable?: DataTable;
-<<<<<<< HEAD
-    editable: boolean;
+
+    /**
+     * Switch to make the whole grid structure with all cells editable ('true')
+     * or read-only ('false').
+     *
+     * @default true
+     */
+    editable?: boolean;
+
     /**
      * A string used to format the header row's cells. The context is the
      * column's name and can be accessed only by using `{text}`.
@@ -67,16 +74,7 @@
      * ```
      */
     headerFormat?: string;
-    resizableColumns: boolean;
-=======
 
-    /**
-     * Switch to make the whole grid structure with all cells editable ('true')
-     * or read-only ('false').
-     *
-     * @default true
-     */
-    editable?: boolean;
 
     /**
      * Switch to make the column sizes editable ('true') or fixed ('false').
@@ -84,7 +82,6 @@
      * @default true
      */
     resizableColumns?: boolean;
->>>>>>> daaa5d61
 }
 
 /**
