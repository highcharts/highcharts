/* *
 *
 *  DataGrid options
 *
 *  (c) 2020-2024 Highsoft AS
 *
 *  License: www.highcharts.com/license
 *
 *  !!!!!!! SOURCE GETS TRANSPILED BY TYPESCRIPT. EDIT TS FILE ONLY. !!!!!!!
 *
 *  Authors:
 *  - Dawid Dragula
 *  - Sebastian Bochan
 *
 * */

/* *
 *
 *  Imports
 *
 * */

import type DataTable from '../Data/DataTable';
import type DataTableOptions from '../Data/DataTableOptions';
import type Cell from './Table/Cell';
import Column from './Table/Column';


/* *
 *
 *  Declarations
 *
 * */

/**
 * The distribution of the columns in the grid structure.
 */
export type ColumnDistribution = 'full' | 'fixed';

/**
 * Callback function to be called when a cell event is triggered.
 */
export type CellEventCallback = (this: Cell) => void;

/**
 * Callback function to be called when a column event is triggered.
 */
export type ColumnEventCallback = (this: Column) => void;

/**
 * Callback function to be called when a header event is triggered. Returns a
 * formatted cell's string.
 */
export type CellFormatterCallback = (this: Cell) => string;

/**
 * Column sorting order type.
 */
export type ColumnSortingOrder = 'asc' | 'desc' | null;


/**
 * Options to control the content and the user experience of a grid structure.
 */
export interface Options {
    /**
     * Options for the table caption.
     */
    caption?: CaptionOptions;

    /**
     * Default options for all the columns in the datagrid. Can be overridden
     * by individual column options.
     */
    columnDefaults?: ColumnOptions;

    /**
     * Options for individual columns.
     */
    columns?: Array<IndividualColumnOptions>;

    /**
     * Options for the credits label.
     */
    credits?: CreditsOptions;

    /**
     * Data table with the data to display in the grid structure.
     */
    dataTable?: DataTable | DataTableOptions;

    /**
     * Events options triggered by the datagrid elements.
     */
    events?: DataGridEvents;

    /**
     * Defines the structure of levels in header. Used for grouping columns
     * headers.
     *
     * Try it: {@link https://jsfiddle.net/gh/get/library/pure/highcharts/highcharts/tree/master/samples/data-grid/basic/grouped-headers | Grouped headers}
     */
    header?: Array<GroupedHeaderOptions|string>;

    /**
     * Options to control the way datagrid is rendered.
     */
    rendering?: RenderingSettings;
}

/**
 * Options to control the way datagrid is rendered.
 */
export interface RenderingSettings {
    /**
     * Options to control the columns rendering.
     */
    columns?: ColumnsSettings;

    /**
     * Options to control the rows rendering.
     */
    rows?: RowsSettings;
}

export interface ColumnsSettings {
    /**
     * The distribution of the columns. If `full`, the columns will be
     * distributed so that the first and the last column are at the edges of
     * the grid. If `fixed`, the columns will have a fixed width in pixels.
     *
     * Try it: {@link https://jsfiddle.net/gh/get/library/pure/highcharts/highcharts/tree/master/samples/data-grid/basic/fixed-distribution | Fixed distribution}
     *
     * @default 'full'
     */
    distribution?: ColumnDistribution;

    /**
     * Columns included in the grid structure- contains the columns IDs.
     * If not set, all columns will be included. Useful when many columns needs
     * to be excluded from the grid.
     *
     * Individual column options `enabled` options can be set to `false` to
     * disable a column.
     *
     * @private
     */
    included?: Array<string>;
}

export interface RowsSettings {
    /**
     * Buffer of rows to render outside the visible area from the top and from
     * the bottom while scrolling. The bigger the buffer, the less flicker will
     * be seen while scrolling, but the more rows will have to be rendered.
     *
     * Cannot be lower than 0.
     *
     * @default 10
     */
    bufferSize?: number;

    /**
     * Whether the height of the rows should be calculated automatically based
     * on the content of the cells. If `true`, the ellipsis will be used to
     * indicate that the content is too long to fit in the cell.
     *
     * When there is no need to have different row heights, it is recommended
     * to set this option to `true` for the performance reasons, to avoid the
     * unnecessary calculations.
     *
     * Try it: {@link https://jsfiddle.net/gh/get/library/pure/highcharts/highcharts/tree/master/samples/data-grid/basic/strict-row-heights | Strict row heights}
     *
     * @default false
     */
    strictHeights?: boolean;
}

/**
 * Column options that can be shared between columns but can be set for each
 * column individually.
 */
export interface ColumnOptions {
<<<<<<< HEAD
=======
    /**
     * The format of the cell content within the given column of the datagrid.
     * Applied only to cell that are in the table not the column header.
     *
     * When not set, the default format `'{value}'` is used.
     *
     * Try it: {@link https://jsfiddle.net/gh/get/library/pure/highcharts/highcharts/tree/master/samples/data-grid/basic/cell-formatting/ | Cell formatting}
     *
     * @default undefined
     */
    cellFormat?: string;
>>>>>>> 294f6779

    /**
     * Options for all cells in the column.
     */
    cells?: ColumnCellOptions;

    /**
     * Options for all the header cells in the column.
     */
    header?: ColumnHeaderOptions;

    /**
     * Whether to make the column cells editable `true`, or read-only `false`.
     *
     * Try it: {@link https://jsfiddle.net/gh/get/library/pure/highcharts/highcharts/tree/master/samples/data-grid/basic/overview | Editable columns disabled}
     *
     * @default true
     */
    editable?: boolean;

    /**
     * Column sorting options.
     *
     * Try it: {@link https://jsfiddle.net/gh/get/library/pure/highcharts/highcharts/tree/master/samples/data-grid/basic/sorting-options | Sorting options}
     */
    sorting?: ColumnSortingOptions;

    /**
     * Whether the columns should be resizable. It does not affect individual
     * column settings.
     *
     * Try it: {@link https://jsfiddle.net/gh/get/library/pure/highcharts/highcharts/tree/master/samples/data-grid/basic/column-resizing-disabled | Column resize disabled}
     *
     * @default true
     */
    resizing?: boolean;
}

/**
 * Options for all cells in the column.
 */
export interface ColumnCellOptions {
    /**
     * Allows to define an additional class name to all table cells in the
     * column. Applied only to cell that are in the table not the column header.
     * It is updated with every cell's value change.
     *
     * It uses templating, where context is the table cell instance.
     *
     * @default undefined
     */
    className?: string;

    /**
     * The format of the cell content within the given column of the datagrid.
     * Applied only to cell that are in the table not the column header.
     *
     * When not set, the default format `'{id}'` is used.
     *
     * Try it: {@link https://jsfiddle.net/gh/get/library/pure/highcharts/highcharts/tree/master/samples/data-grid/basic/cell-formatting/ | Cell formatting}
     *
     * @default undefined
     */
    format?: string;

    /**
     * Callback function for formatting cells within the given column of the
     * datagrid. Applied only to cell that are in the table not the column
     * header.
     *
     * Try it: {@link https://jsfiddle.net/gh/get/library/pure/highcharts/highcharts/tree/master/samples/data-grid/basic/cell-formatting/ | Cell formatting}
     *
     * @return
     * A string to be set as a table cell's content.
     */
    formatter?: CellFormatterCallback;
}

/**
 * Options for all the header cells in the column.
 */
export interface ColumnHeaderOptions {
    /**
     * Allows to define an additional class name only to the column header.
     *
     * It uses templating, where context is the header cell instance.
     *
     * @default undefined
     */
    className?: string;

    /**
     * The format of the column header. Use `{id}` to display the column id.
     */
    format?: string;

    /**
     * Callback function for formatting the column header. It is called for each
     * column header cell.
     *
     * @return
     * A string to be set as a header cell's content.
     */
    formatter?: CellFormatterCallback;
}

/**
 * Column sorting options avalable for applying to all columns at once.
 */
export interface ColumnSortingOptions {
    /**
     * Whether to allow users to sort values in column. When it is enabled,
     * the column header will be clickable.
     *
     * When sorting is disabled `false`, this column cannot be sorted by the
     * user interface. However, the order of rows in this column may still
     * change when other columns are sorted.
     *
     * Try it: {@link https://jsfiddle.net/gh/get/library/pure/highcharts/highcharts/tree/master/samples/data-grid/basic/sorting-options | Sorting options}
     *
     * @default true
     */
    sortable?: boolean;
}

/**
 * Column sorting options that can be set for each column individually.
 */
export interface IndividualColumnSortingOptions extends ColumnSortingOptions {
    /**
     * The initial sorting order of the column. Can be either `asc` for
     * ascending, `desc` for descending, or `null` for disabled.
     *
     * @default null
     */
    order?: ColumnSortingOrder;
}

/**
 * Column options that can be set for each column individually.
 */
export interface IndividualColumnOptions extends ColumnOptions {
    /**
     * The custom CSS class name for the column. Applied also to cells that are
     * in the table and also to the column header cells.
     *
     * It does not use templating.
     *
     * Try it: {@link https://jsfiddle.net/gh/get/library/pure/highcharts/highcharts/tree/master/samples/data-grid/demo/datagrid-custom-class | Custom class}
     *
     * @default undefined
     */
    className?: string;

    /**
     * Whether the column is enabled and should be displayed. If `false`, the
     * column will not be rendered.
     *
     * Shorter way to disable multiple columns at once is to use the `included`
     * array in the `columns` settings.
     *
     * Try it: {@link https://jsfiddle.net/gh/get/library/pure/highcharts/highcharts/tree/master/samples/data-grid/basic/overview | Disabled meta column}
     *
     * @default true
     */
    enabled?: boolean;

    /**
     * The id of the column in the data table for which the options are applied.
     */
    id: string;

    sorting?: IndividualColumnSortingOptions;

    /**
     * @internal
     * @private
     */
    resizing?: boolean;
}

export interface CaptionOptions {
    /**
     * The custom CSS class name for the table caption.
     */
    className?: string;

    /**
     * The caption of the datagrid.
     *
     * Try it: {@link https://jsfiddle.net/gh/get/library/pure/highcharts/highcharts/tree/master/samples/data-grid/basic/overview | Caption}
     */
    text?: string;
}

/**
 * Events options.
 */
export interface DataGridEvents {
    /**
     * Events related to the cells.
     *
     * Try it: {@link https://jsfiddle.net/gh/get/library/pure/highcharts/highcharts/tree/master/samples/data-grid/basic/cell-events/ | Datagrid events}
     */
    cell?: CellEvents;

    /**
     * Events related to the column.
     *
     * Try it: {@link https://jsfiddle.net/gh/get/library/pure/highcharts/highcharts/tree/master/samples/data-grid/basic/cell-events/ | Datagrid events}
     */
    column?: ColumnEvents

    /**
     * Events related to the header.
     *
     * Try it: {@link https://jsfiddle.net/gh/get/library/pure/highcharts/highcharts/tree/master/samples/data-grid/basic/cell-events/ | Datagrid events}
     */
    header?: HeaderEvents
}

/**
 * Events related to the cells.
 */
export interface CellEvents {
    /**
     * Callback function to be called when the cell is clicked.
     */
    click?: CellEventCallback;

    /**
     * Callback function to be called when the cell is hovered.
     */
    mouseOver?: CellEventCallback;

    /**
     * Callback function to be called when the cell is no longer hovered.
     */
    mouseOut?: CellEventCallback;

    /**
     * Callback function to be called after editing of cell value.
     */
    afterEdit?: CellEventCallback;

    /**
     * Callback function to be called after the cell value is set (on init or
     * after editing).
     */
    afterSetValue?: CellEventCallback;
}

/**
 * Event callbacks option group related to the column.
 */
export interface ColumnEvents {
    /**
     * Callback function to be called when the column is sorted for instance,
     * after clicking on header.
     */
    afterSorting?: ColumnEventCallback;

    /**
     * Callback function to be called when the column is resized.
     */
    afterResize?: ColumnEventCallback;
}

export interface HeaderEvents {
    /**
     * Callback function to be called when the header is clicked.
     */
    click?: ColumnEventCallback;
}

/**
 * Options to control the structure of table header.
 */
export interface GroupedHeaderOptions {
    /**
     * The format of the column header. Use `{id}` to display the column id.
     */
    headerFormat?: string;

    /**
     * The custom CSS class name for the header.
     */
    className?: string;

    /**
     * The id of column with data.
     */
    columnId?: string;

    /**
     * Current level of header in the whole header tree.
     * @internal
     * @private
     */
    level?: number;

    /**
     * Columns that are displayed below the header.
     */
    columns?: GroupedHeaderOptions[];
}

/**
 * Options for the credits label.
 */
export interface CreditsOptions {
    /**
     * Whether to show the credits.
     *
     * @default true
     */
    enabled?: boolean;

    /**
     * The URL that will be opened when the credits label is clicked.
     *
     * @default 'https://www.highcharts.com?credits'
     */
    href?: string;

    /**
     * The text for the credits label.
     *
     * @default 'Highcharts.com'
     */
    text?: string;

    /**
     * The position of the credits label.
     *
     * @default 'bottom'
     */
    position?: 'bottom' | 'top';
}


/* *
 *
 *  Default Export
 *
 * */

export default Options;<|MERGE_RESOLUTION|>--- conflicted
+++ resolved
@@ -181,20 +181,6 @@
  * column individually.
  */
 export interface ColumnOptions {
-<<<<<<< HEAD
-=======
-    /**
-     * The format of the cell content within the given column of the datagrid.
-     * Applied only to cell that are in the table not the column header.
-     *
-     * When not set, the default format `'{value}'` is used.
-     *
-     * Try it: {@link https://jsfiddle.net/gh/get/library/pure/highcharts/highcharts/tree/master/samples/data-grid/basic/cell-formatting/ | Cell formatting}
-     *
-     * @default undefined
-     */
-    cellFormat?: string;
->>>>>>> 294f6779
 
     /**
      * Options for all cells in the column.
@@ -252,7 +238,7 @@
      * The format of the cell content within the given column of the datagrid.
      * Applied only to cell that are in the table not the column header.
      *
-     * When not set, the default format `'{id}'` is used.
+     * When not set, the default format `'{value}'` is used.
      *
      * Try it: {@link https://jsfiddle.net/gh/get/library/pure/highcharts/highcharts/tree/master/samples/data-grid/basic/cell-formatting/ | Cell formatting}
      *
