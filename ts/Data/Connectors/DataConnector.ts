--- conflicted
+++ resolved
@@ -49,115 +49,6 @@
 
     /* *
      *
-<<<<<<< HEAD
-     *  Static Properties
-     *
-     * */
-
-    /**
-     * Registry as a record object with connector names and their class.
-     */
-    private static readonly registry = {} as Record<string, ConnectorType>;
-
-    /**
-     * Regular expression to extract the connector type (group 1) from the
-     * stringified class constructor.
-     */
-    private static readonly typeRegExp = (
-        /^function\s+(\w*?)(?:DataConnector)?\s*\(/
-    );
-
-    /* *
-     *
-     *  Static Functions
-     *
-     * */
-
-    /**
-     * Adds a connector class to the registry. The connector has to provide the
-     * `DataConnector.options` property and the `DataConnector.load` method to
-     * modify the table.
-     *
-     * @param {DataConnector} dataConnector
-     * Connector class (aka class constructor) to register.
-     *
-     * @return {boolean}
-     * Returns true, if the registration was successful. False is returned, if
-     * their is already a connector registered with this class name.
-     */
-    public static addConnector(dataConnector: ConnectorType): boolean {
-        const type = DataConnector.getType(dataConnector),
-            registry = DataConnector.registry;
-
-        if (
-            typeof type === 'undefined' ||
-            registry[type]
-        ) {
-            return false;
-        }
-
-        registry[type] = dataConnector;
-
-        return true;
-    }
-
-    /**
-     * Returns all registered DataConnector types.
-     *
-     * @return {Array<string>}
-     * All registered connector types.
-     */
-    public static getAllConnectorTypes(): Array<string> {
-        return Object.keys(DataConnector.registry);
-    }
-
-    /**
-     * Returns a copy of the dataConnector registry as record object with
-     * DataConnector type and their class.
-     *
-     * @return {Highcharts.Dictionary<DataConnectorRegistryType>}
-     * Copy of the dataConnector registry.
-     */
-    public static getAllConnectors(): Record<string, ConnectorType> {
-        return merge(DataConnector.registry);
-    }
-
-    /**
-     * Extracts the type from a given DataConnector class.
-     *
-     * @param {DataConnector} connector
-     * DataConnector class to extract the type from.
-     *
-     * @return {string}
-     * DataConnector type, if the extraction was successful, otherwise an empty
-     * string.
-     */
-    private static getType(
-        connector: (NewableFunction|ConnectorType)
-    ): string {
-        return (
-            connector.toString().match(DataConnector.typeRegExp) ||
-            ['', '']
-        )[1];
-    }
-
-    /**
-     * Returns a DataConnector class (aka class constructor) of the given name.
-     *
-     * @param {string} type
-     * Registered class type.
-     *
-     * @return {DataConnectorRegistryType|undefined}
-     * Class, if the class name was found, otherwise `undefined`.
-     */
-    public static getConnector(type: string): (ConnectorType|undefined) {
-        return DataConnector.registry[type];
-    }
-
-    /* *
-     *
-=======
->>>>>>> aa80577b
      *  Constructor
      *
      * */
