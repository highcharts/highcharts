--- conflicted
+++ resolved
@@ -678,15 +678,9 @@
         if (typeof str === 'string') {
             str = str.replace(/^\s+|\s+$/g, '');
 
-<<<<<<< HEAD
-            // Clear white space inside the string, like thousands separators
-            if (inside && /^[0-9\s]+$/u.test(str)) {
-                str = str.replace(/\s/gu, '');
-=======
             // Clear white space insdie the string, like thousands separators
             if (inside && /^[0-9\s]+$/.test(str)) {
                 str = str.replace(/\s/g, '');
->>>>>>> df5fb776
             }
         }
 
