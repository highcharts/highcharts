/* *
 *
 *  (c) 2009-2023 Highsoft AS
 *
 *  License: www.highcharts.com/license
 *
 *  !!!!!!! SOURCE GETS TRANSPILED BY TYPESCRIPT. EDIT TS FILE ONLY. !!!!!!!
 *
 *  Authors:
 *  - Sophie Bremer
 *
 * */

'use strict';

/* *
 *
 *  Imports
 *
 * */

import type DataEvent from '../DataEvent';
import type {
    RangeModifierOptions,
    RangeModifierRangeOptions
} from './RangeModifierOptions';

import DataModifier from './DataModifier.js';
import DataTable from '../DataTable.js';
import U from '../../Core/Utilities.js';
const {
    merge
} = U;

/* *
 *
 *  Class
 *
 * */

/**
 * Filters out table rows with a specific value range.
 *
 * @private
 */
class RangeModifier extends DataModifier {

    /* *
     *
     *  Static Properties
     *
     * */

    /**
     * Default options for the range modifier.
     */
    public static readonly defaultOptions: RangeModifierOptions = {
        modifier: 'Range',
        strict: false,
        ranges: []
    };

    /* *
     *
     *  Constructor
     *
     * */

    /**
     * Constructs an instance of the range modifier.
     *
     * @param {RangeModifier.Options} [options]
     * Options to configure the range modifier.
     */
    public constructor(
        options?: DeepPartial<RangeModifierOptions>
    ) {
        super();

        this.options = merge(RangeModifier.defaultOptions, options);
    }

    /* *
     *
     *  Properties
     *
     * */

    /**
     * Options of the range modifier.
     */
<<<<<<< HEAD
    public readonly options: RangeModifier.Options;
=======
    public readonly options: RangeModifierOptions;
>>>>>>> 0aafed99

    /* *
     *
     *  Functions
     *
     * */

    /**
     * Replaces table rows with filtered rows.
     *
     * @param {DataTable} table
     * Table to modify.
     *
     * @param {DataEvent.Detail} [eventDetail]
     * Custom information for pending events.
     *
     * @return {DataTable}
     * Table with `modified` property as a reference.
     */
    public modifyTable<T extends DataTable>(
        table: T,
        eventDetail?: DataEvent.Detail
    ): T {
        const modifier = this;

        modifier.emit({ type: 'modify', detail: eventDetail, table });

        const {
            ranges,
            strict
        } = modifier.options;

        if (ranges.length) {
            const columns = table.getColumns(),
                rows: Array<DataTable.Row> = [],
                modified = table.modified;

            for (
                let i = 0,
                    iEnd = ranges.length,
                    range: RangeModifierRangeOptions,
                    rangeColumn: DataTable.Column;
                i < iEnd;
                ++i
            ) {
                range = ranges[i];

                if (
                    strict &&
                    typeof range.minValue !== typeof range.maxValue
                ) {
                    continue;
                }

                rangeColumn = (columns[range.column] || []);

                for (
                    let j = 0,
                        jEnd = rangeColumn.length,
                        cell: DataTable.CellType,
                        row: (DataTable.Row|undefined);
                    j < jEnd;
                    ++j
                ) {
                    cell = rangeColumn[j];

                    switch (typeof cell) {
                        default:
                            continue;
                        case 'boolean':
                        case 'number':
                        case 'string':
                            break;
                    }

                    if (
                        strict &&
                        typeof cell !== typeof range.minValue
                    ) {
                        continue;
                    }

                    if (
                        cell >= range.minValue &&
                        cell <= range.maxValue
                    ) {
                        row = table.getRow(j);

                        if (row) {
                            rows.push(row);
                        }
                    }
                }
            }

            modified.deleteRows();
            modified.setRows(rows);
        }

        modifier.emit({ type: 'afterModify', detail: eventDetail, table });

        return table;
    }


    /**
     * Utility function that returns the first row index
     * if the table has been modified by a range modifier
     * @param {DataTable} table the table to get the offset from
     *
     * @return {number} The row offset of the modified table
     */
    public getModifiedTableOffset(table: DataTable): number {
        const { ranges } = this.options;

        if (ranges) {
            const minRange = ranges.reduce(
                (minRange, currentRange): RangeModifier.RangeOptions => {
                    if (currentRange.minValue > minRange.minValue) {
                        minRange = currentRange;
                    }
                    return minRange;

                }, ranges[0]
            );

            const tableRowIndex = table.getRowIndexBy(
                minRange.column,
                minRange.minValue
            );

            if (tableRowIndex) {
                return tableRowIndex;
            }
        }

        return 0;
    }
}

/* *
 *
<<<<<<< HEAD
 *  Class Namespace
 *
 * */

/**
 * Additionally provided types for modifier events and options.
 * @private
 */
namespace RangeModifier {

    /* *
     *
     *  Declarations
     *
     * */

    /**
     * Options to configure the modifier.
     */
    export interface Options extends DataModifier.Options {
        /**
         * Value ranges to include in the result.
         */
        ranges: Array<RangeOptions>;
        /**
         * If set to true, it will also compare the value type.
         */
        strict: boolean;
    }

    /**
     * Options to configure a range.
     */
    export interface RangeOptions {

        /**
         * Name of the related modifier for these options.
         */
        modifier: 'Range';

        /**
         * Column containing the values to filter.
         */
        column: string;

        /**
         * Maximum including value (`<=` operator).
         */
        maxValue: (boolean|number|string);

        /**
         * Minimum including value (`>=` operator).
         */
        minValue: (boolean|number|string);

    }

}

/* *
 *
=======
>>>>>>> 0aafed99
 *  Registry
 *
 * */

declare module './DataModifierType' {
    interface DataModifierTypes {
        Range: typeof RangeModifier;
    }
}

DataModifier.registerType('Range', RangeModifier);

/* *
 *
 *  Default Export
 *
 * */

export default RangeModifier;<|MERGE_RESOLUTION|>--- conflicted
+++ resolved
@@ -89,11 +89,7 @@
     /**
      * Options of the range modifier.
      */
-<<<<<<< HEAD
-    public readonly options: RangeModifier.Options;
-=======
     public readonly options: RangeModifierOptions;
->>>>>>> 0aafed99
 
     /* *
      *
@@ -211,7 +207,7 @@
 
         if (ranges) {
             const minRange = ranges.reduce(
-                (minRange, currentRange): RangeModifier.RangeOptions => {
+                (minRange, currentRange): RangeModifierRangeOptions => {
                     if (currentRange.minValue > minRange.minValue) {
                         minRange = currentRange;
                     }
@@ -236,70 +232,6 @@
 
 /* *
  *
-<<<<<<< HEAD
- *  Class Namespace
- *
- * */
-
-/**
- * Additionally provided types for modifier events and options.
- * @private
- */
-namespace RangeModifier {
-
-    /* *
-     *
-     *  Declarations
-     *
-     * */
-
-    /**
-     * Options to configure the modifier.
-     */
-    export interface Options extends DataModifier.Options {
-        /**
-         * Value ranges to include in the result.
-         */
-        ranges: Array<RangeOptions>;
-        /**
-         * If set to true, it will also compare the value type.
-         */
-        strict: boolean;
-    }
-
-    /**
-     * Options to configure a range.
-     */
-    export interface RangeOptions {
-
-        /**
-         * Name of the related modifier for these options.
-         */
-        modifier: 'Range';
-
-        /**
-         * Column containing the values to filter.
-         */
-        column: string;
-
-        /**
-         * Maximum including value (`<=` operator).
-         */
-        maxValue: (boolean|number|string);
-
-        /**
-         * Minimum including value (`>=` operator).
-         */
-        minValue: (boolean|number|string);
-
-    }
-
-}
-
-/* *
- *
-=======
->>>>>>> 0aafed99
  *  Registry
  *
  * */
