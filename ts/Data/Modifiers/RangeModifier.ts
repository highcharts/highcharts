--- conflicted
+++ resolved
@@ -107,13 +107,9 @@
 
 
     /**
-<<<<<<< HEAD
-     * Replaces table rows with ranged rows.
-=======
      * Replaces table rows with ranged rows. If the given table does not have
      * defined a `modified` property, the filtering is applied in-place on the
      * original table rather than on a `modified` copy.
->>>>>>> 2a0f9427
      *
      * @param {DataTable} table
      * Table to modify.
@@ -138,12 +134,8 @@
         end = Math.min(end || Infinity, table.getRowCount());
         const length = Math.max(end - start, 0);
 
-<<<<<<< HEAD
-        const modified = table.modified;
-=======
         const modified = table.getModified();
 
->>>>>>> 2a0f9427
         modified.deleteRows();
         modified.setRows(table.getRows(start, length));
         modified.setOriginalRowIndexes(Array.from(
