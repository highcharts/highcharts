/* *
 *
 *  (c) 2009-2025 Highsoft AS
 *
 *  License: www.highcharts.com/license
 *
 *  !!!!!!! SOURCE GETS TRANSPILED BY TYPESCRIPT. EDIT TS FILE ONLY. !!!!!!!
 *
 *  Authors:
 *  - Sophie Bremer
 *
 * */


'use strict';


/* *
 *
 *  Imports
 *
 * */


import type DataEvent from '../DataEvent';
import type DataTable from '../DataTable';
import type { Formula } from '../Formula/Formula';
import type {
    MathModifierColumnFormulaOptions,
    MathModifierOptions
} from './MathModifierOptions';


import DataModifier from './DataModifier.js';
import FormulaParser from '../Formula/FormulaParser.js';
import FormulaProcessor from '../Formula/FormulaProcessor.js';

/* *
 *
 *  Class
 *
 * */


/**
 * Replaces formula strings in a table with calculated values.
 *
 * @class
 * @name Highcharts.DataModifier.types.MathModifier
 * @augments Highcharts.DataModifier
 */
class MathModifier extends DataModifier {


    /* *
     *
     *  Static Properties
     *
     * */


    /**
     * Default options of MathModifier.
     * @private
     */
    public static readonly defaultOptions: MathModifierOptions = {
        type: 'Math',
        alternativeSeparators: false
    };


    /* *
     *
     *  Constructor
     *
     * */


    public constructor(
        options: Partial<MathModifierOptions>
    ) {
        super();

        this.options = {
            ...MathModifier.defaultOptions,
            ...options
        };
    }


    /* *
     *
     *  Properties
     *
     * */


    public options: MathModifierOptions;


    /* *
     *
     *  Functions
     *
     * */


<<<<<<< HEAD
    public override modifyTable(
        table: DataTable,
        eventDetail?: (DataEvent.Detail|undefined)
    ): DataTable {
=======
    public modifyTable<T extends DataTable>(
        table: T,
        eventDetail?: DataEvent.Detail
    ): T {
>>>>>>> b9ccd215
        const modifier = this;

        modifier.emit({ type: 'modify', detail: eventDetail, table });

        const alternativeSeparators = modifier.options.alternativeSeparators,
            formulaColumns = (
                modifier.options.formulaColumns ||
                table.getColumnIds()
            ),
            modified = table.getModified();

        for (
            let i = 0,
                iEnd = formulaColumns.length,
                columnId: string;
            i < iEnd;
            ++i
        ) {
            columnId = formulaColumns[i];

            if (formulaColumns.indexOf(columnId) >= 0) {
                modified.setColumn(
                    columnId,
                    modifier.processColumn(table, columnId)
                );
            }
        }

        const columnFormulas = (modifier.options.columnFormulas || []);

        for (
            let i = 0,
                iEnd = columnFormulas.length,
                columnFormula: MathModifierColumnFormulaOptions,
                formula: Formula;
            i < iEnd;
            ++i
        ) {
            columnFormula = columnFormulas[i];
            formula = FormulaParser.parseFormula(
                columnFormula.formula,
                alternativeSeparators
            );
            modified.setColumn(
                columnFormula.column,
                modifier.processColumnFormula(
                    formula,
                    table,
                    columnFormula.rowStart,
                    columnFormula.rowEnd
                )
            );
        }

        modifier.emit({ type: 'afterModify', detail: eventDetail, table });

        return table;
    }


    /**
     * Process a column by replacing formula strings with calculated values.
     *
     * @private
     *
     * @param {Highcharts.DataTable} table
     * Table to extract column from and use as reference.
     *
     * @param {string} columnId
     * Id of column to process.
     *
     * @param {number} rowIndex
     * Row index to start the replacing process from.
     *
     * @return {Highcharts.DataTableColumn}
     * Returns the processed table column.
     */
    protected processColumn(
        table: DataTable,
        columnId: string,
        rowIndex: number = 0
    ): DataTable.Column {
        const alternativeSeparators = this.options.alternativeSeparators,
            column = (table.getColumn(columnId, true) || [])
                .slice(rowIndex > 0 ? rowIndex : 0);

        for (
            let i = 0,
                iEnd = column.length,
                cacheFormula: Formula = [],
                cacheString: string = '',
                cell: DataTable.CellType;
            i < iEnd;
            ++i
        ) {
            cell = column[i];

            if (
                typeof cell === 'string' &&
                cell[0] === '='
            ) {
                try {
                    // Use cache while formula string is repetitive
                    cacheFormula = (
                        cacheString === cell ?
                            cacheFormula :
                            FormulaParser.parseFormula(
                                cell.substring(1),
                                alternativeSeparators
                            )
                    );
                    // Process parsed formula string
                    column[i] =
                        FormulaProcessor.processFormula(cacheFormula, table);
                } catch {
                    column[i] = NaN;
                }
            }
        }

        return column;
    }


    /**
     * Process a column by replacing cell values with calculated values from a
     * given formula.
     *
     * @private
     *
     * @param {Highcharts.Formula} formula
     * Formula to use for processing.
     *
     * @param {Highcharts.DataTable} table
     * Table to extract column from and use as reference.
     *
     * @param {number} rowStart
     * Row index to start the replacing process from.
     *
     * @param {number} rowEnd
     * Row index to end the replacing process.
     *
     * @return {Highcharts.DataTableColumn}
     * Returns the processed table column.
     */
    protected processColumnFormula(
        formula: Formula,
        table: DataTable,
        rowStart: number = 0,
        rowEnd: number = table.getRowCount()
    ): DataTable.Column {
        rowStart = rowStart >= 0 ? rowStart : 0;
        rowEnd = rowEnd >= 0 ? rowEnd : table.getRowCount() + rowEnd;

        const column = [],
            modified = table.getModified();


        for (let i = 0, iEnd = (rowEnd - rowStart); i < iEnd; ++i) {
            try {
                column[i] = FormulaProcessor.processFormula(formula, modified);
            } catch {
                column[i] = NaN;
            } finally {
                formula = FormulaProcessor.translateReferences(formula, 0, 1);
            }
        }

        return column;
    }


}


/* *
 *
 *  Registry
 *
 * */


declare module './DataModifierType' {
    interface DataModifierTypes {
        Math: typeof MathModifier
    }
}


DataModifier.registerType('Math', MathModifier);


/* *
 *
 *  Default Export
 *
 * */


export default MathModifier;<|MERGE_RESOLUTION|>--- conflicted
+++ resolved
@@ -105,17 +105,10 @@
      * */
 
 
-<<<<<<< HEAD
     public override modifyTable(
         table: DataTable,
-        eventDetail?: (DataEvent.Detail|undefined)
+        eventDetail?: DataEvent.Detail
     ): DataTable {
-=======
-    public modifyTable<T extends DataTable>(
-        table: T,
-        eventDetail?: DataEvent.Detail
-    ): T {
->>>>>>> b9ccd215
         const modifier = this;
 
         modifier.emit({ type: 'modify', detail: eventDetail, table });
