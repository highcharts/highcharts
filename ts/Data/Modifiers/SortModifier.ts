--- conflicted
+++ resolved
@@ -409,24 +409,14 @@
  *
  * */
 
-<<<<<<< HEAD
-declare module './ModifierType' {
-    interface ModifierTypeRegistry {
-=======
-DataModifier.registerType(SortModifier);
-
 declare module './DataModifierType' {
     interface DataModifierTypes {
->>>>>>> 1c41920d
         Sort: typeof SortModifier;
     }
 }
 
-<<<<<<< HEAD
-DataModifier.registerModifier(SortModifier);
-
-=======
->>>>>>> 1c41920d
+DataModifier.registerType(SortModifier);
+
 /* *
  *
  *  Default Export
