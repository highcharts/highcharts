--- conflicted
+++ resolved
@@ -86,11 +86,7 @@
 
     public constructor(options: DataTableOptions = {}) {
         super(options);
-<<<<<<< HEAD
-=======
-        this.modified = this;
         this.metadata = options.metadata;
->>>>>>> 3ccbda88
     }
 
     /* *
