--- conflicted
+++ resolved
@@ -705,10 +705,6 @@
             aliasKeys = Object.keys(aliases),
             columnAliases: DataTable.ColumnAliases = {};
 
-<<<<<<< HEAD
-        for (let i = 0, iEnd = aliasKeys.length; i < iEnd; ++i) {
-            columnAliases[aliases[i]] = aliases[aliasKeys[i]];
-=======
         for (
             let i = 0,
                 iEnd = aliasKeys.length,
@@ -718,7 +714,6 @@
         ) {
             alias = aliasKeys[i];
             columnAliases[alias] = aliases[alias];
->>>>>>> 494eddca
         }
 
         return columnAliases;
