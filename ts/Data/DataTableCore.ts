--- conflicted
+++ resolved
@@ -171,14 +171,9 @@
     ): void {
         if (rowCount > 0 && rowIndex < this.rowCount) {
             let length = 0;
-<<<<<<< HEAD
-            objectEach(this.columns, (column): void => {
-                column.splice(rowIndex, rowCount);
-=======
             objectEach(this.columns, (column, columnName): void => {
                 this.columns[columnName] =
                     splice(column, rowIndex, rowCount).array;
->>>>>>> 1455afbe
                 length = column.length;
             });
             this.rowCount = length;
