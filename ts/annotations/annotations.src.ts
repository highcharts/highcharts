--- conflicted
+++ resolved
@@ -10,10 +10,7 @@
 
 'use strict';
 
-<<<<<<< HEAD
 import type Chart from '../parts/Chart.js';
-=======
->>>>>>> 228b86df
 import type SVGPath from '../parts/SVGPath';
 import H from '../parts/Globals.js';
 
@@ -23,92 +20,6 @@
  */
 declare global {
     namespace Highcharts {
-<<<<<<< HEAD
-        class Annotation implements AnnotationControllable, AnnotationEventEmitter {
-            public static ControlPoint: typeof AnnotationControlPoint;
-            public static MockPoint: typeof AnnotationMockPoint;
-            public static shapesMap: Dictionary<Function>;
-            public static types: AnnotationTypesDictionary;
-            public constructor(chart: AnnotationChart, userOptions: AnnotationsOptions);
-            public annotation: AnnotationControllable['annotation'];
-            public addControlPoints: AnnotationControllableMixin['addControlPoints'];
-            public addEvents: AnnotationEventEmitterMixin['addEvents'];
-            public anchor: AnnotationControllableMixin['anchor'];
-            public attr: AnnotationControllableMixin['attr'];
-            public attrsFromOptions: AnnotationControllableMixin['attrsFromOptions'];
-            public chart: AnnotationChart;
-            public clipRect?: SVGElement;
-            public clipXAxis?: Axis;
-            public clipYAxis?: Axis;
-            public coll: 'annotations';
-            public collection: AnnotationControllable['collection'];
-            public controlPoints: Array<AnnotationControlPoint>;
-            public defaultOptions: AnnotationsOptions;
-            public getPointsOptions: AnnotationControllableMixin['getPointsOptions'];
-            public graphic: SVGElement;
-            public group: SVGElement;
-            public index: AnnotationControllable['index'];
-            public isUpdating?: boolean;
-            public labelCollector: Chart.LabelCollectorFunction;
-            public labels: Array<AnnotationLabelType>;
-            public labelsGroup: SVGElement;
-            public linkPoints: AnnotationControllableMixin['linkPoints'];
-            public mouseMoveToRadians: AnnotationEventEmitterMixin['mouseMoveToRadians'];
-            public mouseMoveToScale: AnnotationEventEmitterMixin['mouseMoveToScale'];
-            public mouseMoveToTranslation: AnnotationEventEmitterMixin['mouseMoveToTranslation'];
-            public nonDOMEvents: Array<string>;
-            public onDrag: AnnotationEventEmitterMixin['onDrag'];
-            public onMouseDown: AnnotationEventEmitterMixin['onMouseDown'];
-            public onMouseUp: AnnotationEventEmitterMixin['onMouseUp'];
-            public options: AnnotationsOptions;
-            public point: AnnotationControllableMixin['point'];
-            public points: Array<AnnotationPointType>;
-            public removeDocEvents: AnnotationEventEmitterMixin['removeDocEvents'];
-            public rotate: AnnotationControllableMixin['rotate'];
-            public scale: AnnotationControllableMixin['scale'];
-            public shapes: Array<AnnotationShapeType>;
-            public shapesGroup: SVGElement;
-            public shouldBeDrawn: AnnotationControllableMixin['shouldBeDrawn'];
-            public transform: AnnotationControllableMixin['transform'];
-            public transformPoint: AnnotationControllableMixin['transformPoint'];
-            public translate: AnnotationControllableMixin['translate'];
-            public translatePoint: AnnotationControllableMixin['translatePoint'];
-            public translateShape: AnnotationControllableMixin['translateShape'];
-            public userOptions: AnnotationsOptions;
-            public addClipAxes(): void;
-            public addClipPaths(): void;
-            public addLabels(): void;
-            public addShapes(): void;
-            public adjustVisibility(item: AnnotationControllable): void;
-            public destroy(): void;
-            public destroyItem(item: AnnotationControllable): void;
-            public getClipBox(): BBoxObject;
-            public getLabelsAndShapesOptions(
-                baseOptions: AnnotationsOptions,
-                newOptions: Partial<AnnotationsOptions>
-            ): AnnotationsOptions
-            public init(): void;
-            public initLabel(labelOptions: DeepPartial<AnnotationsLabelsOptions>, index: number): AnnotationLabelType;
-            public initShape(shapeOptions: DeepPartial<AnnotationsShapesOptions>, index: number): AnnotationShapeType;
-            public redraw(animation?: boolean): void;
-            public redrawItem(item: AnnotationControllable, animation?: boolean): void;
-            public redrawItems(items: Array<AnnotationControllable>, animation?: boolean): void;
-            public renderItems(items: Array<AnnotationControllable>): void;
-            public remove(): void;
-            public render(): void;
-            public renderItem(item: AnnotationControllable): void;
-            public setClipAxes(): void;
-            public setControlPointsVisibility(visibile: boolean): void;
-            public setLabelCollector(): void;
-            public setOptions(userOptions: AnnotationsOptions): void;
-            public setVisibility(visible?: boolean): void;
-            public update(
-                userOptions: DeepPartial<AnnotationsOptions>,
-                redraw?: boolean
-            ): void;
-        }
-=======
->>>>>>> 228b86df
         interface AnnotationChart extends Chart {
             annotations: Array<Annotation>;
             controlPointsGroup: SVGElement;
@@ -502,7 +413,7 @@
     public graphic: Highcharts.SVGElement = void 0 as any;
     public group: Highcharts.SVGElement = void 0 as any;
     public isUpdating?: boolean;
-    public labelCollector: Highcharts.ChartLabelCollectorFunction = void 0 as any;
+    public labelCollector: Chart.LabelCollectorFunction = void 0 as any;
     public labels: Array<Highcharts.AnnotationLabelType>;
     public labelsGroup: Highcharts.SVGElement = void 0 as any;
     public options: Highcharts.AnnotationsOptions;
