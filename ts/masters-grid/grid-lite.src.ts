--- conflicted
+++ resolved
@@ -60,13 +60,8 @@
         AST: typeof AST;
         Grid: typeof _Grid;
         grid: typeof _Grid.grid;
-<<<<<<< HEAD
         grids: Array<(_Grid | undefined)>;
-        ColumnDistribution: typeof ColumnDistribution;
-=======
-        grids: Array<(_Grid|undefined)>;
         ColumnResizing: typeof ColumnResizing;
->>>>>>> 482b703f
         DataConverter: typeof DataConverter;
         DataCursor: typeof DataCursor;
         DataModifier: typeof DataModifier;
