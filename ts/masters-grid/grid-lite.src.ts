/**
 * @license Highcharts Grid v@product.version@ (@product.date@)
 * @module grid/grid-lite
 *
 * (c) 2009-2025 Highsoft AS
 *
 * License: www.highcharts.com/license
 */


/* *
 *
 *  Imports
 *
 * */

import type _Options from '../Grid/Core/Options.ts';

import AST from '../Core/Renderer/HTML/AST.js';
import Templating from '../Core/Templating.js';
import ColumnResizing from '../Grid/Core/Table/ColumnResizing/ColumnResizing.js';
import DataConnector from '../Data/Connectors/DataConnector.js';
import DataConverter from '../Data/Converters/DataConverter.js';
import DataCursor from '../Data/DataCursor.js';
import _Grid from '../Grid/Core/Grid.js';
import DataModifier from '../Data/Modifiers/DataModifier.js';
import DataPool from '../Data/DataPool.js';
import DataTable from '../Data/DataTable.js';
import Defaults from '../Grid/Core/Defaults.js';
import Globals from '../Grid/Core/Globals.js';
import whcm from '../Accessibility/HighContrastMode.js';
import Table from '../Grid/Core/Table/Table.js';
import CreditsLiteComposition from '../Grid/Lite/Credits/CreditsLiteComposition.js';
import Utilities from '../Core/Utilities.js';
import SvgIcons from '../Grid/Core/UI/SvgIcons.js';
import Pagination from '../Grid/Core/Pagination/Pagination.js';

// Fill registries
import '../Data/Connectors/CSVConnector.js';
import '../Data/Connectors/GoogleSheetsConnector.js';
import '../Data/Connectors/HTMLTableConnector.js';
import '../Data/Connectors/JSONConnector.js';
import '../Data/Modifiers/ChainModifier.js';
import '../Data/Modifiers/InvertModifier.js';
import '../Data/Modifiers/RangeModifier.js';
import '../Data/Modifiers/SortModifier.js';
import '../Data/Modifiers/FilterModifier.js';

<<<<<<< HEAD
/* *
 *
 *  Declarations
 *
 * */

declare global {
    interface GridNamespace {
        win: typeof Globals.win;
        product: 'Grid Lite' | 'Grid Pro';
        version: typeof Globals.version;
        AST: typeof AST;
        Grid: typeof _Grid;
        grid: typeof _Grid.grid;
        grids: Array<(_Grid | undefined)>;
        ColumnResizing: typeof ColumnResizing;
        DataConverter: typeof DataConverter;
        DataCursor: typeof DataCursor;
        DataModifier: typeof DataModifier;
        DataConnector: typeof DataConnector;
        DataPool: typeof DataPool;
        DataTable: typeof DataTable;
        Table: typeof Table;
        Pagination: typeof Pagination;
        isHighContrastModeActive: typeof whcm.isHighContrastModeActive;
        defaultOptions: typeof Defaults.defaultOptions;
        setOptions: typeof Defaults.setOptions;
        Templating: typeof Templating;
        merge: typeof Utilities.merge;
        SvgIcons: typeof SvgIcons;
    }
    interface Window {
        Grid: GridNamespace;
    }
}

=======
>>>>>>> 79eaf599

/* *
 *
 *  Namespace
 *
 * */

const G = {
    AST,
    ColumnResizing,
    DataConnector,
    DataConverter,
    DataCursor,
    DataModifier,
    DataPool,
    DataTable,
    defaultOptions: Defaults.defaultOptions,
    Grid: _Grid,
    grid: _Grid.grid,
    grids: _Grid.grids,
    isHighContrastModeActive: whcm.isHighContrastModeActive,
    merge: Utilities.merge,
    Pagination,
    product: 'Grid Lite',
    setOptions: Defaults.setOptions,
    SvgIcons,
    Table,
    Templating,
    version: Globals.version,
    win: Globals.win
};

CreditsLiteComposition.compose(G.Grid, G.Table);


/* *
 *
 * Named Exports
 *
 * */

export {
    AST,
    ColumnResizing,
    DataConnector,
    DataConverter,
    DataCursor,
    DataModifier,
    DataPool,
    DataTable,
    Pagination,
    SvgIcons,
    Table,
    Templating
};

export const {
    defaultOptions,
    Grid,
    grid,
    grids,
    isHighContrastModeActive,
    merge,
    product,
    setOptions,
    version,
    win
} = G;


/* *
 *
 *  Default Export
 *
 * */

namespace G {
    export type Options = _Options;
}

export default G;<|MERGE_RESOLUTION|>--- conflicted
+++ resolved
@@ -46,45 +46,6 @@
 import '../Data/Modifiers/SortModifier.js';
 import '../Data/Modifiers/FilterModifier.js';
 
-<<<<<<< HEAD
-/* *
- *
- *  Declarations
- *
- * */
-
-declare global {
-    interface GridNamespace {
-        win: typeof Globals.win;
-        product: 'Grid Lite' | 'Grid Pro';
-        version: typeof Globals.version;
-        AST: typeof AST;
-        Grid: typeof _Grid;
-        grid: typeof _Grid.grid;
-        grids: Array<(_Grid | undefined)>;
-        ColumnResizing: typeof ColumnResizing;
-        DataConverter: typeof DataConverter;
-        DataCursor: typeof DataCursor;
-        DataModifier: typeof DataModifier;
-        DataConnector: typeof DataConnector;
-        DataPool: typeof DataPool;
-        DataTable: typeof DataTable;
-        Table: typeof Table;
-        Pagination: typeof Pagination;
-        isHighContrastModeActive: typeof whcm.isHighContrastModeActive;
-        defaultOptions: typeof Defaults.defaultOptions;
-        setOptions: typeof Defaults.setOptions;
-        Templating: typeof Templating;
-        merge: typeof Utilities.merge;
-        SvgIcons: typeof SvgIcons;
-    }
-    interface Window {
-        Grid: GridNamespace;
-    }
-}
-
-=======
->>>>>>> 79eaf599
 
 /* *
  *
