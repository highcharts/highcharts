/**
 * @license Highcharts JS v@product.version@ (@product.date@)
 * @module highcharts/highcharts
 *
 * (c) 2009-2021 Torstein Honsi
 *
 * License: www.highcharts.com/license
 */
'use strict';
import Highcharts from '../Core/Globals.js';
import Utilities from '../Core/Utilities.js';
import DefaultOptions from '../Core/DefaultOptions.js';
import Fx from '../Core/Animation/Fx.js';
import Animation from '../Core/Animation/AnimationUtilities.js';
import AST from '../Core/Renderer/HTML/AST.js';
import FormatUtilities from '../Core/FormatUtilities.js';
import SVGElement from '../Core/Renderer/SVG/SVGElement.js';
import SVGRenderer from '../Core/Renderer/SVG/SVGRenderer.js';
import HTMLElement from '../Core/Renderer/HTML/HTMLElement.js';
import HTMLRenderer from '../Core/Renderer/HTML/HTMLRenderer.js';
import Axis from '../Core/Axis/Axis.js';
import '../Core/Axis/DateTimeAxis.js';
import '../Core/Axis/LogarithmicAxis.js';
import PlotLineOrBand from '../Core/Axis/PlotLineOrBand.js';
import Tick from '../Core/Axis/Tick.js';
import '../Core/Tooltip.js';
import '../Core/Pointer.js';
import '../Core/MSPointer.js';
import '../Core/Legend.js';
import Chart from '../Core/Chart/Chart.js';
import '../Extensions/ScrollablePlotArea.js';
import '../Extensions/Stacking.js';
import Series from '../Core/Series/Series.js';
import '../Series/Line/LineSeries.js';
import '../Series/Area/AreaSeries.js';
import '../Series/Spline/SplineSeries.js';
import '../Series/AreaSpline/AreaSplineSeries.js';
import '../Series/Column/ColumnSeries.js';
import '../Series/Bar/BarSeries.js';
import '../Series/Scatter/ScatterSeries.js';
import '../Series/Pie/PieSeries.js';
import '../Core/Series/DataLabels.js';
import '../Extensions/OverlappingDataLabels.js';
import '../Core/Responsive.js';
import Color from '../Core/Color/Color.js';
import Time from '../Core/Time.js';
const G: AnyRecord = Highcharts;
// Animation
G.animate = Animation.animate;
G.animObject = Animation.animObject;
G.getDeferredAnimation = Animation.getDeferredAnimation;
G.setAnimation = Animation.setAnimation;
G.stop = Animation.stop;
G.timers = Fx.timers;
// Classes
G.AST = AST;
<<<<<<< HEAD
G.Axis = Axis;
=======
G.Chart = Chart;
G.chart = Chart.chart;
>>>>>>> d778e973
G.Fx = Fx;
G.PlotLineOrBand = PlotLineOrBand;
G.Series = Series;
G.SVGElement = SVGElement;
G.SVGRenderer = SVGRenderer;
G.Tick = Tick;
G.Time = Time;
// Color
G.Color = Color;
G.color = Color.parse;
// Compositions
HTMLRenderer.compose(SVGRenderer);
HTMLElement.compose(SVGElement);
// DefaultOptions
G.defaultOptions = DefaultOptions.defaultOptions;
G.getOptions = DefaultOptions.getOptions;
G.time = DefaultOptions.defaultTime;
G.setOptions = DefaultOptions.setOptions;
// Format Utilities
G.dateFormat = FormatUtilities.dateFormat;
G.format = FormatUtilities.format;
G.numberFormat = FormatUtilities.numberFormat;
// Utilities
G.addEvent = Utilities.addEvent;
G.arrayMax = Utilities.arrayMax;
G.arrayMin = Utilities.arrayMin;
G.attr = Utilities.attr;
G.clearTimeout = Utilities.clearTimeout;
G.correctFloat = Utilities.correctFloat;
G.createElement = Utilities.createElement;
G.css = Utilities.css;
G.defined = Utilities.defined;
G.destroyObjectProperties = Utilities.destroyObjectProperties;
G.discardElement = Utilities.discardElement;
G.erase = Utilities.erase;
G.error = Utilities.error;
G.extend = Utilities.extend;
G.extendClass = Utilities.extendClass;
G.find = Utilities.find;
G.fireEvent = Utilities.fireEvent;
G.getMagnitude = Utilities.getMagnitude;
G.getStyle = Utilities.getStyle;
G.inArray = Utilities.inArray;
G.isArray = Utilities.isArray;
G.isClass = Utilities.isClass;
G.isDOMElement = Utilities.isDOMElement;
G.isFunction = Utilities.isFunction;
G.isNumber = Utilities.isNumber;
G.isObject = Utilities.isObject;
G.isString = Utilities.isString;
G.keys = Utilities.keys;
G.merge = Utilities.merge;
G.normalizeTickInterval = Utilities.normalizeTickInterval;
G.objectEach = Utilities.objectEach;
G.offset = Utilities.offset;
G.pad = Utilities.pad;
G.pick = Utilities.pick;
G.pInt = Utilities.pInt;
G.relativeLength = Utilities.relativeLength;
G.removeEvent = Utilities.removeEvent;
G.splat = Utilities.splat;
G.stableSort = Utilities.stableSort;
G.syncTimeout = Utilities.syncTimeout;
G.timeUnits = Utilities.timeUnits;
G.uniqueKey = Utilities.uniqueKey;
G.useSerialIds = Utilities.useSerialIds;
G.wrap = Utilities.wrap;
export default G;<|MERGE_RESOLUTION|>--- conflicted
+++ resolved
@@ -54,12 +54,9 @@
 G.timers = Fx.timers;
 // Classes
 G.AST = AST;
-<<<<<<< HEAD
 G.Axis = Axis;
-=======
 G.Chart = Chart;
 G.chart = Chart.chart;
->>>>>>> d778e973
 G.Fx = Fx;
 G.PlotLineOrBand = PlotLineOrBand;
 G.Series = Series;
