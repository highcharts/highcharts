--- conflicted
+++ resolved
@@ -55,11 +55,7 @@
     Board,
     board: Board.board,
     CSVStore,
-<<<<<<< HEAD
-    Dashboard,
-=======
     DataGrid,
->>>>>>> 683dc3cd
     DataOnDemand,
     DataTable,
     GoogleSheetsStore,
