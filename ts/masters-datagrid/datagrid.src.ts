/**
 * @license Highcharts Dashboards v@product.version@ (@product.date@)
 * @module datagrid/datagrid
 *
 * (c) 2009-2025 Highsoft AS
 *
 * License: www.highcharts.com/license
 */


'use strict';


/* *
 *
 *  Imports
 *
 * */

import type _Options from '../Grid/Core/Options';
import type * as H from '../Grid/Pro/highcharts';

import AST from '../Core/Renderer/HTML/AST.js';
import Templating from '../Core/Templating.js';
import ColumnResizing from '../Grid/Core/Table/ColumnResizing/ColumnResizing.js';
import DataConnector from '../Data/Connectors/DataConnector.js';
import DataConverter from '../Data/Converters/DataConverter.js';
import DataCursor from '../Data/DataCursor.js';
import _Grid from '../Grid/Core/Grid.js';
import DataModifier from '../Data/Modifiers/DataModifier.js';
import DataPool from '../Data/DataPool.js';
import DataTable from '../Data/DataTable.js';
import Defaults from '../Grid/Core/Defaults.js';
import Globals from '../Grid/Core/Globals.js';
import whcm from '../Accessibility/HighContrastMode.js';
import Utilities from '../Core/Utilities.js';

import Table from '../Grid/Core/Table/Table.js';
import Column from '../Grid/Core/Table/Column.js';
import HeaderCell from '../Grid/Core/Table/Header/HeaderCell.js';
import TableCell from '../Grid/Core/Table/Body/TableCell.js';
import GridIcons from '../Grid/Icons/GridIcons.js';
import HeaderIconManager from '../Grid/Core/Table/Header/HeaderIconManager.js';

import GridEvents from '../Grid/Pro/GridEvents.js';
import CellEditingComposition from '../Grid/Pro/CellEditing/CellEditingComposition.js';
import Dash3Compatibility from '../Grid/Pro/Dash3Compatibility.js';
import CreditsProComposition from '../Grid/Pro/Credits/CreditsProComposition.js';
import ValidatorComposition from '../Grid/Pro/ColumnTypes/ValidatorComposition.js';
import CellRenderersComposition from '../Grid/Pro/CellRendering/CellRenderersComposition.js';
import CellRendererRegistry from '../Grid/Pro/CellRendering/CellRendererRegistry.js';
<<<<<<< HEAD
=======
import PaginationComposition from '../Grid/Pro/Pagination/PaginationComposition.js';
import Pagination from '../Grid/Core/Pagination/Pagination.js';
>>>>>>> 2a0f9427
import CellContentPro from '../Grid/Pro/CellRendering/CellContentPro.js';
import CellRenderer from '../Grid/Pro/CellRendering/CellRenderer.js';


/* *
 *
 *  Registers Imports
 *
 * */

// Connectors
import '../Data/Connectors/CSVConnector.js';
import '../Data/Connectors/GoogleSheetsConnector.js';
import '../Data/Connectors/HTMLTableConnector.js';
import '../Data/Connectors/JSONConnector.js';
import '../Data/Modifiers/ChainModifier.js';
import '../Data/Modifiers/InvertModifier.js';
import '../Data/Modifiers/RangeModifier.js';
import '../Data/Modifiers/SortModifier.js';
import '../Data/Modifiers/FilterModifier.js';

// Compositions
import '../Grid/Pro/GridEvents.js';
import '../Grid/Pro/CellEditing/CellEditingComposition.js';
import '../Grid/Pro/Dash3Compatibility.js';
import '../Grid/Pro/Credits/CreditsProComposition.js';

// Cell Renderers
import '../Grid/Pro/CellRendering/CellRenderer.js';
import '../Grid/Pro/CellRendering/CellContentPro.js';
import '../Grid/Pro/CellRendering/CellRenderersComposition.js';
import '../Grid/Pro/CellRendering/Renderers/TextRenderer.js';
import '../Grid/Pro/CellRendering/Renderers/CheckboxRenderer.js';
import '../Grid/Pro/CellRendering/Renderers/SelectRenderer.js';
import '../Grid/Pro/CellRendering/Renderers/TextInputRenderer.js';
import '../Grid/Pro/CellRendering/Renderers/DateInputRenderer.js';
import '../Grid/Pro/CellRendering/Renderers/DateTimeInputRenderer.js';
import '../Grid/Pro/CellRendering/Renderers/TimeInputRenderer.js';
import '../Grid/Pro/CellRendering/Renderers/SparklineRenderer.js';
import '../Grid/Pro/CellRendering/Renderers/NumberInputRenderer.js';


/* *
 *
 *  Declarations
 *
 * */


declare global {
    interface DataGridNamespace {
        win: typeof Globals.win;
        product: 'Grid Pro';
        AST: typeof AST;
        classNamePrefix: typeof Globals.classNamePrefix;
        /**
         * @deprecated Use `Grid` instead.
         */
        DataGrid: typeof _Grid;
        /**
         * @deprecated Use `grid` instead.
         */
        dataGrid: typeof _Grid.grid;
        /**
         * @deprecated Use `grids` instead.
         */
        dataGrids: Array<(_Grid|undefined)>;
        Grid: typeof _Grid;
        grid: typeof _Grid.grid;
        grids: Array<(_Grid|undefined)>;
        ColumnResizing: typeof ColumnResizing;
        DataConverter: typeof DataConverter;
        DataCursor: typeof DataCursor;
        DataModifier: typeof DataModifier;
        DataConnector: typeof DataConnector;
        DataPool: typeof DataPool;
        DataTable: typeof DataTable;
        isHighContrastModeActive: typeof whcm.isHighContrastModeActive;
        defaultOptions: typeof Defaults.defaultOptions;
        setOptions: typeof Defaults.setOptions;
        Table: typeof Table;
        Column: typeof Column;
        HeaderCell: typeof HeaderCell;
        TableCell: typeof TableCell;
        Pagination: typeof Pagination;
        Templating: typeof Templating;
        CellContentPro: typeof CellContentPro;
        merge: typeof Utilities.merge;
        CellRendererRegistry: typeof CellRendererRegistry;
        CellRenderer: typeof CellRenderer;
<<<<<<< HEAD
        GridIcons: typeof GridIcons;
        HeaderIconManager: typeof HeaderIconManager;
=======
>>>>>>> 2a0f9427
    }
    interface Window {
        /**
         * @deprecated Use `Grid` instead.
         */
        DataGrid: DataGridNamespace;
        Grid: DataGridNamespace;
        Highcharts?: typeof H;
    }
}


/* *
 *
 *  Namespace
 *
 * */


const G = Globals as unknown as DataGridNamespace;

G.AST = AST;
G.classNamePrefix = 'highcharts-datagrid-';
G.DataConnector = DataConnector;
G.DataCursor = DataCursor;
G.DataConverter = DataConverter;
G.DataGrid = _Grid;
G.dataGrid = _Grid.grid;
G.dataGrids = _Grid.grids;
G.Grid = _Grid;
G.grid = _Grid.grid;
G.grids = _Grid.grids;
G.DataModifier = DataModifier;
G.DataPool = DataPool;
G.DataTable = DataTable;
G.ColumnResizing = ColumnResizing;
G.defaultOptions = Defaults.defaultOptions;
G.isHighContrastModeActive = whcm.isHighContrastModeActive;
G.setOptions = Defaults.setOptions;
G.Templating = Templating;
G.product = 'Grid Pro';
G.merge = Utilities.merge;

G.Table = G.Table || Table;
G.Column = G.Column || Column;
G.HeaderCell = G.HeaderCell || HeaderCell;
G.TableCell = G.TableCell || TableCell;
G.Pagination = G.Pagination || Pagination;

GridEvents.compose(G.Column, G.HeaderCell, G.TableCell);
CellEditingComposition.compose(G.Table, G.TableCell, G.Column);
CreditsProComposition.compose(G.Grid);
Dash3Compatibility.compose(G.Table);
ValidatorComposition.compose(G.Table);
CellRenderersComposition.compose(G.Column);
PaginationComposition.compose(G.Pagination);

G.CellRendererRegistry = G.CellRendererRegistry || CellRendererRegistry;
G.CellContentPro = CellContentPro;
G.CellRenderer = CellRenderer;
<<<<<<< HEAD
G.GridIcons = GridIcons;
G.HeaderIconManager = HeaderIconManager;
=======
>>>>>>> 2a0f9427


/* *
 *
 *  Export types
 *
 * */

namespace G {
    export type Options = _Options;
}


/* *
 *
 *  Classic Export
 *
 * */


if (!G.win.DataGrid) {
    G.win.DataGrid = G;
}

if (!G.win.Grid) {
    G.win.Grid = G;
}

if (G.win.Highcharts) {
    G.CellRendererRegistry.types.sparkline.useHighcharts(G.win.Highcharts);
}


/* *
 *
 *  Default Export
 *
 * */


export default G;<|MERGE_RESOLUTION|>--- conflicted
+++ resolved
@@ -49,11 +49,8 @@
 import ValidatorComposition from '../Grid/Pro/ColumnTypes/ValidatorComposition.js';
 import CellRenderersComposition from '../Grid/Pro/CellRendering/CellRenderersComposition.js';
 import CellRendererRegistry from '../Grid/Pro/CellRendering/CellRendererRegistry.js';
-<<<<<<< HEAD
-=======
 import PaginationComposition from '../Grid/Pro/Pagination/PaginationComposition.js';
 import Pagination from '../Grid/Core/Pagination/Pagination.js';
->>>>>>> 2a0f9427
 import CellContentPro from '../Grid/Pro/CellRendering/CellContentPro.js';
 import CellRenderer from '../Grid/Pro/CellRendering/CellRenderer.js';
 
@@ -144,11 +141,8 @@
         merge: typeof Utilities.merge;
         CellRendererRegistry: typeof CellRendererRegistry;
         CellRenderer: typeof CellRenderer;
-<<<<<<< HEAD
         GridIcons: typeof GridIcons;
         HeaderIconManager: typeof HeaderIconManager;
-=======
->>>>>>> 2a0f9427
     }
     interface Window {
         /**
@@ -209,11 +203,8 @@
 G.CellRendererRegistry = G.CellRendererRegistry || CellRendererRegistry;
 G.CellContentPro = CellContentPro;
 G.CellRenderer = CellRenderer;
-<<<<<<< HEAD
 G.GridIcons = GridIcons;
 G.HeaderIconManager = HeaderIconManager;
-=======
->>>>>>> 2a0f9427
 
 
 /* *
