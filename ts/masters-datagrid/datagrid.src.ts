/**
 * @license Highcharts Dashboards v@product.version@ (@product.date@)
 * @module datagrid/datagrid
 *
 * (c) 2009-2024 Highsoft AS
 *
 * License: www.highcharts.com/license
 */


'use strict';


/* *
 *
 *  Imports
 *
 * */


import AST from '../Core/Renderer/HTML/AST.js';
import DataConnector from '../Data/Connectors/DataConnector.js';
import DataConverter from '../Data/Converters/DataConverter.js';
import DataCursor from '../Data/DataCursor.js';
import _DataGrid from '../DataGrid/DataGrid.js';
import DataModifier from '../Data/Modifiers/DataModifier.js';
import DataPool from '../Data/DataPool.js';
import DataTable from '../Data/DataTable.js';
import Defaults from '../DataGrid/Defaults.js';
import Globals from '../DataGrid/Globals.js';
import whcm from '../Accessibility/HighContrastMode.js';

// Fill registries
import '../Data/Connectors/CSVConnector.js';
import '../Data/Connectors/GoogleSheetsConnector.js';
import '../Data/Connectors/HTMLTableConnector.js';
import '../Data/Connectors/JSONConnector.js';
import '../Data/Modifiers/ChainModifier.js';
import '../Data/Modifiers/InvertModifier.js';
import '../Data/Modifiers/RangeModifier.js';
import '../Data/Modifiers/SortModifier.js';

/* *
 *
 *  Declarations
 *
 * */


declare global {
    interface DataGridNamespace {
        win: typeof Globals.win;
        AST: typeof AST;
        DataGrid: typeof _DataGrid;
        dataGrid: typeof _DataGrid.dataGrid;
        dataGrids: Array<(_DataGrid|undefined)>;
        DataConverter: typeof DataConverter;
        DataCursor: typeof DataCursor;
        DataModifier: typeof DataModifier;
        DataConnector: typeof DataConnector;
        DataPool: typeof DataPool;
        DataTable: typeof DataTable;
<<<<<<< HEAD
        defaultOptions: typeof Defaults.defaultOptions;
        setOptions: typeof Defaults.setOptions;
=======
        isHighContrastModeActive: typeof whcm.isHighContrastModeActive;
>>>>>>> 5655c483
    }
    interface Window {
        DataGrid: DataGridNamespace;
    }
    let DataGrid: DataGridNamespace;
}


/* *
 *
 *  Namespace
 *
 * */


const G = Globals as unknown as DataGridNamespace;

G.AST = AST;
G.DataConnector = DataConnector;
G.DataCursor = DataCursor;
G.DataConverter = DataConverter;
G.DataGrid = _DataGrid;
G.dataGrid = _DataGrid.dataGrid;
G.dataGrids = _DataGrid.dataGrids;
G.DataModifier = DataModifier;
G.DataPool = DataPool;
G.DataTable = DataTable;
<<<<<<< HEAD
G.defaultOptions = Defaults.defaultOptions;
G.setOptions = Defaults.setOptions;
=======
G.isHighContrastModeActive = whcm.isHighContrastModeActive;
>>>>>>> 5655c483


/* *
 *
 *  Classic Export
 *
 * */


if (!G.win.DataGrid) {
    G.win.DataGrid = G;
}


/* *
 *
 *  Default Export
 *
 * */


export default G;<|MERGE_RESOLUTION|>--- conflicted
+++ resolved
@@ -60,12 +60,9 @@
         DataConnector: typeof DataConnector;
         DataPool: typeof DataPool;
         DataTable: typeof DataTable;
-<<<<<<< HEAD
         defaultOptions: typeof Defaults.defaultOptions;
         setOptions: typeof Defaults.setOptions;
-=======
         isHighContrastModeActive: typeof whcm.isHighContrastModeActive;
->>>>>>> 5655c483
     }
     interface Window {
         DataGrid: DataGridNamespace;
@@ -93,12 +90,9 @@
 G.DataModifier = DataModifier;
 G.DataPool = DataPool;
 G.DataTable = DataTable;
-<<<<<<< HEAD
 G.defaultOptions = Defaults.defaultOptions;
 G.setOptions = Defaults.setOptions;
-=======
 G.isHighContrastModeActive = whcm.isHighContrastModeActive;
->>>>>>> 5655c483
 
 
 /* *
