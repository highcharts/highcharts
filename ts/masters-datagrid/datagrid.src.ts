/**
 * @license Highcharts Dashboards v@product.version@ (@product.date@)
 * @module datagrid/datagrid
 *
 * (c) 2009-2024 Highsoft AS
 *
 * License: www.highcharts.com/license
 */


'use strict';


/* *
 *
 *  Imports
 *
 * */


import AST from '../Core/Renderer/HTML/AST.js';
import DataConnector from '../Data/Connectors/DataConnector.js';
import DataConverter from '../Data/Converters/DataConverter.js';
import DataCursor from '../Data/DataCursor.js';
import _DataGrid from '../DataGrid/DataGrid.js';
import DataModifier from '../Data/Modifiers/DataModifier.js';
import DataPool from '../Data/DataPool.js';
import DataTable from '../Data/DataTable.js';
import Defaults from '../DataGrid/Defaults.js';
import Globals from '../DataGrid/Globals.js';
import whcm from '../Accessibility/HighContrastMode.js';

// Fill registries
import '../Data/Connectors/CSVConnector.js';
import '../Data/Connectors/GoogleSheetsConnector.js';
import '../Data/Connectors/HTMLTableConnector.js';
import '../Data/Connectors/JSONConnector.js';
import '../Data/Modifiers/ChainModifier.js';
import '../Data/Modifiers/InvertModifier.js';
import '../Data/Modifiers/RangeModifier.js';
import '../Data/Modifiers/SortModifier.js';

/* *
 *
 *  Declarations
 *
 * */


declare global {
    interface DataGridNamespace {
        win: typeof Globals.win;
        AST: typeof AST;
        DataGrid: typeof _DataGrid;
        dataGrid: typeof _DataGrid.dataGrid;
        dataGrids: Array<(_DataGrid|undefined)>;
        DataConverter: typeof DataConverter;
        DataCursor: typeof DataCursor;
        DataModifier: typeof DataModifier;
        DataConnector: typeof DataConnector;
        DataPool: typeof DataPool;
        DataTable: typeof DataTable;
<<<<<<< HEAD
        isHighContrastModeActive: typeof whcm.isHighContrastModeActive;
=======
        defaultOptions: typeof Defaults.defaultOptions;
        setOptions: typeof Defaults.setOptions;
>>>>>>> 6a531a44
    }
    interface Window {
        DataGrid: DataGridNamespace;
    }
    let DataGrid: DataGridNamespace;
}


/* *
 *
 *  Namespace
 *
 * */


const G = Globals as unknown as DataGridNamespace;

G.AST = AST;
G.DataConnector = DataConnector;
G.DataCursor = DataCursor;
G.DataConverter = DataConverter;
G.DataGrid = _DataGrid;
G.dataGrid = _DataGrid.dataGrid;
G.dataGrids = _DataGrid.dataGrids;
G.DataModifier = DataModifier;
G.DataPool = DataPool;
G.DataTable = DataTable;
<<<<<<< HEAD
G.isHighContrastModeActive = whcm.isHighContrastModeActive;
=======
G.defaultOptions = Defaults.defaultOptions;
G.setOptions = Defaults.setOptions;
>>>>>>> 6a531a44


/* *
 *
 *  Classic Export
 *
 * */


if (!G.win.DataGrid) {
    G.win.DataGrid = G;
}


/* *
 *
 *  Default Export
 *
 * */


export default G;<|MERGE_RESOLUTION|>--- conflicted
+++ resolved
@@ -60,12 +60,9 @@
         DataConnector: typeof DataConnector;
         DataPool: typeof DataPool;
         DataTable: typeof DataTable;
-<<<<<<< HEAD
         isHighContrastModeActive: typeof whcm.isHighContrastModeActive;
-=======
         defaultOptions: typeof Defaults.defaultOptions;
         setOptions: typeof Defaults.setOptions;
->>>>>>> 6a531a44
     }
     interface Window {
         DataGrid: DataGridNamespace;
@@ -93,12 +90,9 @@
 G.DataModifier = DataModifier;
 G.DataPool = DataPool;
 G.DataTable = DataTable;
-<<<<<<< HEAD
 G.isHighContrastModeActive = whcm.isHighContrastModeActive;
-=======
 G.defaultOptions = Defaults.defaultOptions;
 G.setOptions = Defaults.setOptions;
->>>>>>> 6a531a44
 
 
 /* *
