--- conflicted
+++ resolved
@@ -28,12 +28,8 @@
 import Layout from '../Layout/Layout.js';
 import Row from '../Layout/Row.js';
 import Globals from '../Globals.js';
-<<<<<<< HEAD
 import DataTable from '../../Data/DataTable';
-
-=======
 import U from '../../Core/Utilities.js';
->>>>>>> 621fd0ed
 const {
     fireEvent,
     addEvent,
