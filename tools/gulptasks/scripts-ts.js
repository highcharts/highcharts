/*
 * Copyright (C) Highsoft AS
 */

/* eslint-disable no-use-before-define, node/no-unsupported-features/node-builtins */

/* *
 *
 *  Imports
 *
 * */

const argv = require('yargs').argv,
    gulp = require('gulp'),
    path = require('path');

/* *
 *
 *  Constants
 *
 * */

// const DEFINE_PATTERN = /(define\()(\["require", "exports")((?:, "[\/\.\w]+")*)(\], factory\);)/;

const FACTORY_HEADER = /(\}\)\(function \()(require, exports)(\) \{)/;

const DEFAULT_PATTERN = /(var __importDefault =.*?)(?=\s+\(function \(factory)/;

const PRODUCT_MASTERS = ['highcharts', 'highcharts-gantt', 'highmaps', 'highstock'];

const REQUIRE_PATTERN = /(require\(")([\/\.\w]+)("\))/g;

const SOURCE_FOLDER = 'ts';

const TARGET_FOLDER = path.join('build', 'v2');

/* *
 *
 *  Functions
 *
 * */

/**
 * Creates package of required files.
 *
 * @param {string} filePath
 * Path to file to assemble.
 *
 * @return {Promise}
 * Promise to keep.
 */
function assemblePackage(filePath) {
    const fs = require('fs').promises;

    return fs
        .readFile(filePath)
        .then(
            fileBuffer => Promise.all(
                getRequiredModules(
                    filePath,
                    isProductMaster(filePath)
                ).map(modulePath => fs.readFile(
                    path.join(TARGET_FOLDER, modulePath)
                ))
            ).then(moduleBuffers => fs.writeFile(
                filePath,
                moduleBuffers
                    .map(moduleBuffer => moduleBuffer.toString())
                    .map((module, i) => (
                        i ?
                            module.replace(DEFAULT_PATTERN, '') :
                            module
                    ))
                    .join('') + fileBuffer
            ))
        );
}

/**
 * Adds additional logic for classic namespace to TypeScript UMD.
 *
 * @param {string} filePath
 * Path to file to clean up.
 *
 * @return {Promise}
 * Promise to keep.
 */
function extendUMD(filePath) {
    const fs = require('fs').promises;

    return fs.readFile(filePath).then(fileBuffer => {
        const amdPath = getAMDPath(filePath);

        let file = fileBuffer.toString();

        file = file

            // .replace(DEFINE_PATTERN, (
            //     _match,
            //     defineOpen,
            //     moduleDefaults,
            //     modulePaths,
            //     defineClose
            // ) => {
            //     defineOpen = `${defineOpen}"${amdPath}", `;
            //     defineClose = `${defineClose}`;
            //     modulePaths = ', "highcharts"';
            //     return `${defineOpen}${moduleDefaults}${modulePaths}${defineClose}`;
            // })
            //
            .replace(FACTORY_HEADER, (
                _match,
                factoryOpen,
                factoryArguments,
                factoryClose
            ) => [
                '    else {',
                (
                    isProductMaster(filePath) ?
                        '        if (window.Highcharts) window.Highcharts.error(16, true);' :
                        ''
                ),
                '        var H = window.Highcharts || (window.Highcharts = {}),',
                '            modules = H._modules || (H._modules = {}),',
                `            module = modules["${amdPath}"] || (modules["${amdPath}"] = {})`,
                '        if (!module) {',
                '            factory(function (required) { return modules[required]; }, module, H);',
                '        }',
                '    }',
                ''
            ].join('\n') + [
                factoryOpen,
                factoryArguments,
                // ', Highcharts',
                factoryClose
            ].join(''))

            .replace(REQUIRE_PATTERN, (
                _match,
                requireOpen,
                modulePath,
                requireClose
            ) => [
                requireOpen,
                getAMDPath(path.posix.join(path.dirname(filePath), modulePath)),
                requireClose
            ].join(''));

        return fs.writeFile(filePath, file);
    });
}

/**
 * @param {string} filePath
 * File path to convert.
 *
 * @return {string}
 * AMD path.
 */
function getAMDPath(filePath) {
    const amdFolder = path.relative(TARGET_FOLDER, path.dirname(filePath)),
        fileName = path.basename(filePath);

    return path.posix.join(amdFolder, fileName);
}

/**
 * @param {string} filePath
 * Path to file.
 *
 * @param {string} recursive
 * Whether to include indirect required modules.
 *
 * @return {Array<string>}
 * Ordered array of required modules.
 */
function getRequiredModules(filePath, recursive) {
    const fs = require('fs');

    const file = fs
            .readFileSync(filePath)
            .toString(),
        requiredModules = Array
            .from(file.matchAll(REQUIRE_PATTERN))
            .map(match => match[2]);

    if (recursive) {
        for (let i = 0; i < requiredModules.length; ++i) {
            getRequiredModules(path.join(TARGET_FOLDER, requiredModules[i]), true)
                .forEach(modulePath => {
                    const requiredIndex = requiredModules.indexOf(modulePath);

                    if (requiredIndex === -1) {
                        requiredModules.splice(i++, 0, modulePath);
                    } else if (requiredIndex > i) {
                        requiredModules.splice(
                            i,
                            0,
                            ...requiredModules.splice(requiredIndex, 1)
                        );
                    }
                });
        }
    }

    return requiredModules;
}

/**
 * @param {string} filePath
 * File path to test.
 *
 * @return {boolean}
 * Whether file is product master.
 */
function isProductMaster(filePath) {
    return PRODUCT_MASTERS.includes(path.basename(filePath, '.src.js'));
}

/* *
 *
 *  Tasks
 *
 * */

/**
 * Builds files of `/ts` folder into `/js` folder.
 *
 * @return {Promise}
 * Promise to keep.
 */
function scriptsTS() {
    const fsLib = require('./lib/fs'),
        processLib = require('./lib/process');

    return Promise
        .resolve(processLib.isRunning('scripts-ts', true))
        .then(() => fsLib.deleteDirectory('code/es-modules', true))
        .then(() => processLib.exec(`npx tsc --project "${SOURCE_FOLDER}"`))
        .then(() => processLib.isRunning('scripts-ts', false))
        .catch(error => {
            processLib.isRunning('scripts-ts', false);
            throw error;
        });
}

/**
 * @return {Promise}
 * Promise to keep.
 */
function scriptsTSv2() {
    const fsLib = require('./lib/fs'),
        processLib = require('./lib/process');

<<<<<<< HEAD
    return Promise
        .resolve(processLib.isRunning('scripts-ts', true))
        .then(() => fsLib.deleteDirectory(TARGET_FOLDER, true))
        .then(() => processLib.exec(`npx tsc --project "${SOURCE_FOLDER}" --module UMD --outDir "${TARGET_FOLDER}"`))
        .then(() => Promise.all(fsLib
            .getFilePaths(TARGET_FOLDER, true)
            .map(extendUMD)))
        .then(() => Promise.all(fsLib
            .getFilePaths(TARGET_FOLDER, true)
            .filter(filePath => filePath.endsWith('highcharts.src.js'))
            .map(assemblePackage)))
        .then(() => processLib.isRunning('scripts-ts', false))
        .catch(error => {
            processLib.isRunning('scripts-ts', false);
            throw error;
        });
=======
    return new Promise((resolve, reject) => {

        processLib.isRunning('scripts-ts', true);

        Promise
            .resolve()
            .then(() => fsLib.deleteDirectory('js', true))
            .then(() => fsLib.copyAllFiles('ts', 'js', true, (
                function (sourcePath) {
                    return sourcePath.endsWith('.d.ts');
                }
            )))
            .then(() => processLib.exec('npx tsc --build ts'))
            .then(function (output) {
                processLib.isRunning('scripts-ts', false);
                resolve(output);
            })
            .catch(function (error) {
                processLib.isRunning('scripts-ts', false);
                reject(error);
            });
    });
>>>>>>> 2e4e9c26
}

gulp.task('scripts-ts', gulp.series('scripts-messages', argv.v2 ? scriptsTSv2 : scriptsTS));<|MERGE_RESOLUTION|>--- conflicted
+++ resolved
@@ -233,43 +233,6 @@
     const fsLib = require('./lib/fs'),
         processLib = require('./lib/process');
 
-    return Promise
-        .resolve(processLib.isRunning('scripts-ts', true))
-        .then(() => fsLib.deleteDirectory('code/es-modules', true))
-        .then(() => processLib.exec(`npx tsc --project "${SOURCE_FOLDER}"`))
-        .then(() => processLib.isRunning('scripts-ts', false))
-        .catch(error => {
-            processLib.isRunning('scripts-ts', false);
-            throw error;
-        });
-}
-
-/**
- * @return {Promise}
- * Promise to keep.
- */
-function scriptsTSv2() {
-    const fsLib = require('./lib/fs'),
-        processLib = require('./lib/process');
-
-<<<<<<< HEAD
-    return Promise
-        .resolve(processLib.isRunning('scripts-ts', true))
-        .then(() => fsLib.deleteDirectory(TARGET_FOLDER, true))
-        .then(() => processLib.exec(`npx tsc --project "${SOURCE_FOLDER}" --module UMD --outDir "${TARGET_FOLDER}"`))
-        .then(() => Promise.all(fsLib
-            .getFilePaths(TARGET_FOLDER, true)
-            .map(extendUMD)))
-        .then(() => Promise.all(fsLib
-            .getFilePaths(TARGET_FOLDER, true)
-            .filter(filePath => filePath.endsWith('highcharts.src.js'))
-            .map(assemblePackage)))
-        .then(() => processLib.isRunning('scripts-ts', false))
-        .catch(error => {
-            processLib.isRunning('scripts-ts', false);
-            throw error;
-        });
-=======
     return new Promise((resolve, reject) => {
 
         processLib.isRunning('scripts-ts', true);
@@ -292,7 +255,32 @@
                 reject(error);
             });
     });
->>>>>>> 2e4e9c26
+}
+
+/**
+ * @return {Promise}
+ * Promise to keep.
+ */
+function scriptsTSv2() {
+    const fsLib = require('./lib/fs'),
+        processLib = require('./lib/process');
+
+    return Promise
+        .resolve(processLib.isRunning('scripts-ts', true))
+        .then(() => fsLib.deleteDirectory(TARGET_FOLDER, true))
+        .then(() => processLib.exec(`npx tsc --project "${SOURCE_FOLDER}" --module UMD --outDir "${TARGET_FOLDER}"`))
+        .then(() => Promise.all(fsLib
+            .getFilePaths(TARGET_FOLDER, true)
+            .map(extendUMD)))
+        .then(() => Promise.all(fsLib
+            .getFilePaths(TARGET_FOLDER, true)
+            .filter(filePath => filePath.endsWith('highcharts.src.js'))
+            .map(assemblePackage)))
+        .then(() => processLib.isRunning('scripts-ts', false))
+        .catch(error => {
+            processLib.isRunning('scripts-ts', false);
+            throw error;
+        });
 }
 
 gulp.task('scripts-ts', gulp.series('scripts-messages', argv.v2 ? scriptsTSv2 : scriptsTS));