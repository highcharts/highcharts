/*
 * Copyright (C) Highsoft AS
 */

const gulp = require('gulp');
const path = require('node:path');

/* *
 *
 *  Constants
 *
 * */


const ESM_FOLDERS = [
    path.join('es-modules', 'masters'),
    'esm'
];


const PRODUCT_BUNDLES = [
    'custom',
    'highcharts',
    'highcharts-gantt',
    'highmaps',
    'highstock'
];

/* *
 *
 *  Tasks
 *
 * */

/**
 * Creates small DTS references to classic DTS.
 *
 * @return {Promise<void>}
 *         Promise to keep
 */
function jsDocESMDTS() {

    const fs = require('fs');
    const fsLib = require('../libs/fs');
    const dtsFiles = fsLib
        .getFilePaths('code', true)
        .filter(file => (
            file.endsWith('.d.ts') &&
<<<<<<< HEAD
            !file.includes('dashboards') &&
            !file.includes('grid') &&
            !file.includes('es-modules')
=======
            !file.split(path.sep).includes('dashboards') &&
            !file.split(path.sep).includes('datagrid') &&
            !file.split(path.sep).includes('es-modules') &&
            !file.split(path.sep).includes('esm') &&
            !file.split(path.sep).includes('grid')
>>>>>>> 22d92f28
        ));
    const argv = require('yargs').argv;
    const promises = [];

    for (const folder of ESM_FOLDERS) {
        for (const dtsFile of dtsFiles) {

            if (
                // Skip compiled DTS for es-modules/masters
                !dtsFile.endsWith('.src.d.ts') &&
                folder.split(path.sep).includes('masters')
            ) {
                continue;
            }

            const target = path.join(
                'code',
                folder,
                path.relative('code', dtsFile)
            );
            const source = path.relative(
                path.dirname(target),
                dtsFile.substring(0, dtsFile.length - 5)
            );

            fsLib.makePath(path.dirname(target));

            promises.push(fs.promises.writeFile(
                target,
                (
                    !argv.assembler ||
                    PRODUCT_BUNDLES.some(
                        product => dtsFile.endsWith(`${product}.src.d.ts`)
                    ) ?
                        [
                            `import * as Highcharts from '${fsLib.path(source, true)}';`,
                            'export default Highcharts;',
                            ''
                        ].join('\n') :
                        [
                            `import '${fsLib.path(source, true)}';`,
                            ''
                        ].join('\n')
                )
            ));
        }
    }

    return Promise.all(promises);

}

/**
 * Add TypeScript declarations to the code folder using tree.json and
 * tree-namespace.json.
 *
 * @return {Promise<void>}
 *         Promise to keep
 */
function jsDocDTS() {

    const argv = require('yargs').argv;
    const gulpLib = require('./lib/gulp');
    const highchartsDeclarationsGenerator = require(
        '@highcharts/highcharts-declarations-generator'
    );

    return new Promise((resolve, reject) => {

        if (argv.custom) {
            highchartsDeclarationsGenerator.config
                .mainModule = 'code/custom';
        }

        gulpLib
            .requires([], ['jsdoc-namespace', 'jsdoc-options'])
            .then(() => highchartsDeclarationsGenerator.task())
            .then(resolve)
            .catch(reject);

    });
}

gulp.task('jsdoc-dts', gulp.series(jsDocDTS, jsDocESMDTS));<|MERGE_RESOLUTION|>--- conflicted
+++ resolved
@@ -46,17 +46,10 @@
         .getFilePaths('code', true)
         .filter(file => (
             file.endsWith('.d.ts') &&
-<<<<<<< HEAD
-            !file.includes('dashboards') &&
-            !file.includes('grid') &&
-            !file.includes('es-modules')
-=======
             !file.split(path.sep).includes('dashboards') &&
-            !file.split(path.sep).includes('datagrid') &&
+            !file.split(path.sep).includes('grid') &&
             !file.split(path.sep).includes('es-modules') &&
-            !file.split(path.sep).includes('esm') &&
-            !file.split(path.sep).includes('grid')
->>>>>>> 22d92f28
+            !file.split(path.sep).includes('esm')
         ));
     const argv = require('yargs').argv;
     const promises = [];
