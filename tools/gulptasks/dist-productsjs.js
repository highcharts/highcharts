--- conflicted
+++ resolved
@@ -72,27 +72,12 @@
  * @return {Promise<void>}
  *         Promise to keep
  */
-<<<<<<< HEAD
-async function distProductsJS() {
-=======
 async function distProductsJS(options) {
-    const fetch = require('node-fetch').default;
-    const fs = require('fs');
->>>>>>> 659273de
     const LogLib = require('./lib/log');
     const { dashboards, release } = options;
 
-<<<<<<< HEAD
-    LogLib.message('Generating', TARGET_FILE + '...');
+    LogLib.message(`Creating ${TARGET_FILE} for ${dashboards ? 'dashboards' : 'highcharts'} ...`);
     const products = await fetchCurrentProducts();
-=======
-    LogLib.message(`Creating ${TARGET_FILE} for ${dashboards ? 'dashboards' : 'highcharts'} ...`);
-
-    const prefix = 'var products = ';
-    const products = await fetch('https://code.highcharts.com/products.js')
-        .then(response => response.text())
-        .then(content => JSON.parse(content.substring(prefix.length)));
->>>>>>> 659273de
 
     if (dashboards) {
         products['Highcharts Dashboards'] = {
@@ -105,49 +90,24 @@
         const date = buildProperties.date || '';
         const nr = (buildProperties.version || packageJson.version || '').split('-')[0];
 
-<<<<<<< HEAD
-    const date = (
-        buildProperties.date ||
-        ''
-    );
-
-    const nr = (
-        buildProperties.version ||
-        packageJson.version ||
-        ''
-    ).split('-')[0];
-
-    Object.entries(products).forEach(([productName, productObj]) => {
-        if (productName !== 'Highcharts Dashboards') {
-            productObj.date = date;
-            productObj.nr = nr;
-        }
-    });
-=======
-        products.Highcharts =
-        products['Highcharts Stock'] =
-        products['Highcharts Maps'] =
-        products['Highcharts Gantt'] = (
-            { date, nr }
-        );
+        Object.entries(products).forEach(([productName, productObj]) => {
+            if (productName !== 'Highcharts Dashboards') {
+                productObj.date = date;
+                productObj.nr = nr;
+            }
+        });
     }
->>>>>>> 659273de
 
     await writeProducts(products);
 
     LogLib.success('Created', TARGET_FILE);
 }
 
-<<<<<<< HEAD
-Gulp.task('dist-productsjs', distProductsJS);
+
+gulp.task('dist-productsjs', distProductsJS);
 
 module.exports = {
     writeProducts,
-    fetchCurrentProducts
-=======
-gulp.task('dist-productsjs', distProductsJS);
-
-module.exports = {
+    fetchCurrentProducts,
     distProductsJS
->>>>>>> 659273de
 };