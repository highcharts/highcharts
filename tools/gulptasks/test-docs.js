--- conflicted
+++ resolved
@@ -15,10 +15,15 @@
     const glob = require('glob');
     const LogLib = require('../libs/log');
 
-    function checkSample(sample, file, error404s) {
-        const files = glob.globSync(`samples/${sample}/demo.{js,mjs}`);
+    function checkSample(sample, file, error404s, reason) {
+        let rewrite;
+
+        if (sample.startsWith('grid/')) {
+            rewrite = sample.replace(/^grid\//, 'grid-lite/');
+        }
+        const files = glob.globSync(`samples/${rewrite ?? sample}/demo.{js,mjs,ts}`);
         if (files.length < 1) {
-            error404s.push({ file, sample });
+            error404s.push({ file, sample, reason, rewrite });
         }
     }
 
@@ -41,20 +46,8 @@
         let match;
         while ((match = demoPattern.exec(md))) {
             const sample = match[2].replace(/\/$/u, '');
-<<<<<<< HEAD
 
-            checkSample(sample, file, error404s);
-=======
-            try {
-                FS.statSync(`samples/${sample}/demo.js`);
-            } catch (e1) {
-                try {
-                    FS.statSync(`samples/${sample}/demo.ts`);
-                } catch (e2) {
-                    error404s.push({ file, sample, reason: 'demo' });
-                }
-            }
->>>>>>> 442b2f3c
+            checkSample(sample, file, error404s, 'demo');
         }
 
         while ((match = requiresPattern.exec(md))) {
@@ -87,19 +80,7 @@
 
         while ((match = samplePattern.exec(md))) {
             const sample = match[3].replace(/\/$/u, '');
-<<<<<<< HEAD
-            checkSample(sample, file, error404s);
-=======
-            try {
-                FS.statSync(`samples/${sample}/demo.js`);
-            } catch (e1) {
-                try {
-                    FS.statSync(`samples/${sample}/demo.ts`);
-                } catch (e2) {
-                    error404s.push({ file, sample, reason: '@sample' });
-                }
-            }
->>>>>>> 442b2f3c
+            checkSample(sample, file, error404s, '@sample');
         }
         if (error404s.length) {
             throw new Error(
@@ -127,25 +108,7 @@
         let match;
         while ((match = demoPattern.exec(md))) {
             const sample = match[2].replace(/\/$/u, '');
-<<<<<<< HEAD
-            checkSample(sample, file, error404s);
-=======
-            let rewrite;
-
-            if (sample.startsWith('grid/')) {
-                rewrite = sample.replace(/^grid\//, 'grid-lite/');
-            }
-
-            try {
-                FS.statSync(`samples/${rewrite ?? sample}/demo.js`);
-            } catch (e1) {
-                try {
-                    FS.statSync(`samples/${rewrite ?? sample}/demo.ts`);
-                } catch (e2) {
-                    error404s.push({ file, sample, reason: 'demo', rewrite });
-                }
-            }
->>>>>>> 442b2f3c
+            checkSample(sample, file, error404s, 'demo');
         }
 
         while ((match = docsPattern.exec(md))) {
