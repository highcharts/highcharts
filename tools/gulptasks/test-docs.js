--- conflicted
+++ resolved
@@ -118,19 +118,13 @@
             }
 
             try {
-<<<<<<< HEAD
-                FS.statSync(`samples/${sample}/demo.js`);
+                FS.statSync(`samples/${rewrite ?? sample}/demo.js`);
             } catch (e1) {
                 try {
-                    FS.statSync(`samples/${sample}/demo.ts`);
+                    FS.statSync(`samples/${rewrite ?? sample}/demo.ts`);
                 } catch (e2) {
-                    error404s.push({ file, sample, reason: 'demo' });
+                    error404s.push({ file, sample, reason: 'demo', rewrite });
                 }
-=======
-                FS.statSync(`samples/${rewrite ?? sample}/demo.js`);
-            } catch (error) {
-                error404s.push({ file, sample, rewrite });
->>>>>>> 53170b06
             }
         }
 
