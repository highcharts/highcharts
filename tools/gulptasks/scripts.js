--- conflicted
+++ resolved
@@ -165,15 +165,6 @@
 
             fsLib.deleteDirectory('code', true);
 
-<<<<<<< HEAD
-            gulp.series(
-                'scripts-css',
-                'scripts-ts',
-                'scripts-es5',
-                argv.assembler ? 'scripts-js' : 'scripts-webpack',
-                'scripts-code'
-            )(
-=======
             gulp.series(...(
                 argv.assembler ?
                     [
@@ -190,7 +181,6 @@
                         'scripts-code'
                     ]
             ))(
->>>>>>> f3ae58ec
                 function (error) {
 
                     processLib.isRunning('scripts_incomplete', false, true);
