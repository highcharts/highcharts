--- conflicted
+++ resolved
@@ -1,9 +1,5 @@
 {
-<<<<<<< HEAD
   "version": "2.0.0",
-=======
-  "version": "1.4.0",
->>>>>>> 7f4b9e6b
   "products": {
     "Highcharts Grid Lite": {
       "cdnpath": null,
