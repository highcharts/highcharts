--- conflicted
+++ resolved
@@ -184,12 +184,8 @@
  * */
 
 /**
-<<<<<<< HEAD
- * Dist copy
-=======
  * Distribution copy
  *
->>>>>>> e5e4de77
  * @return {Promise<void>}
  *         Promise to keep
  */
