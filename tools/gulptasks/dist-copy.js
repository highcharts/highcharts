--- conflicted
+++ resolved
@@ -147,7 +147,10 @@
         filePath => Path.join(CODE_DIRECTORY, ...filePath)
     ),
     'grid-pro': [
-        // Add here files that should not be distributed with Grid Pro.
+        // The main cleanup is done in `scripts-ts` at the `code` level.
+        ['grid', 'es-modules', 'Grid', 'Lite'],
+        ['grid', 'es-modules', 'masters', 'grid-lite.'],
+        ['grid', 'grid-lite.']
     ].map(
         filePath => Path.join(CODE_DIRECTORY, ...filePath)
     )
@@ -262,7 +265,7 @@
             LogLib.success('Created', directory);
 
             if (distProduct === 'Grid') {
-                // No need to copy CSS, GFX, and Graphics for Grid from root
+                // No need to copy CSS, GFX, i18n, and Graphics for Grid from root
                 continue;
             }
 
@@ -284,7 +287,11 @@
             );
             LogLib.success('Created', directory);
 
-<<<<<<< HEAD
+            // Copy i18n to /code
+            directory = Path.join(TARGET_DIRECTORY, product, 'code', 'i18n');
+            FsLib.copyAllFiles('i18n', directory, true, filePath => filePath.endsWith('.json'));
+            LogLib.success('Created', directory);
+
             // Copy gfx to /code
             directory = Path.join(TARGET_DIRECTORY, product, 'gfx');
             FsLib.copyAllFiles(GFX_DIRECTORY, directory, true, fileName => !(fileName.includes('dashboards-icons')));
@@ -295,21 +302,6 @@
             FsLib.copyAllFiles(GRAPHICS_DIRECTORY, directory, true);
             LogLib.success('Created', directory);
         }
-=======
-                directory = Path.join(TARGET_DIRECTORY, product, 'code', 'i18n');
-                FsLib.copyAllFiles('i18n', directory, true, filePath => filePath.endsWith('.json'));
-                LogLib.success('Created', directory);
-
-                directory = Path.join(TARGET_DIRECTORY, product, 'gfx');
-                FsLib.copyAllFiles(GFX_DIRECTORY, directory, true, fileName => !(fileName.includes('dashboards-icons')));
-                LogLib.success('Created', directory);
-
-                directory = Path.join(TARGET_DIRECTORY, product, 'graphics');
-                FsLib.copyAllFiles(GRAPHICS_DIRECTORY, directory, true);
-                LogLib.success('Created', directory);
-
-            });
->>>>>>> 7491bf8b
 
         resolve();
     });
