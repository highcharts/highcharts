--- conflicted
+++ resolved
@@ -259,7 +259,6 @@
                     productFilter.indexOf(sourcePath) === -1 &&
                     sourcePath.indexOf('.src.') === -1
                 );
-<<<<<<< HEAD
                 */
             );
 
@@ -289,9 +288,14 @@
             LogLib.success('Created', directory);
 
             // Copy i18n to /code
-            directory = Path.join(TARGET_DIRECTORY, product, 'code', 'i18n');
-            FsLib.copyAllFiles('i18n', directory, true, filePath => filePath.endsWith('.json'));
-            LogLib.success('Created', directory);
+            if (distProduct === 'Highcharts') {
+                directory = Path.join(TARGET_DIRECTORY, product, 'code', 'i18n');
+                FsLib.copyAllFiles(
+                    Path.join('i18n', 'highcharts'),
+                    directory, true, filePath => filePath.endsWith('.json')
+                );
+                LogLib.success('Created', directory);
+            }
 
             // Copy gfx to /code
             directory = Path.join(TARGET_DIRECTORY, product, 'gfx');
@@ -303,23 +307,6 @@
             FsLib.copyAllFiles(GRAPHICS_DIRECTORY, directory, true);
             LogLib.success('Created', directory);
         }
-=======
-                LogLib.success('Created', directory);
-
-                directory = Path.join(TARGET_DIRECTORY, product, 'code', 'i18n');
-                FsLib.copyAllFiles(Path.join('i18n', 'highcharts'), directory, true, filePath => filePath.endsWith('.json'));
-                LogLib.success('Created', directory);
-
-                directory = Path.join(TARGET_DIRECTORY, product, 'gfx');
-                FsLib.copyAllFiles(GFX_DIRECTORY, directory, true, fileName => !(fileName.includes('dashboards-icons')));
-                LogLib.success('Created', directory);
-
-                directory = Path.join(TARGET_DIRECTORY, product, 'graphics');
-                FsLib.copyAllFiles(GRAPHICS_DIRECTORY, directory, true);
-                LogLib.success('Created', directory);
-
-            });
->>>>>>> f8ca0ed0
 
         resolve();
     });
