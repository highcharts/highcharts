--- conflicted
+++ resolved
@@ -6,12 +6,9 @@
     fetchAllReviewsForVersion
 } from '../gulptasks/update-pr-testresults.js';
 
-<<<<<<< HEAD
-=======
 const url = 'https://vrevs.highsoft.com/api/assets/visualtests/reviews/version-list.json';
 const versions = await fetch(url).then(res => res.ok ? res.json() : null);
 
->>>>>>> 27212fa8
 describe('Review fetching functions', async () => {
     // TODO: Investigate missing review
     await it.skip('should be able to fetch a single review', async () => {
@@ -22,16 +19,6 @@
 
     });
 
-<<<<<<< HEAD
-    // TODO: Update the version used
-    await it('should be able to fetch allreview for a version ', async () => {
-        const reviewsForVersion = await fetchAllReviewsForVersion('11.1.0');
-
-        ok(reviewsForVersion, 'JSON should not be undefined');
-        ok(Object.keys(reviewsForVersion).length > 0, 'JSON should have at least one element');
-
-    });
-=======
     if (versions && Array.isArray(versions)) {
         await it('should be able to fetch allreview for a version ', async () => {
             const [version] = versions;
@@ -47,6 +34,5 @@
             );
         });
     } else it.skip(`Skipping test gently. Please check that ${url} exists.`)
->>>>>>> 27212fa8
 
 });