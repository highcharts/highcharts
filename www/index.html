--- conflicted
+++ resolved
@@ -1,449 +1,3 @@
-<<<<<<< HEAD
-<!DOCTYPE html>
-<html xmlns="https://www.w3.org/1999/xhtml" xml:lang="en-gb" lang="en-gb" dir="ltr">
-<head>
-<link rel="shortcut icon" href="/favicon.ico" type="image/x-icon">
-<meta http-equiv="content-type" content="text/html; charset=utf-8">
-<meta name="robots" content="index, follow">
-<link rel="stylesheet" href="//code.highcharts.com/webstyling/bootstrap.min.css" type="text/css">
-<link rel="stylesheet" href="//code.highcharts.com/webstyling/template.css" type="text/css">
-<title>code.highcharts.com</title>
-<style>
-    h2 {
-        margin-top: 60px !important;
-        scroll-margin-top: 60px;
-    }
-    h4 {
-        margin-top: 30px;
-        scroll-margin-top: 60px;
-    }
-    a {
-        color: #6570C3;
-    }
-    a:focus, a:hover {
-        color: #288630;
-        text-decoration: underline;
-    }
-    #toc {
-        margin: 15px;
-        min-width: 200px;
-        box-shadow: 0 2px 1px #e5e5e5;
-        border: 1px solid #ddd;
-    }
-    #toc td, #toc th {
-        padding: 5px 15px;
-    }
-</style>
-<script>
-    function loadScript(url, callback) {
-        var script = document.createElement("script");
-        script.type = "text/javascript";
-        script.src = url;
-        script.onload = callback;
-        document.head.appendChild(script);
-    }
-
-    function stripURL(url) {
-        return url
-            .replace('https://code.highcharts.com/', '')
-            .replace(/&/g, "&amp;")
-            .replace(/</g, "&lt;")
-            .replace(/>/g, "&gt;")
-            .replace(/"/g, "&quot;")
-            .replace(/'/g, "&#039;");
-    }
-
-    function updateLinks(productKey, selector, minorPlaceholder, patchPlaceholder) {
-        const release = window.products[productKey];
-        if (!release) return;
-
-        const links = document.querySelectorAll(selector);
-        const [major, minor] = release.nr.split('.');
-
-        links.forEach(link => {
-            link.href = link.href.replace(minorPlaceholder, `${major}.${minor}`)
-                                .replace(patchPlaceholder, release.nr);
-            link.text = link.text.replace(minorPlaceholder, `${major}.${minor}`)
-                                .replace(patchPlaceholder, release.nr);
-        });
-    };
-
-    loadScript("https://code.highcharts.com/products.js", function() {
-        // Products is added as a global.
-        var patch = window.products.Highcharts.nr,
-            minor = patch.slice(0, -2),
-            major = minor.slice(0, -2),
-            // Handle floating precision by multiplying and dividing by
-            // 100.
-            nextMinor = (Math.round((+minor + 0.1) * 100) / 100) + "",
-            nextMajor = (+major + 1) + "",
-            mapOfClassNameToVersion = {
-                '.patch': patch,
-                '.minor': minor,
-                '.major': major,
-                '.next-minor': nextMinor,
-                '.next-major': nextMajor
-            };
-
-        // Add hyperlinks to all list elements.
-        document.querySelectorAll('li a').forEach(function(link) {
-            let url = link.textContent;
-
-            // Replace string tags for patch, minor, and major.
-            url = url
-                .replace('@patch', patch)
-                .replace('@minor', minor)
-                .replace('@major', major)
-
-            // Add hyperlink to the list element.
-            link.textContent = url;
-            // Set href to root-relative URL
-            link.setAttribute('href', stripURL(url));
-        });
-
-        // Replace all tags with version numbers.
-        Object.keys(mapOfClassNameToVersion).forEach(function(key) {
-            document.querySelectorAll(key).forEach(function(el) {
-                el.innerHTML = mapOfClassNameToVersion[key];
-            });
-        });
-
-        // Handle other products
-        updateLinks('Highcharts Dashboards', '#dashboards a', '@dashboards-minor', '@dashboards-patch');
-        updateLinks('Highcharts Grid Lite', '#grid-lite a', '@grid-lite-minor', '@grid-lite-patch');
-    });
-</script>
-</head>
-<body>
-<div id="menu" class="nav-down">
-<nav class="navbar navbar-default">
-<div class="container-fluid">
-<a class="navbar-brand" href="//www.highcharts.com/" title="Highcharts">
-<img src="https://wp-assets.highcharts.com/svg/highcharts-logo-padded.svg" alt="Highcharts"></a>
-</div>
-</nav>
-</div>
-<div id="hs-component">
-<div class="container">
-<div class="item-page">
-<h1>Highcharts file service</h1>
-<div class="content-container container">
-<div class="row">
-<div class="col-md1-1 col-sm-12">
-
-<h4>About Highcharts CDN</h4>
-<p><em>The Highcharts CDN, powered by Cloudflare, provides global access to Highcharts libraries with optimized performance, reliability, and reduced latency. Our CDN is designed to serve:</em></p>
-<ul>
-<li><em>Developers requiring quick access for testing and development.</em></li>
-<li><em>Licensed customers integrating Highcharts into small-scale/low-volume production applications.</em></li>
-</ul>
-
-<h4>Fair Usage Policy</h4>
-<p><em>To ensure high availability and optimal performance for all users, please observe the following guidelines:</em></p>
-<ul>
-<li><em>The Highcharts CDN is intended for manual browser-based usage, not for large request volumes.</em></li>
-<li><em>High volume usage may be subject to rate limiting or blocking at Highsoft's discretion.</em></li>
-<li><em>An active Highcharts Advantage plan is required to access the latest versions via CDN in production for commercial use.</em></li>
-<li><em>For high-volume usage, bulk requests, distributed applications, continuous integration, etc., please install Highcharts via npm.</em></li>
-</ul>
-
-<h4>License Requirements</h4>
-<ul>
-<li><em>Commercial usage of Highcharts loaded from our CDN requires a valid commercial license.</em></li>
-<li><em>Unauthorized commercial use violates our terms and may result in enforcement actions.</em></li>
-<li><em>Highsoft employs automated monitoring to ensure compliance with this policy.</em></li>
-</ul>
-<p><em>When in doubt about usage rights, please contact Highsoft for clarification, refer to your License Statement or contact <a href="mailto:sales@highsoft.com?subject=License%20Requirements">sales@highsoft.com</a>.</em></p>
-<p><em>By using the Highcharts CDN, you agree to abide by <a href="https://www.highcharts.com/blog/fair-usage-policy-pdf">this fair usage policy</a> and the associated licensing terms.</em></p>
-
-<hr />
-
-<table id="toc">
-    <thead><tr><th>Table of contents</th></tr></thead>
-    <tbody>
-        <tr><td><a href="#highcharts-core">Highcharts Core</a></td></tr>
-        <tr><td><a href="#highcharts-stock">Highcharts Stock</a></td></tr>
-        <tr><td><a href="#highcharts-maps">Highcharts Maps</a></td></tr>
-        <tr><td><a href="#highcharts-gantt">Highcharts Gantt</a></td></tr>
-        <tr><td><a href="#highcharts-dashboards">Highcharts Dashboards</a></td></tr>
-        <tr><td><a href="#highcharts-grid-lite">Highcharts Grid Lite</a></td></tr>
-        <tr><td><a href="#stylecss">Styled mode</a></td></tr>
-        <tr><td><a href="#esmodules">ECMAScript modules</a></td></tr>
-    </tbody>
-</table>
-
-<h2 id="highcharts-core">Highcharts Core</h2>
-<p>There are many ways to use Highcharts, and you can choose the one that works best with your project. For the details please check the <a href="//www.highcharts.com/docs/getting-started/installation">installation documentation</a>.</p>
-
-<h4 id="specific-version">Specific version</h4>
-<p>You'll find a specific Highcharts version by appending the version number to the root level:</p>
-<ul>
-<li><a href="@patch/highcharts.js">https://code.highcharts.com/@patch/highcharts.js</a></li>
-<li><a href="@patch/modules/exporting.js">https://code.highcharts.com/@patch/modules/exporting.js</a></li>
-<li><a href="@patch/highcharts-more.js">https://code.highcharts.com/@patch/highcharts-more.js</a></li>
-</ul>
-
-<h4>Truncated versions</h4>
-<p>By truncating the version number you'll be able to load the latest stable release within that
-major version number. For example, <strong><span class="minor">@minor</span></strong> points to the latest stable <span class="minor">@minor</span>.x, but when
-<span class="next-minor">@next-minor</span>.x or <span class="next-major">@next-major</span>.x.x is released, you will still load the latest release of <span class="minor">@minor</span>.</p>
-<ul>
-<li><a href="@minor/highcharts.js">https://code.highcharts.com/@minor/highcharts.js</a></li>
-<li><a href="@minor/highcharts-more.js">https://code.highcharts.com/@minor/highcharts-more.js</a></li>
-<li><a href="@minor/modules/exporting.js">https://code.highcharts.com/@minor/modules/exporting.js</a></li>
-</ul>
-
-<h4>Latest stable</h4>
-<p>The latest stable version of Highcharts is served from the root of code.highcharts.com:</p>
-<ul>
-<li><a href="highcharts.js">https://code.highcharts.com/highcharts.js</a></li>
-<li><a href="highcharts.src.js">https://code.highcharts.com/highcharts.src.js</a></li>
-<li><a href="highcharts-more.js">https://code.highcharts.com/highcharts-more.js</a></li>
-<li><a href="highcharts-more.src.js">https://code.highcharts.com/highcharts-more.src.js</a></li>
-<li><a href="highcharts-3d.js">https://code.highcharts.com/highcharts-3d.js</a></li>
-<li><a href="highcharts-3d.src.js">https://code.highcharts.com/highcharts-3d.src.js</a></li>
-<li><a href="modules/accessibility.js">https://code.highcharts.com/modules/accessibility.js</a></li>
-<li><a href="modules/accessibility.src.js">https://code.highcharts.com/modules/accessibility.src.js</a></li>
-<li><a href="modules/boost.js">https://code.highcharts.com/modules/boost.js</a></li>
-<li><a href="modules/boost.src.js">https://code.highcharts.com/modules/boost.src.js</a></li>
-<li><a href="modules/data.js">https://code.highcharts.com/modules/data.js</a></li>
-<li><a href="modules/data.src.js">https://code.highcharts.com/modules/data.src.js</a></li>
-<li><a href="modules/exporting.js">https://code.highcharts.com/modules/exporting.js</a></li>
-<li><a href="modules/exporting.src.js">https://code.highcharts.com/modules/exporting.src.js</a></li>
-<li><a href="modules/drilldown.js">https://code.highcharts.com/modules/drilldown.js</a></li>
-<li><a href="modules/drilldown.src.js">https://code.highcharts.com/modules/drilldown.src.js</a></li>
-<li><a href="modules/offline-exporting.js">https://code.highcharts.com/modules/offline-exporting.js</a></li>
-<li><a href="modules/offline-exporting.src.js">https://code.highcharts.com/modules/offline-exporting.src.js</a></li>
-</ul>
-<p>The full list of all available modules can be found on the <a href="https://github.com/highcharts/highcharts-dist/tree/master/modules">Highcharts distribution repository</a>.</p>
-
-<h4 id="autoload">Autoload</h4>
-<p>Since v12.2, Highcharts includes an experimental autoload script. This script dynamically loads the
-required modules based on the chart configuration alone. It is intended for
-situations where the implementer doesn't control the configuration, like when
-the chart is built by an LLM or other dynamic processes. See examples for
-<a href="https://www.highcharts.com/samples/highcharts/global/autoload">UMD autoload
-</a> and <a href="https://www.highcharts.com/samples/highcharts/global/autoload-esm">ESM autoload</a>.</p>
-
-<h2 id="highcharts-stock">Highcharts Stock</h2>
-<p>Highcharts Stock files are available under the <strong>/stock</strong> subfolder, with the same folder
-structure as above.</p>
-
-<h4>Specific version</h4>
-<p>You'll find a specific Highcharts version by appending the version number to the /stock folder:</p>
-<ul>
-<li><a href="stock/@patch/highstock.js">https://code.highcharts.com/stock/@patch/highstock.js</a></li>
-<li><a href="stock/@patch/highcharts-more.js">https://code.highcharts.com/stock/@patch/highcharts-more.js</a></li>
-<li><a href="stock/@patch/modules/exporting.js">https://code.highcharts.com/stock/@patch/modules/exporting.js</a></li>
-</ul>
-
-<h4>Truncated versions</h4>
-<ul>
-<li><a href="stock/@minor/highstock.js">https://code.highcharts.com/stock/@minor/highstock.js</a></li>
-<li><a href="stock/@minor/highcharts-more.js">https://code.highcharts.com/stock/@minor/highcharts-more.js</a></li>
-<li><a href="stock/@minor/modules/exporting.js">https://code.highcharts.com/stock/@minor/modules/exporting.js</a></li>
-</ul>
-
-<h4>Latest stable</h4>
-<p>The latest stable version of Highcharts Stock is served from code.highcharts.com/stock:</p>
-<ul>
-<li><a href="stock/highstock.js">https://code.highcharts.com/stock/highstock.js</a></li>
-<li><a href="stock/highstock.src.js">https://code.highcharts.com/stock/highstock.src.js</a></li>
-<li><a href="stock/highcharts-more.js">https://code.highcharts.com/stock/highcharts-more.js</a></li>
-<li><a href="stock/highcharts-more.src.js">https://code.highcharts.com/stock/highcharts-more.src.js</a></li>
-<li><a href="stock/modules/exporting.js">https://code.highcharts.com/stock/modules/exporting.js</a></li>
-<li><a href="stock/modules/exporting.src.js">https://code.highcharts.com/stock/modules/exporting.src.js</a></li>
-<li><a href="stock/modules/drilldown.js">https://code.highcharts.com/stock/modules/drilldown.js</a></li>
-<li><a href="stock/modules/drilldown.src.js">https://code.highcharts.com/stock/modules/drilldown.src.js</a></li>
-<li><a href="stock/modules/solid-gauge.js">https://code.highcharts.com/stock/modules/solid-gauge.js</a></li>
-<li><a href="stock/modules/solid-gauge.src.js">https://code.highcharts.com/stock/modules/solid-gauge.src.js</a></li>
-</ul>
-
-
-<h2 id="highcharts-maps">Highcharts Maps</h2>
-<p>Highcharts Maps files are available under the <strong>/maps</strong> subfolder, with the same folder
-structure as above. The <a href="//code.highcharts.com/mapdata/">Highcharts Maps map collection</a>
-is available under the <strong>/mapdata</strong> subfolder.</p>
-
-<h4>Specific version</h4>
-<p>You'll find a specific Highcharts Maps version by appending the version number to the /maps folder.
-To get a specifc version of the map collection, append the version number to the /mapdata folder:</p>
-<ul>
-<li><a href="maps/@patch/highmaps.js">https://code.highcharts.com/maps/@patch/highmaps.js</a></li>
-<li><a href="maps/@patch/modules/exporting.js">https://code.highcharts.com/maps/@patch/modules/exporting.js</a></li>
-<li><a href="mapdata/2.1.0/countries/us/us-all.js">https://code.highcharts.com/mapdata/2.1.0/countries/us/us-all.js</a></li>
-</ul>
-
-<h4>Truncated versions</h4>
-<ul>
-<li><a href="maps/@minor/highmaps.js">https://code.highcharts.com/maps/@minor/highmaps.js</a></li>
-<li><a href="maps/@minor/modules/exporting.js">https://code.highcharts.com/maps/@minor/modules/exporting.js</a></li>
-<li><a href="mapdata/2.1/countries/us/us-all.js">https://code.highcharts.com/mapdata/2.1/countries/us/us-all.js</a></li>
-</ul>
-
-<h4>Latest stable</h4>
-<p>The latest stable version of Highcharts Maps is served from code.highcharts.com/maps in both standalone
-and Highcharts plugin form. The map collection is served from code.highcharts.com/mapdata with a
-folder structure depending on map type and ISO code:</p>
-<ul>
-<li><a href="maps/highmaps.js">https://code.highcharts.com/maps/highmaps.js</a></li>
-<li><a href="maps/highmaps.src.js">https://code.highcharts.com/maps/highmaps.src.js</a></li>
-<li><a href="maps/modules/map.js">https://code.highcharts.com/maps/modules/map.js</a></li>
-<li><a href="maps/modules/map.src.js">https://code.highcharts.com/maps/modules/map.src.js</a></li>
-<li><a href="maps/modules/exporting.js">https://code.highcharts.com/maps/modules/exporting.js</a></li>
-<li><a href="maps/modules/exporting.src.js">https://code.highcharts.com/maps/modules/exporting.src.js</a></li>
-<li><a href="mapdata/countries/us/us-all.js">https://code.highcharts.com/mapdata/countries/us/us-all.js</a></li>
-</ul>
-
-
-<h2 id="highcharts-gantt">Highcharts Gantt</h2>
-<p>Highcharts Gantt files are available under the <strong>/gantt</strong> subfolder, with the same folder
-structure as above.</p>
-
-<h4>Specific version</h4>
-<p>You'll find a specific Highcharts Gantt version by appending the version number to the /gantt folder:</p>
-<ul>
-<li><a href="gantt/@patch/highcharts-gantt.js">https://code.highcharts.com/gantt/@patch/highcharts-gantt.js</a></li>
-<li><a href="gantt/@patch/modules/exporting.js">https://code.highcharts.com/gantt/@patch/modules/exporting.js</a></li>
-</ul>
-
-<h4>Truncated versions</h4>
-<ul>
-<li><a href="gantt/@minor/highcharts-gantt.js">https://code.highcharts.com/gantt/@minor/highcharts-gantt.js</a></li>
-<li><a href="gantt/@minor/modules/exporting.js">https://code.highcharts.com/gantt/@minor/modules/exporting.js</a></li>
-</ul>
-
-<h4>Latest stable</h4>
-<p>The latest stable version of Highcharts Gantt is served from code.highcharts.com/gantt in both standalone
-and Highcharts plugin form.</p>
-<ul>
-<li><a href="gantt/highcharts-gantt.js">https://code.highcharts.com/gantt/highcharts-gantt.js</a></li>
-<li><a href="gantt/highcharts-gantt.src.js">https://code.highcharts.com/gantt/highcharts-gantt.src.js</a></li>
-<li><a href="gantt/modules/exporting.js">https://code.highcharts.com/gantt/modules/exporting.js</a></li>
-<li><a href="gantt/modules/exporting.src.js">https://code.highcharts.com/gantt/modules/exporting.src.js</a></li>
-<li><a href="gantt/modules/gantt.js">https://code.highcharts.com/gantt/modules/gantt.js</a></li>
-<li><a href="gantt/modules/gantt.src.js">https://code.highcharts.com/gantt/modules/gantt.src.js</a></li>
-<li><a href="gantt/modules/grid-axis.js">https://code.highcharts.com/gantt/modules/grid-axis.js</a></li>
-<li><a href="gantt/modules/grid-axis.src.js">https://code.highcharts.com/gantt/modules/grid-axis.src.js</a></li>
-<li><a href="gantt/modules/pathfinder.js">https://code.highcharts.com/gantt/modules/pathfinder.js</a></li>
-<li><a href="gantt/modules/pathfinder.src.js">https://code.highcharts.com/gantt/modules/pathfinder.src.js</a></li>
-<li><a href="gantt/modules/pattern-fill.js">https://code.highcharts.com/gantt/modules/pattern-fill.js</a></li>
-<li><a href="gantt/modules/pattern-fill.src.js">https://code.highcharts.com/gantt/modules/pattern-fill.src.js</a></li>
-<li><a href="gantt/modules/static-scale.js">https://code.highcharts.com/gantt/modules/static-scale.js</a></li>
-<li><a href="gantt/modules/static-scale.src.js">https://code.highcharts.com/gantt/modules/static-scale.src.js</a></li>
-<li><a href="gantt/modules/treegrid.js">https://code.highcharts.com/gantt/modules/treegrid.js</a></li>
-<li><a href="gantt/modules/treegrid.src.js">https://code.highcharts.com/gantt/modules/treegrid.src.js</a></li>
-</ul>
-
-
-<section id="dashboards">
-<h2 id="highcharts-dashboards">Highcharts Dashboards</h2>
-<p>Highcharts Dashboards files are available under the <strong>/dashboards</strong> subfolder, with the same folder
-structure as above.</p>
-
-<h4>Specific version</h4>
-<p>You'll find a specific Highcharts Dashboards version by appending the version number to the /dashboards folder:</p>
-<ul>
-<li><a href="dashboards/@dashboards-patch/dashboards.js">https://code.highcharts.com/dashboards/@dashboards-patch/dashboards.js</a></li>
-<li><a href="dashboards/@dashboards-patch/datagrid.js">https://code.highcharts.com/dashboards/@dashboards-patch/datagrid.js</a></li>
-<li><a href="dashboards/@dashboards-patch/modules/layout.js">https://code.highcharts.com/dashboards/@dashboards-patch/modules/layout.js</a></li>
-<li><a href="dashboards/@dashboards-patch/modules/math-modifier.js">https://code.highcharts.com/dashboards/@dashboards-patch/modules/math-modifier.js</a></li>
-<li><a href="dashboards/@dashboards-patch/css/dashboards.css">https://code.highcharts.com/dashboards/@dashboards-patch/css/dashboards.css</a></li>
-<li><a href="dashboards/@dashboards-patch/css/datagrid.css">https://code.highcharts.com/dashboards/@dashboards-patch/css/datagrid.css</a></li>
-</ul>
-
-<h4>Truncated versions</h4>
-<ul>
-<li><a href="dashboards/@dashboards-minor/dashboards.js">https://code.highcharts.com/dashboards/@dashboards-minor/dashboards.js</a></li>
-<li><a href="dashboards/@dashboards-minor/datagrid.js">https://code.highcharts.com/dashboards/@dashboards-minor/datagrid.js</a></li>
-<li><a href="dashboards/@dashboards-minor/modules/layout.js">https://code.highcharts.com/dashboards/@dashboards-minor/modules/layout.js</a></li>
-<li><a href="dashboards/@dashboards-minor/modules/math-modifier.js">https://code.highcharts.com/dashboards/@dashboards-minor/modules/math-modifier.js</a></li>
-<li><a href="dashboards/@dashboards-minor/css/dashboards.css">https://code.highcharts.com/dashboards/@dashboards-minor/css/dashboards.css</a></li>
-<li><a href="dashboards/@dashboards-minor/css/datagrid.css">https://code.highcharts.com/dashboards/@dashboards-minor/css/datagrid.css</a></li>
-</ul>
-
-<h4>Latest stable</h4>
-<p>The latest stable version of Highcharts Dashboards is served from code.highcharts.com/dashboards in both standalone
-and Highcharts plugin form.</p>
-<ul>
-<li><a href="dashboards/dashboards.js">https://code.highcharts.com/dashboards/dashboards.js</a></li>
-<li><a href="dashboards/datagrid.js">https://code.highcharts.com/dashboards/datagrid.js</a></li>
-<li><a href="dashboards/modules/layout.js">https://code.highcharts.com/dashboards/modules/layout.js</a></li>
-<li><a href="dashboards/modules/math-modifier.js">https://code.highcharts.com/dashboards/modules/math-modifier.js</a></li>
-<li><a href="dashboards/css/dashboards.css">https://code.highcharts.com/dashboards/css/dashboards.css</a></li>
-<li><a href="dashboards/css/datagrid.css">https://code.highcharts.com/dashboards/css/datagrid.css</a></li>
-</ul>
-</section>
-
-<section id="grid-lite">
-<h2 id="highcharts-grid-lite">Highcharts Grid Lite</h2>
-<p>Highcharts Grid Lite files are hosted on <a href="https://www.jsdelivr.com/" target="_blank">jsDelivr</a> and can be accessed via the <a href="https://www.jsdelivr.com/package/npm/@highcharts/grid-lite" target="_blank">@highcharts/grid-lite</a> npm package.</p>
-
-<h4>Specific version</h4>
-<p>To use a specific version of Highcharts Grid Lite, specify the package version in the URL:</p>
-<ul>
-<li><a href="https://cdn.jsdelivr.net/npm/@highcharts/grid-lite@@grid-lite-patch/grid-lite.js">https://cdn.jsdelivr.net/npm/@highcharts/grid-lite@@grid-lite-patch/grid-lite.js</a></li>
-<li><a href="https://cdn.jsdelivr.net/npm/@highcharts/grid-lite@@grid-lite-patch/css/grid.js">https://cdn.jsdelivr.net/npm/@highcharts/grid-lite@@grid-lite-patch/css/grid.css</a></li>
-</ul>
-
-<h4>Truncated versions</h4>
-<ul>
-<li><a href="https://cdn.jsdelivr.net/npm/@highcharts/grid-lite@@grid-lite-minor/grid-lite.js">https://cdn.jsdelivr.net/npm/@highcharts/grid-lite@@grid-lite-minor/grid-lite.js</a></li>
-<li><a href="https://cdn.jsdelivr.net/npm/@highcharts/grid-lite@@grid-lite-minor/css/grid.css">https://cdn.jsdelivr.net/npm/@highcharts/grid-lite@@grid-lite-minor/css/grid.css</a></li>
-</ul>
-
-<h4>Latest stable</h4>
-<ul>
-<li><a href="https://cdn.jsdelivr.net/npm/@highcharts/grid-lite/grid-lite.js">https://cdn.jsdelivr.net/npm/@highcharts/grid-lite/grid-lite.js</a></li>
-<li><a href="https://cdn.jsdelivr.net/npm/@highcharts/grid-lite/css/grid.css">https://cdn.jsdelivr.net/npm/@highcharts/grid-lite/css/grid.css</a></li>
-</ul>
-</section>
-
-<h2 id="stylecss">Styled mode</h2>
-<p>You can read more about styled mode at <a href="https://www.highcharts.com/docs/chart-design-and-style/style-by-css">Styled mode - styling by CSS</a>.</p>
-<p>For Highcharts Dashboards specific styling see the previous section and for more details see <a href="https://www.highcharts.com/docs/dashboards/your-first-dashboard">the setup guide for the Dashboards</a>.</p>
-
-<h4>Specific version</h4>
-<ul>
-<li><a href="@patch/css/highcharts.css">https://code.highcharts.com/@patch/css/highcharts.css</a></li>
-</ul>
-
-<h4>Truncated versions</h4>
-<ul>
-<li><a href="@minor/css/highcharts.css">https://code.highcharts.com/@minor/css/highcharts.css</a></li>
-</ul>
-
-<h4>Latest stable</h4>
-<ul>
-<li><a href="css/highcharts.css">https://code.highcharts.com/css/highcharts.css</a></li>
-</ul>
-
-
-<h2 id="esmodules">ECMAScript modules</h2>
-<p>
-Starting with v12.2, the Highcharts bundles are available on our CDN as ECMAScript modules.
-You can <a href="https://jakearchibald.com/2017/es-modules-in-browsers/">import ES modules directly in modern browsers</a>
-without any bundling tools, by using <code>&lt;script type="module"&gt;</code>.
-</p>
-<pre>&lt;script type="module"&gt;
-    import Highcharts from 'https://code.highcharts.com/esm/highcharts.js';
-    Highcharts.chart('container', {
-        ...
-    });
-&lt;/script&gt;</pre>
-<a href="https://www.highcharts.com/samples/highcharts/esm/simple">View it live
-on jsFiddle</a>.
-
-<p>The source modules have been available since v6.1, and can be imported from
-    <code>https://code.highcharts.com/es-modules/masters/highcharts.src.js</code>.
-    This is not recommended in production, as the source files are not minified
-    and are loaded individually, which will lead to a lot of HTTP requests and
-    notable latency.
-</p>
-
-</div></div></div></div></div></div>
-</body></html>
-=======
 <!DOCTYPE html>
 <html xmlns="https://www.w3.org/1999/xhtml" xml:lang="en-gb" lang="en-gb" dir="ltr">
 
@@ -752,6 +306,13 @@
                                     href="https://github.com/highcharts/highcharts-dist/tree/master/modules">Highcharts
                                     distribution repository</a>.</p>
 
+<h4 id="autoload">Autoload</h4>
+<p>Since v12.2, Highcharts includes an experimental autoload script. This script dynamically loads the
+required modules based on the chart configuration alone. It is intended for
+situations where the implementer doesn't control the configuration, like when
+the chart is built by an LLM or other dynamic processes. See examples for
+<a href="https://www.highcharts.com/samples/highcharts/global/autoload">UMD autoload
+</a> and <a href="https://www.highcharts.com/samples/highcharts/global/autoload-esm">ESM autoload</a>.</p>
 
                             <h2 id="highcharts-stock">Highcharts Stock</h2>
                             <p>Highcharts Stock files are available under the <strong>/stock</strong> subfolder, with
@@ -1168,5 +729,4 @@
     </div>
 </body>
 
-</html>
->>>>>>> 270d8e8c
+</html>