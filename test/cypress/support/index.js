--- conflicted
+++ resolved
@@ -32,11 +32,10 @@
     }))
 );
 
-<<<<<<< HEAD
 Cypress.Commands.add('openIndicators', () =>
     cy.get('.highcharts-indicators .highcharts-menu-item-btn')
         .click()
-=======
+);
 Cypress.Commands.add(
     'dragTo',
     {
@@ -59,5 +58,4 @@
         // Keep the dragged element as the subject
         cy.wrap(subject);
     }
->>>>>>> 68ba4b53
 );