--- conflicted
+++ resolved
@@ -120,13 +120,8 @@
 
         cy.get('.highcharts-dashboards-edit-label-text').contains('Editable Grid').should('be.visible');
         cy.get('.highcharts-dashboards-edit-label-text')
-<<<<<<< HEAD
             .contains('Editable Grid')
-            .next()
-=======
-            .contains('Editable DataGrid')
-            .prev()
->>>>>>> f1b40ad6
+            .prev()
             .find('input[type="checkbox"]')
             .should('be.checked');
 
