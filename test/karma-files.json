--- conflicted
+++ resolved
@@ -42,11 +42,7 @@
     "code/modules/geoheatmap.src.js",
     "code/modules/pyramid3d.src.js",
     "code/modules/networkgraph.src.js",
-<<<<<<< HEAD
     "code/modules/non-cartesian-zoom.src.js",
-    "code/modules/overlapping-datalabels.src.js",
-=======
->>>>>>> 7689cab6
     "code/modules/pareto.src.js",
     "code/modules/pattern-fill.src.js",
     "code/modules/pictorial.src.js",
