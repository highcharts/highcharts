import DataTable from '/base/code/es-modules/Data/DataTable.js';
import RangeModifier from '/base/code/es-modules/Data/Modifiers/RangeModifier.js';

QUnit.test('RangeModifier.modify', async function (assert) {

    const table = new DataTable({
            columns: {
                x: [ -2, -1, 0, 1, 2 ],
                y: [ 'a', 'b', 'c', 'd', 'e' ],
                z: [ 1e1, 1e2, 1e3, 1e4, 1e5 ]
            }
        }),
        modifier = new RangeModifier();

    await modifier.modify(table);

    assert.deepEqual(
        table.getModified().getRow(0),
        table.getRow(0),
        'Filtered table should contain same rows.'
    );

    modifier.options.start = 1;
    modifier.options.end = 3;

    await modifier.modify(table);

    assert.deepEqual(
        table.getModified().getColumns(),
        {
            x: [ -1, -0 ],
            y: [ 'b', 'c' ],
            z: [ 1e2, 1e3 ]
        },
        'Filtered table should contain reduced number of rows.'
    );

    modifier.options.start = 4;
    modifier.options.end = void 0;

    await modifier.modify(table);

    assert.deepEqual(
        table.getModified().getColumns(),
        {
            x: [ 2 ],
            y: [ 'e' ],
            z: [ 1e5 ]
        },
        'Filtered table should contain intersective reduction of rows.'
    );

    assert.deepEqual(
<<<<<<< HEAD
        table.modified.localRowIndexes,
=======
        table.getModified().localRowIndexes,
>>>>>>> 2a0f9427
        [ void 0, void 0, void 0, void 0, 0 ],
        'Local row indexes should be set correctly.'
    )

    assert.deepEqual(
<<<<<<< HEAD
        table.modified.originalRowIndexes,
=======
        table.getModified().originalRowIndexes,
>>>>>>> 2a0f9427
        [4],
        'Original row indexes should be set correctly.'
    );

});<|MERGE_RESOLUTION|>--- conflicted
+++ resolved
@@ -51,21 +51,13 @@
     );
 
     assert.deepEqual(
-<<<<<<< HEAD
-        table.modified.localRowIndexes,
-=======
         table.getModified().localRowIndexes,
->>>>>>> 2a0f9427
         [ void 0, void 0, void 0, void 0, 0 ],
         'Local row indexes should be set correctly.'
     )
 
     assert.deepEqual(
-<<<<<<< HEAD
-        table.modified.originalRowIndexes,
-=======
         table.getModified().originalRowIndexes,
->>>>>>> 2a0f9427
         [4],
         'Original row indexes should be set correctly.'
     );
