--- conflicted
+++ resolved
@@ -36,11 +36,7 @@
         rendering: {
             columns: {
                 resizing: {
-<<<<<<< HEAD
-                    mode: 'independent'
-=======
                     mode: 'distributed'
->>>>>>> b9ccd215
                 }
             }
         },
