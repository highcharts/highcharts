--- conflicted
+++ resolved
@@ -17,7 +17,11 @@
     --ig-positive-default-border-color: #008000;
     --ig-positive-default-background: #e0ebe0;
     --ig-highlight-color-5: #f3f6fe;
-<<<<<<< HEAD
+    --ig-pagination-button-default-background: #ffffff;
+    --ig-pagination-button-default-color: #000000;
+    --ig-pagination-button-default-border: #e8e8e8;
+    --ig-pagination-button-default-color-active: #ffffff;
+    --ig-pagination-icon-default-color: #000000;
 
     /* Button styles - Light mode */
     --hcg-button-background: transparent;
@@ -35,13 +39,6 @@
 
     /* Header background - pure white in light mode */
     --hcg-header-background: #ffffff;
-=======
-    --ig-pagination-button-default-background: #ffffff;
-    --ig-pagination-button-default-color: #000000;
-    --ig-pagination-button-default-border: #e8e8e8;
-    --ig-pagination-button-default-color-active: #ffffff;
-    --ig-pagination-icon-default-color: #000000;
->>>>>>> 2a0f9427
 }
 
 @media (prefers-color-scheme: dark) {
@@ -55,21 +52,19 @@
         --ig-positive-default-background: #265a26;
         --ig-highlight-color-5: #2d2e36;
 
-<<<<<<< HEAD
-        /* Button styles - Dark mode */
-        --hcg-button-hover-background: #3b3b3b;
-        --hcg-button-color: #ffffff;
-
-        /* Icon styles - Dark mode */
-        --hcg-icon-hover-color: #ffffff;
-=======
         /* Dark mode pagination variables */
         --ig-pagination-button-default-background: #272727;
         --ig-pagination-button-default-border: transparent;
         --ig-pagination-button-default-color: #ffffff;
         --ig-pagination-button-default-color-active: #000000;
         --ig-pagination-icon-default-color: #ffffff;
->>>>>>> 2a0f9427
+
+        /* Button styles - Dark mode */
+        --hcg-button-hover-background: #3b3b3b;
+        --hcg-button-color: #ffffff;
+
+        /* Icon styles - Dark mode */
+        --hcg-icon-hover-color: #ffffff;
     }
 }
 
@@ -83,21 +78,19 @@
     --ig-positive-default-background: #265a26;
     --ig-highlight-color-5: #2d2e36;
 
-<<<<<<< HEAD
-    /* Button styles - Dark mode */
-    --hcg-button-hover-background: #3b3b3b;
-    --hcg-button-color: #ffffff;
-
-    /* Icon styles - Dark mode */
-    --hcg-icon-hover-color: #ffffff;
-=======
     /* Dark mode pagination variables */
     --ig-pagination-button-default-background: #272727;
     --ig-pagination-button-default-border: transparent;
     --ig-pagination-button-default-color: #ffffff;
     --ig-pagination-button-default-color-active: #000000;
     --ig-pagination-icon-default-color: #ffffff;
->>>>>>> 2a0f9427
+
+    /* Button styles - Dark mode */
+    --hcg-button-hover-background: #3b3b3b;
+    --hcg-button-color: #ffffff;
+
+    /* Icon styles - Dark mode */
+    --hcg-icon-hover-color: #ffffff;
 }
 
 /*  ==== End Grid Color Scheme  ==== */
@@ -368,18 +361,6 @@
     --ig-positive-background: var(--hcg-positive-background, var(--ig-positive-default-background));
     --ig-positive-color: var(--hcg-positive-color, var(--ig-color));
 
-<<<<<<< HEAD
-    /* Button styles */
-    --ig-button-background: var(--hcg-button-background, transparent);
-    --ig-button-hover-background: var(--hcg-button-hover-background, #e8e8e8);
-    --ig-button-color: var(--hcg-button-color, #141414);
-    --ig-button-padding: var(--hcg-button-padding, 3px);
-    --ig-button-border-radius: var(--hcg-button-border-radius, 4px);
-
-    /* Icon styles */
-    --ig-icon-color: var(--hcg-icon-color, #626262);
-    --ig-icon-hover-color: var(--hcg-icon-hover-color, #141414);
-=======
     /* Pagination variables */
     --ig-pagination-button-background: var(--hcg-pagination-button-background, var(--ig-pagination-button-default-background));
     --ig-pagination-button-color: var(--hcg-pagination-button-color, var(--ig-default-color));
@@ -389,7 +370,17 @@
     --ig-pagination-button-border-hover: var(--hcg-pagination-button-border-hover, var(--ig-default-color));
     --ig-pagination-padding: var(--hcg-pagination-padding, 14px 0 10px 0);
     --ig-pagination-icon-color: var(--hcg-pagination-icon-color, var(--ig-pagination-icon-default-color));
->>>>>>> 2a0f9427
+
+    /* Button styles */
+    --ig-button-background: var(--hcg-button-background, transparent);
+    --ig-button-hover-background: var(--hcg-button-hover-background, #e8e8e8);
+    --ig-button-color: var(--hcg-button-color, #141414);
+    --ig-button-padding: var(--hcg-button-padding, 3px);
+    --ig-button-border-radius: var(--hcg-button-border-radius, 4px);
+
+    /* Icon styles */
+    --ig-icon-color: var(--hcg-icon-color, #626262);
+    --ig-icon-hover-color: var(--hcg-icon-hover-color, #141414);
 }
 
 /* ==== End Grid Variables ==== */
@@ -1120,34 +1111,13 @@
 }
 
 /* Pagination */
-<<<<<<< HEAD
-.hcg-table tfoot td {
-    border-top: var(--ig-header-row-border);
-=======
 
 /* Footer pagination (tfoot) */
 .hcg-table tfoot td {
->>>>>>> 2a0f9427
     background: var(--ig-header-background);
     padding: var(--ig-header-padding);
 }
 
-<<<<<<< HEAD
-.hcg-table tfoot .hcg-pagination-wrapper {
-    text-align: right;
-}
-
-.hcg-table tfoot .hcg-pagination-wrapper button {
-    font-size: 1.25em;
-}
-
-.hcg-table tfoot .hcg-pagination-wrapper button:not(:disabled) {
-    cursor: pointer;
-}
-
-.hcg-table tfoot .hcg-pagination-wrapper button:first-child {
-    margin-right: 5px;
-=======
 .hcg-pagination-wrapper {
     padding: var(--ig-pagination-padding);
     display: grid;
@@ -1303,7 +1273,6 @@
 /* Mobile page size selector - hidden by default */
 .hcg-pagination-wrapper .hcg-pagination-mobile-page-size-selector {
     display: none;
->>>>>>> 2a0f9427
 }
 
 /* Start Grid CSS Helpers Classes */
@@ -1516,7 +1485,6 @@
         );
 }
 
-<<<<<<< HEAD
 /* Filtering */
 .hcg-column-filter-wrapper {
     width: 100%;
@@ -1584,7 +1552,8 @@
     background-position: right 8px center;
     white-space: nowrap;
     text-overflow: ellipsis;
-=======
+}
+
 @media (max-width: 1024px) {
     .hcg-pagination-wrapper {
         display: flex;
@@ -1608,7 +1577,6 @@
     .hcg-pagination-wrapper .hcg-pagination-page-size-container .hcg-pagination-page-size-select {
         display: none;
     }
->>>>>>> 2a0f9427
 }
 
 /* End Grid Default Theme */