--- conflicted
+++ resolved
@@ -1066,7 +1066,6 @@
     }
 }
 
-<<<<<<< HEAD
 /* Filtering */
 .hcg-col-filter-wrapper,
 .highcharts-datagrid-col-filter-wrapper {
@@ -1083,7 +1082,8 @@
     border-radius: var(--hcg-border-radius);
     padding: var(--ig-header-padding);
     width: 100%;
-=======
+}
+
 /* Pagination */
 .hcg-table tfoot td,
 .highcharts-datagrid-table tfoot td {
@@ -1110,7 +1110,6 @@
 .hcg-table tfoot .hcg-pagination-wrapper button:first-child,
 .highcharts-datagrid-table tfoot .highcharts-datagrid-pagination-wrapper button:first-child {
     margin-right: 5px;
->>>>>>> 482b703f
 }
 
 /* Helpers */
