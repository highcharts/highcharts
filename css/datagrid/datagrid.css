--- conflicted
+++ resolved
@@ -22,7 +22,11 @@
     --ig-positive-default-border-color: #00a63e;
     --ig-positive-default-background: #effdf4;
     --ig-highlight-color-5: #f3f6fe;
-<<<<<<< HEAD
+    --ig-pagination-button-default-background: #ffffff;
+    --ig-pagination-button-default-color: #000000;
+    --ig-pagination-button-default-border: #e8e8e8;
+    --ig-pagination-button-default-color-active: #ffffff;
+    --ig-pagination-icon-default-color: #000000;
 
     /* Button styles - Light mode */
     --hcg-button-background: transparent;
@@ -40,13 +44,6 @@
 
     /* Header background (for focus ring edge) */
     --hcg-header-background: #ffffff;
-=======
-    --ig-pagination-button-default-background: #ffffff;
-    --ig-pagination-button-default-color: #000000;
-    --ig-pagination-button-default-border: #e8e8e8;
-    --ig-pagination-button-default-color-active: #ffffff;
-    --ig-pagination-icon-default-color: #000000;
->>>>>>> 2a0f9427
 }
 
 @media (prefers-color-scheme: dark) {
@@ -64,21 +61,19 @@
         --ig-positive-default-background: #0a3e1a;
         --ig-highlight-color-5: #2d2e36;
 
-<<<<<<< HEAD
-        /* Button styles - Dark mode */
-        --hcg-button-hover-background: #3b3b3b;
-        --hcg-button-color: #ffffff;
-
-        /* Icon styles - Dark mode */
-        --hcg-icon-hover-color: #ffffff;
-=======
         /* Dark mode pagination variables */
         --ig-pagination-button-default-background: #272727;
         --ig-pagination-button-default-border: transparent;
         --ig-pagination-button-default-color: #ffffff;
         --ig-pagination-button-default-color-active: #000000;
         --ig-pagination-icon-default-color: #ffffff;
->>>>>>> 2a0f9427
+
+        /* Button styles - Dark mode */
+        --hcg-button-hover-background: #3b3b3b;
+        --hcg-button-color: #ffffff;
+
+        /* Icon styles - Dark mode */
+        --hcg-icon-hover-color: #ffffff;
     }
 }
 
@@ -93,14 +88,6 @@
     --ig-positive-default-background: #265a26;
     --ig-highlight-color-5: #2d2e36;
 
-<<<<<<< HEAD
-    /* Button styles - Dark mode */
-    --hcg-button-hover-background: #3b3b3b;
-    --hcg-button-color: #ffffff;
-
-    /* Icon styles - Dark mode */
-    --hcg-icon-hover-color: #ffffff;
-=======
     /* Dark mode pagination variables */
     --ig-pagination-button-background-active: #ffffff;
     --ig-pagination-button-border: transparent;
@@ -108,7 +95,13 @@
     --ig-pagination-font-size: 14px;
     --ig-pagination-padding: 6px 10px;
     --ig-pagination-icon-color: #ffffff;
->>>>>>> 2a0f9427
+
+    /* Button styles - Dark mode */
+    --hcg-button-hover-background: #3b3b3b;
+    --hcg-button-color: #ffffff;
+
+    /* Icon styles - Dark mode */
+    --hcg-icon-hover-color: #ffffff;
 }
 
 /*  ==== End Grid Color Scheme  ==== */
@@ -373,18 +366,6 @@
     --ig-positive-background: var(--hcg-positive-background, var(--ig-positive-default-background));
     --ig-positive-color: var(--hcg-positive-color, var(--ig-positive-default-color));
 
-<<<<<<< HEAD
-    /* Button styles */
-    --ig-button-background: var(--hcg-button-background, transparent);
-    --ig-button-hover-background: var(--hcg-button-hover-background, #e8e8e8);
-    --ig-button-color: var(--hcg-button-color, #141414);
-    --ig-button-padding: var(--hcg-button-padding, 3px);
-    --ig-button-border-radius: var(--hcg-button-border-radius, 4px);
-
-    /* Icon styles */
-    --ig-icon-color: var(--hcg-icon-color, #626262);
-    --ig-icon-hover-color: var(--hcg-icon-hover-color, #141414);
-=======
     /* Pagination variables */
     --ig-pagination-button-background: var(--hcg-pagination-button-background, var(--ig-pagination-button-default-background));
     --ig-pagination-button-color: var(--hcg-pagination-button-color, var(--ig-default-color));
@@ -394,7 +375,17 @@
     --ig-pagination-button-border-hover: var(--hcg-pagination-button-border-hover, var(--ig-default-color));
     --ig-pagination-padding: var(--hcg-pagination-padding, 14px 0 10px 0);
     --ig-pagination-icon-color: var(--hcg-pagination-icon-color, var(--ig-pagination-icon-default-color));
->>>>>>> 2a0f9427
+
+    /* Button styles */
+    --ig-button-background: var(--hcg-button-background, transparent);
+    --ig-button-hover-background: var(--hcg-button-hover-background, #e8e8e8);
+    --ig-button-color: var(--hcg-button-color, #141414);
+    --ig-button-padding: var(--hcg-button-padding, 3px);
+    --ig-button-border-radius: var(--hcg-button-border-radius, 4px);
+
+    /* Icon styles */
+    --ig-icon-color: var(--hcg-icon-color, #626262);
+    --ig-icon-hover-color: var(--hcg-icon-hover-color, #141414);
 }
 
 /* ==== End Grid Variables ==== */
@@ -1314,7 +1305,6 @@
     }
 }
 
-<<<<<<< HEAD
 /* Filtering */
 .hcg-column-filter-wrapper,
 .highcharts-datagrid-column-filter-wrapper {
@@ -1398,33 +1388,6 @@
     text-overflow: ellipsis;
 }
 
-/* Pagination */
-.hcg-table tfoot td,
-.highcharts-datagrid-table tfoot td {
-    border-top: var(--ig-header-row-border);
-    background: var(--ig-header-background);
-    padding: var(--ig-header-padding);
-}
-
-.hcg-table tfoot .hcg-pagination-wrapper,
-.highcharts-datagrid-table tfoot .highcharts-datagrid-pagination-wrapper {
-    text-align: right;
-}
-
-.hcg-table tfoot .hcg-pagination-wrapper button,
-.highcharts-datagrid-table tfoot .highcharts-datagrid-pagination-wrapper button {
-    font-size: 1.25em;
-}
-
-.hcg-table tfoot .hcg-pagination-wrapper button:not(:disabled),
-.highcharts-datagrid-table tfoot .highcharts-datagrid-pagination-wrapper button:not(:disabled) {
-    cursor: pointer;
-}
-
-.hcg-table tfoot .hcg-pagination-wrapper button:first-child,
-.highcharts-datagrid-table tfoot .highcharts-datagrid-pagination-wrapper button:first-child {
-    margin-right: 5px;
-=======
 /* Pagination */
 .hcg-table tfoot td,
 .highcharts-datagrid-table tfoot td {
@@ -1621,7 +1584,6 @@
 .hcg-pagination-wrapper .hcg-pagination-mobile-page-size-selector,
 .highcharts-datagrid-pagination-wrapper .highcharts-datagrid-pagination-mobile-page-size-selector {
     display: none;
->>>>>>> 2a0f9427
 }
 
 /* Helpers */
