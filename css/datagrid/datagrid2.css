/**
 * @license Highcharts Dashboards v@product.version@
 *
 * (c) 2009-2023 Highsoft AS
 *
 * License: www.highcharts.com/license
 */

:root,
.highcharts-light {
    --highcharts-background-color: #ffffff;

    /* Neutral colors */
    --highcharts-neutral-color-100: #000000;
    --highcharts-neutral-color-80: #333333;
    --highcharts-neutral-color-60: #666666;
    --highcharts-neutral-color-20: #cccccc;
    --highcharts-neutral-color-10: #e6e6e6;
    --highcharts-neutral-color-5: #f2f2f2;
    --highcharts-neutral-color-3: #f7f7f7;
    --highcharts-neutral-color-0: #ffffff;

    /* Highlight colors */
    --highcharts-highlight-color-100: #0022ff;
    --highcharts-highlight-color-80: #334eff;
    --highcharts-highlight-color-60: #667aff;
    --highcharts-highlight-color-20: #ccd3ff;
    --highcharts-highlight-color-10: #e6e9ff;
}

@media (prefers-color-scheme: dark) {
    :root {
        /* UI colors */
        --highcharts-background-color: #333333;

        /*
            Neutral color variations
            https://www.highcharts.com/samples/highcharts/css/palette-helper
        */
        --highcharts-neutral-color-100: rgb(255, 255, 255);
        --highcharts-neutral-color-80: rgb(214, 214, 214);
        --highcharts-neutral-color-60: rgb(173, 173, 173);
        --highcharts-neutral-color-40: rgb(133, 133, 133);
        --highcharts-neutral-color-20: rgb(92, 92, 92);
        --highcharts-neutral-color-10: rgb(71, 71, 71);
        --highcharts-neutral-color-5: rgb(61, 61, 61);
        --highcharts-neutral-color-3: rgb(57, 57, 57);
        --highcharts-neutral-color-0: rgb(0, 0, 0);

        /* Highlight color variations */
        --highcharts-highlight-color-100: rgb(122, 167, 255);
        --highcharts-highlight-color-80: rgb(108, 144, 214);
        --highcharts-highlight-color-60: rgb(94, 121, 173);
        --highcharts-highlight-color-20: rgb(65, 74, 92);
        --highcharts-highlight-color-10: rgb(58, 63, 71);
    }
}

.highcharts-dark {
    /* UI colors */
    --highcharts-background-color: #333333;

    /*
        Neutral color variations
        https://www.highcharts.com/samples/highcharts/css/palette-helper
    */
    --highcharts-neutral-color-100: rgb(255, 255, 255);
    --highcharts-neutral-color-80: rgb(214, 214, 214);
    --highcharts-neutral-color-60: rgb(173, 173, 173);
    --highcharts-neutral-color-40: rgb(133, 133, 133);
    --highcharts-neutral-color-20: rgb(92, 92, 92);
    --highcharts-neutral-color-10: rgb(71, 71, 71);
    --highcharts-neutral-color-5: rgb(61, 61, 61);
    --highcharts-neutral-color-3: rgb(57, 57, 57);

    /* Highlight color variations */
    --highcharts-highlight-color-100: rgb(122, 167, 255);
    --highcharts-highlight-color-80: rgb(108, 144, 214);
    --highcharts-highlight-color-60: rgb(94, 121, 173);
    --highcharts-highlight-color-20: rgb(65, 74, 92);
    --highcharts-highlight-color-10: rgb(58, 63, 71);
}

.highcharts-dg-container * {
    box-sizing: border-box;
}

.highcharts-dg-table {
    height: 100%;
    width: 100%;
    table-layout: fixed;
    border-collapse: collapse;
    border-spacing: 0;
    color: var(--highcharts-neutral-color-100);
    border: 1px solid var(--highcharts-neutral-color-20);
    overflow: hidden;
}

.highcharts-dg-table thead {
    background-color: var(--highcharts-neutral-color-5);
    display: block;
    border-bottom: 1px solid var(--highcharts-neutral-color-20);
}

.highcharts-dg-table thead th {
    color: var(--highcharts-neutral-color-100);
<<<<<<< HEAD
    border-left: 1px solid var(--highcharts-neutral-color-20);
    /* height: 30px; */
=======
    height: 30px;
>>>>>>> 69881777
    position: relative;
    /* white-space: nowrap; */
    overflow: hidden;
    text-overflow: ellipsis;
    padding-right: 10px;
    padding-left: 3px;
    border-left: 1px solid var(--highcharts-neutral-color-20);
}

.highcharts-dg-table tbody {
    overflow: auto;
    display: block;
    position: relative;
    background-color: var(--highcharts-background-color);
}

.highcharts-dg-row {
    background: var(--highcharts-background-color);
    position: absolute;
<<<<<<< HEAD
    overflow-y: hidden;
    /* height: 36px; */
=======
    overflow: hidden;
    height: 36px;
    border-bottom: 1px solid var(--highcharts-neutral-color-20);
>>>>>>> 69881777
}

.highcharts-dg-row.highcharts-dg-odd {
    background-color: var(--highcharts-neutral-color-3);
}

.highcharts-dg-table td {
    height: inherit;
    border-left: 1px solid var(--highcharts-neutral-color-20);
    /* white-space: nowrap; */
    padding-left: 4px;
    /* text-overflow: ellipsis; */
    overflow: hidden;
}

.highcharts-dg-table td:first-child,
.highcharts-dg-table thead th:first-child {
    border-left: none;
}

.highcharts-dg-hovered-column {
    background-color: #0000ff07;
}

.highcharts-dg-hovered-row,
.highcharts-dg-row.highcharts-dg-odd.highcharts-dg-hovered-row {
    background-color: var(--highcharts-highlight-color-10);
}

.highcharts-dg-hovered-row td.highcharts-dg-hovered-column {
    background-color: var(--highcharts-highlight-color-10);
}

.highcharts-dg-table thead th.highcharts-dg-hovered-column {
    background-color: var(--highcharts-highlight-color-10);
}

.highcharts-dg-col-resizer {
    position: absolute;
    top: 0;
    width: 10px;
    right: 0;
    height: 100%;
    cursor: col-resize;
    user-select: none;
    z-index: 10;
}

.highcharts-dg-col-resizer::after {
    content: "";
    position: absolute;
    display: block;
    height: 20px;
    width: 4px;
    margin-top: -10px;
    top: 50%;
    left: 0;
    border-right: 2px solid var(--highcharts-neutral-color-20);
}

.highcharts-dg-col-resizer:hover::after {
    border-color: var(--highcharts-highlight-color-80);
}<|MERGE_RESOLUTION|>--- conflicted
+++ resolved
@@ -104,13 +104,10 @@
 
 .highcharts-dg-table thead th {
     color: var(--highcharts-neutral-color-100);
-<<<<<<< HEAD
-    border-left: 1px solid var(--highcharts-neutral-color-20);
+
     /* height: 30px; */
-=======
-    height: 30px;
->>>>>>> 69881777
     position: relative;
+
     /* white-space: nowrap; */
     overflow: hidden;
     text-overflow: ellipsis;
@@ -129,14 +126,10 @@
 .highcharts-dg-row {
     background: var(--highcharts-background-color);
     position: absolute;
-<<<<<<< HEAD
-    overflow-y: hidden;
+
     /* height: 36px; */
-=======
     overflow: hidden;
-    height: 36px;
     border-bottom: 1px solid var(--highcharts-neutral-color-20);
->>>>>>> 69881777
 }
 
 .highcharts-dg-row.highcharts-dg-odd {
@@ -146,8 +139,10 @@
 .highcharts-dg-table td {
     height: inherit;
     border-left: 1px solid var(--highcharts-neutral-color-20);
+
     /* white-space: nowrap; */
     padding-left: 4px;
+
     /* text-overflow: ellipsis; */
     overflow: hidden;
 }
