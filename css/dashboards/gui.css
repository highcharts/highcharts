/**
 * @license Highcharts Dashboards v0.0.2
 *
 * (c) 2009-2023 Highsoft AS
 *
 * License: www.highcharts.com/license
 */

:root,
.highcharts-dashboards-light {
    /* Base colors */
    --highcharts-dashboards-neutral-color-100: #000000;
    --highcharts-dashboards-neutral-color-80: #333333;
    --highcharts-dashboards-neutral-color-50: #808080;
    --highcharts-dashboards-neutral-color-20: #cccccc;
    --highcharts-dashboards-neutral-color-10: #e7e7ec;
    --highcharts-dashboards-neutral-color-5: #f7f7f7;
    --highcharts-dashboards-neutral-color-3: #f2f2f2;
    --highcharts-dashboards-neutral-color-0: #ffffff;
    --highcharts-dashboards-red-color: #e01d5a;
    --highcharts-dashboards-blue-border-color: 26, 54, 126;
    --highcharts-dashboards-transparent: transparent;

    /* General */
    --highcharts-dashboards-main-background-color: #ffffff;
    --highcharts-dashboards-wrapper-background-color: #f3f3f3;
    --highcharts-dashboards-main-font-color: #000000;
    --highcharts-dashboards-shadow-color: 4, 9, 20;

    /* Pointer */
    --highcharts-dashboards-pointer-selected-color: #4a4a53;
    --highcharts-dashboards-pointer-color: #8085e8;

    /* Row */
    --highcharts-dashboards-row-border-color: #4b4b4d;

    /* Edit row */
    --highcharts-dashboards-edit-row-color: #7bb343;
    --highcharts-dashboards-edit-row-contrast-color: #1a5e20;
    --highcharts-dashboards-edit-row-highlight-color: 224, 239, 173;

    /* Edit cell */
    --highcharts-dashboards-edit-cell-color: #1779ba;
    --highcharts-dashboards-highlight-cell-color: 0, 0, 0;

    /* Sidebar */
    --highcharts-dashboards-sidebar-button-color: #2196f3;
    --highcharts-dashboards-sidebar-button-contrast-color: #0d47a1;

    /* Dropdown */
    --highcharts-dashboards-dropdown-box-shadow-color: 34, 34, 34, 0.1;
    --highcharts-dashboards-dropdown-border-color: #838394;
}

@media (prefers-color-scheme: dark) {
    :root {
        --highcharts-dashboards-wrapper-background-color: #808080;
    }
}

.highcharts-dashboards-dark {
    --highcharts-dashboards-wrapper-background-color: #808080;
}

.highcharts-dashboards,
.highcharts-dashboards-wrapper {
    background-color: var(--highcharts-dashboards-wrapper-background-color);
    padding: 20px 10px;
    position: relative;
    overflow: hidden;
    min-height: 500px;
    transition: 0.5s;
    overflow-x: scroll;
}

.highcharts-dashboards-fullscreen:fullscreen {
    overflow: scroll;
}

/* Layout */
.highcharts-dashboards-layout {
    position: relative;
}

.highcharts-dashboards-layouts-wrapper {
    margin: 0 auto;
    width: 100%;
}

/* Row */
.highcharts-dashboards-row {
    display: flex;
    flex-wrap: wrap;
    position: relative;
}

/* Cell */
.highcharts-dashboards-cell {
    position: relative;
    flex: 1;
    min-width: 20px;
}

.highcharts-dashboards-row,
.highcharts-dashboards-row .highcharts-dashboards-cell {
    box-sizing: border-box;
    border: 1px dashed var(--highcharts-dashboards-transparent);
}

.highcharts-dashboards-cell img {
    -webkit-user-drag: none;
    -khtml-user-drag: none;
    -moz-user-drag: none;
    -o-user-drag: none;
}

/* Component */
.highcharts-dashboards-cell > .highcharts-dashboards-component {
    position: relative;
    margin: 5px;
    background-color: var(--highcharts-dashboards-main-background-color);
    box-shadow:
        0 0.4688rem 2.1875rem rgba(var(--highcharts-dashboards-shadow-color), 0.03),
        0 0.9375rem 1.4063rem rgba(var(--highcharts-dashboards-shadow-color), 0.03),
        0 0.25rem 0.5313rem rgba(var(--highcharts-dashboards-shadow-color), 0.03),
        0 0.125rem 0.1875rem rgba(var(--highcharts-dashboards-shadow-color), 0.03);
    background-clip: border-box;
    overflow: auto;
}

.highcharts-dashboards-component img {
    width: 100%;
    height: 100%;
    overflow: auto;
}

/* Edit mode */
/* stylelint-disable-next-line max-line-length */
.highcharts-dashboards-edit-enabled.highcharts-dashboards-edit-cell-highlight-active {
    pointer-events: none;
}

/* stylelint-disable-next-line max-line-length */
.highcharts-dashboards-edit-enabled.highcharts-dashboards-edit-cell-highlight-active .highcharts-dashboards-edit-sidebar {
    pointer-events: auto;
}

.highcharts-dashboards-edit-enabled .highcharts-dashboards-row {
    border: 1px dashed var(--highcharts-dashboards-row-border-color);
}

.highcharts-dashboards-edit-enabled .highcharts-dashboards-edit-row-context-highlight {
    background:
        repeating-linear-gradient(
            -45deg,
            rgba(var(--highcharts-dashboards-edit-row-highlight-color), 0.7),
            rgba(var(--highcharts-dashboards-edit-row-highlight-color), 0.7) 5px,
            var(--highcharts-dashboards-neutral-color-0) 5px,
            var(--highcharts-dashboards-neutral-color-0) 10px
        );
}

.highcharts-dashboards-edit-enabled .highcharts-dashboards-edit-cell-highlight {
    box-shadow: 0 0 0 99998px rgba(var(--highcharts-dashboards-highlight-cell-color), 0.5);
    position: relative;
    z-index: 100;
    pointer-events: auto;
    transition: all 0.5s ease;
    border-color: var(--highcharts-dashboards-edit-cell-color);
    box-sizing: border-box;
}

.highcharts-dashboards-edit-menu {
    overflow: hidden;
}

.highcharts-dashboards-edit-menu.highcharts-dashboards-edit-toolbar-row .highcharts-dashboards-edit-menu-item {
    float: left;
}

.highcharts-dashboards-edit-drop-pointer {
    position: absolute;
    z-index: 9999;
    display: none;
    pointer-events: none;
    background:
        repeating-linear-gradient(
            45deg,
            rgba(var(--highcharts-dashboards-edit-row-highlight-color), 0.7),
            rgba(var(--highcharts-dashboards-edit-row-highlight-color), 0.7) 10px,
            var(--highcharts-dashboards-neutral-color-0) 10px,
            var(--highcharts-dashboards-neutral-color-0) 20px
        );
    opacity: 0.5;
    transition: 0.1s;
    border-radius: 2px;
}

.highcharts-dashboards-edit-drag-mock {
    position: absolute;
    top: 100px;
    left: 100px;
    height: 50px;
    width: 50px;
    z-index: 99999;
    display: none;
    cursor: grab;
    pointer-events: none;
    background-color: var(--highcharts-dashboards-main-background-color);
    box-shadow:
        0 0.4688rem 2.1875rem rgba(var(--highcharts-dashboards-shadow-color), 0.03),
        0 0.9375rem 1.4063rem rgba(var(--highcharts-dashboards-shadow-color), 0.03),
        0 0.25rem 0.5313rem rgba(var(--highcharts-dashboards-shadow-color), 0.03),
        0 0.125rem 0.1875rem rgba(var(--highcharts-dashboards-shadow-color), 0.03);
}

.highcharts-dashboards-edit-resize-pointer {
    position: absolute;
    z-index: 100;
    display: none;
    pointer-events: none;
    border: 4px solid var(--highcharts-dashboards-pointer-selected-color);
    opacity: 0.5;
}

.highcharts-dashboards-edit-ctx-detection-pointer {
    position: absolute;
    z-index: 101;
    display: none;
    pointer-events: none;
    border: 2px solid var(--highcharts-dashboards-pointer-color);
}

.w-1-5 {
    width: 20%;
}

.w-1-4 {
    width: 25%;
}

.w-1-3 {
    width: 33.333%;
}

.w-1-2 {
    width: 50%;
}

.w-full {
    width: 100%;
}

.highcharts-dashboards-edit-resize-snap {
    position: absolute;
    background: var(--highcharts-dashboards-main-background-color);
    border-radius: 9999px;
    border: 1px solid var(--highcharts-dashboards-neutral-color-50);
    z-index: 10;
}

.highcharts-dashboards-edit-resize-snap-x {
    cursor: col-resize;
    width: 20px;
    height: 20px;
    right: 0;
    top: 0;
}

.highcharts-dashboards-edit-resize-snap-y {
    cursor: row-resize;
    width: 20px;
    height: 20px;
    left: 0;
    bottom: 0;
}

.highcharts-dashboards-edit-resizer-menu-btn-active {
    color: var(--highcharts-dashboards-sidebar-button-color);
}

.highcharts-dashboards-cell > .highcharts-dashboards-component .title-wrapper {
    margin: 0;
    padding-bottom: 15px;
    border-bottom: 1px solid rgba(var(--highcharts-dashboards-blue-border-color), 0.125);
}

.highcharts-dashboards-toolbar {
    position: absolute;
    z-index: 10;
    top: 0;
    left: 15px;
    display: none;
    font-weight: bold;
}

.highcharts-dashboards-toolbar .tools-row {
    display: inline-block;
    float: left;
    background-color: var(--highcharts-dashboards-neutral-color-50);
    padding: 0 10px;
}

.highcharts-dashboards-toolbar .tools-cell {
    display: inline-block;
    background-color: var(--highcharts-dashboards-neutral-color-20);
    padding: 0 10px;
}

.highcharts-dashboards-toolbar .drag-drop {
    display: inline-block;
    cursor: move;
    text-indent: -9999px;
    background: url("https://code.highcharts.com/gfx/dashboard-icons/drag.svg") no-repeat 50% 50%;
    width: 20px;
    height: 20px;
    margin-right: 10px;
}

.highcharts-dashboards-toolbar .edit-col,
.highcharts-dashboards-toolbar .edit-row {
    background: url("https://code.highcharts.com/gfx/dashboard-icons/settings.svg") no-repeat 50% 50%;
    background-size: cover;
    font-size: 0;
    text-indent: -9999px;
    width: 20px;
    height: 20px;
    display: inline-block;
    float: right;
    margin-left: 10px;
}

.highcharts-dashboards-edit-toggle-container {
    display: flex;
    min-width: 100px;
}

.highcharts-dashboards-edit-toggle-wrapper {
    position: relative;
    display: inline-block;
    width: 43px;
    height: 23px;
    margin-top: 2px;
}

.highcharts-dashboards-edit-toggle-wrapper input {
    opacity: 0;
    width: 0;
    height: 0;
}

.highcharts-dashboards-edit-toggle-slider {
    position: absolute;
    cursor: pointer;
    top: 0;
    left: 0;
    right: 0;
    bottom: 0;
    background-color: var(--highcharts-dashboards-neutral-color-20);
    -webkit-transition: 0.4s;
    transition: 0.4s;
    border-radius: 34px;
}

.highcharts-dashboards-edit-toggle-slider::before {
    position: absolute;
    content: "";
    height: 16px;
    width: 16px;
    left: 4px;
    bottom: 4px;
    background-color: var(--highcharts-dashboards-neutral-color-0);
    -webkit-transition: 0.4s;
    transition: 0.4s;
    border-radius: 50%;
}

.highcharts-dashboards-edit-toggle-wrapper input:checked + .highcharts-dashboards-edit-toggle-slider {
    background-color: var(--highcharts-dashboards-pointer-selected-color);
}

.highcharts-dashboards-edit-toggle-wrapper input:focus + .highcharts-dashboards-edit-toggle-slider {
    box-shadow: 0 0 1px var(--highcharts-dashboards-pointer-selected-color);
}

.highcharts-dashboards-edit-toggle-wrapper input:checked + .highcharts-dashboards-edit-toggle-slider::before {
    -webkit-transform: translateX(18px);
    -ms-transform: translateX(18px);
    transform: translateX(18px);
}

.highcharts-dashboards-edit-sidebar .highcharts-dashboards-edit-label-text.highcharts-dashboards-edit-toggle-labels {
    background: none;
    border: none;
    display: inline-block;
    text-transform: uppercase;
    padding: 0 5px;
    margin: 0;
    width: auto;
    margin-top: 10px;
    line-height: 1em;
    font-size: 0.756em;
}

/* Edit Mode */
.highcharts-dashboards-edit-context-menu {
    background-color: var(--highcharts-dashboards-main-background-color);
    margin-left: auto;
    border-radius: 3px;
    position: absolute;
    display: none;
    z-index: 9999;
    box-shadow:
        0 0.4688rem 2.1875rem rgba(var(--highcharts-dashboards-shadow-color), 0.03),
        0 0.9375rem 1.4063rem rgba(var(--highcharts-dashboards-shadow-color), 0.03),
        0 0.25rem 0.5313rem rgba(var(--highcharts-dashboards-shadow-color), 0.03),
        0 0.125rem 0.1875rem rgba(var(--highcharts-dashboards-shadow-color), 0.03);
}

.highcharts-dashboards-edit-context-menu-btn {
    width: 32px;
    height: 32px;
    margin-left: auto;
    padding: 5px;
    border-color: var(--highcharts-dashboards-transparent);
    border-radius: 3px;
    float: right;
}

.highcharts-dashboards-edit-context-menu-btn div {
    height: 4px;
    background-color: var(--highcharts-dashboards-neutral-color-50);
    margin: 0 0 4px;
}

.highcharts-dashboards-edit-context-menu-btn:hover {
    border: 1px solid var(--highcharts-dashboards-neutral-color-80);
}

.highcharts-dashboards-edit-tools {
    overflow: hidden;
    width: 100%;
}

.highcharts-dashboards-edit-context-menu-item {
    padding: 10px 15px;
    color: var(--highcharts-dashboards-neutral-color-50);
    font-size: 0.876em;
    line-height: 1em;
    cursor: pointer;
}

.highcharts-dashboards-edit-context-menu-item:hover {
    color: var(--highcharts-dashboards-main-font-color);
}

.highcharts-dashboards-edit-separator {
    background-color: var(--highcharts-dashboards-neutral-color-20);
    height: 1px;
    margin: 5px 0;
    padding: 0;
    cursor: default;
}

.highcharts-dashboards-edit-toolbar {
    color: var(--highcharts-dashboards-neutral-color-50);
    position: absolute;
    z-index: 99;
    border-radius: 3px;
    box-shadow:
        0 0.4688rem 2.1875rem rgba(var(--highcharts-dashboards-shadow-color), 0.03),
        0 0.9375rem 1.4063rem rgba(var(--highcharts-dashboards-shadow-color), 0.03),
        0 0.25rem 0.5313rem rgba(var(--highcharts-dashboards-shadow-color), 0.03),
        0 0.125rem 0.1875rem rgba(var(--highcharts-dashboards-shadow-color), 0.03);
}

.highcharts-dashboards-edit-toolbar-item div {
    min-width: 35px;
    min-height: 30px;
    box-sizing: border-box;
    text-align: center;
    padding: 15px 10px;
    background-size: 17px 17px;
    background-repeat: no-repeat;
    background-position: 50% 50%;
    cursor: pointer;
    filter: brightness(0) invert(1);
}

.highcharts-dashboards-edit-toolbar-row {
    border-top-left-radius: 5px;
    border-top-right-radius: 5px;
    background-color: var(--highcharts-dashboards-edit-row-color);
    padding-left: 3px;
    padding-right: 3px;
}

.highcharts-dashboards-edit-toolbar-row .highcharts-dashboards-edit-toolbar-item div {
    min-width: 25px;
    min-height: 25px;
    background-size: 17px 17px;
}

.highcharts-dashboards-edit-toolbar-row .highcharts-dashboards-edit-toolbar-item:hover {
    background-color: var(--highcharts-dashboards-edit-row-contrast-color);
}

.highcharts-dashboards-edit-toolbar-cell .highcharts-dashboards-edit-toolbar-item div {
    min-width: 30px;
}

.highcharts-dashboards-edit-toolbar-cell {
    background-color: var(--highcharts-dashboards-edit-cell-color);
    border-top-right-radius: 5px;
    border-bottom-right-radius: 5px;
    color: var(--highcharts-dashboards-main-background-color);
}

.highcharts-dashboards-edit-toolbar-cell .highcharts-dashboards-edit-toolbar-item:hover {
    background-color: var(--highcharts-dashboards-sidebar-button-contrast-color);
}

.highcharts-dashboards-edit-toolbar-cell-outline {
    position: absolute;
    pointer-events: none;
    display: none;
    border: 2px solid var(--highcharts-dashboards-edit-cell-color);
    opacity: 1;
}

.highcharts-dashboards-edit-toolbar-row-outline {
    position: absolute;
    pointer-events: none;
    display: none;
    border: 2px solid var(--highcharts-dashboards-edit-row-color);
    opacity: 1;
}

.highcharts-dashboards-edit-menu-vertical-separator {
    height: 1px;
    background-color: var(--highcharts-dashboards-neutral-color-20);
    margin-top: 2px;
    margin-bottom: 2px;
    padding: 0;
    cursor: default;
}

.highcharts-dashboards-edit-sidebar {
    top: 0;
    left: -340px; /* width + paddings */
    transition: 0.5s;
    width: 300px;
    background-color: var(--highcharts-dashboards-main-background-color);
    color: var(--highcharts-dashboards-neutral-color-50);
    position: absolute;
    z-index: 1000;
    min-height: 500px;
    height: 100%;
    padding: 10px 20px;
    overflow: scroll;
}

.highcharts-dashboards-edit-sidebar-right {
    left: auto;
    right: -310px;
}

.highcharts-dashboards-edit-sidebar-tab-btn,
.highcharts-dashboards-edit-sidebar .highcharts-dashboards-edit-button.highcharts-dashboards-edit-sidebar-tab-btn {
    margin-top: 10px;
}

.highcharts-dashboards-edit-tools-btn {
    display: inline-block;
    padding: 4px 10px 4px 30px;
    background-color: var(--highcharts-dashboards-transparent);
    border: 1px solid var(--highcharts-dashboards-transparent);
    background-repeat: no-repeat;
    background-size: 22px;
    background-position-y: 4px;
    float: right;
}

.highcharts-dashboards-edit-tools-btn:hover {
    border: 1px solid var(--highcharts-dashboards-neutral-color-20);
}

.highcharts-dashboards-edit-sidebar-item {
    font-size: 0.876em;
}

.highcharts-dashboards-edit-sidebar-item input,
.highcharts-dashboards-edit-sidebar-item textarea,
.highcharts-dashboards-edit-sidebar-item select {
    color: var(--highcharts-dashboards-neutral-color-50);
    border: 1px solid var(--highcharts-dashboards-neutral-color-50);
    border-radius: 3px;
}

.highcharts-dashboards-edit-sidebar .highcharts-dashboards-edit-button,
.highcharts-dashboards-edit-sidebar-item button {
    background-color: var(--highcharts-dashboards-edit-cell-color);
    color: var(--highcharts-dashboards-neutral-color-0);
    padding: 5px 10px;
    margin-top: 20px;
    border: none;
    border-radius: 3px;
    background-size: 20px;
}

.highcharts-dashboards-edit-sidebar .highcharts-dashboards-edit-button:hover,
.highcharts-dashboards-edit-sidebar-item button:hover {
    background-color: var(--highcharts-dashboards-sidebar-button-contrast-color);
}

.highcharts-dashboards-edit-button.highcharts-dashboards-edit-sidebar-button-nav {
    min-width: 34px;
    min-height: 34px;
    background-position: 50% 50%;
    background-color: var(--highcharts-dashboards-main-background-color);
}

.highcharts-dashboards-edit-sidebar-button-nav.highcharts-dashboards-edit-close-btn {
    background-size: 15px;
    margin-right: -10px;
}

.highcharts-dashboards-edit-sidebar-button-nav.highcharts-dashboards-edit-close-btn:hover {
    background-color: var(--highcharts-dashboards-main-background-color);
    border: 1px solid var(--highcharts-dashboards-sidebar-button-contrast-color);
}

.highcharts-dashboards-edit-sidebar .highcharts-dashboards-edit-button {
    background-repeat: no-repeat;
    float: right;
    margin-top: 10px;
    margin-left: 5px;
    cursor: pointer;
}

.highcharts-dashboards-edit-sidebar-show {
    left: 0;
    transition: left 0.5s;
}

.highcharts-dashboards-edit-sidebar-right-show {
    right: 0;
    transition: right 0.5s;
}

.highcharts-dashboards-edit-sidebar .highcharts-dashboards-edit-label-text {
    font-weight: bold;
    padding: 3px;
    margin-top: 15px;
    margin-bottom: 5px;
    display: inline-block;
}

.highcharts-dashboards-edit-sidebar-title {
    color: var(--highcharts-dashboards-neutral-color-80);
    padding: 5px 5px 5px 30px;
    text-transform: uppercase;
    background-repeat: no-repeat;
    background-position: 0% 50%;
    position: relative;
    font-weight: bold;
    font-size: 20px;
    width: 75%;
    cursor: pointer;
}

.highcharts-dashboards-edit-rotate-element {
    transform: rotate(90deg);
}

/* stylelint-disable-next-line max-line-length */
.highcharts-dashboards-edit-collapsable-content-header > .highcharts-dashboards-edit-hidden-element {
    display: none;
}

.highcharts-dashboards-edit-sidebar-tab-wrapper.current {
    display: block;
}

.highcharts-dashboards-edit-grid-items div {
    width: calc(50% - 20px);
    clear: both;
    margin: 10px;
    padding: 10px;
    text-align: center;
    display: inline-block;
    background-color: #efefef;
    cursor: grab;
}

.highcharts-dashboards-edit-grid-items div:hover {
    background-color: var(--highcharts-dashboards-wrapper-background-color);
}

.highcharts-dashboards-edit-sidebar-tabs {
    display: flex;
    font-size: 0.876em;
    text-transform: uppercase;
    margin-top: 15px;
    font-weight: bold;
}

.highcharts-dashboards-edit-sidebar-tab {
    text-align: left;
    padding: 5px;
    border-bottom: 3px solid var(--highcharts-dashboards-transparent);
    transition: 0.3s;
    font-size: 0.876em;
    color: var(--highcharts-dashboards-main-font-color);
    margin-left: 25px;
}

.highcharts-dashboards-edit-sidebar-tab:first-child {
    margin-left: 20px;
}

.highcharts-dashboards-edit-sidebar-tab-content {
    display: none;
    padding: 10px;
}

.highcharts-dashboards-edit-sidebar-tab:hover,
.highcharts-dashboards-edit-toolbar-tab-active {
    cursor: pointer;
    opacity: 1;
    border-color: var(--highcharts-dashboards-edit-cell-color);
    color: var(--highcharts-dashboards-edit-cell-color);
}

.highcharts-dashboards-edit-tabs-buttons-wrapper {
    text-align: center;
    margin-top: 30px;
}

/* stylelint-disable-next-line max-line-length */
.highcharts-dashboards-edit-sidebar .highcharts-dashboards-edit-tabs-buttons-wrapper button.highcharts-dashboards-edit-button {
    float: none;
}

.highcharts-dashboards-edit-tabs-buttons-wrapper button:first-child {
    margin-right: 10px;
}

.highcharts-dashboards-edit-mask {
    opacity: 0.3;
}

/* Confirmation popup */

.highcharts-dashboards-edit-confirmation-popup {
    min-height: 160px;
    width: 300px;
    display: none;
    left: 50%;
    transform: translate(-50%, 0);
    background-color: var(--highcharts-dashboards-main-background-color);
    color: var(--highcharts-neutral-color-60);
    font-size: 0.876em;
    max-height: 90%;
    top: 5%;
    overflow: hidden;
    position: absolute;
    z-index: 100;
}

.highcharts-dashboards-edit-popup-close {
    background-repeat: no-repeat;
    background-position: 50% 50%;
    width: 40px;
    height: 40px;
    cursor: pointer;
    position: absolute;
    top: 0%;
    right: 0%;
    color: var(--highcharts-neutral-color-80);
}

.highcharts-dashboards-edit-confirmation-popup .highcharts-dashboards-edit-confirmation-popup-content {
    padding-top: 60px;
    clear: both;
    text-align: center;
}

.highcharts-dashboards-edit-confirmation-popup .highcharts-dashboards-edit-confirmation-popup-content button {
    float: none;
}

/* stylelint-disable-next-line max-line-length */
.highcharts-dashboards-edit-confirmation-popup .highcharts-dashboards-edit-confirmation-popup-content.highcharts-dashboards-edit-label-text {
    width: 100%;
    padding: 10px 0;
}

/* stylelint-disable-next-line max-line-length */
.highcharts-dashboards-edit-confirmation-popup .highcharts-dashboards-edit-confirmation-popup-content button.highcharts-dashboards-edit-confirmation-popup-confirm-btn {
    background-color: var(--highcharts-dashboards-red-color);
    color: var(--highcharts-dashboards-main-font-color);
}

.highcharts-dashboards-edit-overlay {
    background: rgba(var(--highcharts-dashboards-highlight-cell-color), 0.5);
    display: none;
    width: 100%;
    height: 100%;
    position: absolute;
    z-index: 20;
    left: 0;
    top: 0;
    transition: 0.3s;
}

.highcharts-dashboards-edit-overlay-active {
    display: block;
}

@media (max-width: 728px) {
    .w-1-2,
    .w-1-3,
    .w-1-4,
    .w-1-5 {
        width: 100%;
    }

    .highcharts-dashboards-row {
        flex-direction: cell;
    }

    .highcharts-dashboards-cell {
        flex: 1;
    }

    .highcharts-dashboards-component {
        flex: 1;
    }
}

/*
 * A11Y
*/

.highcharts-dashboards-edit-context-menu-btn:focus,
.highcharts-dashboards-row .highcharts-dashboards-cell:focus {
    outline: 5px auto -webkit-focus-ring-color;
}

/* Dropdown */
.highcharts-dashboards-edit-dropdown-content {
    display: flex;
    flex-direction: column;
    gap: 4px;
    background: var(--highcharts-dashboards-main-background-color);
    box-sizing: border-box;
    padding: 16px 8px;
    margin-top: 4px;
    border: 1px solid var(--highcharts-dashboards-dropdown-border-color);
    box-shadow: 0 10px 24px rgba(var(--highcharts-dashboards-dropdown-box-shadow-color));
    list-style-type: none;
}

.highcharts-dashboards-edit-dropdown-content li {
    margin: 0;
<<<<<<< HEAD
=======
    background: none;
>>>>>>> 7aa22fad
}

.highcharts-dashboards-edit-dropdown {
    position: relative;
    color: var(--highcharts-dashboards-main-font-color);
    font-weight: 700;
    font-size: 14px;
    display: flex;
    flex-direction: column;
    line-height: 16px;
}

.highcharts-dashboards-edit-dropdown .highcharts-dashboards-edit-dropdown-button {
    color: var(--highcharts-dashboards-main-font-color);
    box-sizing: border-box;
    display: flex;
    justify-content: space-between;
    flex-direction: row;
    align-items: center;
    padding: 6px 8px;
    margin: 2px;
    gap: 2px;
    background: var(--highcharts-dashboards-main-background-color);
    border: 1px solid var(--highcharts-dashboards-dropdown-border-color);
    border-radius: 2px;
    cursor: pointer;
}

.highcharts-dashboards-edit-dropdown-button-content {
    display: flex;
    align-items: center;
}

.highcharts-dashboards-edit-dropdown .highcharts-dashboards-edit-dropdown-button img {
    margin-right: 10px;
}

.highcharts-dashboards-edit-select-option-button {
    display: flex;
    border: none;
    flex-direction: row;
    justify-content: start;
    align-items: center;
    cursor: pointer;
    margin: 0;
    background: var(--highcharts-dashboards-main-background-color);
    color: var(--highcharts-dashboards-main-font-color);
}

.highcharts-dashboards-edit-select-option-button:hover {
    background-color: var(--highcharts-dashboards-wrapper-background-color);
}

.highcharts-dashboards-edit-select-option-button:hover {
    background-color: var(--highcharts-dashboards-neutral-color-3);
}

/* End of Dropdown */

/* Nested options dropdown */
.highcharts-dashboards-edit-accordeon-nested {
    display: flex;
    margin: 10px 0;
    flex-direction: column;
    background-color: var(--highcharts-dashboards-main-background-color);
    border-radius: 2px;
}

.highcharts-dashboards-edit-accordeon-nested-header {
    display: flex;
    flex-direction: row;
    justify-content: space-between;
    align-self: stretch;
    padding: 10px 5px;
}

.highcharts-dashboards-edit-accordeon-nested-header-btn {
    align-items: center;
    border: none;
    background: none;
    margin: 0;
    width: 60%;
    display: flex;
    cursor: pointer;
}

.highcharts-dashboards-edit-accordeon-nested-content {
    margin: 0 10px 10px;
    padding: 10px;
    flex-direction: column;
    background-color: var(--highcharts-dashboards-neutral-color-5);
    display: flex;
}

.highcharts-dashboards-edit-custom-option-button {
    height: 40px;
    width: 100%;
    display: flex;
    align-items: center;
    border: none;
    background: none;
    cursor: pointer;
}

.highcharts-dashboards-edit-custom-option-button:hover {
    background-color: var(--highcharts-dashboards-neutral-color-10);
}

.highcharts-dashboards-edit-custom-option-button > img {
    width: 24px;
    height: 24px;
    margin-right: 10px;
}

/* end of nested options dropdown */

/* outer Accordeon */
.highcharts-dashboards-edit-outer-accordeon-header-btn {
    border: none;
    font: inherit;
    color: inherit;
    background: none;
    width: 100%;
    margin: 0;
    display: flex;
    justify-content: space-between;
    padding: 10px 16px;
    cursor: pointer;
    align-items: center;
}

.highcharts-dashboards-edit-outer-accordeon {
    padding: 0;
    background: var(--highcharts-dashboards-neutral-color-10);
    margin: 8px 0;
    font-style: normal;
    font-weight: 700;
    font-size: 14px;
    color: var(--highcharts-dashboards-neutral-color-80);
    line-height: 16px;
}

.highcharts-dashboards-edit-outer-accordeon-content {
    padding: 0 16px 16px;
}

.highcharts-dashboards-edit-outer-accordeon-content > .highcharts-dashboards-edit-label-text {
    display: none;
}

.highcharts-dashboards-edit-outer-accordeon-content input,
.highcharts-dashboards-edit-outer-accordeon-content select,
.highcharts-dashboards-edit-outer-accordeon-content textarea,
.highcharts-dashboards-edit-outer-accordeon-content label {
    width: calc(100% - 6px);
}

.highcharts-dashboards-edit-outer-accordeon-content textarea {
    min-height: 300px;
    overflow-y: auto;
}

.highcharts-dashboards-edit-sidebar .highcharts-dashboards-edit-accordeon-nested-content label {
    font-weight: normal;
    font-size: 12px;
    padding: 0;
    margin-bottom: 2px;
}

.highcharts-dashboards-edit-sidebar .highcharts-dashboards-edit-accordeon-nested-content label:first-child {
    margin-top: 5px;
}

/* End of outer accordeon */

.highcharts-dashboards-edit-sidebar-title {
    margin-bottom: 20px;
}<|MERGE_RESOLUTION|>--- conflicted
+++ resolved
@@ -864,10 +864,7 @@
 
 .highcharts-dashboards-edit-dropdown-content li {
     margin: 0;
-<<<<<<< HEAD
-=======
     background: none;
->>>>>>> 7aa22fad
 }
 
 .highcharts-dashboards-edit-dropdown {
