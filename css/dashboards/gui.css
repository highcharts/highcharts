--- conflicted
+++ resolved
@@ -7,27 +7,13 @@
  */
 
 :root,
-<<<<<<< HEAD
-.highcharts-dashboards-light {
-    /* Base colors */
-    --highcharts-dashboards-neutral-color-100: #000000;
-    --highcharts-dashboards-neutral-color-80: #333333;
-    --highcharts-dashboards-neutral-color-50: #808080;
-    --highcharts-dashboards-neutral-color-20: #cccccc;
-    --highcharts-dashboards-neutral-color-10: #e7e7ec;
-    --highcharts-dashboards-neutral-color-5: #f7f7f7;
-    --highcharts-dashboards-neutral-color-3: #f2f2f2;
-    --highcharts-dashboards-neutral-color-0: #ffffff;
-    --highcharts-dashboards-red-color: #e01d5a;
-    --highcharts-dashboards-blue-border-color: 26, 54, 126;
-    --highcharts-dashboards-transparent: transparent;
-=======
 .highcharts-light {
     /* Neutral colors */
     --highcharts-neutral-color-100: #000000;
     --highcharts-neutral-color-80: #333333;
     --highcharts-neutral-color-60: #666666;
     --highcharts-neutral-color-20: #cccccc;
+    --highcharts-neutral-color-10: #e7e7ec;
     --highcharts-neutral-color-5: #f2f2f2;
     --highcharts-neutral-color-3: #f7f7f7;
     --highcharts-neutral-color-0: #ffffff;
@@ -40,23 +26,13 @@
     --highcharts-highlight-color-10: #e6e9ff;
 
     /* Other colors */
+    --highcharts-dashboards-pointer-selected-color: #4a4a53;
     --highcharts-dashboards-danger-color: #e01d5a;
->>>>>>> f5905d2b
 
     /* General */
     --highcharts-background-color: #ffffff;
     --highcharts-dashboards-shadow-color: 4, 9, 20;
 
-<<<<<<< HEAD
-    /* Pointer */
-    --highcharts-dashboards-pointer-selected-color: #4a4a53;
-    --highcharts-dashboards-pointer-color: #8085e8;
-
-    /* Row */
-    --highcharts-dashboards-row-border-color: #4b4b4d;
-
-=======
->>>>>>> f5905d2b
     /* Edit row */
     --highcharts-dashboards-edit-row-color: #7bb343;
     --highcharts-dashboards-edit-row-contrast-color: #1a5e20;
@@ -668,16 +644,9 @@
 
 .highcharts-dashboards-edit-sidebar .highcharts-dashboards-edit-button,
 .highcharts-dashboards-edit-sidebar-item button {
-<<<<<<< HEAD
-    background-color: var(--highcharts-dashboards-edit-cell-color);
-    color: var(--highcharts-dashboards-neutral-color-0);
-    padding: 5px;
-=======
     background-color: var(--highcharts-highlight-color-60);
     color: var(--highcharts-neutral-color-0);
-    padding: 5px 10px;
-    margin-top: 20px;
->>>>>>> f5905d2b
+    padding: 5px;
     border: none;
     border-radius: 3px;
     background-size: 20px;
@@ -722,12 +691,6 @@
 }
 
 .highcharts-dashboards-edit-sidebar .highcharts-dashboards-edit-label-text {
-<<<<<<< HEAD
-=======
-    background: var(--highcharts-neutral-color-20);
-    border: 1px solid var(--highcharts-neutral-color-20);
-    color: var(--highcharts-neutral-color-100);
->>>>>>> f5905d2b
     font-weight: bold;
     padding: 3px;
     margin-top: 15px;
@@ -749,25 +712,8 @@
     margin-bottom: 20px;
 }
 
-<<<<<<< HEAD
 .highcharts-dashboards-edit-rotate-element {
     transform: rotate(-90deg);
-=======
-.highcharts-dashboards-edit-sidebar-title::before {
-    content: " ";
-    position: absolute;
-    left: 0;
-    top: 7px;
-    display: block;
-    width: 24px;
-    height: 20px;
-    background-size: 20px;
-    background-color: var(--highcharts-highlight-color-60);
-    -webkit-mask-image: url("https://code.highcharts.com/gfx/dashboard-icons/settings.svg");
-    mask-image: url("https://code.highcharts.com/gfx/dashboard-icons/settings.svg");
-    -webkit-mask-repeat: no-repeat;
-    mask-repeat: no-repeat;
->>>>>>> f5905d2b
 }
 
 .highcharts-dashboards-edit-sidebar .highcharts-dashboards-edit-hidden-element {
@@ -794,11 +740,7 @@
 }
 
 .highcharts-dashboards-edit-grid-items div:hover {
-<<<<<<< HEAD
-    background-color: var(--highcharts-dashboards-neutral-color-20);
-=======
-    background-color: var(--highcharts-neutral-color-5);
->>>>>>> f5905d2b
+    background-color: var(--highcharts-neutral-color-20);
 }
 
 .highcharts-dashboards-edit-sidebar-tabs {
@@ -981,13 +923,8 @@
     line-height: 16px;
 }
 
-<<<<<<< HEAD
 .highcharts-dashboards-edit-dropdown .highcharts-dashboards-edit-dropdown-button {
-    color: var(--highcharts-dashboards-main-font-color);
-=======
-.highcharts-dashboards-dropdown > button.highcharts-dashboards-dropdown-button {
     color: var(--highcharts-neutral-color-100);
->>>>>>> f5905d2b
     box-sizing: border-box;
     display: flex;
     justify-content: space-between;
@@ -1023,21 +960,12 @@
     color: var(--highcharts-neutral-color-100);
 }
 
-<<<<<<< HEAD
 .highcharts-dashboards-edit-select-option-button:hover {
-    background-color: var(--highcharts-dashboards-wrapper-background-color);
+    background-color: var(--highcharts-neutral-color-5);
 }
 
 .highcharts-dashboards-edit-select-option-button:hover {
-    background-color: var(--highcharts-dashboards-neutral-color-3);
-=======
-button.highcharts-dashboards-select-option-button:hover {
     background-color: var(--highcharts-neutral-color-5);
-}
-
-button.highcharts-dashboards-select-option-button:hover {
-    background-color: var(--highcharts-neutral-color-5);
->>>>>>> f5905d2b
 }
 
 /* End of Dropdown */
@@ -1077,8 +1005,7 @@
     margin: 0 10px 10px;
     padding: 10px;
     flex-direction: column;
-<<<<<<< HEAD
-    background-color: var(--highcharts-dashboards-neutral-color-5);
+    background-color: var(--highcharts-neutral-color-3);
     display: flex;
 }
 
@@ -1100,9 +1027,6 @@
     width: 24px;
     height: 24px;
     margin-right: 10px;
-=======
-    background-color: var(--highcharts-neutral-color-3);
->>>>>>> f5905d2b
 }
 
 /* end of nested options dropdown */
@@ -1122,19 +1046,9 @@
     align-items: center;
 }
 
-<<<<<<< HEAD
 .highcharts-dashboards-edit-accordeon {
     padding: 0;
-    background: var(--highcharts-dashboards-neutral-color-10);
-=======
-button.highcharts-dashboards-outer-accordeon-header-btn:hover {
-    background-color: var(--highcharts-neutral-color-60);
-}
-
-div.highcharts-dashboards-outer-accordeon {
-    padding: 0;
-    background: var(--highcharts-neutral-color-20);
->>>>>>> f5905d2b
+    background: var(--highcharts-neutral-color-10);
     margin: 8px 0;
     font-style: normal;
     font-weight: 700;
