<?xml version="1.0" encoding="utf-8"?>
<!-- Highcharts build file -->
<project name="build" default="usage" xmlns:ac="antlib:net.sf.antcontrib">
    <!-- Describes the usage of the build file by invoking -projecthelp. -->
    <target name="usage">
         <java classname="org.apache.tools.ant.Main">
             <arg value="-projecthelp"/>
             <arg value="-quiet"/>
        </java>
    </target>

    <!-- Sets various properties needed during the build. -->
    <target name="set.properties">
        <!-- Read the release names and versions for our products. -->
        <property file="build.properties"/>
        <filterset id="highcharts.filter">
            <filter token="product.name" value="${highcharts.product.name}"/>
            <filter token="product.cdnpath" value="${highcharts.product.cdnpath}"/>
            <filter token="product.version" value="${highcharts.product.version}"/>
            <filter token="product.date" value="${highcharts.product.date}"/>
        </filterset>
        <filterset id="highstock.filter">
            <filter token="product.name" value="${highstock.product.name}"/>
            <filter token="product.cdnpath" value="${highstock.product.cdnpath}"/>
            <filter token="product.version" value="${highstock.product.version}"/>
            <filter token="product.date" value="${highstock.product.date}"/>
        </filterset>

        <!-- folder names -->
        <property name="tools.dir" value="${basedir}/tools"/>
        <property name="build.dir" value="${basedir}/build"/>
        <property name="dist.dir" value="${build.dir}/dist"/>
        <property name="testoutput.dir" value="${build.dir}/tests"/>
        <property name="coveragereport.dir" value="${build.dir}/coverage-report"/>
        <property name="themes.dir" value="${basedir}/js/themes"/>

        <!-- highcharts/highstock src -->
        <property name="highcharts.parts.dir" location="${basedir}/js/parts"/>
        <property name="highchartsmore.parts.dir" location="${basedir}/js/parts-more"/>

        <property name="highcharts.src.name" value="highcharts.src.js"/>
        <property name="highcharts.src.file" value="${basedir}/js/${highcharts.src.name}"/>
        <property name="highcharts.minified.name" value="highcharts.js"/>
        <property name="highstock.src.name" value="highstock.src.js"/>
        <property name="highstock.src.file" value="${basedir}/js/${highstock.src.name}"/>
        <property name="highstock.minified.name" value="highstock.js"/>
        <property name="highchartsmore.src.name" value="highcharts-more.src.js"/>
        <property name="highchartsmore.src.file" value="${basedir}/js/${highchartsmore.src.name}"/>
        <property name="highchartsmore.minified.name" value="highcharts-more.js"/>
        <property name="mootools.src.name" value="mootools-adapter.src.js"/>
        <property name="prototype.src.name" value="prototype-adapter.src.js"/>
        <property name="exporting.src.name" value="exporting.src.js"/>
        <property name="data.src.name" value="data.src.js"/>
        <property name="mootools.minified.name" value="mootools-adapter.js"/>
        <property name="prototype.minified.name" value="prototype-adapter.js"/>
        <property name="exporting.minified.name" value="exporting.js"/>
        <property name="data.minified.name" value="data.js"/>
        <property name="mootools.src.file" value="${basedir}/js/adapters/${mootools.src.name}"/>
        <property name="prototype.src.file" value="${basedir}/js/adapters/${prototype.src.name}"/>
        <property name="exporting.src.file" value="${basedir}/js/modules/${exporting.src.name}"/>
        <property name="data.src.file" value="${basedir}/js/modules/${data.src.name}"/>

        <!-- jsLint -->
        <property name="jslint4java.dir" value="${tools.dir}/jslint4java"/>
        <property name="jslint4java.jar" value="${jslint4java.dir}/jslint4java-2.0.0.jar"/>
        <taskdef name="jslint"
            classname="com.googlecode.jslint4java.ant.JSLintTask"
            classpath="${jslint4java.jar}"/>

        <!-- google closure compiler -->
        <property name="gcc.dir" value="${tools.dir}/google-closure-compiler"/>
        <property name="gcc.jar" location="${gcc.dir}/compiler.jar"/>

        <!-- YUI compressor -->
        <property name="yuicomp.dir" value="${tools.dir}/yui-compressor"/>
        <property name="yuicomp.jar" location="${yuicomp.dir}/yuicompressor-2.4.6.jar"/>
        <property name="yuicomp.output.name" value="highcharts.min-yui.js"/>

        <!-- google js-test-driver -->
        <property name="jstestdriver.dir" value="${tools.dir}/js-test-driver"/>
        <property name="jstestdriver.jar" location="${jstestdriver.dir}/JsTestDriver-1.3.3d.jar"/>
        <!-- ant-contrib -->
        <property name="ant.contrib.dir" value="${tools.dir}/ant-contrib-0.6-bin"/>
        <property name="ant.contrib.jar" location="${ant.contrib.dir}/lib/ant-contrib-0.6.jar"/>
        <taskdef uri="antlib:net.sf.antcontrib" resource="net/sf/antcontrib/antlib.xml" classpath="${ant.contrib.jar}"/>
        <!-- cache-control Amamzon S3 -->
        <tstamp>
            <format property="http.expires.five.years" pattern="E, dd MMM yyyy hh:mm:ss" locale="en,US" offset="1825"/>
        </tstamp>
        <tstamp>
            <format property="http.expires.one.month" pattern="E, dd MMM yyyy hh:mm:ss" locale="en,US" offset="31"/>
        </tstamp>
        <tstamp>
            <format property="http.expires.one.day" pattern="E, dd MMM yyyy hh:mm:ss" locale="en,US" offset="1"/>
        </tstamp>
        <property name="max.age.five.years" value="157680000"/>
        <property name="max.age.one.month" value="2592001"/>
        <property name="max.age.one.day" value="86400"/>
        <!-- This is the list of files for highcharts -->
        <filelist id="highcharts.files" dir="${highcharts.parts.dir}">
            <file name="Intro.js"/>
            <file name="Globals.js"/>
            <file name="Utilities.js"/>
            <file name="PathAnimation.js"/>
            <file name="Adapters.js"/>
            <file name="Options.js"/>
            <file name="Color.js"/>
            <file name="SvgRenderer.js"/>
            <file name="VmlRenderer.js"/>
            <file name="CanVGRenderer.js"/>
            <file name="Tick.js"/>
            <file name="PlotLineOrBand.js"/>
            <file name="StackItem.js"/>
            <file name="Axis.js"/>
            <file name="Tooltip.js"/>
            <file name="MouseTracker.js"/>
            <file name="Legend.js"/>
            <file name="Chart.js"/>
            <file name="Series.js"/>
            <file name="LineSeries.js"/>
            <file name="AreaSeries.js"/>
            <file name="SplineSeries.js"/>
            <file name="AreaSplineSeries.js"/>
            <file name="ColumnSeries.js"/>
            <file name="BarSeries.js"/>
            <file name="ScatterSeries.js"/>
            <file name="PieSeries.js"/>
            <file name="Facade.js"/>
            <file name="Outro.js"/>
        </filelist>

        <!-- This is the list of files for highstock -->
        <filelist id="highstock.files" dir="${highcharts.parts.dir}">
            <file name="Intro.js"/>
            <file name="Globals.js"/>
            <file name="Utilities.js"/>
            <file name="PathAnimation.js"/>
            <file name="Adapters.js"/>
            <file name="Options.js"/>
            <file name="Color.js"/>
            <file name="SvgRenderer.js"/>
            <file name="VmlRenderer.js"/>
            <file name="CanVGRenderer.js"/>
            <file name="Tick.js"/>
            <file name="PlotLineOrBand.js"/>
            <file name="StackItem.js"/>
            <file name="Axis.js"/>
            <file name="Tooltip.js"/>
            <file name="MouseTracker.js"/>
            <file name="Legend.js"/>
            <file name="Chart.js"/>
            <file name="Series.js"/>
            <file name="LineSeries.js"/>
            <file name="AreaSeries.js"/>
            <file name="SplineSeries.js"/>
            <file name="AreaSplineSeries.js"/>
            <file name="ColumnSeries.js"/>
            <file name="BarSeries.js"/>
            <file name="ScatterSeries.js"/>
            <file name="PieSeries.js"/>
            <file name="DataGrouping.js"/>
            <file name="OHLCSeries.js"/>
            <file name="CandlestickSeries.js"/>
            <file name="FlagsSeries.js"/>
            <file name="Scroller.js"/>
            <file name="RangeSelector.js"/>
            <file name="StockNavigation.js"/>
            <file name="StockChart.js"/>
            <file name="OrdinalAxis.js"/>
            <file name="Facade.js"/>
            <file name="Outro.js"/>
        </filelist>

        <!-- This is the list of files for highcharts-more -->
        <filelist id="highchartsmore.files" dir="${highchartsmore.parts.dir}">
            <file name="Intro.js"/>
            <file name="Globals.js"/>
            <file name="Pane.js"/>
            <file name="RadialAxis.js"/>
            <file name="AreaRangeSeries.js"/>
            <file name="AreaSplineRangeSeries.js"/>
            <file name="ColumnRangeSeries.js"/>
            <file name="GaugeSeries.js"/>
            <file name="BoxPlotSeries.js"/>
<<<<<<< HEAD
            <file name="ErrorBarSeries.js"/>
=======
            <file name="WaterfallSeries.js"/>
>>>>>>> e8a4a8ba
            <file name="BubbleSeries.js"/>
            <file name="Polar.js"/>
            <file name="Outro.js"/>
        </filelist>
    </target>

    <!-- Set up a clean build folder. -->
    <target name="clean" depends="set.properties">
        <mkdir dir="${build.dir}"/>
        <delete includeemptydirs="true">
            <fileset dir="${build.dir}" includes="**/*"/>
        </delete>

        <mkdir dir="${dist.dir}/js/adapters"/>
        <mkdir dir="${dist.dir}/js/modules"/>
        <mkdir dir="${dist.dir}/highcharts/gfx"/>
        <mkdir dir="${dist.dir}/highcharts/js/adapters"/>
        <mkdir dir="${dist.dir}/highcharts/js/modules"/>
        <mkdir dir="${dist.dir}/highstock/gfx"/>
        <mkdir dir="${dist.dir}/highstock/js/adapters"/>
        <mkdir dir="${dist.dir}/highstock/js/modules"/>
        <mkdir dir="${testoutput.dir}"/>
        <mkdir dir="${coveragereport.dir}"/>

        <delete file="${basedir}/jsTestDriver.conf" failonerror="false"/>
        <delete file="${basedir}/jsTestDriverCoverage.conf" failonerror="false"/>
    </target>

    <!-- Assembles the source parts into one file. -->
    <target name="assemble" depends="clean">
        <!-- Concat highcharts src and replace the product name and version -->
        <concat destfile="${highcharts.src.file}">
            <filelist refid="highcharts.files"/>
            <filterchain>
                <replacetokens>
                    <token key="product.name" value="${highcharts.product.name}"/>
                    <token key="product.cdnpath" value="${highcharts.product.cdnpath}"/>
                    <token key="product.version" value="${highcharts.product.version}"/>
                    <token key="product.date" value="${highcharts.product.date}"/>
                </replacetokens>
            </filterchain>
        </concat>

        <!-- Concat highstock src and replace the product name and version -->
        <concat destfile="${highstock.src.file}">
            <filelist refid="highstock.files"/>
            <filterchain>
                <replacetokens>
                    <token key="product.name" value="${highstock.product.name}"/>
                    <token key="product.cdnpath" value="${highstock.product.cdnpath}"/>
                    <token key="product.version" value="${highstock.product.version}"/>
                    <token key="product.date" value="${highstock.product.date}"/>
                </replacetokens>
            </filterchain>
        </concat>

        <!-- Concat highcharts-more src and replace the product name and version -->
        <concat destfile="${highchartsmore.src.file}">
            <filelist refid="highchartsmore.files"/>
            <filterchain>
                <replacetokens>
                    <token key="product.name" value="${highcharts.product.name}"/>
                    <token key="product.cdnpath" value="${highcharts.product.cdnpath}"/>
                    <token key="product.version" value="${highcharts.product.version}"/>
                    <token key="product.date" value="${highcharts.product.date}"/>
                </replacetokens>
            </filterchain>
        </concat>

        <!-- Concat canvg library together with rgbcolor script -->
        <concat destfile="build/canvas-tools.src.js">
            <filelist dir="lib/canvg-1.1/" files="rgbcolor.js, canvg.js"/>
            <filelist dir="js/modules/" files="canvgrenderer-extended.src.js"/>
        </concat>
    </target>

    <!-- This target convert any mixed line endings to crlf. -->
    <target name="check-crlf" depends="assemble">
        <fixcrlf srcDir="${basedir}/js" includes="**/*.js" fixlast="false"/>
        <fixcrlf srcDir="${basedir}/test" includes="**/*.js" fixlast="false"/>
    </target>

    <!-- Runs jslint on generated source code. -->
    <target name="do-lint" depends="check-crlf">
        <jslint haltOnFailure="false" options="sloppy, forin, confusion, plusplus, nomen, vars, regexp, newcap, browser, undef, continue">
            <formatter type="plain"/>
            <formatter type="report" destfile="${build.dir}/lintreport.html"/>
            <fileset file="${highstock.src.file}"/>
            <fileset file="${highchartsmore.src.file}"/>
            <fileset file="${mootools.src.file}"/>
            <fileset file="${prototype.src.file}"/>
            <fileset file="${exporting.src.file}"/>
            <fileset file="${data.src.file}"/>
            <fileset dir="${themes.dir}"/>
            <fileset file="js/modules/canvgrenderer-extended.src.js"/>
            <fileset file="js/modules/funnel.src.js"/>
        </jslint>
        

        <!-- Set a property that tells if there are unused variables. -->
        <condition property="lint.variable.error">
            <or>
                <resourcecontains resource="${build.dir}/lintreport.html" substring="Undefined variable"/>
                <resourcecontains resource="${build.dir}/lintreport.html" substring="Unused variable"/>
            </or>
        </condition>
    </target>

    <!-- This target is only run if there are unused variables. -->
    <target name="lint" depends="do-lint" if="lint.variable.error">
        <echo message="Warning: undefined or unused variables exist. Run 'start build/lintreport.html'."/>
    </target>
    
    <!-- Runs jslint on parts in order to make it easier to find the error by file and line number. -->
    <target name="do-lint-parts" depends="set.properties">
        <jslint haltOnFailure="false" options="sloppy, forin, confusion, plusplus, nomen, vars, regexp, newcap, browser, undef, continue">
            <formatter type="plain"/>
            <formatter type="report" destfile="${build.dir}/lintreport.html"/>
            <fileset dir="${highcharts.parts.dir}">
                <include name="*.js"/>
                <exclude name="Intro.js"/>
                <exclude name="Outro.js"/>
            </fileset>
            <fileset dir="${highchartsmore.parts.dir}">
                <include name="*.js"/>
                <exclude name="Intro.js"/>
                <exclude name="Outro.js"/>
            </fileset>
        </jslint>
        <!-- Set a property that tells if there are unused variables. -->
        <condition property="lint.parts.variable.error">
            <resourcecontains resource="${build.dir}/lintreport.html" substring="Unused variable"/>
        </condition>
        <echo message="General warning: This target won't reveal undefined variables. Run 'ant lint' in addition."/>
    </target>

    <!-- This target is only run if there are unused variables. -->
    <target name="lint-parts" depends="do-lint-parts" if="lint.parts.variable.error">
        <echo message="Warning: Unused variables exist. Run 'start build/lintreport.html', search for 'Unused'."/>
    </target>

    <!-- Runs google closure compiler and yui compressor on src. -->
    <target name="compile">
        <!-- This command sets the logging level in current task to only include echo messages. -->
        <script language="javascript">project.getBuildListeners().firstElement().setMessageOutputLevel(1);</script>

        <echo message="Minifying ${param.src}"/>
        <java jar="${gcc.jar}" fork="true">
            <arg value="--compilation_level"/>
            <arg value="SIMPLE_OPTIMIZATIONS"/>
            <arg value="--js"/>
            <arg value="${param.src}"/>
            <arg value="--js_output_file"/>
            <arg value="${param.out}"/>
            <arg value="--charset"/>
            <arg value="UTF-8"/>
        </java>
        <java jar="${yuicomp.jar}" fork="true">
            <arg value="--type"/>
            <arg value="js"/>
            <arg value="-o"/>
            <arg value="${param.out}.yui-min.js"/>
            <arg value="--charset"/>
            <arg value="UTF-8"/>
            <arg value="${param.src}"/>
        </java>
        <length file="${param.src}" property="input.length"/>
        <length file="${param.out}" property="gcc.output.length"/>
        <!-- Create a temporary zipfile to get the zipped size -->
        <copy file="${param.out}" tofile="${build.dir}/zipme.js"/>
        <zip destfile="${build.dir}/zipped.zip" basedir="${build.dir}" includes="zipme.js"/>
        <length file="${build.dir}/zipped.zip" property="zipped.output.length"/>
        <length file="${param.out}.yui-min.js" property="yuicomp.output.length"/>
        <!-- Create a temporary zipfile to get the zipped size -->
        <copy file="${param.out}.yui-min.js" tofile="${build.dir}/yuizipme.js"/>
        <zip destfile="${build.dir}/yuizipped.zip" basedir="${build.dir}" includes="yuizipme.js"/>
        <length file="${build.dir}/yuizipped.zip" property="yui.zipped.output.length"/>
        <!-- We are not distributing this file, its only used to make sure compilation works. -->
        <delete file="${param.out}.yui-min.js" quiet="true"/>
        <echo message="Google Closure compiler: ${input.length} bytes -&gt; ${gcc.output.length} bytes (${zipped.output.length} bytes zipped)."/>
        <echo message="Yahoo YUI Compressor: ${input.length} bytes -&gt; ${yuicomp.output.length} bytes (${yui.zipped.output.length} bytes zipped)."/>
        <echo message=""/>
    </target>

    <!-- Runs minifiers on source code. -->
    <target name="minify" depends="assemble">
        <antcall target="compile">
            <param name="param.src" value="${highcharts.src.file}"/>
            <param name="param.out" value="${dist.dir}/highcharts/js/${highcharts.minified.name}"/>
        </antcall>
        <antcall target="compile">
            <param name="param.src" value="${highstock.src.file}"/>
            <param name="param.out" value="${dist.dir}/highstock/js/${highstock.minified.name}"/>
        </antcall>
        <antcall target="compile">
            <param name="param.src" value="${highchartsmore.src.file}"/>
            <param name="param.out" value="${dist.dir}/highcharts/js/${highchartsmore.minified.name}"/>
        </antcall>
        <antcall target="compile">
            <param name="param.src" value="${highchartsmore.src.file}"/>
            <param name="param.out" value="${dist.dir}/highstock/js/${highchartsmore.minified.name}"/>
        </antcall>
        <antcall target="compile">
            <param name="param.src" value="${mootools.src.file}"/>
            <param name="param.out" value="${dist.dir}/js/adapters/${mootools.minified.name}"/>
        </antcall>
        <antcall target="compile">
            <param name="param.src" value="${prototype.src.file}"/>
            <param name="param.out" value="${dist.dir}/js/adapters/${prototype.minified.name}"/>
        </antcall>
        <antcall target="compile">
            <param name="param.src" value="${exporting.src.file}"/>
            <param name="param.out" value="${dist.dir}/js/modules/${exporting.minified.name}"/>
        </antcall>
        <antcall target="compile">
            <param name="param.src" value="${data.src.file}"/>
            <param name="param.out" value="${dist.dir}/js/modules/${data.minified.name}"/>
        </antcall>
        <antcall target="compile">
            <param name="param.src" value="build/canvas-tools.src.js"/>
            <param name="param.out" value="build/canvas-tools.js"/>
        </antcall>
    </target>

    <!-- Builds the source and runts lint and minify. -->
    <target name="build" depends="lint, minify" description="Builds the source and runs jsLint and minify."></target>
    <scriptdef name="listfiles" language="javascript">
        <![CDATA[
        var dir = project.getProperty("samples.dir");
        var fs = project.createDataType("fileset");
        fs.setDir(new java.io.File(dir));
        fs.setIncludes("**/demo.js");

        // Get the files (array) of that fileset
        var ds = fs.getDirectoryScanner(project);
        var demoFiles = ds.getIncludedFiles();
        // get the values via Java API
        var basedir  = fs.getDir(project);
        // Iterate over the demo files
        for (i = 0; i < demoFiles.length; i++) {
            var filename = demoFiles[i];
            var file = new java.io.File(basedir, filename);

            project.setProperty('demo.name', file.getParentFile().getName());
            project.setProperty('demo.html.name', file.getParent() + '/demo.html');
            project.setProperty('demo.js.name', file.getParent() + '/demo.js');
            project.executeTarget('create-sample');
        }
        ]]>
    </scriptdef>

    <target name="create-sample">
        <antcall target="create-sample-param"/>
    </target>

    <target name="create-sample-param">
        <!-- Load the two demo files into properties -->
        <loadfile property="demo.js" srcFile="${demo.js.name}"/>
        <loadfile property="demo.html" srcFile="${demo.html.name}"/>

        <!-- Copy the template file and replace the properties -->
        <copy file="samples/template-example.htm" tofile="${samples.dist.dir}/examples/${demo.name}/index.htm">
            <filterchain>
                <replacetokens>
                    <token key="demo.title" value="${demo.title}"/>
                    <token key="demo.js" value="${demo.js}"/>
                    <token key="demo.html" value="${demo.html}"/>
                </replacetokens>
            </filterchain>
        </copy>
    </target>

    <target name="create-samples">
        <listfiles></listfiles>
    </target>

    <!-- Builds the source and assembles a distribution package. -->
    <target name="dist" depends="build" description="Builds the source and assembles distribution packages.">
        <echo message=""/>
        <echo message="--- Building distribution packages for ---"/>
        <echo message=""/>
        <echo message=" ${highcharts.product.name} - ${highcharts.product.version} (${highcharts.product.date})"/>
        <echo message=" ${highstock.product.name} - ${highstock.product.version} (${highstock.product.date})"/>
        <echo message=""/>

        <!-- 1. Check for any console statements -->
        <!-- fail message="Source contains console or alert statements">
            <condition>
                <or>
                    <resourcecontains resource="${highcharts.src.file}" substring="console."/>
                    <resourcecontains resource="${highstock.src.file}" substring="console."/>
                    <resourcecontains resource="${mootools.src.file}" substring="console."/>
                    <resourcecontains resource="${prototype.src.file}" substring="console."/>
                    <resourcecontains resource="${exporting.src.file}" substring="console."/>
                    <resourcecontains resource="${highcharts.src.file}" substring="alert("/>
                    <resourcecontains resource="${highstock.src.file}" substring="alert("/>
                    <resourcecontains resource="${mootools.src.file}" substring="alert("/>
                    <resourcecontains resource="${prototype.src.file}" substring="alert("/>
                    <resourcecontains resource="${exporting.src.file}" substring="alert("/>
                </or>
            </condition>
        </fail -->

        <!-- 2. Copy highcharts source and minified versions, adapters, modules, themes. Replace product and version at the same time -->
        <copy file="${highcharts.src.file}" todir="${dist.dir}/highcharts/js"><filterset refid="highcharts.filter"/></copy>
        <copy file="${highstock.src.file}" todir="${dist.dir}/highstock/js"><filterset refid="highstock.filter"/></copy>

        <copy file="${mootools.src.file}" todir="${dist.dir}/highcharts/js/adapters"><filterset refid="highcharts.filter"/></copy>
        <copy file="${dist.dir}/js/adapters/${mootools.minified.name}" todir="${dist.dir}/highcharts/js/adapters"><filterset refid="highcharts.filter"/></copy>
        <copy file="${mootools.src.file}" todir="${dist.dir}/highstock/js/adapters"><filterset refid="highstock.filter"/></copy>
        <copy file="${dist.dir}/js/adapters/${mootools.minified.name}" todir="${dist.dir}/highstock/js/adapters"><filterset refid="highstock.filter"/></copy>

        <copy file="${prototype.src.file}" todir="${dist.dir}/highcharts/js/adapters"><filterset refid="highcharts.filter"/></copy>
        <copy file="${dist.dir}/js/adapters/${prototype.minified.name}" todir="${dist.dir}/highcharts/js/adapters"><filterset refid="highcharts.filter"/></copy>
        <copy file="${prototype.src.file}" todir="${dist.dir}/highstock/js/adapters"><filterset refid="highstock.filter"/></copy>
        <copy file="${dist.dir}/js/adapters/${prototype.minified.name}" todir="${dist.dir}/highstock/js/adapters"><filterset refid="highstock.filter"/></copy>

        <copy file="${exporting.src.file}" todir="${dist.dir}/highcharts/js/modules"><filterset refid="highcharts.filter"/></copy>
        <copy file="${dist.dir}/js/modules/${exporting.minified.name}" todir="${dist.dir}/highcharts/js/modules"><filterset refid="highcharts.filter"/></copy>
        <copy file="${exporting.src.file}" todir="${dist.dir}/highstock/js/modules"><filterset refid="highstock.filter"/></copy>
        <copy file="${dist.dir}/js/modules/${exporting.minified.name}" todir="${dist.dir}/highstock/js/modules"><filterset refid="highstock.filter"/></copy>

        <copy file="${data.src.file}" todir="${dist.dir}/highcharts/js/modules"><filterset refid="highcharts.filter"/></copy>
        <copy file="${dist.dir}/js/modules/${data.minified.name}" todir="${dist.dir}/highcharts/js/modules"><filterset refid="highcharts.filter"/></copy>
        <copy file="${data.src.file}" todir="${dist.dir}/highstock/js/modules"><filterset refid="highstock.filter"/></copy>
        <copy file="${dist.dir}/js/modules/${data.minified.name}" todir="${dist.dir}/highstock/js/modules"><filterset refid="highstock.filter"/></copy>

        <copy file="build/canvas-tools.src.js" todir="${dist.dir}/highcharts/js/modules"><filterset refid="highcharts.filter"/></copy>
        <copy file="build/canvas-tools.js" todir="${dist.dir}/highcharts/js/modules"><filterset refid="highcharts.filter"/></copy>
        <copy file="build/canvas-tools.src.js" todir="${dist.dir}/highstock/js/modules"><filterset refid="highstock.filter"/></copy>
        <copy file="build/canvas-tools.js" todir="${dist.dir}/highstock/js/modules"><filterset refid="highstock.filter"/></copy>

		<copy file="gfx/vml-radial-gradient.png" todir="${dist.dir}/highcharts/gfx"><filterset refid="highcharts.filter"/></copy>
		<copy file="gfx/vml-radial-gradient.png" todir="${dist.dir}/highstock/gfx"><filterset refid="highstock.filter"/></copy>

        <copy todir="${dist.dir}/highcharts/js/themes">
            <fileset dir="${themes.dir}"/>
        </copy>
        <copy todir="${dist.dir}/highstock/js/themes">
            <fileset dir="${themes.dir}"/>
        </copy>

        <!-- 3. Create samples -->
        <!-- Assemble the demo.html and demo.js files into example files for highcharts and highstock -->
        <antcall target="create-samples">
            <param name="demo.title" value="Highcharts"/>
            <param name="samples.dir" value="samples/highcharts/demo"/>
            <param name="samples.dist.dir" value="${dist.dir}/highcharts/"/>
        </antcall>
        <antcall target="create-samples">
            <param name="demo.title" value="Highstock"/>
            <param name="samples.dir" value="samples/stock/demo"/>
            <param name="samples.dist.dir" value="${dist.dir}/highstock/"/>
        </antcall>
        <sleep seconds="1"/>
        <!-- The demos are checked in with references to highcharts.com to be able to run them from jsfiddle -->
        <!-- replace these references with local paths here -->
        <replace dir="${dist.dir}">
            <replacefilter>
                <replacetoken><![CDATA[<script src="http://code.highcharts.com/stock/]]></replacetoken>
                <replacevalue><![CDATA[<script src="../../js/]]></replacevalue>
            </replacefilter>
            <replacefilter>
                <replacetoken><![CDATA[<script src="http://code.highcharts.com/]]></replacetoken>
                <replacevalue><![CDATA[<script src="../../js/]]></replacevalue>
            </replacefilter>
            <include name="**/index.htm"/>
        </replace>
        <!-- Copy the analytics.tsv file to example -->
        <copy file="samples/highcharts/demo/line-ajax/analytics.tsv" todir="${dist.dir}/highcharts/examples/line-ajax/"/>
        <!-- Copy index files -->
        <copy file="samples/highcharts/demo/index.htm" todir="${dist.dir}/highcharts/"/>
        <copy file="samples/stock/demo/index.htm" todir="${dist.dir}/highstock/"/>
        <!-- Copy graphic files -->
        <copy todir="${dist.dir}/highcharts/graphics">
            <fileset dir="samples/graphics"/>
        </copy>
        <copy todir="${dist.dir}/highstock/graphics">
            <fileset dir="samples/graphics"/>
        </copy>

        <!-- 4. Copy php export server -->
        <copy todir="${dist.dir}/highcharts/exporting-server">
            <fileset dir="exporting-server"/>
        </copy>
        <copy todir="${dist.dir}/highstock/exporting-server">
            <fileset dir="exporting-server"/>
        </copy>
        <!-- Make sure files in the zip have lf line endings -->
        <!-- even if being built on windows -->
        <sleep seconds="5"/>
        <fixcrlf srcdir="${dist.dir}" includes="**/*.js, **/*.html, **/*.htm, **/*.php, **/*.tsv" eol="lf"/>

        <!-- 5. Create zip files -->
        <zip destfile="${dist.dir}/${highcharts.product.name}-${highcharts.product.version}.zip" basedir="${dist.dir}/highcharts"/>
        <zip destfile="${dist.dir}/${highstock.product.name}-${highstock.product.version}.zip" basedir="${dist.dir}/highstock"/>
    </target>

    <!-- Starts the test driver server. -->
    <target name="server" depends="set.properties" description="Starts the unit test server on localhost:4224.">
        <exec executable="cmd" dir="${basedir}" osfamily="windows">
            <arg value="/k start java -jar ${jstestdriver.jar} --port 4224"/>
        </exec>
        <java jar="${jstestdriver.jar}" fork="true">
            <arg value="--port"/>
            <arg value="4224"/>
        </java>
        <echo message="Test server started at localhost:4224"/>
        <echo message="Before running tests, remember to capture one or more browsers."/>
        <echo message="Exit the server by pressing Control-C in the java window."/>
    </target>

    <target name="test-all" description="Runs the unit tests on all adapters. The server must be running (i.e. 'server').">
        <!-- Param "testrun.name" used in echo output and to build a folder name where test result goes. -->
        <!-- Param "testrun.type" tells which type of test this is, also corresponds to the path name for the conf file. -->
        <!-- Param "required.lib" specifies wich third-party lib is used while testing. -->
        <!-- Param "required.adapter" specifies the corresponding adapter that matches the lib. Leave unset for the built-in jquery support. -->

        <!-- jquery versions -->
        <antcall target="test-specific-lib">
            <param name="testrun.type" value="unit"/>
            <param name="testrun.name" value="jquery-1.8.0"/>
            <param name="required.lib" value="jquery-1.8.0.js"/>
        </antcall>
        <antcall target="test-specific-lib">
            <param name="testrun.type" value="unit"/>
            <param name="testrun.name" value="jquery-1.7.2"/>
            <param name="required.lib" value="jquery-1.7.2.js"/>
        </antcall>
        <antcall target="test-specific-lib">
            <param name="testrun.type" value="unit"/>
            <param name="testrun.name" value="jquery-1.6.4"/>
            <param name="required.lib" value="jquery-1.6.4.js"/>
        </antcall>
        <antcall target="test-specific-lib">
            <param name="testrun.type" value="unit"/>
            <param name="testrun.name" value="jquery-1.5.2"/>
            <param name="required.lib" value="jquery-1.5.2.js"/>
        </antcall>
        <antcall target="test-specific-lib">
            <param name="testrun.type" value="unit"/>
            <param name="testrun.name" value="jquery-1.4.4"/>
            <param name="required.lib" value="jquery-1.4.4.js"/>
        </antcall>
        <antcall target="test-specific-lib">
            <param name="testrun.type" value="unit"/>
            <param name="testrun.name" value="jquery-1.3.2"/>
            <param name="required.lib" value="jquery-1.3.2.js"/>
        </antcall>

        <!-- mootools versions -->
        <antcall target="test-specific-lib">
            <param name="testrun.type" value="unit"/>
            <param name="testrun.name" value="mootools-1.4.5"/>
            <param name="required.lib" value="mootools-core-1.4.5-full-nocompat.js"/>
            <param name="required.adapter" value="js/adapters/mootools-adapter.src.js"/>
        </antcall>
        <antcall target="test-specific-lib">
            <param name="testrun.type" value="unit"/>
            <param name="testrun.name" value="mootools-1.3.2"/>
            <param name="required.lib" value="mootools-core-1.3.2-full-compat.js"/>
            <param name="required.adapter" value="js/adapters/mootools-adapter.src.js"/>
        </antcall>
        <antcall target="test-specific-lib">
            <param name="testrun.type" value="unit"/>
            <param name="testrun.name" value="mootools-1.2.5"/>
            <param name="required.lib" value="mootools-1.2.5-core-nc.js"/>
            <param name="required.adapter" value="js/adapters/mootools-adapter.src.js"/>
        </antcall>

        <!-- prototype versions -->
        <antcall target="test-specific-lib">
            <param name="testrun.type" value="unit"/>
            <param name="testrun.name" value="prototype-1.7.0.0"/>
            <param name="required.lib" value="prototype-1.7.0.0.js"/>
            <param name="required.adapter" value="js/adapters/prototype-adapter.src.js"/>
        </antcall>
    </target>

    <target name="test" description="Runs the unit tests using latest jquery. The server must be running (i.e. 'server').">
        <antcall target="test-specific-lib">
            <param name="testrun.type" value="unit"/>
            <param name="testrun.name" value="jquery-1.8.0"/>
            <param name="required.lib" value="jquery-1.8.0.js"/>
        </antcall>
    </target>

    <target name="it" description="Runs the integration tests using latest jquery. The server must be running (i.e. 'server').">
        <antcall target="test-specific-lib">
            <param name="testrun.type" value="it"/>
            <param name="testrun.name" value="jquery-1.8.0"/>
            <param name="required.lib" value="jquery-1.8.0.js"/>
        </antcall>
    </target>

    <target name="gc" description="Runs the leaks tests using latest jquery. The server must be running (i.e. 'server').">
        <antcall target="test-specific-lib">
            <param name="testrun.type" value="gc"/>
            <param name="testrun.name" value="jquery-1.8.0"/>
            <param name="required.lib" value="jquery-1.8.0.js"/>
        </antcall>
    </target>

    <!-- Replace the lib with the specified ones, if set. -->
    <target name="replace-lib" if="required.lib">
        <replace file="jsTestDriver.conf" token="#required.lib" value="  - lib/${required.lib}"/>
    </target>

    <!-- Replace the adapter with the specified ones, if set. -->
    <target name="replace-adapter" if="required.adapter">
        <replace file="jsTestDriver.conf" token="#required.adapter" value="  - ${required.adapter}"/>
    </target>

    <target name="test-specific-lib" depends="set.properties">
        <!-- Copy the templated jsTestDriver configuration to root. -->
        <copy file="test/${testrun.type}/jsTestDriver.conf" todir="${basedir}" overwrite="true"/>

        <!-- Expand the tokens to valid js files. -->
        <antcall target="replace-lib"/>
        <antcall target="replace-adapter"/>

        <!-- Create the folder where the report is stored. -->
        <mkdir dir="${testoutput.dir}/${testrun.name}"/>

        <!-- Run the tests -->
        <antcall target="run-test"/>
    </target>

    <!-- Runs the tests without coverage. This is much faster than with coverage enabled. -->
    <target name="run-test" depends="set.properties">
        <echo message="/------------------------------------------------------------"/>
        <echo message="  Running ${testrun.type} tests using: ${testrun.name}"/>
        <echo message=""/>
        <echo message=""/>
        <java jar="${jstestdriver.jar}" fork="true">
            <arg value="--config"/>
            <arg value="jsTestDriver.conf"/>
            <arg value="--testOutput"/>
            <arg value="${testoutput.dir}/${testrun.name}"/>
            <arg value="--tests"/>
            <arg value="all"/>
            <arg value="--reset"/>
        </java>
        <echo message=""/>
        <echo message=""/>
        <echo message="\------------------------------------------------------------"/>
    </target>

    <!-- Starts the test driver server with coverage enabled. -->
    <!-- This must be done on a separate port to the test-server. -->
    <target name="server-coverage" depends="set.properties" description="Starts the unit test server with coverage enabled on localhost:5225.">
        <!-- Copy the jsTestDriverCoverage configuration to root. -->
        <copy file="test/unit/jsTestDriverCoverage.conf" todir="${basedir}" overwrite="true"/>

        <exec executable="cmd" dir="${basedir}" >
            <arg value="/k start java -jar ${jstestdriver.jar} --config jsTestDriverCoverage.conf --port 5225"/>
        </exec>
        <echo message="Coverage test server started at localhost:5225"/>
        <echo message="Before running tests, remember to capture one or more browsers."/>
        <echo message="Exit the server by pressing Control-C in the java window."/>
    </target>

    <!-- Runs coverage analysis for the tests. -->
    <target name="test-coverage" depends="set.properties" description="Runs the unit tests together with code coverage. The server must be running (i.e. 'server-coverage')">
        <!-- Copy the jsTestDriverCoverage configuration to root. -->
        <copy file="test/unit/jsTestDriverCoverage.conf" todir="${basedir}" overwrite="true"/>

        <!-- Run the tests with coverage enabled. -->
        <java jar="${jstestdriver.jar}" fork="true">
            <arg value="--config"/>
            <arg value="jsTestDriverCoverage.conf"/>
            <arg value="--testOutput"/>
            <arg value="${testoutput.dir}"/>
            <arg value="--tests"/>
            <arg value="all"/>
            <arg value="--verbose"/>
        </java>
    </target>

    <!-- Generates a code-coverage report based on the output from the 'test-coverage' task. -->
    <target name="test-report" depends="set.properties" description="Generates a code-coverage report based on the output from the 'test-coverage' task.">
        <!-- When running on windows, the output from coverage is windows-style, but the report requires unix-style paths. -->
        <!-- Replace dos-drive 'C:' with unix style '/C'. -->
        <replace file="${testoutput.dir}/jsTestDriver.conf-coverage.dat" token="SF:C:" value="SF:/C" summary="true"/>
        <!-- Replace dos-paths '\' with unix style '/'. -->
        <replace file="${testoutput.dir}/jsTestDriver.conf-coverage.dat" token="\" value="/" summary="true"/>

        <!-- Run perl and the genhtml script to create the report. -->
        <exec executable="perl" dir="${basedir}">
            <arg value="-w"/>
            <arg value="tools/lcov-1.9/bin/genhtml"/>
            <arg line="-o ${coveragereport.dir} --no-branch-coverage --no-function-coverage --legend --title 'Highcharts test coverage' build/tests/jsTestDriver.conf-coverage.dat"/>
        </exec>

        <!-- Point the browser to the report. -->
        <property name="browser" location="C:/Program Files (x86)/Mozilla Firefox/firefox.exe"/>
        <property name="file" location="${coveragereport.dir}/index.html"/>
        <exec executable="${browser}" spawn="true">
            <arg value="${file}"/>
        </exec>
    </target>
    
    <!-- Uploads the generated files to the downloadable zip and to code.highcharts.com -->
    <target name="deploy-highcharts">
        <property file="git-ignore-me.properties"/>
        <property file="build.properties"/>
        <!-- The zip file -->
        <copy file="${basedir}/build/dist/Highcharts-${highcharts.product.version}.zip" tofile="${basedir}/build/dist/Highcharts.zip"/>
        <ftp server="${ftp.server}" userid="${ftp.userid}" password="${ftp.password}" remotedir="/www/downloads/zips">
            <fileset dir="${basedir}/build/dist">
                <include name="Highcharts-${highcharts.product.version}.zip"/>
                <include name="Highcharts.zip"/>
            </fileset>
        </ftp>
        <!-- Upload the .js files to code.highcharts.com/version -->
        <ftp server="${ftp.server}" userid="${ftp.userid}" password="${ftp.password}" action="mkdir" remotedir="/www/code/${highcharts.product.version}"/>
        <ftp server="${ftp.server}" userid="${ftp.userid}" password="${ftp.password}" remotedir="/www/code/${highcharts.product.version}">
            <fileset dir="${basedir}/build/dist/highcharts/js">
                <include name="*.js"/>
                <include name="*/*.js"/>
            </fileset>
            <fileset dir="${basedir}/build/dist/highcharts">
                <include name="gfx/*.png"/>
            </fileset>
        </ftp>
        <!-- Upload the .js files to code.highcharts.com root -->
        <ftp server="${ftp.server}" userid="${ftp.userid}" password="${ftp.password}" remotedir="/www/code">
            <fileset dir="${basedir}/build/dist/highcharts/js">
                <include name="*.js"/>
                <include name="*/*.js"/>
            </fileset>
            <fileset dir="${basedir}/build/dist/highcharts">
                <include name="gfx/*.png"/>
            </fileset>
        </ftp>
    </target>
    
    <!-- Uploads the generated files to the downloadable zip and to code.highcharts.com -->
    <target name="deploy-highstock">
        <property file="git-ignore-me.properties"/>
        <property file="build.properties"/>
        <!-- The zip file -->
        <copy file="${basedir}/build/dist/Highstock-${highstock.product.version}.zip" tofile="${basedir}/build/dist/Highstock.zip"/>
        <ftp server="${ftp.server}" userid="${ftp.userid}" password="${ftp.password}" remotedir="/www/downloads/zips">
            <fileset dir="${basedir}/build/dist">
                <include name="Highstock-${highstock.product.version}.zip"/>
                <include name="Highstock.zip"/>
            </fileset>
        </ftp>
        <!-- Upload the .js files to code.highcharts.com/version -->
        <ftp server="${ftp.server}" userid="${ftp.userid}" password="${ftp.password}" action="mkdir" remotedir="/www/code/stock/${highstock.product.version}"/>
        <ftp server="${ftp.server}" userid="${ftp.userid}" password="${ftp.password}" remotedir="/www/code/stock/${highstock.product.version}">
            <fileset dir="${basedir}/build/dist/highstock/js">
                <include name="*.js"/>
                <include name="*/*.js"/>
            </fileset>
            <fileset dir="${basedir}/build/dist/highstock">
                <include name="gfx/*.png"/>
            </fileset>
        </ftp>
        <!-- Upload the .js files to code.highcharts.com root -->
        <ftp server="${ftp.server}" userid="${ftp.userid}" password="${ftp.password}" remotedir="/www/code/stock">
            <fileset dir="${basedir}/build/dist/highstock/js">
                <include name="*.js"/>
                <include name="*/*.js"/>
            </fileset>
            <fileset dir="${basedir}/build/dist/highstock">
                <include name="gfx/*.png"/>
            </fileset>
        </ftp>
    </target>
    
    <!-- DEPLOY TO AMAZON S3 -->
    <!-- gzip javascript files in folder -->
    <target name="gzip-js" description="gzip all javascript versions for upload to Amazon S3" depends="set.properties">
        <property name="gzip.dir" value="${js.dir}/../js-gzip"/>
        <delete dir="${gzip.dir}"/>
        <mkdir dir="${gzip.dir}"/>
        <echo message="placing zipped folder structure in ${gzip.dir}"/>
        <!-- make copy so we don't double-compress files -->
        <sync todir="${gzip.dir}" includeEmptyDirs="true" overwrite="true">
            <fileset dir="${js.dir}" includes="**/*.js"/>
        </sync>
        <ac:for param="file">
            <path>
                <fileset dir="${gzip.dir}"/>
            </path>
            <sequential>
                <!-- we keep the filenames the same and transparently serve gzipped content via http headers -->
                <gzip src="@{file}" destfile="@{file}.gz"/>
                <move file="@{file}.gz" tofile="@{file}" overwrite="true"/>
            </sequential>
        </ac:for>
    </target>
    <target name="put-gzipped-files-to-S3">
        <!-- HINT:    to upload just the contents, specify the directory with a trailing slash, if you want to upload the whole directory specify the directory without trailing slash -->
        <!-- HINT: The sync command will compare checksums and sizes of the remote vs local files and only want to upload those that are new. When using skip-existing only file presence is check not! the content -->
        <echo message="synch local folder: ${local} with remote S3 path: ${remote}"/>
        <!-- Upload the .js files to remote S3 version folder -->
        <exec executable="s3cmd" failonerror="true">
            <arg value="--guess-mime-type"/>
            <arg value="--add-header=Vary:Accept-Encoding"/>
            <!-- tell proxies to only serve this compressed content to a client who has the accept-encoding header: http://blog.port80software.com/2005/01/21/; NOT REALLY NECESSARY in our case were only serving gzipped js. But it will maybe help for proxy-servers in transition to only gzipped files -->
            <arg value="--add-header=Content-Encoding:gzip"/>
            <arg value="--add-header=Cache-Control:public, max-age=${max.age}"/>
            <arg value="--add-header=Expires:${http.expires}"/>
            <arg value="--encoding=UTF-8"/>
            <arg value="--recursive"/>
            <arg value="--acl-public"/>
            <arg value="--exclude=*"/>
            <arg value="--include=${include.pattern}"/>
            <arg value="--verbose"/>
            <arg value="--no-preserve"/>
            <!--arg value="-!-dry-run" /-->
            <arg value="put"/>
            <arg value="${local}"/>
            <arg value="${remote}/"/>
        </exec>
    </target>
    <!-- synch all files to S3 recursively, but ommit .js files -->
    <target name="put-files-to-S3">
        <echo message="synch local folder: ${local} with remote S3 path: ${remote}"/>
        <exec executable="s3cmd" failonerror="true">
            <arg value="--add-header=Cache-Control:public, max-age=${max.age}"/>
            <arg value="--add-header=Expires:${http.expires}"/>
            <arg value="--guess-mime-type"/>
            <arg value="--encoding=UTF-8"/>
            <arg value="--recursive"/>
            <arg value="--acl-public"/>
            <arg value="--no-preserve"/>
            <arg value="--exclude=**/*.js"/>
            <!--arg value="-!-dry-run" /-->
            <arg value="put"/>
            <arg value="${local}"/>
            <arg value="${remote}/"/>
        </exec>
    </target>
    <target name="put-zipfile-to-S3">
        <echo message="copy a file to : ${local} with remote S3 path: ${remote}"/>
        <exec executable="s3cmd" failonerror="true">
            <arg value="--add-header=Cache-Control:public, max-age=${max.age}"/>
            <arg value="--add-header=Expires:${http.expires}"/>
            <arg value="--guess-mime-type"/>
            <arg value="--encoding=UTF-8"/>
            <arg value="--acl-public"/>
            <arg value="--no-preserve"/>
            <arg value="--exclude=*"/>
            <arg value="--include=${include.pattern}"/>
            <!--arg value="-!-dry-run" /-->
            <arg value="put"/>
            <arg value="${local}"/>
            <arg value="${remote}/"/>
        </exec>
    </target>
    <target name="copy-folder-on-S3">
        <echo message="copy a folders and files from : ${from.s3} to: ${to.s3}"/>
        <exec executable="s3cmd" failonerror="true">
            <arg value="--recursive"/>
            <arg value="--guess-mime-type"/>
            <arg value="--encoding=UTF-8"/>
            <arg value="--acl-public"/>
            <arg value="cp"/>
            <arg value="${from.s3}"/>
            <arg value="${to.s3}/"/>
        </exec>
    </target>
    <target name="put-all-versions-nonjs-files-to-S3">
        <!-- This is used to push all versions from local machine to S3 -->
        <echo message="synch local folder: ${local} with remote S3 path: ${remote}"/>
        <echo message="copying all files and folders other than .js"/>
        <exec executable="s3cmd" failonerror="true">
            <!--arg value="-!-skip-existing" /-->
            <arg value="--add-header=Cache-Control:public, max-age=${max.age}"/>
            <arg value="--add-header=Expires:${http.expires}"/>
            <arg value="--guess-mime-type"/>
            <arg value="--encoding=UTF-8"/>
            <arg value="--recursive"/>
            <arg value="--acl-public"/>
            <arg value="--no-preserve"/>
            <arg value="--exclude=**/*.js"/>
            <arg value="--exclude=*.js"/>
            <arg value="--exclude=*.php"/>
            <arg value="--exclude=*.htaccess"/>
            <!--arg value="-!-dry-run" /-->
            <arg value="put"/>
            <arg value="${local}"/>
            <arg value="${remote}/"/>
        </exec>
    </target>
    <target name="deploy-highcharts-S3" depends="set.properties" description="deploy highcharts distribution to Amazon S3">
        <property file="git-ignore-me.properties"/>
        <copy file="${basedir}/build/dist/Highcharts-${highcharts.product.version}.zip" tofile="${basedir}/build/dist/Highcharts.zip"/>
        <antcall target="put-zipfile-to-S3">
            <param name="local" value="${basedir}/build/dist/Highcharts.zip"/>
            <param name="remote" value="${amazon.s3.bucketname}"/>
            <param name="include.pattern" value="*.zip"/>
        </antcall>
        <antcall target="gzip-js">
            <param name="js.dir" value="${basedir}/build/dist/highcharts/js/"/>
        </antcall>
        <ac:var name="path.var" value=""/>
        <ac:for list="${highcharts.product.version}" delimiter="." param="val">
            <sequential>
                <ac:if>
                    <length string="${path.var}" length="0"/>
                    <then>
                        <ac:var name="path.var" value="@{val}"/>
                        <!-- this will be used later to do a remote copy on S3 -->
                        <property name="copy.version" value="@{val}"/>
                        <!-- Copy zipped js/* to Root on S3 -->
                        <antcall target="put-gzipped-files-to-S3">
                            <param name="local" value="${basedir}/build/dist/highcharts/js-gzip/"/>
                            <param name="remote" value="${amazon.s3.bucketname}"/>
                            <param name="include.pattern" value="*.js"/>
                            <param name="http.expires" value="${http.expires.one.day}"/>
                            <param name="max.age" value="${max.age.one.day}"/>
                        </antcall>
                        <!-- copy gfx folder to Root -->
                        <antcall target="put-files-to-S3">
                            <param name="local" value="${basedir}/build/dist/highcharts/gfx"/>
                            <param name="remote" value="${amazon.s3.bucketname}"/>
                            <param name="http.expires" value="${http.expires.one.day}"/>
                            <param name="max.age" value="${max.age.one.day}"/>
                        </antcall>
                        <!-- Copy to js/* version [= ${path.var} ] on S3 -->
                        <antcall target="put-gzipped-files-to-S3">
                            <param name="local" value="${basedir}/build/dist/highcharts/js-gzip/"/>
                            <param name="remote" value="${amazon.s3.bucketname}/${path.var}"/>
                            <param name="include.pattern" value="*.js"/>
                            <param name="http.expires" value="${http.expires.one.day}"/>
                            <param name="max.age" value="${max.age.one.day}"/>
                        </antcall>
                        <!-- copy gfx folder to version folder on S3-->
                        <antcall target="put-files-to-S3">
                            <param name="local" value="${basedir}/build/dist/highcharts/gfx"/>
                            <param name="remote" value="${amazon.s3.bucketname}/${path.var}"/>
                            <param name="http.expires" value="${http.expires.one.day}"/>
                            <param name="max.age" value="${max.age.one.day}"/>
                        </antcall>
                    </then>
                    <elseif>
                        <length string="${path.var}" length="3"/>
                        <then>
                            <ac:var name="path.var" value="${path.var}.@{val}"/>
                            <!-- Copy to js/* version [= ${path.var} ] on S3 -->
                            <antcall target="put-gzipped-files-to-S3">
                                <param name="local" value="${basedir}/build/dist/highcharts/js-gzip/"/>
                                <param name="remote" value="${amazon.s3.bucketname}/${path.var}"/>
                                <param name="include.pattern" value="*.js"/>
                                <param name="http.expires" value="${http.expires.one.month}"/>
                                <param name="max.age" value="${max.age.one.month}"/>
                            </antcall>
                            <!-- copy gfx folder to version folder on S3-->
                            <antcall target="put-files-to-S3">
                                <param name="local" value="${basedir}/build/dist/highcharts/gfx"/>
                                <param name="remote" value="${amazon.s3.bucketname}/${path.var}"/>
                                <param name="http.expires" value="${http.expires.one.month}"/>
                                <param name="max.age" value="${max.age.one.month}"/>
                            </antcall>
                        </then>
                    </elseif>
                    <else>
                        <!-- concatenate version name and assign to path.var-->
                        <ac:var name="path.var" value="${path.var}.@{val}"/>
                        <antcall target="copy-folder-on-S3">
                            <param name="from.s3" value="${amazon.s3.bucketname}/${copy.version}/"/>
                            <param name="to.s3" value="${amazon.s3.bucketname}/${path.var}"/>
                        </antcall>
                    </else>
                </ac:if>
            </sequential>
        </ac:for>
        <delete dir="${basedir}/build/dist/highcharts/js-gzip"/>
    </target>
    
    <!-- Deploy Highstock to S3 -->
    <target name="deploy-highstock-S3" depends="set.properties" description="deploy highstock distribution to Amazon S3">
        <property file="git-ignore-me.properties"/>
        <copy file="${basedir}/build/dist/Highstock-${highstock.product.version}.zip" tofile="${basedir}/build/dist/Highstock.zip"/>
        <antcall target="put-zipfile-to-S3">
            <param name="local" value="${basedir}/build/dist/Highstock.zip"/>
            <param name="remote" value="${amazon.s3.bucketname}"/>
            <param name="include.pattern" value="*.zip"/>
        </antcall>
        <antcall target="gzip-js">
            <param name="js.dir" value="${basedir}/build/dist/highstock/js/"/>
        </antcall>
        <ac:var name="path.var" value=""/>
        <ac:for list="${highstock.product.version}" delimiter="." param="val">
            <sequential>
                <ac:if>
                    <length string="${path.var}" length="0"/>
                    <then>
                        <ac:var name="path.var" value="@{val}"/>
                        <!-- this will be used later to do a remote copy on S3 -->
                        <property name="copy.version" value="@{val}"/>
                        <!-- Copy zipped js/* to Root on S3 -->
                        <antcall target="put-gzipped-files-to-S3">
                            <param name="local" value="${basedir}/build/dist/highstock/js-gzip/"/>
                            <param name="remote" value="${amazon.s3.bucketname}/stock"/>
                            <param name="include.pattern" value="*.js"/>
                            <param name="http.expires" value="${http.expires.one.day}"/>
                            <param name="max.age" value="${max.age.one.day}"/>
                        </antcall>
                        <!-- copy gfx folder to Root -->
                        <antcall target="put-files-to-S3">
                            <param name="local" value="${basedir}/build/dist/highstock/gfx"/>
                            <param name="remote" value="${amazon.s3.bucketname}/stock"/>
                            <param name="http.expires" value="${http.expires.one.day}"/>
                            <param name="max.age" value="${max.age.one.day}"/>
                        </antcall>
                        <!-- Copy to js/* version [= ${path.var} ] on S3 -->
                        <antcall target="put-gzipped-files-to-S3">
                            <param name="local" value="${basedir}/build/dist/highstock/js-gzip/"/>
                            <param name="remote" value="${amazon.s3.bucketname}/stock/${path.var}"/>
                            <param name="include.pattern" value="*.js"/>
                            <param name="http.expires" value="${http.expires.one.day}"/>
                            <param name="max.age" value="${max.age.one.day}"/>
                        </antcall>
                        <!-- copy gfx folder to version folder on S3-->
                        <antcall target="put-files-to-S3">
                            <param name="local" value="${basedir}/build/dist/highstock/gfx"/>
                            <param name="remote" value="${amazon.s3.bucketname}/stock/${path.var}"/>
                            <param name="http.expires" value="${http.expires.one.day}"/>
                            <param name="max.age" value="${max.age.one.day}"/>
                        </antcall>
                    </then>
                    <elseif>
                        <length string="${path.var}" length="3"/>
                        <then>
                            <ac:var name="path.var" value="${path.var}.@{val}"/>
                            <!-- Copy to js/* version [= ${path.var} ] on S3 -->
                            <antcall target="put-gzipped-files-to-S3">
                                <param name="local" value="${basedir}/build/dist/highstock/js-gzip/"/>
                                <param name="remote" value="${amazon.s3.bucketname}/stock/${path.var}"/>
                                <param name="include.pattern" value="*.js"/>
                                <param name="http.expires" value="${http.expires.one.month}"/>
                                <param name="max.age" value="${max.age.one.month}"/>
                            </antcall>
                            <!-- copy gfx folder to version folder on S3-->
                            <antcall target="put-files-to-S3">
                                <param name="local" value="${basedir}/build/dist/highstock/gfx"/>
                                <param name="remote" value="${amazon.s3.bucketname}/stock/${path.var}"/>
                                <param name="http.expires" value="${http.expires.one.month}"/>
                                <param name="max.age" value="${max.age.one.month}"/>
                            </antcall>
                        </then>
                    </elseif>
                    <else>
                        <!-- concatenate version name and assign to path.var-->
                        <ac:var name="path.var" value="${path.var}.@{val}"/>
                        <antcall target="copy-folder-on-S3">
                            <param name="from.s3" value="${amazon.s3.bucketname}/stock/${copy.version}/"/>
                            <param name="to.s3" value="${amazon.s3.bucketname}/stock/${path.var}"/>
                        </antcall>
                    </else>
                </ac:if>
            </sequential>
        </ac:for>
        <delete dir="${basedir}/build/dist/highstock/js-gzip"/>
    </target>
    
    <!-- push whole versions structure from local machine to Amazon S3 -->
    <target name="push-all-versions-to-S3" depends="set.properties">
        <property file="git-ignore-me.properties"/>
        <!-- copy base folder containing all versions to seperate folder for gzipping *.js files. The user is asked om source directory containing all versions -->
        <input message="Please enter which directory you want to gzip, WITHOUT trailing slash!!! :" addproperty="src.versions.dir"/>
        <antcall target="gzip-js">
            <param name="js.dir" value="${src.versions.dir}"/>
        </antcall>
        <!-- synch gzipped files and folders to S3, only containing javascript files with *.js -->
        <antcall target="put-gzipped-files-to-S3">
            <param name="local" value="${src.versions.dir}/../js-gzip/"/>
            <param name="remote" value="${amazon.s3.bucketname}"/>
            <param name="http.expires" value="${http.expires.one.month}"/>
            <param name="max.age" value="${max.age.one.month}"/>
            <param name="include.pattern" value="*.js"/>
        </antcall>
        <!-- synch files and folders containing non-gzipped content -->
        <antcall target="put-all-versions-nonjs-files-to-S3">
            <param name="local" value="${src.versions.dir}/"/>
            <param name="remote" value="${amazon.s3.bucketname}"/>
            <param name="http.expires" value="${http.expires.one.month}"/>
            <param name="max.age" value="${max.age.one.month}"/>
        </antcall>
        <delete dir="${src.versions.dir}/../js-gzip"/>
        <echo message="finished!"/>
    </target>
</project><|MERGE_RESOLUTION|>--- conflicted
+++ resolved
@@ -182,11 +182,8 @@
             <file name="ColumnRangeSeries.js"/>
             <file name="GaugeSeries.js"/>
             <file name="BoxPlotSeries.js"/>
-<<<<<<< HEAD
             <file name="ErrorBarSeries.js"/>
-=======
             <file name="WaterfallSeries.js"/>
->>>>>>> e8a4a8ba
             <file name="BubbleSeries.js"/>
             <file name="Polar.js"/>
             <file name="Outro.js"/>
