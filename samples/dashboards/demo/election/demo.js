/* eslint-disable max-len */
/* eslint-disable jsdoc/require-description */

// Data grid contents

// State    | Dem. electors | Rep. electors | Dem. votes  | Rep. votes  | Total votes
// ---------|---------------|---------------|------- -----|-------------|------------
// National | int           | int           | int (%)     | int (%)     | int
// Alabama  | int           | int           | int (%)     | int (%)     | int
// ........ | ............. | .........     | ........    | ........... | int
// Wyoming  | int           | int           | int (%)     | int (%)     | int


// Data sources
const mapUrl = 'https://code.highcharts.com/mapdata/countries/us/us-all.topo.json';
const elVoteUrl = 'https://www.highcharts.com/samples/data/us-2008-2020-president.csv';
const elCollegeUrl = 'https://www.highcharts.com/samples/data/us-electorial_votes.csv';

const commonTitle = 'U.S. Presidential Election';
const electionYears = ['2020', '2016', '2012', '2008'];

// Election data loaded from CSV and converted to JSON
let electionData;


// Launches the Dashboards application
async function setupDashboard() {
    // Start with national results and latest election
    let selectedState = 'US';
    const defaultYear = electionYears[0];

    // Load the basic map
    const mapData = await fetch(mapUrl).then(response => response.json());

    // Load electoral college data and convert from CSV jo JSON
    const elCollegeData = await loadAndParseCsv(elCollegeUrl, parseElectoralCollegeData);

    // Load election results and convert from CSV jo JSON
    electionData = await loadAndParseCsv(elVoteUrl, parseElectionData);

    // Create the Dashboard
    const board = await Dashboards.board('container', {
        dataPool: {
            // Data connectors, one per election
            connectors: getDataConnectors()
        },
        components: [{
            renderTo: 'elections-selector-wrapper',
            type: 'CustomHTML',
            html: `
            <select name="elections" id="election-year">
                <option value="2020">2020 - Biden vs Trump</option>
                <option value="2016">2016 - Clinton vs Trump</option>
                <option value="2012">2012 - Obama vs Romney</option>
                <option value="2008">2008 - Obama vs McCain</option>
            </select>`
        }, {
            renderTo: 'html-control',
            type: 'CustomHTML',
            id: 'html-control-div'
        }, {
            renderTo: 'html-result',
            type: 'CustomHTML',
            id: 'html-result-div',
            title: 'Electoral College Results'
        }, {
            renderTo: 'election-map',
            type: 'Highcharts',
            chartConstructor: 'mapChart',
            title: 'Popular Vote Results', // Populated by election year
            chartOptions: {
                chart: {
                    type: 'map',
                    map: mapData,
                    styledMode: false,
                    animation: true,
                    events: {
                        click: function () {
                            // Clicked outside map
                            onStateClicked(board, 'US');
                            resetMap(this);
                        }
                    },
                    spacing: [0, 30, 30, 30]
                },
                title: {
                    text: ''
                },
                legend: {
                    enabled: false
                },
                mapNavigation: {
                    buttonOptions: {
                        verticalAlign: 'bottom'
                    },
                    enabled: true,
                    enableMouseWheelZoom: true
                },
                colorAxis: {
                    min: -100,
                    max: 100,
                    dataClasses: [{
                        from: -100,
                        to: 0,
                        colorIndex: 0,
                        name: 'Democrat'
                    }, {
                        from: 0,
                        to: 100,
                        colorIndex: 1,
                        name: 'Republican'
                    }]
                },
                plotOptions: {
                    series: {
                        allowPointSelect: true
                    }
                },
                series: [{
                    name: 'US Map',
                    type: 'map'
                }, {
                    name: 'State election result',
                    data: [],
                    joinBy: 'postal-code',
                    dataLabels: {
                        enabled: true,
                        color: 'white',
                        format: '{point.postal-code}',
                        style: {
                            textTransform: 'uppercase'
                        }
                    },
                    point: {
                        events: {
                            click: function (e) {
                                const sel = e.point['postal-code'];
                                if (sel !== selectedState) {
                                    selectedState = sel;
                                } else {
                                    // Back to national view if clicking on already selected state.
                                    selectedState = 'US';
                                }
                                onStateClicked(board, selectedState);
                            }
                        }
                    }
                }, {
                    name: 'Separators',
                    type: 'mapline',
                    nullColor: 'silver',
                    showInLegend: false,
                    enableMouseTracking: false,
                    accessibility: {
                        enabled: false
                    }
                }],
                tooltip: {
                    useHTML: true,
                    headerFormat: '<table class="map-tooltip"><caption>{point.key}</caption><tr><th>Party</th><th>Electors</th><th>Votes</th></tr>',
                    pointFormat: '<tr><td>Dem.</td><td>{point.custom.elVotesDem}</td><td>{point.custom.votesDem}</td></tr>' +
                        '<tr><td>Rep.</td><td>{point.custom.elVotesRep}</td><td>{point.custom.votesRep}</td></tr>' +
                        '<tr><th colspan="3">{point.custom.winner}</th></tr>',
                    footerFormat: '</table>'
                },
                lang: {
                    accessibility: {
                        chartContainerLabel: commonTitle + '. Highcharts Interactive Map.'
                    }
                },
                accessibility: {
                    description: 'The map is displaying ' + commonTitle + ', ' + defaultYear
                }
            }
        }, {
            renderTo: 'election-chart-national',
            type: 'Highcharts',
            title: {
                text: 'Historical ' + commonTitle + 's'
            },
            chartOptions: {
                title: {
                    text: '<span class="title-bck-wrapper">' + defaultYear + '</span>National',
                    align: 'left',
                    useHTML: true
                },
                chart: {
                    styledMode: true,
                    type: 'bar',
                    height: 340,
                    spacing: [40, 20, 40, 20]
                },
                credits: {
                    enabled: false
                },
                legend: {
                    enabled: false
                },
                tooltip: {
                    enabled: false
                },
                plotOptions: {
                    bar: {
                        pointPadding: 0,
                        groupPadding: 0.2,
                        grouping: false,
                        dataLabels: {
                            align: 'left',
                            useHTML: true,
                            enabled: true,
                            inside: true,
                            format: '<span class="datalabels-wrapper">{point.votes}</span>'
                        }
                    }
                },
                xAxis: {
                    type: 'category',
                    categories: [electionData[defaultYear].candDem, electionData[defaultYear].candRep],
                    labels: {
                        useHTML: true,
                        accessibility: {
                            description: 'Election year'
                        }
                    }
                },
                yAxis: {
                    enabled: false,
                    labels: {
                        enabled: false
                    },
                    title: false,
                    accessibility: {
                        description: 'Percent of votes'
                    }
                },
                series: getHistoricalElectionSeries('US', defaultYear),
                lang: {
                    accessibility: {
                        chartContainerLabel: commonTitle + ' results.'
                    }
                },
                accessibility: {
                    description: 'The chart displays national election results.'
                }
            }
        }, {
            renderTo: 'election-chart',
            type: 'Highcharts',
            chartOptions: {
                title: {
                    text: '<span class="title-bck-wrapper">Historic</span>National',
                    align: 'left',
                    useHTML: true
                },
                chart: {
                    styledMode: true,
                    type: 'column',
                    height: 340,
                    spacing: [40, 20, 40, 20]
                },
                credits: {
                    enabled: false
                },
                legend: {
                    enabled: true,
                    verticalAlign: 'bottom',
                    align: 'right'
                },
                tooltip: {
                    enabled: true,
                    format: '{point.candidate}: {point.electors} electors'
                },
                plotOptions: {
                    column: {
                        pointPadding: 0,
                        dataLabels: [{
                            enabled: true,
                            inside: false,
                            format: '{point.y:.1f}'
                        }]
                    }
                },
                xAxis: {
                    type: 'category',
                    categories: electionYears,
                    labels: {
                        accessibility: {
                            description: 'Election year'
                        }
                    }
                },
                yAxis: {
                    showLastLabel: false,
                    title: {
                        text: 'Percent of votes'
                    },
                    accessibility: {
                        description: 'Percent of votes'
                    }
                },
                series: getHistoricalElectionSeries(),
                lang: {
                    accessibility: {
                        chartContainerLabel: commonTitle + ' results.'
                    }
                },
                accessibility: {
                    description: 'The chart displays historical election results.'
                }
            }
        }, {
            renderTo: 'election-grid',
            type: 'DataGrid',
            connector: {
                id: 'votes' + defaultYear
            },
            title: {
                text: 'Updating...' // Populated later
            },
            dataGridOptions: {
                columnsIncluded: [
                    'state', 'demColVotes', 'repColVotes', 'demVoteSummary',
                    'repVoteSummary', 'totalVotes'
                ],
                columns: {
                    state: {
<<<<<<< HEAD
                        headFormat: 'State'
=======
                        headerFormat: 'State'
>>>>>>> 81f3ccbf
                    },
                    demVoteSummary: {
                        headFormat: 'Dem. votes'
                    },
                    repVoteSummary: {
                        headFormat: 'Rep. votes'
                    },
                    totalVotes: {
                        headFormat: 'Total votes',
                        cellFormatter: function () {
                            return Number(this.value).toLocaleString('en-US');
                        }
                    }
                }
            }
        }]
    }, true);

    // Apply initial election data
    await onYearClicked(board, defaultYear);

    // Handle change year events
    Highcharts.addEvent(
        document.getElementById('election-year'),
        'change',
        function () {
            const selectedOption = this.options[this.selectedIndex];
            const mapChart = board.getComponentByCellId('election-map').chart;

            // Choose a different election year
            onYearClicked(board, selectedOption.value);

            // Revert to national view
            onStateClicked(board, 'US');
            resetMap(mapChart);
        }
    );


    //
    // Data set pre-processing
    //
    async function loadAndParseCsv(url, parser) {
        const data = await fetch(url)
            .then(response => response.text()).then(csv => parser(csv));

        return data;
    }

    function parseElectionData(csv) {
        function parseLine(line) {
            // Example of line:
            //    2020,"FLORIDA","FL",12,59,43,"US PRESIDENT","TRUMP, DONALD J.","REPUBLICAN",FALSE,5668731,11067456,"20210113",NA,"REPUBLICAN"

            // Remove separators from column(e.g. "TRUMP, DONALD J.")
            let tmp = line.replace(', ', ' ');

            // Remove all double quotes
            tmp = tmp.replaceAll('"', '');

            // Split on separator (",")
            return tmp.split(',');
        }

        // One row per state
        const rowObj = {
            state: '',
            demColVotes: 0,
            repColVotes: 0,
            demPercent: 0.0, // Hidden
            repPercent: 0.0, // Hidden
            'postal-code': '', // Hidden
            demVotes: 0, // Hidden
            repVotes: 0, // Hidden
            demVoteSummary: 0,
            repVoteSummary: 0,
            totalVotes: 0
        };
        const header = Object.keys(rowObj);

        const national = {
            repCand: '',
            demCand: '',
            // Additional row for national results
            data: { ...rowObj }
        };
        const rowObjNational = national.data;
        rowObjNational.state = 'National';
        rowObjNational['postal-code'] = 'US';

        // Create JSON data, one array per year
        const jsonData = {};
        const lines = csv.split('\n');
        let key = null;

        lines.forEach(function (line) {
            const match = parseLine(line);
            const year = match[0]; // Year

            if (electionYears.includes(year)) {
                // The first record is the header
                key = year;
                if (!(key in jsonData)) {
                    // First record of a new election year
                    jsonData[key] = {
                        data: [header]
                    };

                    // Wrap up the election that is currently being processed?
                    if (rowObjNational.totalVotes > 0) {
                        const prevKey = year - 4;

                        addNationalSummary(jsonData, national, prevKey);

                        // Reset counting
                        rowObjNational.totalVotes = 0;
                        rowObjNational.repVotes = 0;
                        rowObjNational.demVotes = 0;
                        rowObjNational.repColVotes = 0;
                        rowObjNational.demColVotes = 0;
                    }
                }

                // Create processed data record
                const party = match[14].trim();
                const candidate = match[7];

                // Ignore "other" candidates and empty candidate names
                if ((party === 'REPUBLICAN' || party === 'DEMOCRAT') && candidate.length > 0) {
                    const state = match[1];
                    const postCode = match[2];
                    const popVote = Number(match[10]);
                    const totalVote = Number(match[11]);
                    const percent = ((popVote / totalVote) * 100).toFixed(1);

                    // Accumulate nationwide data
                    rowObj.state = state;
                    rowObj['postal-code'] = postCode;

                    if (party === 'REPUBLICAN') {
                        rowObj.repVotes = popVote;
                        rowObj.repPercent = percent;
                        rowObjNational.totalVotes += totalVote;
                        rowObjNational.repVotes += popVote;
                    } else { // DEMOCRAT
                        rowObj.demVotes = popVote;
                        rowObj.demPercent = percent;
                        rowObj.totalVotes = totalVote;
                        rowObjNational.demVotes += Number(popVote);
                    }

                    // Merge rows
                    if (rowObj.repVotes > 0 && rowObj.demVotes > 0) {
                        // Add electoral votes
                        const elVotes = elCollegeData[state][year];
                        const elVotesSplit = elVotes.split('|');
                        const isSplitVote = elVotesSplit.length === 4;
                        let repVotes, demVotes;

                        if (rowObj.repVotes > rowObj.demVotes) {
                            // Rep. won
                            if (isSplitVote) {
                                repVotes = elVotesSplit[1];
                                demVotes = elVotesSplit[2];
                            } else {
                                demVotes = 0;
                                repVotes = elVotes;
                            }
                        } else {
                            // Dem. won
                            if (isSplitVote) {
                                repVotes = elVotesSplit[2];
                                demVotes = elVotesSplit[1];
                            } else {
                                demVotes = elVotes;
                                repVotes = 0;
                            }
                        }
                        rowObj.repColVotes = repVotes;
                        rowObj.demColVotes = demVotes;
                        rowObjNational.repColVotes += Number(repVotes);
                        rowObjNational.demColVotes += Number(demVotes);

                        // Pre-format votes column
                        formatVotesColumns(rowObj);

                        // Add row (state)
                        jsonData[key].data.push(Object.values(rowObj));

                        // Prepare for next row (state)
                        rowObj.repVotes = 0;
                        rowObj.demVotes = 0;
                    }
                }
            }
        });
        addNationalSummary(jsonData, national, key);

        return jsonData;
    }


    function parseElectoralCollegeData(csv) {
        const jsonData = {};
        const lines = csv.split(/\r?\n/);
        const header = lines[0].split(';');

        for (let i = 1; i < lines.length; i++) {
            const line = lines[i];
            const items = line.split(';');
            const state = items[0];

            const obj = {};
            for (let j = 1; j < header.length; j++) {
                const year = header[j];
                obj[year] = items[j];
            }
            jsonData[state] = obj;
        }
        return jsonData;
    }

    //
    // Utilities
    //
    function formatVotesColumns(rowObj) {
        rowObj.demVoteSummary = rowObj.demVotes.toLocaleString('en-US') + ' (' + rowObj.demPercent + '%)';
        rowObj.repVoteSummary = rowObj.repVotes.toLocaleString('en-US') + ' (' + rowObj.repPercent + '%)';
    }


    function addNationalSummary(jsonAllData, national, year) {
        const summary = national.data;

        // Insert a row with national results (row 1, below header)
        summary.repPercent = ((summary.repVotes / summary.totalVotes) * 100).toFixed(1);
        summary.demPercent = ((summary.demVotes / summary.totalVotes) * 100).toFixed(1);

        formatVotesColumns(summary);

        const jsonElData = jsonAllData[year];
        jsonElData.data.splice(1, 0, Object.values(summary));

        // Save candidate names (to be displayed in header)
        const yearEl = document.querySelector('year#ei_' + year);
        jsonElData.candDem = yearEl.querySelector('dem candidate').textContent;
        jsonElData.candRep = yearEl.querySelector('rep candidate').textContent;
    }

    function getDataConnectors() {
        const connectors = [];

        electionYears.forEach(function (year) {
            connectors.push(
                {
                    id: 'votes' + year,
                    type: 'JSON',
                    options: {
                        firstRowAsNames: true,
                        data: electionData[year].data
                    }
                }
            );
        });
        return connectors;
    }
}

//
// Support functions
//
function resetMap(mapChart) {
    // Reset zoom
    mapChart.mapZoom();

    // Unselect all selected points
    const points = mapChart.getSelectedPoints();
    if (points.length > 0) {
        points.forEach(point => point.select(false));
    }
}


function formatVotes(votes, percent, text = 'Votes') {
    const voteStr = votes.toLocaleString('en-US');

    return `${voteStr} (${percent}%) ${text}`;
}


function getHistoricalElectionSeries(state, year) {
    const series = [{
        name: 'Democrat',
        data: []
    }, {
        name: 'Republican',
        pointStart: year ? 1 : 0,
        data: []
    }];

    for (const [key] of Object.entries(electionData).reverse()) {
        if (year && key !== year) {
            continue;
        }
        const row = electionData[key].data.find(c => c[5] === (state || 'US'));

        if (row) {
            const demPercent = Number(row[3]);
            const repPercent = Number(row[4]);
            const demVotes = Number(row[6]);
            const repVotes = Number(row[7]);

            // Percentage, Democrat
            series[0].data.push({
                candidate: electionData[key].candDem,
                y: demPercent,
                electors: row[1],
                votes: formatVotes(demVotes, demPercent)
            });

            // Percentage, Republicans
            series[1].data.push({
                candidate: electionData[key].candRep,
                y: repPercent,
                electors: row[2],
                votes: formatVotes(repVotes, repPercent)
            });
        }
    }

    return series;
}


async function getElectionTable(board, year) {
    return await board.dataPool.getConnectorTable('votes' + year);
}


async function updateResultComponent(electionTable, year) {
    // Candidate names
    const candDem = electionData[year].candDem;
    const candRep = electionData[year].candRep;

    // Candidate percentages/electors
    const row = electionTable.getRowIndexBy('postal-code', 'US');
    const demColVotes = electionTable.getCellAsNumber('demColVotes', row);
    const repColVotes = electionTable.getCellAsNumber('repColVotes', row);
    const totalColVotes = demColVotes + repColVotes;
    const demVotes = electionTable.getCellAsNumber('demVotes', row);
    const repVotes = electionTable.getCellAsNumber('repVotes', row);
    const demPercent = electionTable.getCellAsNumber('demPercent', row);
    const repPercent = electionTable.getCellAsNumber('repPercent', row);

    // Grab auxiliary data about the election (photos, description, etc.)
    const yearEl = document.querySelector('elections year#ei_' + year);

    // Photos
    const imgDemUrl = yearEl.querySelector('dem imgUrl').innerHTML;
    const imgRepUrl = yearEl.querySelector('rep imgUrl').innerHTML;

    document.querySelector('div#dem-cand img').src = imgDemUrl;
    document.querySelector('div#rep-cand img').src = imgRepUrl;

    // Election information
    let el = document.getElementById('info-dem1');
    el.innerHTML = `${candDem}: ${demColVotes}`;
    el = document.getElementById('info-dem2');
    el.innerHTML = formatVotes(demVotes, demPercent, 'Total Votes');

    el = document.getElementById('info-rep1');
    el.innerHTML = `${candRep}: ${repColVotes}`;
    el = document.getElementById('info-rep2');
    el.innerHTML = formatVotes(repVotes, repPercent, 'Total Votes');

    // Result bar
    el = document.getElementById('bar-dem');
    el.style.width = ((demColVotes / totalColVotes) * 100) + '%';
    el = document.getElementById('bar-rep');
    el.style.width = ((repColVotes / totalColVotes) * 100) + '%';

    // Votes needed to win
    const neededVotes = Math.floor(totalColVotes / 2) + 1;
    el = document.getElementById('info-to-win');
    el.innerHTML = neededVotes + ' to win';
}


function updateControlComponent(year) {
    // Data element containing election info.
    const el = document.querySelector('elections year#ei_' + year);
    const title = document.querySelector('#election-description-container > h1');
    const descContainer = document.getElementById('election-description');

    // Update title with year
    title.innerHTML = year + ' ' + commonTitle;

    // Brief text about the election
    const brief = el.querySelector('descr').innerHTML;

    // Wikipedia link
    const wikiUrl = el.querySelector('wiki').innerHTML;

    // Update custom HTML component
    descContainer.innerHTML = `${brief}<a href="${wikiUrl}" target="_blank">Wikipedia</a>.`;
}


async function updateMapComponent(component, electionTable, year) {
    const chart = component.chart;

    // Update all U.S. states with new election results
    const voteSeries = chart.series[1].data;

    voteSeries.forEach(async function (usState) {
        const row = electionTable.getRowIndexBy('postal-code', usState['postal-code']);
        const percentRep = electionTable.getCellAsNumber('repPercent', row);
        const percentDem = electionTable.getCellAsNumber('demPercent', row);

        usState.update({
            // Determine color
            value: Number(percentRep - percentDem),
            // For use in tooltip
            custom: {
                winner: percentRep > percentDem ? electionData[year].candRep : electionData[year].candDem,
                elVotesDem: electionTable.getCellAsNumber('demColVotes', row),
                elVotesRep: electionTable.getCellAsNumber('repColVotes', row),
                votesDem: electionTable.getCell('demVoteSummary', row),
                votesRep: electionTable.getCell('repVoteSummary', row),
                totalVotes: electionTable.getCellAsNumber('totalVotes', row)
            }
        }, false); // No redraw at point level
    });

    // Redraw points
    chart.redraw();
}


async function updateGridComponent(component, year) {
    const candDem = electionData[year].candDem;
    const candRep = electionData[year].candRep;

    await component.update({
        title: {
            text: year + ' ' + commonTitle
        },
        connector: {
            id: 'votes' + year
        },
        dataGridOptions: {
            columns: {
                repColVotes: {
                    headFormat: candRep + ' (Republican)'
                },
                demColVotes: {
                    headFormat: candDem + ' (Democrat)'
                }
            }
        }
    });
}

function updateBarComponent(component, year) {
    const updatedSeries = getHistoricalElectionSeries('US', year);

    component.chart.update({
        xAxis: {
            categories: [electionData[year].candDem, electionData[year].candRep]
        },
        title: {
            text: '<span class="title-bck-wrapper">' + year + '</span>National'
        },
        series: updatedSeries
    });
}

//
// Callbacks (event handlers)
//
async function onStateClicked(board, state) {
    // State name picked from the latest election data
    const electionTable = await getElectionTable(board, electionYears[0]);
    const row = electionTable.getRowIndexBy('postal-code', state);
    const stateName = electionTable.getCell('state', row);
    const stateTitle = state === 'US' ? 'National' : stateName;
    const yearSelector = document.getElementById('election-year');

    // Update chart title
    const comp = board.getComponentByCellId('election-chart');
    const barComponent = board.getComponentByCellId('election-chart-national');

    // Election data for current state
    const stateSeries = getHistoricalElectionSeries(state);
    const yearStateSeries = getHistoricalElectionSeries(
        state, yearSelector.value
    );

    await comp.update({
        chartOptions: {
            title: {
                text: '<span class="title-bck-wrapper">Historic</span>' +
                    stateTitle
            },
            series: stateSeries
        }
    });

    await barComponent.update({
        chartOptions: {
            title: {
                text: '<span class="title-bck-wrapper">' + yearSelector.value +
                    '</span>' + stateTitle
            },
            series: yearStateSeries
        }
    });
}


// Update board after changing data set (state or election year)
async function onYearClicked(board, year) {
    // Dashboards components
    const mapComponent = board.getComponentByCellId('election-map');
    const gridComponent = board.getComponentByCellId('election-grid');
    const barComponent = board.getComponentByCellId('election-chart-national');

    // Get election data
    const electionTable = await getElectionTable(board, year);

    // Update result component (HTML)
    updateResultComponent(electionTable, year);

    // Update control component (HTML), works directly on DOM
    updateControlComponent(year);

    // Update map component (Highcharts Map)
    resetMap(mapComponent.chart);
    updateMapComponent(mapComponent, electionTable, year);

    // Update data grid component (Dashboards datagrid)
    updateGridComponent(gridComponent, year);

    // Update national bar chart
    updateBarComponent(barComponent, year);
}


//
// Custom HTML component
//
const { ComponentRegistry } = Dashboards,
    HTMLComponent = ComponentRegistry.types.HTML,
    AST = Highcharts.AST;

class CustomHTML extends HTMLComponent {
    constructor(cell, options) {
        super(cell, options);
        this.type = 'CustomHTML';
        this.getCustomHTML();

        return this;
    }

    getCustomHTML() {
        const options = this.options;
        if (options.id) {
            const domEl = document.getElementById(options.id);
            const customHTML = domEl.outerHTML;

            // Copy custom HTML into Dashboards component
            this.options.elements = new AST(customHTML).nodes;
        }
    }
}

ComponentRegistry.registerComponent('CustomHTML', CustomHTML);

//
// Launch the application
//
setupDashboard();<|MERGE_RESOLUTION|>--- conflicted
+++ resolved
@@ -324,20 +324,16 @@
                 ],
                 columns: {
                     state: {
-<<<<<<< HEAD
-                        headFormat: 'State'
-=======
                         headerFormat: 'State'
->>>>>>> 81f3ccbf
                     },
                     demVoteSummary: {
-                        headFormat: 'Dem. votes'
+                        headerFormat: 'Dem. votes'
                     },
                     repVoteSummary: {
-                        headFormat: 'Rep. votes'
+                        headerFormat: 'Rep. votes'
                     },
                     totalVotes: {
-                        headFormat: 'Total votes',
+                        headerFormat: 'Total votes',
                         cellFormatter: function () {
                             return Number(this.value).toLocaleString('en-US');
                         }
@@ -782,10 +778,10 @@
         dataGridOptions: {
             columns: {
                 repColVotes: {
-                    headFormat: candRep + ' (Republican)'
+                    headerFormat: candRep + ' (Republican)'
                 },
                 demColVotes: {
-                    headFormat: candDem + ' (Democrat)'
+                    headerFormat: candDem + ' (Democrat)'
                 }
             }
         }
