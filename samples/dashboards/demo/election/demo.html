<script src="https://code.highcharts.com/dashboards/datagrid.js"></script>
<script src="https://code.highcharts.com/highcharts.js"></script>
<script src="https://code.highcharts.com/maps/modules/map.js"></script>
<script src="https://code.highcharts.com/modules/accessibility.js"></script>
<script src="https://code.highcharts.com/dashboards/dashboards.js"></script>

<!-- Dashboards container -->
<div id="container">
    <div class="row">
        <div class="cell" id="elections-selector-wrapper"></div>
    </div>
    <div class="row">
        <div class="cell" id="html-control"></div>
    </div>
    <div class="row">
        <div class="cell" id="html-result"></div>
    </div>
    <div class="row">
        <div class="cell" id="election-map"></div>
        <div class="cell" id="election-charts">
            <div class="col-wrapper">
                <div class="cell" id="election-chart-national"></div>
                <div class="cell" id="election-chart"></div>
            </div>
        </div>
    </div>
    <div class="row">
        <div class="cell" id="election-grid"></div>
    </div>
</div>

<!-- Demo description -->
<div id="demo-description">
    <h1>United States Election demo</h1>
    <p>The demo shows the results of <b>United States presidential elections</b> from 2008 to 2020.</p>
    <h2>How to use</h2>
    <ul>
        <li>The <i>election year</i> is selected by using the dropdown at the top.</li>
        <li>To view <i>historical results</i> or results for a chosen <i>election year</i> from individual states,
            select the state on the map.</li>
        <li>The state is deselected by clicking it again or clicking outside the map.</li>
        <li>When no state is selected the national results are shown.</li>
    </ul>
    <h2>Dashboards components</h2>
    <ul>
        <li><b>Custom HTML and Chart</b> for the national results or state results (with pictures and dual-colored bar).
        </li>
        <li><b>Custom HTML</b> provides a dropdown for the election year and a checkbox to select all states.
        </li>
        <li><b>Highcharts Maps</b> shows the winning party per state, color-coded <span class="democrat">Democrat</span>
            and <span class="republican">Republican</span>.</li>
        <li><b>Highcharts Chart</b> shows historical national or state results.</li>
<<<<<<< HEAD
        <li><b>Highcharts Chart</b> shows national or state results for the selected election year.</li>
=======
>>>>>>> c1307f0f
        <li><b>Datagrid</b> shows detailed results of all states.</li>
    </ul>
    <h2>Data sources</h2>
    <p>The data used in this demo are provided by Wikipedia.com and the <a
            href="https://www.archives.gov/electoral-college/allocation">U.S. National Archives</a>.</p>
</div>

<!-- Data for Custom HTML components and election meta data -->
<xml id="app-data">
    <!-- HTML custom component, top left: election results
         Flex: 1 row, 3 cells
    -->
    <div id="html-result-div">
        <!-- Row 1, cell 1: photo of Democrat candidate -->
        <div id="dem-cand">
            <img alt="Photo of Democrat candidate" />
        </div>
        <!-- Row 1, cell 2: detailed nationwide election result -->
        <!-- Flex: 1 column, 3 cells -->
        <div id="election-result">
            <div class="info">
                <!-- row 1: candidate name, votes needed to win, elector votes -->
                <div id="info-dem1">Left</div>
                <div id="info-to-win">xxx to win</div>
                <div id="info-rep1">Right</div>
            </div>
            <div class="info" id="bar-container">
                <!-- row 2: graphic bar with indicator on needed votes -->
                <div id="bar-dem">
                    <div id="info-dem2" class="bar-datalabel">Left</div>
                </div>
                <div id="bar-line"><span id="arrow">&#9662;</span></div>
                <div id="bar-rep">
                    <div id="info-rep2" class="bar-datalabel">Right</div>
                </div>
            </div>
        </div>
        <!-- Row 1, cell 3: photo of Republican candidate -->
        <div id="rep-cand">
            <img alt="Photo of Republican candidate" />
        </div>
    </div>

    <!-- HTML custom component, top right: election information -->
    <div id="html-control-div">
        <div id="election-description-container">
            <h1>U.S. Presidential Election</h1>
            <div id="election-description"></div>
        </div>
    </div>

    <!-- Data extracted from Wikipedia -->
    <elections>
        <year id="ei_2020">
            <descr>The 2020 United States presidential election was the 59th quadrennial presidential election,
                held on Tuesday, November 3, 2020. The <span class="democrat">Democratic</span> ticket of former vice
                president <span class="democrat">Joe Biden</span> and the junior U.S. senator from California Kamala
                Harris defeated the incumbent <span class="republican">Republican</span> president, <span
                    class="republican">Donald Trump</span>, and vice president, Mike Pence.
            </descr>
            <wiki>https://en.wikipedia.org/wiki/2020_United_States_presidential_election</wiki>
            <rep>
                <candidate>Trump</candidate>
                <imgUrl>https://assets.highcharts.com/demos/samples/graphics/dashboards/election/trump.jpg</imgUrl>
            </rep>
            <dem>
                <candidate>Biden</candidate>
                <imgUrl>https://assets.highcharts.com/demos/samples/graphics/dashboards/election/biden.jpg</imgUrl>
            </dem>
        </year>
        <year id="ei_2016">
            <descr>The 2016 United States presidential election was the 58th quadrennial presidential election,
                held on Tuesday, November 8, 2016. The <span class="republican">Republican</span> ticket, businessman
                Donald Trump and Indiana governor Mike Pence defeated the <span class="democrat">Democratic</span>
                ticket of former secretary of state and First Lady of the United States <span class="democrat">Hillary
                    Clinton</span> and the junior senator from Virginia, Tim Kaine, in what was considered one of the
                biggest political
                upsets in American history.
            </descr>
            <wiki>https://en.wikipedia.org/wiki/2016_United_States_presidential_election</wiki>
            <rep>
                <candidate>Trump</candidate>
                <imgUrl>https://assets.highcharts.com/demos/samples/graphics/dashboards/election/trump.jpg</imgUrl>
            </rep>
            <dem>
                <candidate>Clinton</candidate>
                <imgUrl>https://assets.highcharts.com/demos/samples/graphics/dashboards/election/clinton.jpg</imgUrl>
            </dem>
        </year>
        <year id="ei_2012">
            <descr>The 2012 United States presidential election was the 57th quadrennial presidential election,
                held on Tuesday, November 6, 2012. Incumbent <span class="democrat">Democratic</span> President
                <span class="democrat">Barack Obama</span> and his running mate, incumbent Vice President Joe Biden,
                were re-elected to a second term. They defeated the <span class="republican">Republican</span>
                ticket of former Governor <span class="republican">Mitt Romney</span> of Massachusetts and
                Representative Paul Ryan of Wisconsin.
            </descr>
            <wiki>https://en.wikipedia.org/wiki/2012_United_States_presidential_election</wiki>
            <rep>
                <candidate>Romney</candidate>
                <imgUrl>https://assets.highcharts.com/demos/samples/graphics/dashboards/election/romney.jpg</imgUrl>
            </rep>
            <dem>
                <candidate>Obama</candidate>
                <imgUrl>https://assets.highcharts.com/demos/samples/graphics/dashboards/election/obama.jpg</imgUrl>
            </dem>
        </year>
        <year id="ei_2008">
            <descr>The 2008 United States presidential election was the 56th quadrennial presidential election,
                held on November 4, 2008. The <span class="democrat">Democratic</span> ticket of <span
                    class="democrat">Barack Obama</span>,
                the junior senator from Illinois, and Joe Biden, the senior senator from Delaware, defeated the
                <span class="republican">Republican</span> ticket of <span class="republican">John McCain</span>, the
                senior senator from Arizona, and Sarah Palin, the governor of Alaska.
            </descr>
            <wiki>https://en.wikipedia.org/wiki/2008_United_States_presidential_election</wiki>
            <rep>
                <candidate>McCain</candidate>
                <imgUrl>https://assets.highcharts.com/demos/samples/graphics/dashboards/election/mccain.jpg</imgUrl>
            </rep>
            <dem>
                <candidate>Obama</candidate>
                <imgUrl>https://assets.highcharts.com/demos/samples/graphics/dashboards/election/obama.jpg</imgUrl>
            </dem>
        </year>
    </elections>
</xml><|MERGE_RESOLUTION|>--- conflicted
+++ resolved
@@ -50,10 +50,7 @@
         <li><b>Highcharts Maps</b> shows the winning party per state, color-coded <span class="democrat">Democrat</span>
             and <span class="republican">Republican</span>.</li>
         <li><b>Highcharts Chart</b> shows historical national or state results.</li>
-<<<<<<< HEAD
         <li><b>Highcharts Chart</b> shows national or state results for the selected election year.</li>
-=======
->>>>>>> c1307f0f
         <li><b>Datagrid</b> shows detailed results of all states.</li>
     </ul>
     <h2>Data sources</h2>
