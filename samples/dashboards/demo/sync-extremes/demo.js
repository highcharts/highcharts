const csv = document.getElementById('csv').innerText;

Dashboards.board('container', {
    dataPool: {
        connectors: [{
            id: 'Population',
            type: 'CSV',
            options: {
                csv,
                firstRowAsNames: true
            }
        }]
    },
    gui: {
        layouts: [{
<<<<<<< HEAD
            rows: [{
                cells: [{
                    id: 'dashboard-col-0',
                    responsive: {
                        small: {
                            width: '100%'
                        }
                    }
                }, {
                    id: 'dashboard-col-1',
                    responsive: {
                        small: {
                            width: '100%'
                        }

                    }
                }, {
                    id: 'dashboard-col-2',
                    responsive: {
                        small: {
                            width: '100%'
                        }
                    }
                }]
            }, {
                cells: [
                    { id: 'dashboard-col-3' }
                ]
            }]
=======
            rows: [
                {
                    cells: [
                        { id: 'dashboard-col-0' },
                        { id: 'dashboard-col-1' },
                        { id: 'dashboard-col-2' }
                    ]
                }, {
                    cells: [
                        {
                            id: 'dashboard-col-3',
                            height: 140
                        }
                    ]
                }, {
                    cells: [
                        { id: 'dashboard-col-4' }
                    ]
                }]
>>>>>>> a2ec2896
        }]
    },
    components: [{
        title: {
            text: 'Population'
        },
        sync: {
            extremes: true
        },
        connector: {
            id: 'Population'
        },
        cell: 'dashboard-col-0',
        type: 'Highcharts',
        columnAssignment: {
            Town: 'x',
            Population: 'y',
            'Metro Area(km2)': null,
            'Highest Elevation(m)': null
        },
        chartOptions: {
            xAxis: {
                type: 'category',
                labels: {
                    enabled: false
                }
            },
            yAxis: {
                title: {
                    text: ''
                }
            },
            credits: {
                enabled: false
            },
            chart: {
                type: 'column',
                zoomType: 'x'
            },
            plotOptions: {
                series: {
                    colorByPoint: true
                }
            },
            title: {
                text: ''
            },
            subtitle: {
                text: 'Millions',
                align: 'left',
                y: 0
            },
            legend: {
                enabled: false
            }
        }
    },
    {
        cell: 'dashboard-col-1',
        title: {
            text: 'Metropolitan area'
        },
        sync: {
            extremes: true
        },
        connector: {
            id: 'Population'
        },
        type: 'Highcharts',
        columnAssignment: {
            Town: 'x',
            Population: null,
            'Metro Area(km2)': 'y',
            'Highest Elevation(m)': null
        },
<<<<<<< HEAD
        chartOptions: Highcharts.merge(chartOptions, {
            plotOptions: {
                series: {
                    colorIndex: 3
                }
            }
        })
=======
        chartOptions: {
            xAxis: {
                type: 'category',
                labels: {
                    enabled: false
                }
            },
            yAxis: {
                title: {
                    text: 'Area km2'
                }
            },
            credits: {
                enabled: false
            },
            chart: {
                type: 'column',
                zoomType: 'x'
            },
            plotOptions: {
                series: {
                    colorByPoint: true
                }
            },
            title: {
                text: ''
            },
            subtitle: {
                text: 'km2',
                align: 'left',
                y: 0
            },
            legend: {
                enabled: false
            }
        }
>>>>>>> a2ec2896
    },
    {
        cell: 'dashboard-col-2',
        connector: {
            id: 'Population'
        },
        title: {
            text: 'Highest Elevation'
        },
        sync: {
            extremes: true
        },
        type: 'Highcharts',
        columnAssignment: {
            Town: 'x',
            Population: null,
            'Metro Area(km2)': null,
            'Highest Elevation(m)': 'y'
        },
<<<<<<< HEAD
        chartOptions: Highcharts.merge(chartOptions, {
            plotOptions: {
                series: {
                    colorIndex: 2
                }
            }
        })
=======
        chartOptions: {
            xAxis: {
                type: 'category',
                labels: {
                    enabled: false
                }
            },
            yAxis: {
                title: {
                    text: ''
                }
            },
            credits: {
                enabled: false
            },
            chart: {
                type: 'column',
                zoomType: 'x'
            },
            plotOptions: {
                series: {
                    colorByPoint: true
                },
                tooltip: {
                    headerFormat: '{point.key}',
                    format: '{y}'
                }
            },
            title: {
                text: ''
            },
            subtitle: {
                text: 'Meters',
                align: 'left',
                y: 0
            },
            legend: {
                enabled: false
            }
        }
>>>>>>> a2ec2896
    },
    {
        title: {
            text: ''
        },
        cell: 'dashboard-col-3',
        type: 'Highcharts',
        connector: {
            id: 'Population'
        },
        columnAssignment: {
            Town: 'x',
            Population: null,
            'Metro Area(km2)': null,
            'Highest Elevation(m)': 'y'
        },
        chartOptions: {
            xAxis: {
                visible: false
            },
            yAxis: {
                title: {
                    text: ''
                },
                height: 0
            },
            credits: {
                enabled: false
            },
            chart: {
                type: 'column',
                margin: 0,
                spacing: 0
            },
            plotOptions: {
                series: {
                    legendType: 'point',
                    colorByPoint: true,
                    marker: {
                        symbol: 'square'
                    },
                    events: {
                        legendItemClick: function () {
                            return false;
                        }
                    },
                    states: {
                        inactive: {
                            enabled: false
                        }
                    }
                }
            },
            title: {
                text: ''
            },
            legend: {
                title: {
                    text: 'Cities'
                },
                enabled: true,
                padding: 0,
                floating: true,
                y: -30,
                navigation: {
                    enabled: false
                }
            }
        }
    },
    {
        cell: 'dashboard-col-4',
        connector: {
            id: 'Population'
        },
        type: 'DataGrid',
        sync: {
            extremes: true
        },
        dataGridOptions: {
            editable: false
        }
    }]
}, true);<|MERGE_RESOLUTION|>--- conflicted
+++ resolved
@@ -13,7 +13,6 @@
     },
     gui: {
         layouts: [{
-<<<<<<< HEAD
             rows: [{
                 cells: [{
                     id: 'dashboard-col-0',
@@ -39,31 +38,15 @@
                     }
                 }]
             }, {
-                cells: [
-                    { id: 'dashboard-col-3' }
-                ]
+                cells: [{
+                    id: 'dashboard-col-3',
+                    height: 140
+                }]
+            }, {
+                cells: [{
+                    id: 'dashboard-col-4'
+                }]
             }]
-=======
-            rows: [
-                {
-                    cells: [
-                        { id: 'dashboard-col-0' },
-                        { id: 'dashboard-col-1' },
-                        { id: 'dashboard-col-2' }
-                    ]
-                }, {
-                    cells: [
-                        {
-                            id: 'dashboard-col-3',
-                            height: 140
-                        }
-                    ]
-                }, {
-                    cells: [
-                        { id: 'dashboard-col-4' }
-                    ]
-                }]
->>>>>>> a2ec2896
         }]
     },
     components: [{
@@ -139,15 +122,6 @@
             'Metro Area(km2)': 'y',
             'Highest Elevation(m)': null
         },
-<<<<<<< HEAD
-        chartOptions: Highcharts.merge(chartOptions, {
-            plotOptions: {
-                series: {
-                    colorIndex: 3
-                }
-            }
-        })
-=======
         chartOptions: {
             xAxis: {
                 type: 'category',
@@ -184,7 +158,6 @@
                 enabled: false
             }
         }
->>>>>>> a2ec2896
     },
     {
         cell: 'dashboard-col-2',
@@ -204,15 +177,6 @@
             'Metro Area(km2)': null,
             'Highest Elevation(m)': 'y'
         },
-<<<<<<< HEAD
-        chartOptions: Highcharts.merge(chartOptions, {
-            plotOptions: {
-                series: {
-                    colorIndex: 2
-                }
-            }
-        })
-=======
         chartOptions: {
             xAxis: {
                 type: 'category',
@@ -253,7 +217,6 @@
                 enabled: false
             }
         }
->>>>>>> a2ec2896
     },
     {
         title: {
