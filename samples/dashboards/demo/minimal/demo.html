<script src="https://code.highcharts.com/dashboards/dashboards.js"></script>
<script src="https://code.highcharts.com/dashboards/datagrid.js"></script>
<script src="https://code.highcharts.com/highcharts.js"></script>
<script src="https://code.highcharts.com/modules/accessibility.js"></script>
<script src="https://code.highcharts.com/dashboards/modules/dashboards-plugin.js"></script>
<script src="https://code.highcharts.com/modules/item-series.js"></script>
<script src="https://code.highcharts.com/highcharts-more.js"></script>
<script src="https://code.highcharts.com/modules/treemap.js"></script>
<script src="https://code.highcharts.com/modules/dumbbell.js"></script>
<script src="https://code.highcharts.com/modules/lollipop.js"></script>

<h1 id="title">MicroElement amount in Foods</h1>
<<<<<<< HEAD
<div id="container"></div>
<p class="highcharts-description">
  The basic dashboard shows the amount of Vitamin A and Iron in foods.
</p>
<pre id="csv">Food,Vitamin A,Iron
Beef Liver,6421,6.5
Lamb Liver,2122,6.5
Cod Liver Oil,1350,0.9
Mackerel,388,1
Tuna,214,0.6</pre>
=======
<div id="container"></div>
>>>>>>> 4fea9f06
<|MERGE_RESOLUTION|>--- conflicted
+++ resolved
@@ -10,17 +10,7 @@
 <script src="https://code.highcharts.com/modules/lollipop.js"></script>
 
 <h1 id="title">MicroElement amount in Foods</h1>
-<<<<<<< HEAD
 <div id="container"></div>
 <p class="highcharts-description">
   The basic dashboard shows the amount of Vitamin A and Iron in foods.
-</p>
-<pre id="csv">Food,Vitamin A,Iron
-Beef Liver,6421,6.5
-Lamb Liver,2122,6.5
-Cod Liver Oil,1350,0.9
-Mackerel,388,1
-Tuna,214,0.6</pre>
-=======
-<div id="container"></div>
->>>>>>> 4fea9f06
+</p>