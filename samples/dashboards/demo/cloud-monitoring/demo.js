Highcharts.setOptions({
    chart: {
        styledMode: true
    }
});
let board = void 0;
let instances = void 0;
let currentInstanceId = void 0;
const pollingCheckbox = document.getElementById('enablePolling');
const KPIOptions = {
    chart: {
        height: 165,
        margin: [0, 0, 0, 0],
        spacing: [0, 0, 0, 0],
        type: 'solidgauge'
    },
    yAxis: {
        min: 0,
        max: 100,
        stops: [
            [0.1, '#33A29D'], // green
            [0.5, '#DDDF0D'], // yellow
            [0.9, '#DF5353'] // red
        ]
    },
    pane: {
        background: {
            innerRadius: '80%',
            outerRadius: '100%'
        }
    },
    accessibility: {
        typeDescription: 'The gauge chart with 1 data point.'
    }
};

Highcharts.setOptions({
    credits: {
        enabled: false
    },
    title: {
        text: ''
    }
});

pollingCheckbox.onchange = async e => {
    if (e.target.checked) {
        // charts data
        (await board.dataPool.getConnector('charts')).startPolling();
        // KPI instances data
        (await board.dataPool.getConnector('instanceDetails')).startPolling();
    } else {
        // charts data
        (await board.dataPool.getConnector('charts')).stopPolling();
        // KPI instances data
        (await board.dataPool.getConnector('instanceDetails')).stopPolling();
    }
};

const setupDashboard = instanceId => {
    const instance = instances.find(
        instance => instance.InstanceId === instanceId
    ) || instances[0];

    // for polling option
    currentInstanceId = instance.InstanceId;

    board = Dashboards.board('container', {
        dataPool: {
            connectors: [{
                id: 'charts',
                type: 'JSON',
                options: {
                    firstRowAsNames: false,
                    columnNames: [
                        'timestamp', 'readOpt', 'writeOpt', 'networkIn',
                        'networkOut', 'cpuUtilization'
                    ],
                    dataUrl: 'https://demo-live-data.highcharts.com/instance-details.json',
                    beforeParse: function (data) {
                        const currentInstance = data.find(
                            inst => inst.InstanceId === currentInstanceId
                        ) || data;
                        return currentInstance.Details.map(
                            el => el
                        );
                    }
                }
            }, {
                id: 'instanceDetails',
                type: 'JSON',
                options: {
                    firstRowAsNames: false,
                    orientantion: 'columns',
                    columnNames: [
                        'index', 'CPUUtilization', 'MemoryUsage', 'DiskSizeGB',
                        'DiskUsedGB', 'DiskFreeGB', 'MediaGB', 'RootGB',
                        'Documents', 'Downloads'
                    ],
                    dataUrl: 'https://demo-live-data.highcharts.com/instances.json',
                    beforeParse: function (data) {
                        const currentInstance = data.find(
                            inst => inst.InstanceId === currentInstanceId
                        ) || data;
                        const diskSpace = currentInstance.DiskSpace.RootDisk;
                        return [
                            [
                                0, // display one record on chart KPI / disk
                                currentInstance.CPUUtilization,
                                currentInstance.MemoryUsage,
                                diskSpace.SizeGB,
                                diskSpace.UsedGB,
                                diskSpace.FreeGB,
                                diskSpace.MediaGB,
                                diskSpace.RootGB,
                                diskSpace.Documents,
                                diskSpace.Downloads
                            ]
                        ];
                    }
                }
            }, {
                id: 'instances',
                type: 'JSON',
                options: {
                    firstRowAsNames: false,
                    data: instances
                }
            }]
        },
        gui: {
            layouts: [{
                rows: [{
                    id: 'instance-details',
                    cells: [{
                        id: 'instance'
                    }, {
                        id: 'zone'
                    }, {
                        id: 'ami'
                    }, {
                        id: 'os'
                    }]
                }, {
                    cells: [{
                        id: 'instances-table'
                    }, {
                        id: 'kpi-wrapper',
                        layout: {
                            rows: [{
                                cells: [{
                                    id: 'cpu'
                                }, {
                                    id: 'memory'
                                }]
                            }, {
                                cells: [{
                                    id: 'health'
                                }, {
                                    id: 'disk'
                                }]
                            }]
                        }
                    }]
                }, {
                    cells: [{
                        id: 'disk-usage'
                    }, {
                        id: 'cpu-utilization'
                    }]
                }, {
                    cells: [{
                        id: 'network-opt'
                    }, {
                        id: 'disk-opt'
                    }]
                }]
            }]
        },
        components: [{
            renderTo: 'instance',
            type: 'HTML',
            title: 'Instance type:',
            elements: [{
                tagName: 'img',
                /* https://awsicons.dev/ */
                src: 'https://www.highcharts.com/samples/graphics/dashboards/cloud-monitoring/instance-ico.svg'
            }, {
                tagName: 'p',
                textContent: instance.InstanceType
            }]
        }, {
            renderTo: 'zone',
            type: 'HTML',
            title: 'Zone:',
            elements: [{
                tagName: 'img',
                /* https://awsicons.dev/ */
                src: 'https://www.highcharts.com/samples/graphics/dashboards/cloud-monitoring/zone-ico.svg'
            }, {
                tagName: 'p',
                textContent: instance.Zone
            }]
        }, {
            renderTo: 'ami',
            type: 'HTML',
            title: 'AMI:',
            elements: [{
                tagName: 'img',
                /* https://awsicons.dev/ */
                src: 'https://www.highcharts.com/samples/graphics/dashboards/cloud-monitoring/ami-ico.svg'
            }, {
                tagName: 'p',
                textContent: instance.AMI
            }]
        }, {
            renderTo: 'os',
            type: 'HTML',
            title: 'OS:',
            elements: [{
                tagName: 'img',
                /* https://awsicons.dev/ */
                src: 'https://www.highcharts.com/samples/graphics/dashboards/cloud-monitoring/os-ico.svg'
            }, {
                tagName: 'p',
                textContent: instance.OS
            }]
        }, {
            renderTo: 'disk-usage',
            title: 'Disk usage',
            type: 'Highcharts',
            connector: {
                id: 'instanceDetails',
                columnAssignment: [{
                    seriesId: 'media-gb',
                    data: ['x', 'MediaGB']
                }, {
                    seriesId: 'root-gb',
                    data: ['x', 'RootGB']
                }, {
                    seriesId: 'documents',
                    data: ['x', 'Documents']
                }, {
                    seriesId: 'downloads',
                    data: ['x', 'Downloads']
                }]
            },
            chartOptions: {
                xAxis: {
                    min: -0.5,
                    max: 3.5,
                    showFirstLabel: false,
                    showLastLabel: false,
                    type: 'category',
                    categories: ['MediaGB', 'RootGB', 'Documents', 'Downloads'],
                    accessibility: {
                        description: 'Disk categories'
                    }
                },
                series: [{
                    name: 'MediaGB',
                    id: 'media-gb',
                    pointStart: 0,
                    pointPlacement: -0.3
                }, {
                    name: 'RootGB',
                    id: 'root-gb',
                    pointStart: 1,
                    pointPlacement: -0.1
                }, {
                    name: 'Documents',
                    id: 'documents',
                    pointStart: 2,
                    pointPlacement: 0.1
                }, {
                    name: 'Downloads',
                    id: 'downloads',
                    pointStart: 3,
                    pointPlacement: 0.4
                }],
                yAxis: {
                    title: {
                        text: 'GB'
                    },
                    accessibility: {
                        description: 'Gigabytes'
                    }
                },
                legend: {
                    enabled: false
                },
                chart: {
                    type: 'bar'
                },
                tooltip: {
                    headerFormat: '',
                    valueSuffix: ' Gb'
                },
                plotOptions: {
                    series: {
                        relativeXValue: true,
                        pointRange: 1,
                        pointPadding: 0,
                        groupPadding: 0,
                        pointWidth: 40,
                        dataLabels: {
                            enabled: true,
                            format: '{y} GB'
                        }
                    }
                },
                lang: {
                    accessibility: {
                        chartContainerLabel: 'Disk usage. Highcharts ' +
                            'interactive chart.'
                    }
                },
                accessibility: {
                    description: 'The chart is displaying space on disk'
                }
            }
        }, {
            renderTo: 'cpu-utilization',
            title: 'CPU utilization',
            type: 'Highcharts',
            connector: {
                id: 'charts',
                columnAssignment: [{
                    seriesId: 'cpu-utilization',
                    data: ['timestamp', 'cpuUtilization']
                }]
            },
            sync: {
                highlight: true
            },
            chartOptions: {
                chart: {
                    type: 'spline'
                },
                series: [{
                    name: 'CPU utilization',
                    id: 'cpu-utilization'
                }],
                xAxis: {
                    type: 'datetime',
                    accessibility: {
                        description: 'Days'
                    }
                },
                yAxis: {
                    min: 0,
                    max: 100,
                    title: {
                        text: 'Percents'
                    },
                    accessibility: {
                        description: 'Percents'
                    }
                },
                legend: {
                    enabled: false
                },
                tooltip: {
                    valueSuffix: '%'
                },
                accessibility: {
                    description: 'The chart is displaying CPU usage',
                    point: {
                        valueDescriptionFormat: 'percents'
                    }
                }
            }
        }, {
            renderTo: 'cpu',
            type: 'KPI',
            connector: {
                id: 'instanceDetails'
            },
            columnName: 'CPUUtilization',
            chartOptions: {
                ...KPIOptions,
                plotOptions: {
                    series: {
                        className: 'highcharts-live-kpi',
                        dataLabels: {
                            format: '<div style="text-align:center; ' +
                                'margin-top: -20px">' +
                            '<div style="font-size:1.2em;">{y}%</div>' +
                            '<div style="font-size:14px; opacity:0.4; ' +
                            'text-align: center;">CPU</div>' +
                            '</div>',
                            useHTML: true
                        }
                    }
                },
                series: [{
                    name: 'CPU utilization',
                    innerRadius: '80%',
                    data: [{
                        colorIndex: '100'
                    }],
                    radius: '100%'
                }],
                xAxis: {
                    accessibility: {
                        description: 'Days'
                    }
                },
                lang: {
                    accessibility: {
                        chartContainerLabel: 'CPU usage. Highcharts ' +
                            'interactive chart.'
                    }
                },
                tooltip: {
                    valueSuffix: '%'
                }
            }
        }, {
            renderTo: 'memory',
            type: 'KPI',
            connector: {
                id: 'instanceDetails'
            },
            columnName: 'MemoryUsage',
            chartOptions: {
                ...KPIOptions,
                yAxis: {
                    min: 0,
                    max: 2048,
                    stops: [
                        [0.1, '#33A29D'], // green
                        [0.5, '#DDDF0D'], // yellow
                        [0.9, '#DF5353'] // red
                    ]
                },
                plotOptions: {
                    series: {
                        className: 'highcharts-live-kpi',
                        dataLabels: {
                            format: '<div style="text-align:center; ' +
                                'margin-top: -20px">' +
                            '<div style="font-size:1.2em;">{y} MB</div>' +
                            '<div style="font-size:14px; opacity:0.4; ' +
                            'text-align: center;">Memory</div>' +
                            '</div>',
                            useHTML: true
                        }
                    }
                },
                series: [{
                    name: 'Memory usage',
                    innerRadius: '80%',
                    data: [{
                        colorIndex: '100'
                    }],
                    radius: '100%'
                }],
                lang: {
                    accessibility: {
                        chartContainerLabel: 'Memory usage. Highcharts ' +
                            'interactive chart.'
                    }
                },
                tooltip: {
                    valueSuffix: ' MB'
                }
            }
        }, {
            renderTo: 'health',
            type: 'HTML',
            class: 'health-indicator',
            elements: [{
                tagName: 'div',
                class: 'health-wrapper highcharts-' + instance.HealthIndicator +
                    '-icon',
                attributes: {
                    'aria-label': 'Health: ' + instance.HealthIndicator,
                    role: 'img'
                }
            }, {
                tagName: 'div',
                class: 'health-title',
                textContent: 'Health'
            }]
        }, {
            renderTo: 'disk',
            type: 'KPI',
            connector: {
                id: 'instanceDetails'
            },
            columnName: 'DiskUsedGB',
            chartOptions: {
                ...KPIOptions,
                plotOptions: {
                    series: {
                        dataLabels: {
                            format: '<div style="text-align:center; ' +
                                'margin-top: -20px">' +
                            '<div style="font-size:1.2em;">{y} GB</div>' +
                            '<div style="font-size:14px; opacity:0.4; ' +
                            'text-align: center;">Disk space</div>' +
                            '</div>',
                            useHTML: true
                        }
                    }
                },
                series: [{
                    name: 'Disk usage',
                    innerRadius: '80%',
                    data: [{
                        colorIndex: '100'
                    }],
                    radius: '100%'
                }],
                tooltip: {
                    valueSuffix: ' Gb'
                },
                lang: {
                    accessibility: {
                        chartContainerLabel: 'Disk usage. Highcharts ' +
                            'interactive chart.'
                    }
                }
            }
        }, {
            renderTo: 'network-opt',
            type: 'Highcharts',
            title: 'Network (bytes)',
            connector: {
                id: 'charts',
                columnAssignment: [{
                    seriesId: 'in',
                    data: ['timestamp', 'networkIn']
                }, {
                    seriesId: 'out',
                    data: ['timestamp', 'networkOut']
                }]
            },
            sync: {
                highlight: true
            },
            chartOptions: {
                chart: {
                    type: 'spline'
                },
                xAxis: {
                    type: 'datetime',
                    accessibility: {
                        description: 'Days'
                    }
                },
                yAxis: {
                    title: {
                        text: 'Bytes'
                    },
                    accessibility: {
                        description: 'Bytes'
                    }
                },
                legend: {
                    labelFormatter: function () {
                        const result =
                            this.name.replace(/([A-Z])/g, ' $1').toLowerCase();
                        return result.charAt(0).toUpperCase() + result.slice(1);
                    }
                },
                tooltip: {
                    valueDecimals: 0,
                    valueSuffix: ' bytes'
                },
                accessibility: {
                    description: `The chart is displaying amount of in and out
                                network operations`,
                    point: {
                        valueDescriptionFormat: 'bytes'
                    }
                },
                series: [{
                    name: 'network in',
                    id: 'in'
                }, {
                    name: 'network out',
                    id: 'out'
                }]
            }
        }, {
            renderTo: 'disk-opt',
            type: 'Highcharts',
            title: 'Disk operations',
            connector: {
                id: 'charts',
                columnAssignment: [{
                    seriesId: 'read',
                    data: ['timestamp', 'readOpt']
                }, {
                    seriesId: 'write',
                    data: ['timestamp', 'writeOpt']
                }]
            },
            sync: {
                highlight: true
            },
            chartOptions: {
                chart: {
                    type: 'column'
                },
                xAxis: {
                    type: 'datetime',
                    accessibility: {
                        description: 'Days'
                    }
                },
                tooltip: {
                    valueDecimals: 0,
                    valueSuffix: ' operations'
                },
                yAxis: {
                    title: {
                        text: 'Operations'
                    },
                    accessibility: {
                        description: 'Operations'
                    }
                },
                legend: {
                    labelFormatter: function () {
                        const result =
                            this.name.replace(/([A-Z])/g, ' $1').toLowerCase();
                        return result.charAt(0).toUpperCase() + result.slice(1);
                    }
                },
                accessibility: {
                    description: `The chart is displaying amount of in and out
                                operations on disk`,
                    point: {
                        valueDescriptionFormat: 'operations'
                    }
                }
            }
        }, {
<<<<<<< HEAD
            cell: 'instances-table',
            type: 'Grid',
=======
            renderTo: 'instances-table',
            type: 'DataGrid',
>>>>>>> b9ccd215
            title: 'Instances',
            gridOptions: {
                credits: {
                    enabled: false
                },
                rendering: {
                    rows: {
                        strictHeights: true
                    }
                },
                header: [
                    'InstanceId', 'InstanceType', 'PublicIpAddress',
                    'State', 'HealthIndicator'
                ],
                columns: [{
                    id: 'InstanceId',
                    width: '31%',
                    header: {
                        format: 'ID'
                    }
                }, {
                    id: 'InstanceType',
                    width: '19%',
                    header: {
                        format: 'Type'
                    }
                }, {
                    id: 'PublicIpAddress',
                    width: '24%',
                    header: {
                        format: 'Public IP'
                    }
                }, {
                    id: 'State',
                    width: '16%'
                }, {
                    id: 'HealthIndicator',
                    header: {
                        format: 'Health'
                    },
                    useHTML: true,
                    cells: {
                        formatter: function () {
                            const val = this.value;
                            return `<img src="https://www.highcharts.com/samples/graphics/dashboards/cloud-monitoring/${
                                val.toLowerCase()
                            }-ico.svg" alt="${val}"/>`;
                        }
                    }
                }],
                events: {
                    cell: {
                        click: async function () {
                            const enabledPolling = pollingCheckbox.checked;
                            if (enabledPolling) {
                                // stop polling when is enabled
                                await pollingCheckbox.click();
                            }
                            board.destroy();
                            setupDashboard(
                                this.row.cells[0].value
                            );

                            // run polling when was enabled
                            if (enabledPolling) {
                                await pollingCheckbox.click();
                            }
                        }
                    }
                }
            },
            connector: {
                id: 'instances'
            },
            events: {
                mount: function () {
                    const component =
                        this.board.getComponentByCellId('instances-table');
                    setTimeout(() => {
                        component.grid.viewport.rows.find(
                            row => row.cells[0].value === instance.InstanceId
                        ).htmlElement.classList.add('current');
                    }, 1);
                }
            }
        }]
    });
};

// Init
(async () => {
    // load init list of intances
    instances = await fetch(
        'https://demo-live-data.highcharts.com/instances.json'
    ).then(response => response.json());

    setupDashboard();
    // run polling
    await pollingCheckbox.click();
})();<|MERGE_RESOLUTION|>--- conflicted
+++ resolved
@@ -639,13 +639,8 @@
                 }
             }
         }, {
-<<<<<<< HEAD
             cell: 'instances-table',
             type: 'Grid',
-=======
-            renderTo: 'instances-table',
-            type: 'DataGrid',
->>>>>>> b9ccd215
             title: 'Instances',
             gridOptions: {
                 credits: {
