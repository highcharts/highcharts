let board = void 0;
let instances = void 0;
let currentInstanceId = void 0;
const pollingCheckbox = document.getElementById('enablePolling');
const KPIOptions = {
    chart: {
        height: 165,
        margin: [0, 0, 0, 0],
        spacing: [0, 0, 0, 0],
        type: 'solidgauge'
    },
    yAxis: {
        min: 0,
        max: 100,
        stops: [
            [0.1, '#33A29D'], // green
            [0.5, '#DDDF0D'], // yellow
            [0.9, '#DF5353'] // red
        ]
    },
    pane: {
        background: {
            innerRadius: '80%',
            outerRadius: '100%'
        }
    },
    accessibility: {
        typeDescription: 'The gauge chart with 1 data point.'
    }
};

Highcharts.setOptions({
    credits: {
        enabled: false
    },
    title: {
        text: ''
    }
});

pollingCheckbox.onchange = async e => {
    if (e.target.checked) {
        // charts data
        (await board.dataPool.getConnector('charts')).startPolling();
        // KPI instances data
        (await board.dataPool.getConnector('instanceDetails')).startPolling();
    } else {
        // charts data
        (await board.dataPool.getConnector('charts')).stopPolling();
        // KPI instances data
        (await board.dataPool.getConnector('instanceDetails')).stopPolling();
    }
};

const setupDashboard = instanceId => {
    const instance = instances.find(
        instance => instance.InstanceId === instanceId
    ) || instances[0];

    // for polling option
    currentInstanceId = instance.InstanceId;

    board = Dashboards.board('container', {
        dataPool: {
            connectors: [{
                id: 'charts',
                type: 'JSON',
                options: {
                    firstRowAsNames: false,
                    columnNames: [
                        'timestamp', 'readOpt', 'writeOpt', 'networkIn',
                        'networkOut', 'cpuUtilization'
                    ],
                    dataUrl: 'https://demo-live-data.highcharts.com/instance-details.json',
                    beforeParse: function (data) {
                        const currentInstance = data.find(
                            inst => inst.InstanceId === currentInstanceId
                        ) || data;
                        return currentInstance.Details.map(
                            el => el
                        );
                    }
                }
            }, {
                id: 'instanceDetails',
                type: 'JSON',
                options: {
                    firstRowAsNames: false,
                    orientantion: 'columns',
                    columnNames: [
                        'index', 'CPUUtilization', 'MemoryUsage', 'DiskSizeGB',
                        'DiskUsedGB', 'DiskFreeGB', 'MediaGB', 'RootGB',
                        'Documents', 'Downloads'
                    ],
                    dataUrl: 'https://demo-live-data.highcharts.com/instances.json',
                    beforeParse: function (data) {
                        const currentInstance = data.find(
                            inst => inst.InstanceId === currentInstanceId
                        ) || data;
                        const diskSpace = currentInstance.DiskSpace.RootDisk;
                        return [
                            [
                                0, // display one record on chart KPI / disk
                                currentInstance.CPUUtilization,
                                currentInstance.MemoryUsage,
                                diskSpace.SizeGB,
                                diskSpace.UsedGB,
                                diskSpace.FreeGB,
                                diskSpace.MediaGB,
                                diskSpace.RootGB,
                                diskSpace.Documents,
                                diskSpace.Downloads
                            ]
                        ];
                    }
                }
            }, {
                id: 'instances',
                type: 'JSON',
                options: {
                    firstRowAsNames: false,
                    data: instances
                }
            }]
        },
        gui: {
            layouts: [{
                rows: [{
                    id: 'instance-details',
                    cells: [{
                        id: 'instance'
                    }, {
                        id: 'zone'
                    }, {
                        id: 'ami'
                    }, {
                        id: 'os'
                    }]
                }, {
                    cells: [{
                        id: 'instances-table'
                    }, {
                        id: 'kpi-wrapper',
                        layout: {
                            rows: [{
                                cells: [{
                                    id: 'cpu'
                                }, {
                                    id: 'memory'
                                }]
                            }, {
                                cells: [{
                                    id: 'health'
                                }, {
                                    id: 'disk'
                                }]
                            }]
                        }
                    }]
                }, {
                    cells: [{
                        id: 'disk-usage'
                    }, {
                        id: 'cpu-utilization'
                    }]
                }, {
                    cells: [{
                        id: 'network-opt'
                    }, {
                        id: 'disk-opt'
                    }]
                }]
            }]
        },
        components: [{
            cell: 'instance',
            type: 'HTML',
            title: 'Instance type:',
            elements: [{
                tagName: 'span'
            }, {
                tagName: 'p',
                textContent: instance.InstanceType
            }]
        }, {
            cell: 'zone',
            type: 'HTML',
            title: 'Zone:',
            elements: [{
                tagName: 'span'
            }, {
                tagName: 'p',
                textContent: instance.Zone
            }]
        }, {
            cell: 'ami',
            type: 'HTML',
            title: 'AMI:',
            elements: [{
                tagName: 'span'
            }, {
                tagName: 'p',
                textContent: instance.AMI
            }]
        }, {
            cell: 'os',
            type: 'HTML',
            title: 'OS:',
            elements: [{
                tagName: 'span'
            }, {
                tagName: 'p',
                textContent: instance.OS
            }]
        }, {
            cell: 'disk-usage',
            title: 'Disk usage',
            type: 'Highcharts',
            connector: {
                id: 'instanceDetails',
                columnAssignment: [{
                    seriesId: 'media-gb',
                    data: ['x', 'MediaGB']
                }, {
                    seriesId: 'root-gb',
                    data: ['x', 'RootGB']
                }, {
                    seriesId: 'documents',
                    data: ['x', 'Documents']
                }, {
                    seriesId: 'downloads',
                    data: ['x', 'Downloads']
                }]
            },
            chartOptions: {
                xAxis: {
                    min: -0.5,
                    max: 3.5,
                    showFirstLabel: false,
                    showLastLabel: false,
                    type: 'category',
                    categories: ['MediaGB', 'RootGB', 'Documents', 'Downloads'],
                    accessibility: {
                        description: 'Disk categories'
                    }
                },
                series: [{
                    name: 'MediaGB',
                    id: 'media-gb',
                    pointStart: 0,
                    pointPlacement: -0.3
                }, {
                    name: 'RootGB',
                    id: 'root-gb',
                    pointStart: 1,
                    pointPlacement: -0.1
                }, {
                    name: 'Documents',
                    id: 'documents',
                    pointStart: 2,
                    pointPlacement: 0.1
                }, {
                    name: 'Downloads',
                    id: 'downloads',
                    pointStart: 3,
                    pointPlacement: 0.4
                }],
                yAxis: {
                    title: {
                        text: 'GB'
                    },
                    accessibility: {
                        description: 'Gigabytes'
                    }
                },
                legend: {
                    enabled: false
                },
                chart: {
                    type: 'bar'
                },
                tooltip: {
                    headerFormat: '',
                    valueSuffix: ' Gb'
                },
                plotOptions: {
                    series: {
                        relativeXValue: true,
                        pointRange: 1,
                        pointPadding: 0,
                        groupPadding: 0,
                        pointWidth: 40,
                        dataLabels: {
                            enabled: true,
                            format: '{y} GB'
                        }
                    }
                },
                lang: {
                    accessibility: {
                        chartContainerLabel: 'Disk usage. Highcharts ' +
                            'interactive chart.'
                    }
                },
                accessibility: {
                    description: 'The chart is displaying space on disk'
                }
            }
        },
        {
            cell: 'cpu-utilization',
            title: 'CPU utilization',
            type: 'Highcharts',
            connector: {
                id: 'charts',
                columnAssignment: [{
                    seriesId: 'cpu-utilization',
                    data: ['timestamp', 'cpuUtilization']
                }]
            },
            sync: {
                highlight: true
            },
            chartOptions: {
                chart: {
                    type: 'spline'
                },
                series: [{
                    name: 'CPU utilization',
                    id: 'cpu-utilization'
                }],
                xAxis: {
                    type: 'datetime',
                    accessibility: {
                        description: 'Days'
                    }
                },
                yAxis: {
                    min: 0,
                    max: 100,
                    title: {
                        text: 'Percents'
                    },
                    accessibility: {
                        description: 'Percents'
                    }
                },
                legend: {
                    enabled: false
                },
                tooltip: {
                    valueSuffix: '%'
                },
                accessibility: {
                    description: 'The chart is displaying CPU usage',
                    point: {
                        valueDescriptionFormat: 'percents'
                    }
                }
            }
        },
        {
            cell: 'cpu',
            type: 'KPI',
            connector: {
                id: 'instanceDetails'
            },
            columnName: 'CPUUtilization',
            chartOptions: {
                ...KPIOptions,
                plotOptions: {
                    series: {
                        className: 'highcharts-live-kpi',
                        dataLabels: {
                            format: '<div style="text-align:center; ' +
                                'margin-top: -20px">' +
                            '<div style="font-size:1.2em;">{y}%</div>' +
                            '<div style="font-size:14px; opacity:0.4; ' +
                            'text-align: center;">CPU</div>' +
                            '</div>',
                            useHTML: true
                        }
                    }
                },
                series: [{
                    name: 'CPU utilization',
                    innerRadius: '80%',
                    data: [{
                        colorIndex: '100'
                    }],
                    radius: '100%'
                }],
                xAxis: {
                    accessibility: {
                        description: 'Days'
                    }
                },
                lang: {
                    accessibility: {
                        chartContainerLabel: 'CPU usage. Highcharts ' +
                            'interactive chart.'
                    }
                },
                tooltip: {
                    valueSuffix: '%'
                }
            }
        }, {
            cell: 'memory',
            type: 'KPI',
            connector: {
                id: 'instanceDetails'
            },
            columnName: 'MemoryUsage',
            chartOptions: {
                ...KPIOptions,
                yAxis: {
                    min: 0,
                    max: 2048,
                    stops: [
                        [0.1, '#33A29D'], // green
                        [0.5, '#DDDF0D'], // yellow
                        [0.9, '#DF5353'] // red
                    ]
                },
                plotOptions: {
                    series: {
                        className: 'highcharts-live-kpi',
                        dataLabels: {
                            format: '<div style="text-align:center; ' +
                                'margin-top: -20px">' +
                            '<div style="font-size:1.2em;">{y} MB</div>' +
                            '<div style="font-size:14px; opacity:0.4; ' +
                            'text-align: center;">Memory</div>' +
                            '</div>',
                            useHTML: true
                        }
                    }
                },
                series: [{
                    name: 'Memory usage',
                    innerRadius: '80%',
                    data: [{
                        colorIndex: '100'
                    }],
                    radius: '100%'
                }],
                lang: {
                    accessibility: {
                        chartContainerLabel: 'Memory usage. Highcharts ' +
                            'interactive chart.'
                    }
                },
                tooltip: {
                    valueSuffix: ' MB'
                }
            }
        },
        {
            cell: 'health',
            type: 'HTML',
            class: 'health-indicator',
            elements: [{
                tagName: 'div',
                class: 'health-wrapper highcharts-' + instance.HealthIndicator +
                    '-icon',
                attributes: {
                    'aria-label': 'Health: ' + instance.HealthIndicator,
                    role: 'img'
                }
            }, {
                tagName: 'div',
                class: 'health-title',
                textContent: 'Health'
            }]
        },
        {
            cell: 'disk',
            type: 'KPI',
            connector: {
                id: 'instanceDetails'
            },
            columnName: 'DiskUsedGB',
            chartOptions: {
                ...KPIOptions,
                plotOptions: {
                    series: {
                        dataLabels: {
                            format: '<div style="text-align:center; ' +
                                'margin-top: -20px">' +
                            '<div style="font-size:1.2em;">{y} GB</div>' +
                            '<div style="font-size:14px; opacity:0.4; ' +
                            'text-align: center;">Disk space</div>' +
                            '</div>',
                            useHTML: true
                        }
                    }
                },
                series: [{
                    name: 'Disk usage',
                    innerRadius: '80%',
                    data: [{
                        colorIndex: '100'
                    }],
                    radius: '100%'
                }],
                tooltip: {
                    valueSuffix: ' Gb'
                },
                lang: {
                    accessibility: {
                        chartContainerLabel: 'Disk usage. Highcharts ' +
                            'interactive chart.'
                    }
                }
            }
        },
        {
            cell: 'network-opt',
            type: 'Highcharts',
            title: 'Network (bytes)',
            connector: {
                id: 'charts',
                columnAssignment: [{
                    seriesId: 'in',
                    data: ['timestamp', 'networkIn']
                }, {
                    seriesId: 'out',
                    data: ['timestamp', 'networkOut']
                }]
            },
            sync: {
                highlight: true
            },
            chartOptions: {
                chart: {
                    type: 'spline'
                },
                xAxis: {
                    type: 'datetime',
                    accessibility: {
                        description: 'Days'
                    }
                },
                yAxis: {
                    title: {
                        text: 'Bytes'
                    },
                    accessibility: {
                        description: 'Bytes'
                    }
                },
                legend: {
                    labelFormatter: function () {
                        const result =
                            this.name.replace(/([A-Z])/g, ' $1').toLowerCase();
                        return result.charAt(0).toUpperCase() + result.slice(1);
                    }
                },
                tooltip: {
                    valueDecimals: 0,
                    valueSuffix: ' bytes'
                },
                accessibility: {
                    description: `The chart is displaying amount of in and out
                                network operations`,
                    point: {
                        valueDescriptionFormat: 'bytes'
                    }
                },
                series: [{
                    name: 'network in',
                    id: 'in'
                }, {
                    name: 'network out',
                    id: 'out'
                }]
            }
        },
        {
            cell: 'disk-opt',
            type: 'Highcharts',
            title: 'Disk operations',
            connector: {
                id: 'charts',
                columnAssignment: [{
                    seriesId: 'read',
                    data: ['timestamp', 'readOpt']
                }, {
                    seriesId: 'write',
                    data: ['timestamp', 'writeOpt']
                }]
            },
            sync: {
                highlight: true
            },
            chartOptions: {
                chart: {
                    type: 'column'
                },
                xAxis: {
                    type: 'datetime',
                    accessibility: {
                        description: 'Days'
                    }
                },
                tooltip: {
                    valueDecimals: 0,
                    valueSuffix: ' operations'
                },
                yAxis: {
                    title: {
                        text: 'Operations'
                    },
                    accessibility: {
                        description: 'Operations'
                    }
                },
                legend: {
                    labelFormatter: function () {
                        const result =
                            this.name.replace(/([A-Z])/g, ' $1').toLowerCase();
                        return result.charAt(0).toUpperCase() + result.slice(1);
                    }
                },
                accessibility: {
                    description: `The chart is displaying amount of in and out
                                operations on disk`,
                    point: {
                        valueDescriptionFormat: 'operations'
                    }
                }
            }
        },
        {
            cell: 'instances-table',
            type: 'DataGrid',
            title: 'Instances',
            dataGridOptions: {
                columnsIncluded: [
                    'InstanceId', 'InstanceType', 'PublicIpAddress', 'State',
                    'HealthIndicator'
                ],
                settings: {
                    rows: {
                        strictHeights: true
                    }
                },
                columns: {
                    InstanceId: {
                        headFormat: 'ID'
                    },
                    InstanceType: {
                        headFormat: 'Type'
                    },
                    PublicIpAddress: {
                        headFormat: 'Public IP'
                    },
                    HealthIndicator: {
<<<<<<< HEAD
                        headFormat: 'Health',
=======
                        headerFormat: 'Health',
>>>>>>> 81f3ccbf
                        useHTML: true,
                        cellFormatter: function () {
                            const val = this.value;
                            return `<img src="https://www.highcharts.com/samples/graphics/dashboards/cloud-monitoring/${
                                val.toLowerCase()
                            }-ico.${val === 'Critical' ? 'png' : 'svg'}" alt="${
                                val
                            }"/>`;
                        }
                    }
                },
                events: {
                    cell: {
                        click: async function () {
                            const enabledPolling = pollingCheckbox.checked;
                            if (enabledPolling) {
                                // stop polling when is enabled
                                await pollingCheckbox.click();
                            }
                            board.destroy();
                            setupDashboard(
                                this.row.cells[0].value
                            );

                            // run polling when was enabled
                            if (enabledPolling) {
                                await pollingCheckbox.click();
                            }
                        }
                    }
                }
            },
            connector: {
                id: 'instances'
            },
            events: {
                mount: function () {
                    const component =
                        this.board.getComponentByCellId('instances-table');
                    setTimeout(() => {
                        component.dataGrid.viewport.rows.find(
                            row => row.cells[0].value === instance.InstanceId
                        ).htmlElement.classList.add('current');
                    }, 1);
                }
            }
        }]
    });
};

// Init
(async () => {
    // load init list of intances
    instances = await fetch(
        'https://demo-live-data.highcharts.com/instances.json'
    ).then(response => response.json());

    setupDashboard();
    // run polling
    await pollingCheckbox.click();
})();<|MERGE_RESOLUTION|>--- conflicted
+++ resolved
@@ -648,20 +648,16 @@
                 },
                 columns: {
                     InstanceId: {
-                        headFormat: 'ID'
+                        headerFormat: 'ID'
                     },
                     InstanceType: {
-                        headFormat: 'Type'
+                        headerFormat: 'Type'
                     },
                     PublicIpAddress: {
-                        headFormat: 'Public IP'
+                        headerFormat: 'Public IP'
                     },
                     HealthIndicator: {
-<<<<<<< HEAD
-                        headFormat: 'Health',
-=======
                         headerFormat: 'Health',
->>>>>>> 81f3ccbf
                         useHTML: true,
                         cellFormatter: function () {
                             const val = this.value;
