/* eslint-disable jsdoc/require-description */
const MathModifier = Dashboards.DataModifier.types.Math;

const colorStopsDays = [
    [0.0, '#C2CAEB'],
    [1.0, '#162870']
];
const colorStopsTemperature = [
    [0.0, '#4CAFFE'],
    [0.3, '#53BB6C'],
    [0.5, '#DDCE16'],
    [0.6, '#DF7642'],
    [0.7, '#DD2323']
];

const tempRange = {
    minC: -10,
    maxC: 50,
    minF: 14,
    maxF: 122
};

setupBoard();

const KPIChartOptions = {
    chart: {
        height: 166,
        margin: [8, 8, 16, 8],
        spacing: [8, 8, 8, 8],
        styledMode: true,
        type: 'solidgauge'
    },
    pane: {
        background: {
            innerRadius: '90%',
            outerRadius: '120%',
            shape: 'arc'
        },
        center: ['50%', '70%'],
        endAngle: 90,
        startAngle: -90
    },
    series: [{
        data: [0],
        dataLabels: {
            format: '{y:.0f}',
            y: -34
        },
        animation: false,
        animationLimit: 0,
        enableMouseTracking: false,
        innerRadius: '90%',
        radius: '120%'
    }],
    yAxis: {
        labels: {
            distance: 4,
            y: 12
        },
        max: 10,
        min: 0,
        stops: colorStopsDays,
        tickAmount: 2,
        visible: true
    },
    accessibility: {
        typeDescription: 'The gauge chart with 1 data point.'
    }
};

async function setupBoard() {
    let activeCity = 'New York',
        activeColumn = 'TX',
        activeScale = 'C',
        activeTimeRange = [ // default to a year
            Date.UTC(2009, 11, 25, 0, 0, 1),
            Date.UTC(2010, 11, 25)
        ];

    // Initialize board with most basic data
    const board = await Dashboards.board('container', {
        dataPool: {
            connectors: [{
                id: 'Range Selection',
                type: 'CSV',
                options: {
                    dataModifier: {
                        type: 'Range'
                    }
                }
            }, {
                id: 'Cities',
                type: 'CSV',
                options: {
                    csvURL: (
                        'https://www.highcharts.com/samples/data/' +
                        'climate-cities-limited.csv'
                    )
                }
            }]
        },
        editMode: {
            enabled: true,
            contextMenu: {
                enabled: true,
                icon: (
                    'https://code.highcharts.com/dashboards/gfx/' +
                    'dashboards-icons/menu.svg'
                ),
                items: [
                    'editMode',
                    {
                        id: 'fahrenheit',
                        type: 'toggle',
                        text: 'Fahrenheit',
                        events: {
                            click: function () {
                                // Change temperature scale.
                                activeScale = activeScale === 'C' ? 'F' : 'C';
                                activeColumn = 'TX';
                                updateBoard(
                                    board,
                                    activeCity,
                                    activeColumn,
                                    activeScale,
                                    true
                                );
                            }
                        }
                    }
                ]
            }
        },
        gui: {
            layouts: [{
                rows: [{
                    cells: [{
                        id: 'time-range-selector'
                    }]
                }, {
                    cells: [{
                        id: 'world-map'
                    }, {
                        id: 'kpi-layout',
                        layout: {
                            rows: [{
                                cells: [{
                                    id: 'kpi-data'
                                }, {
                                    id: 'kpi-temperature'
                                }, {
                                    id: 'kpi-max-temperature'
                                }, {
                                    id: 'kpi-rain'
                                }]
                            }]
                        }
                    }]
                }, {
                    cells: [{
                        id: 'selection-grid'
                    }, {
                        id: 'city-chart'
                    }]
                }]
            }]
        },
        components: [{
            renderTo: 'time-range-selector',
            type: 'Navigator',
            chartOptions: {
                chart: {
                    height: '80px',
                    type: 'spline'
                },
                series: [{
                    name: 'Timeline',
                    data: [
                        [Date.UTC(1951, 0, 5), 0],
                        [Date.UTC(2010, 11, 25), 0]
                    ]
                }],
                xAxis: {
                    min: activeTimeRange[0],
                    max: activeTimeRange[1],
                    minRange: 30 * 24 * 3600 * 1000, // 30 days
                    maxRange: 2 * 365 * 24 * 3600 * 1000, // 2 years
                    events: {
                        afterSetExtremes: async function (e) {
                            const min = Math.round(e.min);
                            const max = Math.round(e.max);

                            if (
                                activeTimeRange[0] !== min ||
                                activeTimeRange[1] !== max
                            ) {
                                activeTimeRange = [min, max];
                                await updateBoard(
                                    board,
                                    activeCity,
                                    activeColumn,
                                    activeScale,
                                    false
                                );
                            }
                        }
                    },
                    accessibility: {
                        description: 'Years'
                    }
                },
                yAxis: {
                    accessibility: {
                        description: 'Temperature'
                    }
                },
                lang: {
                    accessibility: {
                        chartContainerLabel:
                            'Data range selector. Highcharts Interactive Chart.'
                    }
                },
                accessibility: {
                    description: `The chart is displaying range of dates from
                    1951-01-01 to 2010-10-25.`,
                    typeDescription: 'Navigator that selects a range of dates.',
                    point: {
                        descriptionFormatter: function (point) {
                            return 'x, ' +
                                Highcharts.dateFormat('%Y-%m-%d', point.x) +
                                ', ' + point.y + '. Timeline.';
                        }
                    }
                }
            }
        }, {
            renderTo: 'world-map',
            type: 'Highcharts',
            chartConstructor: 'mapChart',
            chartOptions: {
                chart: {
                    map: await fetch(
                        'https://code.highcharts.com/mapdata/' +
                        'custom/world.topo.json'
                    ).then(response => response.json()),
                    styledMode: true
                },
                colorAxis: {
                    startOnTick: false,
                    endOnTick: false,
                    max: tempRange.maxC,
                    min: tempRange.minC,
                    stops: colorStopsTemperature
                },
                legend: {
                    enabled: false
                },
                mapNavigation: {
                    buttonOptions: {
                        verticalAlign: 'bottom'
                    },
                    enabled: true,
                    enableMouseWheelZoom: false
                },
                mapView: {
                    maxZoom: 4
                },
                series: [{
                    type: 'map',
                    name: 'World Map'
                }, {
                    type: 'mappoint',
                    name: 'Cities',
                    data: [],
                    animation: false,
                    animationLimit: 0,
                    allowPointSelect: true,
                    dataLabels: [{
                        align: 'left',
                        animation: false,
                        crop: false,
                        enabled: true,
                        format: '{point.name}',
                        padding: 0,
                        verticalAlign: 'top',
                        x: -2,
                        y: 2
                    }, {
                        animation: false,
                        crop: false,
                        enabled: true,
                        format: '{point.y:.0f}',
                        inside: true,
                        padding: 0,
                        verticalAlign: 'bottom',
                        y: -16
                    }],
                    events: {
                        click: function (e) {
                            activeCity = e.point.name;
                            updateBoard(
                                board,
                                activeCity,
                                activeColumn,
                                activeScale,
                                true
                            );
                        }
                    },
                    marker: {
                        enabled: true,
                        lineWidth: 2,
                        radius: 12,
                        states: {
                            hover: {
                                lineWidthPlus: 4,
                                radiusPlus: 0
                            },
                            select: {
                                lineWidthPlus: 4,
                                radiusPlus: 2
                            }
                        },
                        symbol: 'mapmarker'
                    },
                    tooltip: {
                        footerFormat: '',
                        headerFormat: '',
                        pointFormat: (
                            '<b>{point.name}</b><br>' +
                            'Elevation: {point.custom.elevation}m<br>' +
                            '{point.y:.1f}˚{point.custom.yScale}'
                        )
                    }
                }],
                title: {
                    text: void 0
                },
                tooltip: {
                    shape: 'rect',
                    distance: -60,
                    useHTML: true,
                    stickOnContact: true
                },
                lang: {
                    accessibility: {
                        chartContainerLabel:
                            'Cities in the world. Highcharts Interactive Map.'
                    }
                },
                accessibility: {
                    description: `The chart is displaying maximal temperature
                    in cities.`,
                    point: {
                        valueDescriptionFormat:
                            '{value} degrees celsius, {xDescription}, Cities'
                    }
                }
            }
        }, {
            renderTo: 'kpi-data',
            type: 'KPI',
            title: activeCity,
            value: 10,
            valueFormat: '{value:.0f}m',
            subtitle: 'Elevation'
        }, {
            renderTo: 'kpi-temperature',
            type: 'KPI',
            connector: {
                id: 'Range Selection'
            },
            columnName: 'TN' + activeScale,
            chartOptions: {
                ...KPIChartOptions,
                title: {
                    text: 'Average Temperature',
                    verticalAlign: 'bottom',
                    widthAdjust: 0
                },
                yAxis: {
                    accessibility: {
                        description: 'Celsius'
                    },
                    max: tempRange.maxC,
                    min: tempRange.minC
                }
            },
            states: {
                active: {
                    enabled: true
                },
                hover: {
                    enabled: true
                }
            }
        }, {
            renderTo: 'kpi-max-temperature',
            type: 'KPI',
            connector: {
                id: 'Range Selection'
            },
            columnName: 'TX' + activeScale,
            chartOptions: {
                ...KPIChartOptions,
                title: {
                    text: 'Maximum Temperature',
                    verticalAlign: 'bottom',
                    widthAdjust: 0
                },
                yAxis: {
                    accessibility: {
                        description: 'Celsius'
                    },
                    max: tempRange.maxC,
                    min: tempRange.minC
                }
            },
            states: {
                active: {
                    enabled: true
                },
                hover: {
                    enabled: true
                }
            }
        }, {
            renderTo: 'kpi-rain',
            type: 'KPI',
            connector: {
                id: 'Range Selection'
            },
            columnName: 'RR1',
            chartOptions: {
                ...KPIChartOptions,
                title: {
                    text: 'Days with Rain',
                    verticalAlign: 'bottom',
                    widthAdjust: 0
                },
                yAxis: {
                    accessibility: {
                        description: 'Days'
                    },
                    max: 10,
                    min: 0
                }
            },
            states: {
                active: {
                    enabled: true
                },
                hover: {
                    enabled: true
                }
            }
        }, {
            renderTo: 'selection-grid',
            type: 'DataGrid',
            connector: {
                id: 'Range Selection'
            },
            sync: {
                highlight: true
            },
            dataGridOptions: {
                cellHeight: 38,
                editable: false,
                columns: {
                    time: {
                        show: false
                    },
                    FD: {
                        headerFormat: 'Days with frost'
                    },
                    ID: {
                        headerFormat: 'Days with ice'
                    },
                    RR1: {
                        headerFormat: 'Days with rain'
                    },
                    TN: {
                        show: false
                    },
                    TX: {
                        show: false
                    },
                    TNC: {
                        headerFormat: 'Average temperature °C',
                        cellFormat: '{value:.1f}'
                    },
                    TNF: {
                        headerFormat: 'Average temperature °F',
                        cellFormat: '{value:.1f}',
                        show: false
                    },
                    TXC: {
                        headerFormat: 'Maximum temperature °C',
                        cellFormat: '{value:.1f}'
                    },
                    TXF: {
                        headerFormat: 'Maximum temperature °F',
                        cellFormat: '{value:.1f}',
                        show: false
                    }
                }
            },
            editable: true
        }, {
            renderTo: 'city-chart',
            type: 'Highcharts',
            connector: {
                id: 'Range Selection',
                columnAssignment: [] // Assigned on each city selection
            },
            sync: {
                highlight: true
            },
            chartOptions: {
                chart: {
                    spacing: [40, 40, 40, 10],
                    styledMode: true,
                    type: 'spline',
                    animation: false,
                    animationLimit: 0
                },
                credits: {
                    enabled: false
                },
                colorAxis: {
                    startOnTick: false,
                    endOnTick: false,
                    max: 50,
                    min: 0,
                    stops: colorStopsTemperature,
                    showInLegend: false
                },
                plotOptions: {
                    series: {
                        marker: {
                            enabled: true,
                            symbol: 'circle'
                        }
                    }
                },
                title: {
                    margin: 20,
                    text: 'Temperature and rain in the city',
                    x: 15,
                    y: 5
                },
                tooltip: {
                    enabled: true,
                    stickOnContact: true,
                    formatter: function () {
                        const name = this.series.name;

                        // Date
<<<<<<< HEAD
                        const hdr = Highcharts.dateFormat('%Y-%m-%d<br />',
                            this.point.x);

                        if (name === 'Days with rain') {
                            return hdr + 'Days with rain: ' + this.point.y;
=======
                        let str = Highcharts.dateFormat(
                            '%Y-%m-%d<br />',
                            point.x
                        );

                        if (name === 'RR1') {
                            // Rainy days
                            str += 'Days with rain: ' + point.y;
                        } else {
                            // Temperature (names TXC, TNC, TXF, TNF)
                            const tempStr = (
                                name[1] === 'X' ? 'Max: ' : 'Avg: ') +
                                Highcharts.numberFormat(point.y, 1);
                            str += tempStr + '˚' + name[2];
>>>>>>> 9c29ce5f
                        }

                        // Temperature (names TXC, TNC, TXF, TNF)
                        const temp = Highcharts.numberFormat(this.point.y, 1);

                        return hdr + name + ': ' + temp + '˚' + activeScale;
                    }
                },
                xAxis: {
                    type: 'datetime',
                    dateTimeLabelFormats: {
                        month: '%e. %b'
                    },
                    accessibility: {
                        description: 'Years'
                    }
                },
                yAxis: {
                    title: {
                        text: 'Celsius'
                    },
                    accessibility: {
                        description: 'Celsius'
                    }
                },
                lang: {
                    accessibility: {
                        chartContainerLabel:
                            'Cities in the world. Highcharts Interactive Map.'
                    }
                },
                accessibility: {
                    description: `The chart is displaying maximal temperature,
                    average temperature and days of rain.`
                }
            }
        }]
    }, true);
    const dataPool = board.dataPool;
    const citiesTable = await dataPool.getConnectorTable('Cities');
    const cityRows = citiesTable.getRowObjects();

    // Add city sources
    for (let i = 0, iEnd = cityRows.length; i < iEnd; ++i) {
        dataPool.setConnectorOptions({
            id: cityRows[i].city,
            type: 'CSV',
            options: {
                csvURL: cityRows[i].csv,
                dataTable: {
                    aliases: {
                        'Days with rain': 'RR1',
                        'Average temperature': 'TNC',
                        'Maximum temperature': 'TXC'
                    }
                }
            }
        });
    }

    // Load active city
    await setupCity(board, activeCity, activeColumn, activeScale);
    await updateBoard(board, activeCity, activeColumn, activeScale, true);

    // Select active city on the map
    const worldMap = board.mountedComponents[1].component.chart.series[1];
    for (let idx = 0; idx < worldMap.data.length; idx++) {
        if (worldMap.data[idx].name === activeCity) {
            worldMap.data[idx].select();
            break;
        }
    }

    // Load additional cities
    for (let i = 0, iEnd = cityRows.length; i < iEnd; ++i) {
        if (cityRows[i].city !== activeCity) {
            await setupCity(board, cityRows[i].city, activeColumn, activeScale);
        }
    }
}

async function setupCity(board, city, column, scale) {
    const dataPool = board.dataPool;
    const citiesTable = await dataPool.getConnectorTable('Cities');
    const cityTable = await dataPool.getConnectorTable(city);
    const latestTime = board.mountedComponents[0].component.chart.axes[0].max;
    const worldMap = board.mountedComponents[1].component.chart.series[1];

    column = (column[0] === 'T' ? column + scale : column);

    // Extend city table
    await cityTable.setModifier(new MathModifier({
        modifier: 'Math',
        columnFormulas: [{
            column: 'TNC',
            formula: 'E1-273.15' // E1 is the TN column with Kelvin values
        }, {
            column: 'TNF',
            formula: 'E1*1.8-459.67'
        }, {
            column: 'TXC',
            formula: 'F1-273.15' // F1 is the TX column with Kelvin values
        }, {
            column: 'TXF',
            formula: 'F1*1.8-459.67'
        }]
    }));
    cityTable.modified.setColumn(
        'Date',
        (cityTable.getColumn('time') || []).map(
            timestamp => new Date(timestamp)
                .toISOString()
                .substring(0, 10)
        )
    );

    const cityInfo = citiesTable.getRowObject(
        citiesTable.getRowIndexBy('city', city)
    );

    const pointValue = cityTable.modified.getCellAsNumber(
        column,
        cityTable.modified.getRowIndexBy('time', latestTime)
    );

    // Add city to world map
    worldMap.addPoint({
        custom: {
            elevation: cityInfo.elevation,
            yScale: scale
        },
        lat: cityInfo.lat,
        lon: cityInfo.lon,
        name: cityInfo.city,
        y: pointValue || Math.round((90 - Math.abs(cityInfo.lat)) / 3)
    });
}

async function updateBoard(board, city, column, scale, newData) {
    const dataPool = board.dataPool;
    const colorMin = (column[0] !== 'T' ?
<<<<<<< HEAD
        0 : (scale === 'C' ? tempRange.minC : tempRange.minF));
    const colorMax = (column[0] !== 'T' ?
        10 : (scale === 'C' ? tempRange.maxC : tempRange.maxF));
=======
        0 : (scale === 'C' ? tempRange.minC : tempRange.minF)
    );
    const colorMax = (column[0] !== 'T' ?
        10 : (scale === 'C' ? tempRange.maxC : tempRange.maxF)
    );
>>>>>>> 9c29ce5f
    const colorStops = (
        column[0] !== 'T' ?
            colorStopsDays :
            colorStopsTemperature
    );
    const selectionTable = await dataPool.getConnectorTable('Range Selection');
    // Climate data for selected city
    const cityTable = await dataPool.getConnectorTable(city);
    // Geographical data
    const citiesTable = await dataPool.getConnectorTable('Cities');

    const [
        timeRangeSelector,
        worldMap,
        kpiData,
        kpiTemperature,
        kpiMaxTemperature,
        // eslint-disable-next-line no-unused-vars
        kpiRain, // No need to update this chart
        selectionGrid,
        cityChart
    ] = board.mountedComponents.map(c => c.component);

    column = (column[0] === 'T' ? column + scale : column);

    // Update data of time range selector
    if (newData) {
        timeRangeSelector.chart.series[0].update({
            data: cityTable.modified
                .getRows(void 0, void 0, ['time', column])
        });

        selectionTable.setColumns(cityTable.modified.getColumns(), 0);
    }

    // Update range selection
    const timeRangeMax = timeRangeSelector.chart.axes[0].max;
    const timeRangeMin = timeRangeSelector.chart.axes[0].min;
    const selectionModifier = selectionTable.getModifier();

    if (
        newData ||
        !selectionModifier.options.ranges[0] ||
        selectionModifier.options.ranges[0].maxValue !== timeRangeMax ||
        selectionModifier.options.ranges[0].minValue !== timeRangeMin
    ) {
        selectionModifier.options.ranges = [{
            column: 'time',
            maxValue: timeRangeMax,
            minValue: timeRangeMin
        }];
        await selectionTable.setModifier(selectionModifier);
    }

    const rangeTable = selectionTable.modified;
    const rangeEnd = rangeTable.getRowCount() - 1;

    // Update world map
    const mapPoints = worldMap.chart.series[1].data;
    const lastTime = rangeTable.getCellAsNumber('time', rangeEnd);

    for (let i = 0, iEnd = mapPoints.length; i < iEnd; ++i) {
        // Get elevation of city
        const cityName = mapPoints[i].name;
<<<<<<< HEAD
        // eslint-disable-next-line max-len
        const cityInfo = citiesTable.getRowObject(citiesTable.getRowIndexBy('city', cityName));
=======
        const cityInfo = citiesTable.getRowObject(
            citiesTable.getRowIndexBy('city', cityName)
        );
>>>>>>> 9c29ce5f

        const pointTable = await dataPool.getConnectorTable(cityName);

        mapPoints[i].update({
            custom: {
                elevation: cityInfo.elevation,
                yScale: scale
            },
            y: pointTable.modified.getCellAsNumber(
                column,
                pointTable.modified.getRowIndexBy('time', lastTime)
            )
        }, false);
    }
    worldMap.chart.update({
        colorAxis: {
            min: colorMin,
            max: colorMax,
            stops: colorStops
        }
    });
    kpiTemperature.update({
        columnName: 'TN' + scale
    });
    kpiMaxTemperature.update({
        columnName: 'TX' + scale
    });

    if (newData) {
        // Update KPIs
        await kpiData.update({
            title: city,
            value: citiesTable.getCellAsNumber(
                'elevation',
                citiesTable.getRowIndexBy('city', city)
            ) || '--'
        });

        // Update data grid and city chart
        const showCelsius = scale === 'C';

        // Update city grid selection
        await selectionGrid.update({
            dataGridOptions: {
                columns: {
                    TNC: {
                        show: showCelsius
                    },
                    TNF: {
                        show: !showCelsius
                    },
                    TXC: {
                        show: showCelsius
                    },
                    TXF: {
                        show: !showCelsius
                    }
                }
            }
        });

        // Update city chart
        const options = cityChart.chartOptions;
        options.title.text = 'Temperature and rain in ' + city;
        options.colorAxis.min = colorMin;
        options.colorAxis.max = colorMax;
        options.colorAxis.colorStops = colorStops;

        const tempUnit = showCelsius ? 'Celsius' : 'Fahrenheit';
        options.yAxis.title.text = tempUnit;
        options.yAxis.accessibility.description = tempUnit;

        await cityChart.update({
            connector: {
                columnAssignment: [{
                    seriesId: 'Days with rain',
                    data: ['time', 'RR1']
                }, {
                    seriesId: 'Average temperature',
                    data: ['time', 'TN' + scale]
                }, {
                    seriesId: 'Maximum temperature',
                    data: ['time', 'TX' + scale]
                }]
            },
            chartOptions: options
        });
    }
}<|MERGE_RESOLUTION|>--- conflicted
+++ resolved
@@ -556,28 +556,11 @@
                         const name = this.series.name;
 
                         // Date
-<<<<<<< HEAD
                         const hdr = Highcharts.dateFormat('%Y-%m-%d<br />',
                             this.point.x);
 
                         if (name === 'Days with rain') {
                             return hdr + 'Days with rain: ' + this.point.y;
-=======
-                        let str = Highcharts.dateFormat(
-                            '%Y-%m-%d<br />',
-                            point.x
-                        );
-
-                        if (name === 'RR1') {
-                            // Rainy days
-                            str += 'Days with rain: ' + point.y;
-                        } else {
-                            // Temperature (names TXC, TNC, TXF, TNF)
-                            const tempStr = (
-                                name[1] === 'X' ? 'Max: ' : 'Avg: ') +
-                                Highcharts.numberFormat(point.y, 1);
-                            str += tempStr + '˚' + name[2];
->>>>>>> 9c29ce5f
                         }
 
                         // Temperature (names TXC, TNC, TXF, TNF)
@@ -719,17 +702,10 @@
 async function updateBoard(board, city, column, scale, newData) {
     const dataPool = board.dataPool;
     const colorMin = (column[0] !== 'T' ?
-<<<<<<< HEAD
         0 : (scale === 'C' ? tempRange.minC : tempRange.minF));
     const colorMax = (column[0] !== 'T' ?
         10 : (scale === 'C' ? tempRange.maxC : tempRange.maxF));
-=======
-        0 : (scale === 'C' ? tempRange.minC : tempRange.minF)
-    );
-    const colorMax = (column[0] !== 'T' ?
-        10 : (scale === 'C' ? tempRange.maxC : tempRange.maxF)
-    );
->>>>>>> 9c29ce5f
+
     const colorStops = (
         column[0] !== 'T' ?
             colorStopsDays :
@@ -794,15 +770,9 @@
     for (let i = 0, iEnd = mapPoints.length; i < iEnd; ++i) {
         // Get elevation of city
         const cityName = mapPoints[i].name;
-<<<<<<< HEAD
-        // eslint-disable-next-line max-len
-        const cityInfo = citiesTable.getRowObject(citiesTable.getRowIndexBy('city', cityName));
-=======
         const cityInfo = citiesTable.getRowObject(
             citiesTable.getRowIndexBy('city', cityName)
         );
->>>>>>> 9c29ce5f
-
         const pointTable = await dataPool.getConnectorTable(cityName);
 
         mapPoints[i].update({
