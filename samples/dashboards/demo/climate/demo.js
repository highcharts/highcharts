--- conflicted
+++ resolved
@@ -105,15 +105,10 @@
             connectors: [{
                 id: 'Range Selection',
                 type: 'CSV',
-<<<<<<< HEAD
-                dataModifier: {
-                    type: 'Range'
-=======
                 options: {
                     dataModifier: {
                         type: 'Filter'
                     }
->>>>>>> c13d4b29
                 }
             }, {
                 id: 'Cities',
