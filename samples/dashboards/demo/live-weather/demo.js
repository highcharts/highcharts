// Index of the data to be displayed in map, KPI and spline chart.
// The number is an offset from the current hour.
const rangeConfig = {
    first: 0, // 0: current observation
    hours: 24 // max: 19 days
};

// The current date is used in several charts
const currentDay = Highcharts.dateFormat('%B %e, %Y', Date.now());

// Windbarb series object (deleted when not showing wind)
let windbarbSeries = null;

// Weather parameter configuration
const paramConfig = {
    temperature: {
        name: 'temperature',
        descr: 'Temperature',
        unit: '˚C',
        min: -20,
        max: 40,
        floatRes: 1,
        chartType: 'spline',
        colorStops: [
            [0.0, '#4CAFFE'],
            [0.3, '#53BB6C'],
            [0.5, '#DDCE16'],
            [0.6, '#DF7642'],
            [0.7, '#DD2323']
        ]
    },
    wind: {
        name: 'wind',
        descr: 'Wind speed',
        unit: 'm/s',
        min: 0,
        max: 30, // Hurricane > 32.7
        floatRes: 1,
        chartType: 'area',
        colorStops: [
            [0.0, '#C0CCC0'],
            [0.25, '#CCCC99'],
            [0.50, '#99CC66'],
            [0.75, '#336633']
        ]
    },
    windDir: {
        // Used by Windbarb and grid only
        name: 'windDir',
        descr: 'Wind dir.',
        unit: 'degr.'
    },
    precipitation: {
        name: 'precipitation',
        descr: 'Precipitation',
        unit: 'mm',
        min: 0,
        max: 10, // per hour
        floatRes: 1,
        chartType: 'column',
        colorStops: [
            [0.0, '#CCCCCC'],
            [0.1, '#CCCCAA'],
            [0.2, '#9999AA'],
            [0.8, '#0000CC']
        ]
    },
    getColumnHeader: function (param, unit = true) {
        const info = this[param];
        // First letter uppercase
        const name = info.descr;
        if (unit) {
            return `${name} ${info.unit}`;
        }
        return name;
    }
};

// Geolocation info: https://www.maps.ie/coordinates.html

// Selection of weather stations to display data from
const locations = {
    mapUrl: 'https://code.highcharts.com/mapdata/custom/north-america-no-central.topo.json',
    default: 'New York',
    points: [
        ['city', 'lat', 'lon', 'elevation', 'timeDifference'],
        ['New York', 40.71, -74.01, 10, 5],
        ['San Diego', 32.71, -117.16, 36, 8],
        ['Anchorage', 61.22, -149.89, 0, 9],
        ['Winnipeg', 49.90, -97.14, 236, 6],
        ['Monterrey', 25.68, -99.13, 540, 6],
        ['Baracoa', 20.35, -74.50, 15, 5]
    ]
};

function getTimeDifference(city) {
    const location = locations.points.find(point => point[0] === city);
    return location ? location[4] : 0; // Default to 0 if city is not found
}

// Application configuration (weather station data set + data provider)
const weatherStationConfig = {
    location: locations, // Weather station data set

    // Base URL for weather forecast
    baseUrl: 'https://api.met.no/weatherapi/locationforecast/2.0/compact',

    // Build the full URL for accessing the data
    buildUrl: function (city) {
        for (let i = 1; i < this.location.points.length; i++) {
            const point = this.location.points[i];
            if (point[0] === city) {
                return this.baseUrl +
                    `?lat=${point[1]}&lon=${point[2]}&altitude=${point[3]}`;
            }
        }
        return null;
    }
};

// Common options for KPI charts
// - Adapted from https://www.highcharts.com/demo/dashboards/climate
const kpiGaugeOptions = {
    chart: {
        spacing: [8, 8, 8, 8],
        type: 'solidgauge'
    },
    pane: {
        background: {
            innerRadius: '90%',
            outerRadius: '120%',
            shape: 'arc'
        },
        center: ['50%', '70%'],
        endAngle: 90,
        startAngle: -90
    },
    yAxis: {
        labels: {
            distance: '105%',
            y: 5,
            align: 'auto'
        },
        lineWidth: 2,
        minorTicks: false,
        tickWidth: 2,
        tickAmount: 2,
        visible: true
    },
    series: [{
        data: null, // Populated later
        dataLabels: {
            format: '{y:.1f}',
            y: -25
        },
        enableMouseTracking: false,
        innerRadius: '90%',
        radius: '120%'
    }],
    accessibility: {
        typeDescription: 'The gauge chart with 1 data point.'
    }
};

// Launches the Dashboards application
async function setupDashboard() {
    let activeCity = weatherStationConfig.location.default;
    let activeParam = paramConfig.temperature;

    const board = await Dashboards.board('container', {
        dataPool: {
            connectors: [
                {
                    id: 'Cities',
                    type: 'JSON',
                    options: {
                        firstRowAsNames: true,
                        data: weatherStationConfig.location.points
                    }
                }
            ]
        },
        // GUI based on https://www.highcharts.com/demo/dashboards/climate
        gui: {
            layouts: [{
                rows: [{
                    cells: [{
                        // Top left
                        id: 'world-map'
                    }, {
                        // Top right
                        id: 'kpi-layout',
                        layout: {
                            rows: [{
                                cells: [{
                                    id: 'html-geo-info'
                                }]
                            }, {
                                cells: [{
                                    id: 'kpi-temperature'
                                }, {
                                    id: 'kpi-wind'
                                }, {
                                    id: 'kpi-precipitation'
                                }]
                            }]
                        }
                    }]
                }, {
                    cells: [{
                        // Bottom left
                        id: 'selection-grid'
                    }, {
                        // Bottom right
                        id: 'city-chart'
                    }]
                }]
            }]
        },
        // Adapted from https://www.highcharts.com/demo/dashboards/climate
        components: [
            {
                cell: 'world-map',
                type: 'Highcharts',
                chartConstructor: 'mapChart',
                chartOptions: {
                    chart: {
                        map: await fetch(weatherStationConfig.location.mapUrl)
                            .then(response => response.json())
                    },
                    title: {
                        text: paramConfig.getColumnHeader('temperature')
                    },
                    colorAxis: {
                        startOnTick: false,
                        endOnTick: false,
                        max: activeParam.max,
                        min: activeParam.min,
                        stops: activeParam.colorStops
                    },
                    legend: {
                        enabled: false
                    },
                    mapNavigation: {
                        buttonOptions: {
                            verticalAlign: 'bottom'
                        },
                        enabled: true,
                        enableMouseWheelZoom: true
                    },
                    mapView: {
                        maxZoom: 4
                    },
                    series: [{
                        type: 'map',
                        name: 'Weather Station Map'
                    }, {
                        type: 'mappoint',
                        name: 'Cities',
                        data: [],
                        allowPointSelect: true,
                        dataLabels: [{
                            align: 'left',
                            crop: false,
                            enabled: true,
                            format: '{point.name}',
                            padding: 0,
                            verticalAlign: 'top',
                            x: -2,
                            y: 2
                        }, {
                            crop: false,
                            enabled: true,
                            format: '{point.y:.0f}',
                            inside: true,
                            padding: 0,
                            verticalAlign: 'bottom',
                            y: -16
                        }],
                        events: {
                            click: function (e) {
                                const city = e.point.name;
                                if (city !== activeCity) {
                                    // New city
                                    activeCity = city;
                                    updateBoard(
                                        board,
                                        activeCity,
                                        activeParam.name,
                                        false, // No parameter update
                                        true // Data set update
                                    );
                                } else {
                                    // Re-select (otherwise marker is reset)
                                    selectActiveCity();
                                }
                            }
                        },
                        marker: {
                            enabled: true,
                            lineWidth: 2,
                            radius: 12,
                            symbol: 'mapmarker',
                            states: {
                                select: {
                                    radiusPlus: 4
                                }
                            }
                        },
                        tooltip: {
                            footerFormat: '',
                            headerFormat: '',
                            pointFormat: (
                                '<b>{point.name}</b><br>' +
                                'Elevation: {point.custom.elevation} m<br>' +
                                '{point.y:.1f} {point.custom.unit}'
                            )
                        }
                    }],
                    tooltip: {
                        shape: 'rect',
                        distance: -60,
                        useHTML: true,
                        stickOnContact: true
                    },
                    lang: {
                        accessibility: {
                            chartContainerLabel: 'Weather stations. ' +
                                'Highcharts Interactive Map.'
                        }
                    },
                    accessibility: {
                        description: 'The chart is displaying forecasted ' +
                            'temperature.',
                        point: {
                            valueDescriptionFormat: '{value} degrees celsius,' +
                                ' {xDescription}, Location'
                        }
                    }
                }
            }, {
                cell: 'html-geo-info',
                type: 'HTML',
                elements: [{
                    tagName: 'div',
                    // textContent of children populated dynamically
                    children: [{
                        tagName: 'h2'
                    },
                    {
                        tagName: 'div',
                        attributes: {
                            id: 'geo-info'
                        },
                        children: [{
                            tagName: 'p',
                            attributes: {
                                id: 'lon',
                                name: 'Longitude'
                            }
                        }, {
                            tagName: 'p',
                            attributes: {
                                id: 'lat',
                                name: 'Latitude'
                            }
                        }, {
                            tagName: 'p',
                            attributes: {
                                id: 'elevation',
                                name: 'Elevation'
                            }
                        }]
                    }]
                }]
            },
            {
                cell: 'kpi-temperature',
                type: 'KPI',
                columnName: 'temperature',
                chartOptions: {
                    chart: kpiGaugeOptions.chart,
                    pane: kpiGaugeOptions.pane,
                    title: {
                        text: paramConfig.getColumnHeader(
                            'temperature', false
                        ) + ' (latest)',
                        verticalAlign: 'bottom',
                        widthAdjust: 0
                    },
                    yAxis: {
                        ...kpiGaugeOptions.yAxis,
                        min: paramConfig.temperature.min,
                        max: paramConfig.temperature.max,
                        accessibility: {
                            description: paramConfig.getColumnHeader(
                                'temperature'
                            )
                        }
                    },
                    series: [{
                        ...kpiGaugeOptions.series[0],
                        dataLabels: {
                            format: '{y:.1f} ' + paramConfig.temperature.unit,
                            y: kpiGaugeOptions.series[0].dataLabels.y
                        }
                    }]
                },
                events: {
                    click: function () {
                        // Update board
                        activeParam = paramConfig.temperature;
                        // Parameter update, city unchanged
                        updateBoard(
                            board, activeCity,
                            'temperature', true, false
                        );
                    }
                },
                states: {
                    active: {
                        enabled: true,
                        isActive: true
                    },
                    hover: {
                        enabled: true
                    }
                }
            }, {
                cell: 'kpi-wind',
                type: 'KPI',
                columnName: 'wind',
                chartOptions: {
                    chart: kpiGaugeOptions.chart,
                    pane: kpiGaugeOptions.pane,
                    title: {
                        text: paramConfig.getColumnHeader(
                            'wind', false
                        ) + ' (latest)',
                        verticalAlign: 'bottom',
                        widthAdjust: 0
                    },
                    yAxis: {
                        ...kpiGaugeOptions.yAxis,
                        min: paramConfig.wind.min,
                        max: paramConfig.wind.max,
                        accessibility: {
                            description: paramConfig.getColumnHeader('wind')
                        }
                    },
                    series: [{
                        ...kpiGaugeOptions.series[0],
                        dataLabels: {
                            format: '{y:.1f} ' + paramConfig.wind.unit,
                            y: kpiGaugeOptions.series[0].dataLabels.y
                        }
                    }]
                },
                events: {
                    click: function () {
                        // Update board
                        activeParam = paramConfig.wind;
                        // Parameter update, city unchanged
                        updateBoard(board, activeCity, 'wind', true, false);
                    }
                },
                states: {
                    active: {
                        enabled: true
                    },
                    hover: {
                        enabled: true
                    }
                }
            }, {
                cell: 'kpi-precipitation',
                type: 'KPI',
                columnName: 'precipitation',
                chartOptions: {
                    chart: kpiGaugeOptions.chart,
                    pane: kpiGaugeOptions.pane,
                    title: {
                        text: paramConfig.getColumnHeader(
                            'precipitation', false
                        ) + ' (next 24 hours)',
                        verticalAlign: 'bottom',
                        widthAdjust: 0
                    },
                    yAxis: {
                        ...kpiGaugeOptions.yAxis,
                        min: paramConfig.precipitation.min,
                        max: 50, // Per 24 hours
                        accessibility: {
                            description: paramConfig.getColumnHeader(
                                'precipitation'
                            )
                        }
                    },
                    series: [{
                        ...kpiGaugeOptions.series[0],
                        dataLabels: {
                            format: '{y:.1f} ' + paramConfig.precipitation.unit,
                            y: kpiGaugeOptions.series[0].dataLabels.y
                        }
                    }]
                },
                events: {
                    click: function () {
                        // Update board
                        activeParam = paramConfig.precipitation;
                        // Parameter update, city unchanged
                        updateBoard(
                            board, activeCity,
                            'precipitation', true, false
                        );
                    }
                },
                states: {
                    active: {
                        enabled: true
                    },
                    hover: {
                        enabled: true
                    }
                }
            }, {
                cell: 'selection-grid',
                type: 'DataGrid',
                title: {
                    enabled: true,
                    text: 'Forecast for ' + currentDay
                },
                sync: {
                    highlight: true
                },
                dataGridOptions: {
<<<<<<< HEAD
                    columns: [{
                        id: 'time',
                        headerFormat: 'Time UTC',
                        cellFormatter: function () {
                            return Highcharts.dateFormat(
                                '%H:%M', this.value
                            );
=======
                    columns: {
                        time: {
                            headerFormat: 'Local Time',
                            cellFormatter: function () {
                                return Highcharts.dateFormat(
                                    '%I:%M %p', this.value
                                );
                            }
                        },
                        temperature: {
                            headerFormat: paramConfig.getColumnHeader(
                                'temperature'
                            ),
                            cellFormat: '{value:.1f}'
                        },
                        wind: {
                            headerFormat: paramConfig.getColumnHeader('wind'),
                            cellFormat: '{value:.1f}'
                        },
                        windDir: {
                            headerFormat: paramConfig.getColumnHeader(
                                'windDir'
                            ),
                            cellFormat: '{value:.0f} {log}'
                        },
                        precipitation: {
                            headerFormat: paramConfig.getColumnHeader(
                                'precipitation'
                            ),
                            cellFormat: '{value:.1f}'
>>>>>>> 1148d09c
                        }
                    }, {
                        id: 'temperature',
                        headerFormat: paramConfig.getColumnHeader(
                            'temperature'
                        ),
                        cellFormat: '{value:.1f}'
                    }, {
                        id: 'wind',
                        headerFormat: paramConfig.getColumnHeader('wind'),
                        cellFormat: '{value:.1f}'
                    }, {
                        id: 'windDir',
                        headerFormat: paramConfig.getColumnHeader(
                            'windDir'
                        ),
                        cellFormat: '{value:.0f}'
                    }, {
                        id: 'precipitation',
                        headerFormat: paramConfig.getColumnHeader(
                            'precipitation'
                        ),
                        cellFormat: '{value:.1f}'
                    }]
                }
            }, {
                cell: 'city-chart',
                type: 'Highcharts',
                sync: {
                    highlight: true
                },
                chartOptions: {
                    chart: {
                        spacing: [40, 40, 40, 10],
                        styledMode: true,
                        type: activeParam.chartType
                    },
                    credits: {
                        enabled: true,
                        href: 'https://api.met.no/weatherapi/locationforecast/2.0/documentation',
                        text: 'MET Norway'
                    },
                    legend: {
                        enabled: false
                    },
                    colorAxis: {
                        startOnTick: false,
                        endOnTick: false,
                        max: activeParam.max,
                        min: activeParam.min,
                        stops: activeParam.colorStops
                    },
                    plotOptions: {
                        series: {
                            marker: {
                                enabled: true,
                                symbol: 'circle'
                            },
                            tooltip: {
                                headerFormat: '<span style="font-size: 10px">' +
                                    '{point.x:%B %e, %Y, %l:%M %p}</span><br/>',
                                pointFormatter: function () {
                                    return this.y + ' ' + activeParam.unit;
                                }
                            }
                        },
                        windbarb: {
                            tooltip: {
                                headerFormat: '<span style="font-size: 10px">' +
                                    '{point.x:%B %e, %Y, %l:%M %p}</span><br/>',
                                pointFormat: '<b>{point.value:.2f} m/s</b> ' +
                                    // eslint-disable-next-line max-len
                                    '({point.beaufort})<br/>Wind direction: ' +
                                    // eslint-disable-next-line max-len
                                    '{point.series.directionData.(point.index)::.0f}',
                                pointFormatter: null
                            }
                        }
                    },
                    title: {
                        margin: 20,
                        x: 15,
                        y: 5
                    },
                    subtitle: {
                        text: '----'
                    },
                    xAxis: {
                        type: 'datetime',
                        labels: {
                            format: '{value:%l:%M %p}',
                            accessibility: {
                                description: 'Hours, minutes'
                            }
                        }
                    },
                    yAxis: {
                        title: {
                            enabled: false
                        },
                        accessibility: {
                            description: activeParam.unit
                        }
                    },
                    lang: {
                        accessibility: {
                            chartContainerLabel: 'Weather stations. ' +
                                'Highcharts Interactive Map.'
                        }
                    },
                    accessibility: {
                        description: 'The chart is displaying forecasted ' +
                            'temperature, wind or precipitation.'
                    }
                }
            }]
    }, true);

    const dataPool = board.dataPool;
    const citiesTable = await dataPool.getConnectorTable('Cities');
    const cityRows = citiesTable.getRowObjects();

    // Add weather station sources
    for (let i = 0, iEnd = cityRows.length; i < iEnd; ++i) {
        const city = cityRows[i].city;
        const url = weatherStationConfig.buildUrl(city);

        if (!url) {
            continue;
        }

        dataPool.setConnectorOptions({
            id: city,
            type: 'JSON',
            options: {
                firstRowAsNames: false,
                dataUrl: url,
                // Pre-parsing for filtering incoming data
                beforeParse: function (data) {
                    const retData = [];
                    const forecastData = data.properties.timeseries;

                    // Get the time difference for the current city
                    const timeDifference = getTimeDifference(city);

                    for (let i = 0; i < rangeConfig.hours; i++) {
                        const item = forecastData[i];

                        // Instant data
                        const instantData = item.data.instant.details;

                        // Data for the next hour
                        const hourSpan = item.data.next_1_hours.details;

                        // Convert UTC time to local time
                        const localTime = new Date(item.time).getTime() -
                            timeDifference * 3600000;

                        // Picks the parameters this application uses
                        retData.push({
                            time: localTime,
                            temperature: instantData.air_temperature,
                            precipitation: hourSpan.precipitation_amount,
                            wind: instantData.wind_speed,
                            windDir: instantData.wind_from_direction
                        });
                    }
                    return retData;
                }
            }
        });
    }

    // Update map (series 0 is the world map, series 1 the weather data)
    const mapChart = getMapChart(board);

    // Load active city
    await addCityToMap(board, citiesTable, mapChart, activeCity);
    await updateBoard(board, activeCity, activeParam.name);

    // Select active city on the map
    selectActiveCity();

    // Load additional cities
    for (let i = 0; i < cityRows.length; i++) {
        const city = cityRows[i].city;
        if (city !== activeCity) {
            await addCityToMap(board, citiesTable, mapChart, city);
        }
    }

    // HELPER functions

    // Get map chart
    function getMapChart(board) {
        // Update map (series 0 is the world map, series 1 the weather data)
        return board.mountedComponents[0].component.chart.series[1];
    }

    // Select a city on the map
    function selectActiveCity() {
        const mapData = getMapChart(board).data;
        for (let i = 0; i < mapData.length; i++) {
            if (mapData[i].name === activeCity) {
                mapData[i].select();
                break;
            }
        }
    }
}

// Add station to map
async function addCityToMap(board, citiesTable, worldMap, city) {
    const forecastTable = await board.dataPool.getConnectorTable(city);
    const cityInfo = citiesTable.getRowObject(
        citiesTable.getRowIndexBy('city', city)
    );

    // Add city to world map
    worldMap.addPoint({
        name: cityInfo.city,
        lat: cityInfo.lat,
        lon: cityInfo.lon,
        custom: {
            elevation: cityInfo.elevation,
            unit: paramConfig.temperature.unit
        },
        // First item in current data set
        y: forecastTable.columns.temperature[rangeConfig.first]
    });
}

// Get observation (accumulated or latest)
function getObservation(forecastTable, param) {
    if (param === 'precipitation') {
        let sum = 0;
        for (let i = rangeConfig.first; i < rangeConfig.hours; i++) {
            sum += forecastTable.columns[param][i];
        }
        return Math.round(sum);
    }
    return forecastTable.columns[param][rangeConfig.first];
}

// Update board after changing data set (city) or parameter (measurement type)
async function updateBoard(
    board, city, paramName,
    paramUpdated = true, cityUpdated = true
) {

    // Parameter info
    const param = paramConfig[paramName];

    // Data access
    const dataPool = board.dataPool;

    // Geographical information
    const citiesTable = await dataPool.getConnectorTable('Cities');

    const [
        // The order here must be the same as in the component
        // definition in the Dashboard.
        worldMap,
        htmlGeoInfo,
        kpiTemperature,
        kpiWind,
        kpiRain,
        selectionGrid,
        cityChart
    ] = board.mountedComponents.map(c => c.component);

    // Common to map and chart
    const colorAxis = {
        min: param.min,
        max: param.max,
        stops: param.colorStops
    };

    // Update city chart
    const options = cityChart.chartOptions;
    const isWind = paramName === 'wind';

    const title = isWind ?
        'Wind' : paramConfig.getColumnHeader(paramName, false);
    options.title.text = title + ' forecast for ' + city;
    options.subtitle.text = currentDay;
    options.colorAxis = colorAxis;
    options.chart.type = param.chartType;
    options.xAxis.offset = isWind ? 40 : 0; // Allow space for Windbarb

    const chart = cityChart.chart;

    // Handle auxiliary series (Windbarb)
    if (windbarbSeries !== null) {
        // Remove any existing Windbarb series
        await windbarbSeries.remove();
        windbarbSeries = null;
    }

    await cityChart.update({
        connector: {
            id: city,
            columnAssignment: [{
                seriesId: paramName,
                data: ['time', paramName]
            }]
        },
        chartOptions: options
    });

    if (isWind) {
        // Add Windbarb series
        const forecastTable = await dataPool.getConnectorTable(city);

        // Create series data
        const data = [];
        for (let i = rangeConfig.first; i < rangeConfig.hours; i++) {
            const windSpeed = forecastTable.columns.wind[i];
            const windDir = forecastTable.columns.windDir[i];
            data.push([windSpeed, windDir]);
        }

        // Add series (and store for removal)
        windbarbSeries = await chart.addSeries({
            type: 'windbarb',
            pointStart: forecastTable.columns.time[0],
            pointInterval: 36e5,
            data: data
        });
    }

    if (paramUpdated) {
        // Parameters update: e.g. temperature -> precipitation.
        // Affects: map

        // Update all map points (series 1: weather data)
        const mapPoints = worldMap.chart.series[1].data;

        for (let i = 0, iEnd = mapPoints.length; i < iEnd; ++i) {
            // Forecast for city
            const city = mapPoints[i].name;
            const forecastTable = await dataPool.getConnectorTable(city);
            const elevation = citiesTable.getCellAsNumber(
                'elevation', citiesTable.getRowIndexBy('city', city)
            );

            mapPoints[i].update({
                y: getObservation(forecastTable, paramName),
                custom: {
                    elevation: elevation,
                    unit: param.unit
                }
            }, false);
        }

        // Update map properties and redraw
        worldMap.chart.update({
            colorAxis: colorAxis,
            title: {
                text: paramConfig.getColumnHeader(paramName)
            }
        });
    }

    if (cityUpdated) {
        // City update: e.g. New York -> Winnipeg
        // Affects: KPIs and grid.
        const forecastTable = await dataPool.getConnectorTable(city);

        await kpiTemperature.update({
            value: getObservation(forecastTable, 'temperature')
        });

        await kpiWind.update({
            value: getObservation(forecastTable, 'wind')
        });

        await kpiRain.update({
            value: getObservation(forecastTable, 'precipitation')
        });

        // Update geo-info HTML
        const options = htmlGeoInfo.getOptions();
        const html = options.elements[0];
        const cityRow = citiesTable.getRowIndexBy('city', city);

        html.children[0].textContent = 'Forecast for ' + city;

        const geoInfo = html.children[1].children;
        for (let i = 0; i < geoInfo.length; i++) {
            const attr = geoInfo[i].attributes;
            const value = citiesTable.getCellAsNumber(attr.id, cityRow);
            const unit = attr.id === 'elevation' ? 'm.' : 'degr.';

            geoInfo[i].textContent = `${attr.name}: ${value} ${unit}`;
        }

        await htmlGeoInfo.update(options);

        // Update grid
        await selectionGrid.update({
            connector: {
                id: city
            }
        });
    }
}

// Launch the application
setupDashboard();<|MERGE_RESOLUTION|>--- conflicted
+++ resolved
@@ -534,46 +534,13 @@
                     highlight: true
                 },
                 dataGridOptions: {
-<<<<<<< HEAD
                     columns: [{
                         id: 'time',
-                        headerFormat: 'Time UTC',
+                        headerFormat: 'Local Time',
                         cellFormatter: function () {
                             return Highcharts.dateFormat(
-                                '%H:%M', this.value
+                                '%I:%M %p', this.value
                             );
-=======
-                    columns: {
-                        time: {
-                            headerFormat: 'Local Time',
-                            cellFormatter: function () {
-                                return Highcharts.dateFormat(
-                                    '%I:%M %p', this.value
-                                );
-                            }
-                        },
-                        temperature: {
-                            headerFormat: paramConfig.getColumnHeader(
-                                'temperature'
-                            ),
-                            cellFormat: '{value:.1f}'
-                        },
-                        wind: {
-                            headerFormat: paramConfig.getColumnHeader('wind'),
-                            cellFormat: '{value:.1f}'
-                        },
-                        windDir: {
-                            headerFormat: paramConfig.getColumnHeader(
-                                'windDir'
-                            ),
-                            cellFormat: '{value:.0f} {log}'
-                        },
-                        precipitation: {
-                            headerFormat: paramConfig.getColumnHeader(
-                                'precipitation'
-                            ),
-                            cellFormat: '{value:.1f}'
->>>>>>> 1148d09c
                         }
                     }, {
                         id: 'temperature',
@@ -590,7 +557,7 @@
                         headerFormat: paramConfig.getColumnHeader(
                             'windDir'
                         ),
-                        cellFormat: '{value:.0f}'
+                        cellFormat: '{value:.0f} {log}'
                     }, {
                         id: 'precipitation',
                         headerFormat: paramConfig.getColumnHeader(
