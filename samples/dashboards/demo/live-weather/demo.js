Highcharts.setOptions({
    chart: {
        styledMode: true
    },
    lang: {
        locale: 'en-us'
    }
});

// Index of the data to be displayed in map, KPI and spline chart.
// The number is an offset from the current hour.
const rangeConfig = {
    first: 0, // 0: current observation
    hours: 24 // max: 19 days
};

// The current date is used in several charts
const currentDay = Highcharts.dateFormat('%B %e, %Y', Date.now());

// Windbarb series object (deleted when not showing wind)
let windbarbSeries = null;

// Weather parameter configuration
const paramConfig = {
    temperature: {
        name: 'temperature',
        descr: 'Temperature',
        unit: '˚C',
        min: -20,
        max: 40,
        floatRes: 1,
        chartType: 'spline',
        colorStops: [
            [0.0, '#4CAFFE'],
            [0.3, '#53BB6C'],
            [0.5, '#DDCE16'],
            [0.6, '#DF7642'],
            [0.7, '#DD2323']
        ]
    },
    wind: {
        name: 'wind',
        descr: 'Wind speed',
        unit: 'm/s',
        min: 0,
        max: 30, // Hurricane > 32.7
        floatRes: 1,
        chartType: 'area',
        colorStops: [
            [0.0, '#C0CCC0'],
            [0.25, '#CCCC99'],
            [0.50, '#99CC66'],
            [0.75, '#336633']
        ]
    },
    windDir: {
        // Used by Windbarb and grid only
        name: 'windDir',
        descr: 'Wind dir.',
        unit: 'degr.'
    },
    precipitation: {
        name: 'precipitation',
        descr: 'Precipitation',
        unit: 'mm',
        min: 0,
        max: 10, // per hour
        floatRes: 1,
        chartType: 'column',
        colorStops: [
            [0.0, '#CCCCCC'],
            [0.1, '#CCCCAA'],
            [0.2, '#9999AA'],
            [0.8, '#0000CC']
        ]
    },
    getColumnHeader: function (param, unit = true) {
        const info = this[param];
        // First letter uppercase
        const name = info.descr;
        if (unit) {
            return `${name} ${info.unit}`;
        }
        return name;
    }
};

// Geolocation info: https://www.maps.ie/coordinates.html

// Selection of weather stations to display data from
const locations = {
    mapUrl: 'https://code.highcharts.com/mapdata/custom/north-america-no-central.topo.json',
    default: 'New York',
    points: [
        ['station', 'lat', 'lon', 'elevation', 'timeDifference'],
        ['New York', 40.71, -74.01, 10, 5],
        ['San Diego', 32.71, -117.16, 36, 8],
        ['Anchorage', 61.22, -149.89, 0, 9],
        ['Winnipeg', 49.90, -97.14, 236, 6],
        ['Monterrey', 25.68, -99.13, 540, 6],
        ['Baracoa', 20.35, -74.50, 15, 5]
    ]
};

function getTimeDifference(station) {
    const location = locations.points.find(point => point[0] === station);
    return location ? location[4] : 0; // Default to 0 if station not found
}

// Application configuration (weather station data set + data provider)
const weatherStationConfig = {
    location: locations, // Weather station data set

    // Base URL for weather forecast
    baseUrl: 'https://api.met.no/weatherapi/locationforecast/2.0/compact',

    // Build the full URL for accessing the data
    buildUrl: function (station) {
        for (let i = 1; i < this.location.points.length; i++) {
            const point = this.location.points[i];
            if (point[0] === station) {
                return this.baseUrl +
                    `?lat=${point[1]}&lon=${point[2]}&altitude=${point[3]}`;
            }
        }
        return null;
    }
};

// Common options for KPI charts
// - Adapted from https://www.highcharts.com/demo/dashboards/climate
const kpiGaugeOptions = {
    chart: {
        spacing: [8, 8, 8, 8],
        type: 'solidgauge'
    },
    pane: {
        background: {
            innerRadius: '90%',
            outerRadius: '120%',
            shape: 'arc'
        },
        center: ['50%', '70%'],
        endAngle: 90,
        startAngle: -90
    },
    yAxis: {
        labels: {
            distance: '105%',
            y: 5,
            align: 'auto'
        },
        lineWidth: 2,
        minorTicks: false,
        tickWidth: 2,
        tickAmount: 2,
        visible: true
    },
    series: [{
        data: null, // Populated later
        dataLabels: {
            format: '{y:.1f}',
            y: -25
        },
        enableMouseTracking: false,
        innerRadius: '90%',
        radius: '120%'
    }],
    accessibility: {
        typeDescription: 'The gauge chart with 1 data point.'
    }
};

// Launches the Dashboards application
async function setupDashboard() {
    let activeStation = weatherStationConfig.location.default;
    let activeParam = paramConfig.temperature;

    const board = await Dashboards.board('container', {
        dataPool: {
            connectors: [
                {
                    id: 'Stations',
                    type: 'JSON',
                    options: {
                        firstRowAsNames: true,
                        data: weatherStationConfig.location.points
                    }
                }
            ]
        },
        // GUI based on https://www.highcharts.com/demo/dashboards/climate
        gui: {
            layouts: [{
                rows: [{
                    cells: [{
                        // Top left
                        id: 'station-map'
                    }, {
                        // Top right
                        id: 'kpi-layout',
                        layout: {
                            rows: [{
                                cells: [{
                                    id: 'html-geo-info'
                                }]
                            }, {
                                cells: [{
                                    id: 'kpi-temperature'
                                }, {
                                    id: 'kpi-wind'
                                }, {
                                    id: 'kpi-precipitation'
                                }]
                            }]
                        }
                    }]
                }, {
                    cells: [{
                        // Bottom left
                        id: 'forecast-grid'
                    }, {
                        // Bottom right
                        id: 'forecast-chart'
                    }]
                }]
            }]
        },
        // Adapted from https://www.highcharts.com/demo/dashboards/climate
        components: [
            {
                renderTo: 'station-map',
                type: 'Highcharts',
                chartConstructor: 'mapChart',
                chartOptions: {
                    chart: {
                        map: await fetch(weatherStationConfig.location.mapUrl)
                            .then(response => response.json())
                    },
                    title: {
                        text: paramConfig.getColumnHeader('temperature')
                    },
                    colorAxis: {
                        startOnTick: false,
                        endOnTick: false,
                        max: activeParam.max,
                        min: activeParam.min,
                        stops: activeParam.colorStops
                    },
                    legend: {
                        enabled: false
                    },
                    mapNavigation: {
                        buttonOptions: {
                            verticalAlign: 'bottom'
                        },
                        enabled: true,
                        enableMouseWheelZoom: true
                    },
                    mapView: {
                        maxZoom: 4
                    },
                    series: [{
                        type: 'map',
                        name: 'Weather Station Map'
                    }, {
                        type: 'mappoint',
                        name: 'Stations',
                        data: [],
                        allowPointSelect: true,
                        dataLabels: [{
                            align: 'left',
                            crop: false,
                            enabled: true,
                            format: '{point.name}',
                            padding: 0,
                            verticalAlign: 'top',
                            x: -2,
                            y: 2
                        }, {
                            crop: false,
                            enabled: true,
                            format: '{point.y:.0f}',
                            inside: true,
                            padding: 0,
                            verticalAlign: 'bottom',
                            y: -16
                        }],
                        events: {
                            click: function (e) {
                                const station = e.point.name;
                                if (station !== activeStation) {
                                    // New station selected
                                    activeStation = station;
                                    updateBoard(
                                        board,
                                        activeStation,
                                        activeParam.name,
                                        false, // Parameter unchanged
                                        true // Station changed
                                    );
                                } else {
                                    // Re-select (otherwise marker is reset)
                                    setActiveStation();
                                }
                            }
                        },
                        marker: {
                            enabled: true,
                            lineWidth: 2,
                            radius: 12,
                            symbol: 'mapmarker',
                            states: {
                                select: {
                                    radiusPlus: 4
                                }
                            }
                        },
                        tooltip: {
                            footerFormat: '',
                            headerFormat: '',
                            pointFormat: (
                                '<b>{point.name}</b><br>' +
                                'Elevation: {point.custom.elevation} m<br>' +
                                '{point.y:.1f} {point.custom.unit}'
                            )
                        }
                    }],
                    tooltip: {
                        shape: 'rect',
                        distance: -60,
                        useHTML: true,
                        stickOnContact: true
                    },
                    lang: {
                        accessibility: {
                            chartContainerLabel: 'Weather stations. ' +
                                'Highcharts Interactive Map.'
                        }
                    },
                    accessibility: {
                        description: 'The chart is displaying forecasted ' +
                            'temperature.',
                        point: {
                            valueDescriptionFormat: '{value} degrees celsius,' +
                                ' {xDescription}, Location'
                        }
                    }
                }
            }, {
                renderTo: 'html-geo-info',
                type: 'HTML',
                elements: [{
                    tagName: 'div',
                    // textContent of children populated dynamically
                    children: [{
                        tagName: 'h2'
                    },
                    {
                        tagName: 'div',
                        attributes: {
                            id: 'geo-info'
                        },
                        children: [{
                            tagName: 'p',
                            attributes: {
                                id: 'lon',
                                name: 'Longitude'
                            }
                        }, {
                            tagName: 'p',
                            attributes: {
                                id: 'lat',
                                name: 'Latitude'
                            }
                        }, {
                            tagName: 'p',
                            attributes: {
                                id: 'elevation',
                                name: 'Elevation'
                            }
                        }]
                    }]
                }]
            },
            {
                renderTo: 'kpi-temperature',
                type: 'KPI',
                columnName: 'temperature',
                chartOptions: {
                    chart: kpiGaugeOptions.chart,
                    pane: kpiGaugeOptions.pane,
                    title: {
                        text: paramConfig.getColumnHeader(
                            'temperature', false
                        ) + ' (latest)',
                        verticalAlign: 'bottom'
                    },
                    yAxis: {
                        ...kpiGaugeOptions.yAxis,
                        min: paramConfig.temperature.min,
                        max: paramConfig.temperature.max,
                        accessibility: {
                            description: paramConfig.getColumnHeader(
                                'temperature'
                            )
                        }
                    },
                    series: [{
                        ...kpiGaugeOptions.series[0],
                        dataLabels: {
                            format: '{y:.1f} ' + paramConfig.temperature.unit,
                            y: kpiGaugeOptions.series[0].dataLabels.y
                        }
                    }]
                },
                events: {
                    click: function () {
                        // Update dashboard
                        activeParam = paramConfig.temperature;
                        // Parameter changed, station unchanged
                        updateBoard(
                            board, activeStation,
                            'temperature', true, false
                        );
                    }
                },
                states: {
                    active: {
                        enabled: true,
                        isActive: true
                    },
                    hover: {
                        enabled: true
                    }
                }
            }, {
                renderTo: 'kpi-wind',
                type: 'KPI',
                columnName: 'wind',
                chartOptions: {
                    chart: kpiGaugeOptions.chart,
                    pane: kpiGaugeOptions.pane,
                    title: {
                        text: paramConfig.getColumnHeader(
                            'wind', false
                        ) + ' (latest)',
                        verticalAlign: 'bottom'
                    },
                    yAxis: {
                        ...kpiGaugeOptions.yAxis,
                        min: paramConfig.wind.min,
                        max: paramConfig.wind.max,
                        accessibility: {
                            description: paramConfig.getColumnHeader('wind')
                        }
                    },
                    series: [{
                        ...kpiGaugeOptions.series[0],
                        dataLabels: {
                            format: '{y:.1f} ' + paramConfig.wind.unit,
                            y: kpiGaugeOptions.series[0].dataLabels.y
                        }
                    }]
                },
                events: {
                    click: function () {
                        // Update board
                        activeParam = paramConfig.wind;
                        // Parameter changed, station unchanged
                        updateBoard(board, activeStation, 'wind', true, false);
                    }
                },
                states: {
                    active: {
                        enabled: true
                    },
                    hover: {
                        enabled: true
                    }
                }
            }, {
                renderTo: 'kpi-precipitation',
                type: 'KPI',
                columnName: 'precipitation',
                chartOptions: {
                    chart: kpiGaugeOptions.chart,
                    pane: kpiGaugeOptions.pane,
                    title: {
                        text: paramConfig.getColumnHeader(
                            'precipitation', false
                        ) + ' (next 24 hours)',
                        verticalAlign: 'bottom'
                    },
                    yAxis: {
                        ...kpiGaugeOptions.yAxis,
                        min: paramConfig.precipitation.min,
                        max: 50, // Per 24 hours
                        accessibility: {
                            description: paramConfig.getColumnHeader(
                                'precipitation'
                            )
                        }
                    },
                    series: [{
                        ...kpiGaugeOptions.series[0],
                        dataLabels: {
                            format: '{y:.1f} ' + paramConfig.precipitation.unit,
                            y: kpiGaugeOptions.series[0].dataLabels.y
                        }
                    }]
                },
                events: {
                    click: function () {
                        // Update board
                        activeParam = paramConfig.precipitation;
                        // Parameter changed, station unchanged
                        updateBoard(
                            board, activeStation,
                            'precipitation', true, false
                        );
                    }
                },
                states: {
                    active: {
                        enabled: true
                    },
                    hover: {
                        enabled: true
                    }
                }
            }, {
<<<<<<< HEAD
                cell: 'forecast-grid',
                type: 'Grid',
=======
                renderTo: 'forecast-grid',
                type: 'DataGrid',
>>>>>>> b9ccd215
                title: {
                    enabled: true,
                    text: 'Forecast for ' + currentDay
                },
                sync: {
                    highlight: true
                },
                gridOptions: {
                    credits: {
                        enabled: false
                    },
                    columns: [{
                        id: 'time',
                        header: {
                            format: 'Local Time'
                        },
                        cells: {
                            formatter: function () {
                                return Highcharts.dateFormat(
                                    '%I:%M %p', this.value
                                );
                            }
                        }
                    }, {
                        id: 'temperature',
                        header: {
                            format: paramConfig.getColumnHeader('temperature')
                        },
                        cells: {
                            format: '{value:.1f}'
                        }
                    }, {
                        id: 'wind',
                        header: {
                            format: paramConfig.getColumnHeader('wind')
                        },
                        cells: {
                            format: '{value:.1f}'
                        }
                    }, {
                        id: 'windDir',
                        header: {
                            format: paramConfig.getColumnHeader('windDir')
                        },
                        cells: {
                            format: '{value:.0f} {log}'
                        }
                    }, {
                        id: 'precipitation',
                        header: {
                            format: paramConfig.getColumnHeader('precipitation')
                        },
                        cells: {
                            format: '{value:.1f}'
                        }
                    }]
                }
            }, {
                renderTo: 'forecast-chart',
                type: 'Highcharts',
                sync: {
                    highlight: true
                },
                chartOptions: {
                    chart: {
                        spacing: [40, 40, 40, 10],
                        styledMode: true,
                        type: activeParam.chartType
                    },
                    credits: {
                        enabled: true,
                        href: 'https://api.met.no/weatherapi/locationforecast/2.0/documentation',
                        text: 'MET Norway'
                    },
                    legend: {
                        enabled: false
                    },
                    colorAxis: {
                        startOnTick: false,
                        endOnTick: false,
                        max: activeParam.max,
                        min: activeParam.min,
                        stops: activeParam.colorStops
                    },
                    plotOptions: {
                        series: {
                            marker: {
                                enabled: true,
                                symbol: 'circle'
                            },
                            tooltip: {
                                headerFormat: '<span style="font-size: 10px">' +
                                    '{point.x:%B %e, %Y, %l:%M %p}</span><br/>',
                                pointFormatter: function () {
                                    return this.y + ' ' + activeParam.unit;
                                }
                            }
                        },
                        windbarb: {
                            tooltip: {
                                headerFormat: '<span style="font-size: 10px">' +
                                    '{point.x:%B %e, %Y, %l:%M %p}</span><br/>',
                                pointFormat: '<b>{point.value:.2f} m/s</b> ' +
                                    // eslint-disable-next-line max-len
                                    '({point.beaufort})<br/>Wind direction: ' +
                                    // eslint-disable-next-line max-len
                                    '{point.series.directionData.(point.index)::.0f}',
                                pointFormatter: null
                            }
                        }
                    },
                    title: {
                        margin: 20,
                        x: 15,
                        y: 5
                    },
                    subtitle: {
                        text: '----'
                    },
                    xAxis: {
                        type: 'datetime',
                        labels: {
                            format: '{value:%l:%M %p}',
                            accessibility: {
                                description: 'Hours, minutes'
                            }
                        }
                    },
                    yAxis: {
                        title: {
                            enabled: false
                        },
                        accessibility: {
                            description: activeParam.unit
                        }
                    },
                    lang: {
                        accessibility: {
                            chartContainerLabel: 'Weather stations. ' +
                                'Highcharts Interactive Map.'
                        }
                    },
                    accessibility: {
                        description: 'The chart is displaying forecasted ' +
                            'temperature, wind or precipitation.'
                    }
                }
            }]
    }, true);

    const dataPool = board.dataPool;
    const stationsTable = await dataPool.getConnectorTable('Stations');
    const stationRows = stationsTable.getRowObjects();

    // Add weather station sources
    for (let i = 0, iEnd = stationRows.length; i < iEnd; ++i) {
        const station = stationRows[i].station;
        const url = weatherStationConfig.buildUrl(station);

        if (!url) {
            continue;
        }

        dataPool.setConnectorOptions({
            id: station,
            type: 'JSON',
            options: {
                firstRowAsNames: false,
                dataUrl: url,
                // Pre-parsing for filtering incoming data
                beforeParse: function (data) {
                    const retData = [];
                    const forecastData = data.properties.timeseries;

                    // Get the time difference for the current station
                    const timeDifference = getTimeDifference(station);

                    for (let i = 0; i < rangeConfig.hours; i++) {
                        const item = forecastData[i];

                        // Instant data
                        const instantData = item.data.instant.details;

                        // Data for the next hour
                        const hourSpan = item.data.next_1_hours.details;

                        // Convert UTC time to local time
                        const localTime = new Date(item.time).getTime() -
                            timeDifference * 3600000;

                        // Picks the parameters this application uses
                        retData.push({
                            time: localTime,
                            temperature: instantData.air_temperature,
                            precipitation: hourSpan.precipitation_amount,
                            wind: instantData.wind_speed,
                            windDir: instantData.wind_from_direction
                        });
                    }
                    return retData;
                }
            }
        });
    }

    // Update map (series 0 is the world map, series 1 the weather data)
    const mapChart = getMapChart(board);

    // Load active weather station
    await addStationToMap(board, stationsTable, mapChart, activeStation);
    await updateBoard(board, activeStation, activeParam.name);

    // Select active weather station on the map
    setActiveStation();

    // Load additional cities
    for (let i = 0; i < stationRows.length; i++) {
        const station = stationRows[i].station;
        if (station !== activeStation) {
            await addStationToMap(board, stationsTable, mapChart, station);
        }
    }

    // HELPER functions

    // Get map chart
    function getMapChart(board) {
        // Update map (series 0 is the world map, series 1 the weather data)
        return board.mountedComponents[0].component.chart.series[1];
    }

    // Select a weather station on the map
    function setActiveStation() {
        const mapData = getMapChart(board).data;
        for (let i = 0; i < mapData.length; i++) {
            if (mapData[i].name === activeStation) {
                mapData[i].select();
                break;
            }
        }
    }
}

// Add weather station to map
async function addStationToMap(board, stationsTable, stationMap, station) {
    const forecastTable = await board.dataPool.getConnectorTable(station);
    const stationInfo = stationsTable.getRowObject(
        stationsTable.getRowIndexBy('station', station)
    );

    // Add weather station to world map
    stationMap.addPoint({
        name: stationInfo.station,
        lat: stationInfo.lat,
        lon: stationInfo.lon,
        custom: {
            elevation: stationInfo.elevation,
            unit: paramConfig.temperature.unit
        },
        // First item in current data set
        y: forecastTable.columns.temperature[rangeConfig.first]
    });
}

// Get observation (accumulated or latest)
function getObservation(forecastTable, param) {
    if (param === 'precipitation') {
        let sum = 0;
        for (let i = rangeConfig.first; i < rangeConfig.hours; i++) {
            sum += forecastTable.columns[param][i];
        }
        return Math.round(sum);
    }
    return forecastTable.columns[param][rangeConfig.first];
}

// Update board after changing weather station or parameter (measurement type)
async function updateBoard(
    board, station, paramName,
    paramChanged = true, stationChanged = true
) {
    // Parameter info
    const param = paramConfig[paramName];

    // Data access
    const dataPool = board.dataPool;

    // Geographical information
    const stationsTable = await dataPool.getConnectorTable('Stations');

    const [
        // The order here must be the same as in the component
        // definition in the Dashboard.
        stationMap,
        htmlGeoInfo,
        kpiTemperature,
        kpiWind,
        kpiRain,
        selectionGrid,
        cityChart
    ] = board.mountedComponents.map(c => c.component);

    // Common to map and chart
    const colorAxis = {
        min: param.min,
        max: param.max,
        stops: param.colorStops
    };

    // Update forecast chart
    const options = cityChart.chartOptions;
    const isWind = paramName === 'wind';

    const title = isWind ?
        'Wind' : paramConfig.getColumnHeader(paramName, false);
    options.title.text = title + ' forecast for ' + station;
    options.subtitle.text = currentDay;
    options.colorAxis = colorAxis;
    options.chart.type = param.chartType;
    options.xAxis.offset = isWind ? 40 : 0; // Allow space for Windbarb

    const chart = cityChart.chart;

    // Handle auxiliary series (Windbarb)
    if (windbarbSeries !== null) {
        // Remove any existing Windbarb series
        await windbarbSeries.remove();
        windbarbSeries = null;
    }

    await cityChart.update({
        connector: {
            id: station,
            columnAssignment: [{
                seriesId: paramName,
                data: ['time', paramName]
            }]
        },
        chartOptions: options
    });

    if (isWind) {
        // Add Windbarb series
        const forecastTable = await dataPool.getConnectorTable(station);

        // Create series data
        const data = [];
        for (let i = rangeConfig.first; i < rangeConfig.hours; i++) {
            const windSpeed = forecastTable.columns.wind[i];
            const windDir = forecastTable.columns.windDir[i];
            data.push([windSpeed, windDir]);
        }

        // Add series (and store for removal)
        windbarbSeries = await chart.addSeries({
            type: 'windbarb',
            pointStart: forecastTable.columns.time[0],
            pointInterval: 36e5,
            data: data
        });
    }

    if (paramChanged) {
        // Parameters update: e.g. temperature -> precipitation.
        // Affects: map

        // Update all map points (series 1: weather data)
        const mapPoints = stationMap.chart.series[1].data;

        for (let i = 0, iEnd = mapPoints.length; i < iEnd; ++i) {
            // Forecast for station
            const station = mapPoints[i].name;
            const forecastTable = await dataPool.getConnectorTable(station);
            const elevation = stationsTable.getCellAsNumber(
                'elevation', stationsTable.getRowIndexBy('station', station)
            );

            mapPoints[i].update({
                y: getObservation(forecastTable, paramName),
                custom: {
                    elevation: elevation,
                    unit: param.unit
                }
            }, false);
        }

        // Update map properties and redraw
        stationMap.chart.update({
            colorAxis: colorAxis,
            title: {
                text: paramConfig.getColumnHeader(paramName)
            }
        });
    }

    if (stationChanged) {
        // Weather station changed: e.g. New York -> Winnipeg
        // Affects: KPIs and grid.
        const forecastTable = await dataPool.getConnectorTable(station);

        await kpiTemperature.update({
            value: getObservation(forecastTable, 'temperature')
        });

        await kpiWind.update({
            value: getObservation(forecastTable, 'wind')
        });

        await kpiRain.update({
            value: getObservation(forecastTable, 'precipitation')
        });

        // Update geo-info HTML
        const options = htmlGeoInfo.getOptions();
        const html = options.elements[0];
        const stationRow = stationsTable.getRowIndexBy('station', station);

        html.children[0].textContent = 'Forecast for ' + station;

        const geoInfo = html.children[1].children;
        for (let i = 0; i < geoInfo.length; i++) {
            const attr = geoInfo[i].attributes;
            const value = stationsTable.getCellAsNumber(attr.id, stationRow);
            const unit = attr.id === 'elevation' ? 'm.' : 'degr.';

            geoInfo[i].textContent = `${attr.name}: ${value} ${unit}`;
        }

        await htmlGeoInfo.update(options);

        // Update grid
        await selectionGrid.update({
            connector: {
                id: station
            }
        });
    }
}

// Launch the application
setupDashboard();<|MERGE_RESOLUTION|>--- conflicted
+++ resolved
@@ -530,13 +530,8 @@
                     }
                 }
             }, {
-<<<<<<< HEAD
                 cell: 'forecast-grid',
                 type: 'Grid',
-=======
-                renderTo: 'forecast-grid',
-                type: 'DataGrid',
->>>>>>> b9ccd215
                 title: {
                     enabled: true,
                     text: 'Forecast for ' + currentDay
