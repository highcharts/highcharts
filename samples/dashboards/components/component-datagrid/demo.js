--- conflicted
+++ resolved
@@ -45,11 +45,7 @@
         dataGridOptions: {
             columns: {
                 Revenue: {
-<<<<<<< HEAD
-                    headFormat: '{id} (€)'
-=======
                     headerFormat: '{id} (€)'
->>>>>>> 81f3ccbf
                 },
                 Category: {
                     enabled: false
