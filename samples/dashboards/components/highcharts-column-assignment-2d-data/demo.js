--- conflicted
+++ resolved
@@ -56,14 +56,10 @@
             columns: [{
                 id: 'time',
                 cells: {
-<<<<<<< HEAD
                     editMode: {
                         enabled: false
-                    }
-=======
-                    editable: false,
+                    },
                     format: '{value:%[ebYHM]}'
->>>>>>> ac9b91f7
                 }
             }]
         }
