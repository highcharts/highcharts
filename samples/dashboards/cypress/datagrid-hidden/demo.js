const { DataTable } = Dashboards;

const container = document.getElementById('container');
const columns = {
    product: ['Apples', 'Pears', 'Plums', 'Bananas'],
    weight: [100, 40, 0.5, 200],
    price: [1.5, 2.53, 5, 4.5],
    metaData: ['a', 'b', 'c', 'd']
};


<<<<<<< HEAD
DataGrid.dataGrid2('container', {
=======
DataGrid.dataGrid('container', {
>>>>>>> a2107f49
    table: new DataTable({ columns })
});

const btn = document.querySelector('#show');

btn.addEventListener('click', () => {
    container.style.display = 'block';
});<|MERGE_RESOLUTION|>--- conflicted
+++ resolved
@@ -9,11 +9,7 @@
 };
 
 
-<<<<<<< HEAD
-DataGrid.dataGrid2('container', {
-=======
 DataGrid.dataGrid('container', {
->>>>>>> a2107f49
     table: new DataTable({ columns })
 });
 
