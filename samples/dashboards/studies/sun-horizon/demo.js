--- conflicted
+++ resolved
@@ -409,49 +409,18 @@
                     }]
                 }]
             }]
-<<<<<<< HEAD
-        }]
-    },
-    components: [{
-        connector: {
-            id: 'horizon',
-            columnAssignment: [{
-                seriesId: 'land',
-                data: ['azimuth', 'angle']
-            }]
-        },
-        cell: 'horizon-chart',
-        id: 'horizon-chart',
-        type: 'Highcharts',
-        events: {
-            mount: async function () {
-
-                // @todo Is it possible to apply multiple connectors to one
-                // chart through config?
-                const dataPool = this.board.dataPool,
-                    sunTrajectory = await dataPool.getConnectorTable(
-                        'sun-trajectory-data'
-                    ),
-                    moonTrajectory = await dataPool.getConnectorTable(
-                        'moon-trajectory-data'
-                    ),
-                    contours = await dataPool.getConnectorTable(
-                        'contours-data'
-=======
         },
         components: [{
             connector: {
-                id: 'horizon'
+                id: 'horizon',
+                columnAssignment: [{
+                    seriesId: 'land',
+                    data: ['azimuth', 'angle']
+                }]
             },
             cell: 'horizon-chart',
             id: 'horizon-chart',
             type: 'Highcharts',
-            columnAssignment: {
-                azimuth: 'x',
-                Horizon: {
-                    y: 'angle'
-                }
-            },
             events: {
                 mount: async function () {
 
@@ -471,7 +440,6 @@
                     this.chart.get('sun-trajectory').setData(
                         sunTrajectory.getRowObjects(),
                         false
->>>>>>> a38ebbb7
                     );
 
                     this.chart.get('sun-series').setData([{
