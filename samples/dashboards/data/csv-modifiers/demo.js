const csvData = document.getElementById('csv').innerHTML;

const firstYear = 1961;
const lastYear = 2022;

const dataModifier = {
    type: 'Filter',
    condition: {
        operator: 'and',
        conditions: [{
<<<<<<< HEAD
            columnName: 'Year',
            operator: '>=',
            value: firstYear
        }, {
            columnName: 'Year',
=======
            columnId: 'Year',
            operator: '>=',
            value: firstYear
        }, {
            columnId: 'Year',
>>>>>>> 2a0f9427
            operator: '<=',
            value: lastYear
        }]
    }
};


function createColumnAssignment(columnIds) {
    return columnIds.map(function (column) {
        return {
            seriesId: column,
            data: ['Year', column]
        };
    });
}


Highcharts.setOptions({
    chart: {
        zoomType: 'x'
    },
    yAxis: {
        max: 5,
        min: -1
    },
    xAxis: {
        min: firstYear,
        max: lastYear
    },
    tooltip: {
        pointFormat: '{series.name} had <b>{point.y:,.2f}%</b><br/> ' +
            'population growth in {point.x}'
    },
    legend: {
        enabled: false
    },
    plotOptions: {
        series: {
            marker: {
                enabled: false
            }
        }
    }
});

const asiaChart = {
    type: 'Highcharts',
    renderTo: 'asia-chart',
    sync: {
        visibility: true,
        extremes: true
    },
    connector: {
        id: 'population-growth',
        columnAssignment: createColumnAssignment(
            ['China', 'Japan', 'India', 'Indonesia']
        )
    },
    chartOptions: {
        title: {
            text: 'Asia'
        }
    }
};

const northAmericaChart = {
    type: 'Highcharts',
    renderTo: 'north-america-chart',
    sync: {
        visibility: true,
        extremes: true
    },
    connector: {
        id: 'population-growth',
        columnAssignment: createColumnAssignment(
            ['Mexico', 'Guatemala', 'Canada', 'United States']
        )
    },
    chartOptions: {
        title: {
            text: 'North America'
        }
    }
};

const southAmericaChart = {
    type: 'Highcharts',
    renderTo: 'south-america-chart',
    sync: {
        visibility: true,
        extremes: true
    },
    connector: {
        id: 'population-growth',
        columnAssignment: createColumnAssignment(
            ['Brazil', 'Argentina', 'Uruguay', 'Paraguay']
        )
    },
    chartOptions: {
        title: {
            text: 'South America'
        }
    }
};

const legendChart = {
    type: 'Highcharts',
    renderTo: 'legend',
    sync: {
        visibility: true
    },
    connector: {
        id: 'population-growth'
    },
    columnAssignment: {
        Brazil: 'y',
        Argentina: 'y',
        Uruguay: 'y',
        Paraguay: 'y',
        'United States': 'y',
        Canada: 'y',
        Mexico: 'y',
        Guatemala: 'y',
        China: 'y',
        Japan: 'y',
        India: 'y',
        Indonesia: 'y'
    },
    chartOptions: {
        chart: {
            height: 200
        },
        title: {
            text: 'Countries population growth by year'
        },
        tooltip: {
            enabled: false
        },
        plotOptions: {
            series: {
                lineWidth: 0,
                states: {
                    hover: {
                        enabled: false
                    }
                },
                marker: {
                    enabled: false
                }
            }
        },
        legend: {
            enabled: true,
            verticalAlign: 'middle',
            align: 'center',
            visible: false
        },
        xAxis: {
            width: 0,
            visible: false
        },
        yAxis: {
            height: 0,
            visible: false
        }
    }
};


function beforeParse(csv) {
    // Convert rows to columns and throw away empty rows
    const rows = csv.split('\n');
    const columns = [];

    rows.forEach((row, i) => {
        if (!row) {
            return;
        }
        const values = row.split(',');
        // Replace name row name 'Country Name' with column name 'Year'
        if (i === 0) {
            values[0] = 'Year';
        }
        values.forEach((value, j) => {
            if (!columns[j]) {
                columns[j] = [];
            }
            columns[j][i] = value;
        });
    });
    // Convert back to CSV
    return columns.map(column =>
        column.join(',')
    ).join('\n');
}


Dashboards.board('container', {
    dataPool: {
        connectors: [{
            id: 'population-growth',
            type: 'CSV',
            csv: csvData,
            firstRowAsNames: true,
            dataModifier: dataModifier,
            beforeParse
        }]
    },
    gui: {
        layouts: [{
            rows: [{
                cells: [{
                    id: 'south-america-chart'
                }, {
                    id: 'north-america-chart'
                }, {
                    id: 'asia-chart'
                }]
            }, {
                cells: [{
                    id: 'legend'
                }]
            }]
        }]
    },
    components: [
        asiaChart,
        northAmericaChart,
        southAmericaChart,
        legendChart
    ]
}, true);<|MERGE_RESOLUTION|>--- conflicted
+++ resolved
@@ -8,19 +8,11 @@
     condition: {
         operator: 'and',
         conditions: [{
-<<<<<<< HEAD
-            columnName: 'Year',
-            operator: '>=',
-            value: firstYear
-        }, {
-            columnName: 'Year',
-=======
             columnId: 'Year',
             operator: '>=',
             value: firstYear
         }, {
             columnId: 'Year',
->>>>>>> 2a0f9427
             operator: '<=',
             value: lastYear
         }]
