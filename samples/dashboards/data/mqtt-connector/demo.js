--- conflicted
+++ resolved
@@ -72,11 +72,7 @@
         },
         cells: {
             formatter: function () {
-<<<<<<< HEAD
                 return Highcharts.dateFormat('%H:%M:%S', this.value);
-=======
-                return Highcharts.dateFormat('%Y-%m-%d, %H:%M:%S', this.value);
->>>>>>> cc830e0b
             }
         }
     }, {
