/**
 *
 *  Sample application using a MQTT connector (custom connector),
 *  with one MQTT topic per connector. The example uses the public
 *  Hive MQTT test server, no user credentials nor encryption.
 *
 *  Format of the incoming packets (example):
 *  {
 *    "name": "North Sea",
 *    "value": 35.69,
 *    "timestamp": "2024-09-12T08:12:01.028Z"
 *  }
 *
 *  Valid MQTT topics: highcharts/topic1, highcharts/topic2
 *
 **/

// Global Dashboards instance for use in event handlers.
let board;

// Mapping of MQTT topics to Dashboards components
const topicMap = {
    'highcharts/topic1': {
        chart: 'column-chart-1',
        dataGrid: 'data-grid-1'
    },
    'highcharts/topic2': {
        chart: 'column-chart-2',
        dataGrid: 'data-grid-2'
    }
};

// Options for chart
const chartOptions = {
    chart: {
        type: 'spline'
    },
    legend: {
        enabled: false
    },
    credits: {
        enabled: false
    },
    xAxis: {
        type: 'datetime',
        labels: {
            format: '{value:%H:%M:%S}'
        }
    },
    yAxis: {
        title: {
            text: 'Wind speed (m/s)'
        }
    },
    tooltip: {
        useHTML: true,
        format: '<b>{x:%A, %b %e, %H:%M:%S} </b><hr>Wind speed: {y} m/s <br/>'
    }
};

// Options for datagrid
const dataGridOptions = {
    cellHeight: 30,
    editable: false,
    credits: {
        enabled: false
    },
    columns: [{
        id: 'time',
        header: {
            format: 'Time (UTC)'
        },
        cells: {
            formatter: function () {
                return Highcharts.dateFormat('%Y-%m-%d, %H:%M:%S', this.value);
            }
        }
    }, {
        id: 'value',
        header: {
            format: 'Wind speed (m/s)'
        },
        cells: {
            format: '{value:.1f}'
        }
    }]
};


// Connector configuration
const connConfig = {
    autoSubscribe: true,
    maxRows: 10,
    columnNames: [
        'time',
        'value'
    ],
    beforeParse: data => {
        // Application specific data parsing
        const modifiedData = [];
        const ts = new Date(data.timestamp).valueOf();

        modifiedData.push([ts, data.value]);

        return modifiedData;
    },
    connectEvent: event => {
        console.log('connectEvent:', event);
        const { connected, host, port } = event.detail;
        setConnectStatus(connected);
        // eslint-disable-next-line max-len
        logAppend(`Client ${connected ? 'connected' : 'disconnected'}: host: ${host}, port: ${port}`);
    },
    subscribeEvent: event => {
        const { subscribed, topic } = event.detail;
        logAppend(
            `Client ${subscribed ? 'subscribed' : 'unsubscribed'}: ${topic}`
        );
    },
    packetEvent: event => {
        const { topic, count } = event.detail;
        logAppend(`Packet #${count} received: ${topic}`);

        // Get components
        if (!topicMap[topic]) {
            logAppend('Invalid topic:', topic);
            return;
        }

        if (count === 1) {
            // Update the chart title
            const compInfo = topicMap[topic];
            const chartComp = board.getComponentByCellId(compInfo.chart);

            chartComp.update({
                chartOptions: {
                    title: {
                        text: event.data.name
                    }
                }
            });
        }
    },
    errorEvent: event => {
        const { code, message } = event.detail;
        logAppend(`${message} (error code #${code})`);
    }
};

async function createDashboard() {
    board = await Dashboards.board('container', {
        dataPool: {
            connectors: [{
                type: 'MQTT',
                id: 'mqtt-data-1',
                options: {
                    topic: Object.keys(topicMap)[0],
                    ...connConfig
                }
            }, {
                type: 'MQTT',
                id: 'mqtt-data-2',
                options: {
                    topic: Object.keys(topicMap)[1],
                    ...connConfig
                }
            }]
        },
        components: [{
            renderTo: 'column-chart-1',
            type: 'Highcharts',
            connector: {
                id: 'mqtt-data-1',
                columnAssignment: [{
                    seriesId: 'value',
                    data: ['time', 'value']
                }]
            },
            sync: {
                highlight: true
            },
            chartOptions: {
                ...chartOptions,
                title: {
                    text: 'No data 1'
                }
            }
        }, {
            renderTo: 'data-grid-1',
            type: 'DataGrid',
            connector: {
                id: 'mqtt-data-1'
            },
            sync: {
                highlight: {
                    enabled: true,
                    autoScroll: true
                }
            },
            dataGridOptions
        }, {
            renderTo: 'column-chart-2',
            type: 'Highcharts',
            connector: {
                id: 'mqtt-data-2',
                columnAssignment: [{
                    seriesId: 'value',
                    data: ['time', 'value']
                }]
            },
            sync: {
                highlight: true
            },
            chartOptions: {
                ...chartOptions,
                title: {
                    text: 'No data 2'
                }
            }
        }, {
            renderTo: 'data-grid-2',
            type: 'DataGrid',
            connector: {
                id: 'mqtt-data-2'
            },
            sync: {
                highlight: {
                    enabled: true,
                    autoScroll: true
                }
            },
            dataGridOptions: dataGridOptions
        }],
        gui: {
            layouts: [{
                rows: [{
                    // For topic 1
                    cells: [{
                        id: 'column-chart-1'
                    }, {
                        id: 'data-grid-1'
                    }]
                }, {
                    // For topic 2
                    cells: [{
                        id: 'column-chart-2'
                    }, {
                        id: 'data-grid-2'
                    }]
                }]
            }]
        }
    }, true);
}

/**
 *
 *  Event log and application control functions
 *
 **/
let logContent;
let connectStatus;
let connectButton;

window.onload = () => {
    // Initialize the message log
    logContent = document.getElementById('log-content');
    logClear();
    logAppend('Application started');

    // Initialize connection status
    connectStatus = document.getElementById('connect-status');

    // Event listener for buttons
    const clearButton = document.getElementById('btn-clear-log');
    clearButton.addEventListener('click', () => {
        logClear();
        logAppend('Log cleared by user');
    });

    connectButton = document.getElementById('btn-connect');
    connectButton.addEventListener('click', async () => {
        async function toggleConnect(connName) {
            const con = await board.dataPool.getConnector(connName);
            if (con.connected) {
                await con.disconnect();
            } else {
                const { host, port } = con.options;
                logAppend(`Connecting to ${host}, port: ${port}`);
                await con.connect();
            }
        }
        // Connect/disconnect both connectors
        await toggleConnect('mqtt-data-1');
        await toggleConnect('mqtt-data-2');
    });
};

function logAppend(message) {
    // Prepend message with timestamp
    const time = new Date().toLocaleTimeString();
    logContent.innerText = `${time}: ${message}\n` + logContent.innerText;
}

function logClear() {
    logContent.innerText = '';
}

function setConnectStatus(connected) {
    connectButton.innerText = connected ? 'Disconnect' : 'Connect';
    connectStatus.innerText = connected ? 'connected' : 'disconnected';
}

<<<<<<< HEAD
=======
/**
 *
 * MQTT connector class - a custom DataConnector,
 * interfacing with the Paho MQTT client library.
 *
 *
 * Paho MQTT client documentation
 *
 * https://bito.ai/resources/paho-mqtt-javascript-javascript-explained/
 *
 **/

>>>>>>> ab96f574
let MQTTClient;
try {
    // eslint-disable-next-line no-undef
    MQTTClient = Paho.Client;
} catch (e) {
    console.error('Paho MQTT library not found:', e);
}

/* eslint-disable no-underscore-dangle */
const modules = Dashboards._modules;
const DataConnector = Dashboards.DataConnector;
// eslint-disable-next-line max-len
const JSONConverter = modules['Data/Converters/JSONConverter.js']; // TBD: use namespace when becoming available
const merge = Highcharts.merge;

// Connector instances
const connectorTable = {};

/**
 *
 *  Class MQTTConnector
 *
 **/

class MQTTConnector extends DataConnector {
    /**
     * Creates an instance of the MQTTConnector, including the MQTT client.
     *
     **/
    constructor(options) {
        const mergedOptions = merge(
            MQTTConnector.defaultOptions,
            options
        );
        console.dir(mergedOptions);
        super(mergedOptions);
        mergedOptions.firstRowAsNames = false;

        this.converter = new JSONConverter(mergedOptions);
        this.options = mergedOptions;
        this.connected = false;

        // Connection status
        this.packetCount = 0;

        // Generate a unique client ID
        const clientId = 'clientId-' + Math.floor(Math.random() * 10000);
        this.clientId = clientId;

        // Store connector instance (for use in callbacks from MQTT client)
        connectorTable[clientId] = this;

        // Register events
        this.registerEvents();

        const connector = this,
            {
                host, port
            } = connector.options;


        // Create MQTT client
        this.mqtt = new MQTTClient(host, port, this.clientId);
        this.mqtt.onConnectionLost = this.onConnectionLost;
        this.mqtt.onMessageArrived = this.onMessageArrived;
    }

    /**
     *
     *  Functions
     *
     **/

    /**
     * Initiates the connection if autoConnect is set to true and
     * not already connected.
     *
     */
    async load() {
        const connector = this;

        if (connector.options.autoConnect && !connector.connected) {
            await this.connect();
        }
        super.load();

        return connector;
    }

    /**
     * Clear the data table and reset the packet count.
     *
     **/
    async reset() {
        const connector = this,
            table = connector.table;

        connector.packetCount = 0;
        await table.deleteColumns();
    }

    /**
     * Connects to the MQTT broker.
     *
     **/
    async connect() {
        const { user, password, timeout, useSSL, cleanSession } = this.options;

        // Connect to broker
        this.mqtt.connect({
            useSSL: useSSL,
            timeout: timeout,
            cleanSession: cleanSession,
            onSuccess: () => this.onConnect(),
            onFailure: resp => this.onFailure(resp),
            userName: user,
            password: password
        });
    }

    /**
     * Disconnects from the MQTT broker.
     *
     **/
    async disconnect() {
        this.mqtt.disconnect();
    }

    /**
     * Subscribe to an MQTT topic.
     *
     **/
    async subscribe() {
        const { topic, qOs, autoReset } = this.options;

        if (autoReset) {
            // Reset the data table
            await this.reset();
        }

        this.mqtt.subscribe(topic, {
            qos: qOs,
            onSuccess: () => {
                this.emit({
                    type: 'subscribeEvent',
                    detail: {
                        subscribed: true,
                        topic: topic
                    }
                });
            },
            onFailure: response => {
                // Execute custom error handler
                this.onFailure(response);
            },
            timeout: 10
        });
    }

    /**
     * Unsubscribe from an MQTT topic.
     *
     **/
    unsubscribe() {
        const { topic } = this.options;

        this.mqtt.unsubscribe(topic, {
            onSuccess: () => {
                this.emit({
                    type: 'subscribeEvent',
                    detail: {
                        subscribed: false,
                        topic: topic
                    }
                });
            },
            onFailure: response => {
                // Execute custom error handler
                this.onFailure(response);
            }
        });
    }

    /**
     * Process connection success
     *
     **/
    onConnect() {
        const { host, port, user, autoSubscribe } = this.options;

        this.connected = true;

        // Execute custom connect handler
        this.emit({
            type: 'connectEvent',
            detail: {
                connected: true,
                host: host,
                port: port,
                user: user
            }
        });

        // Subscribe to the topic
        if (autoSubscribe) {
            this.subscribe();
        }
    }

    /**
     * Process incoming message
     *
     **/
    async onMessageArrived(mqttPacket) {
        // Executes in Paho.Client context
        const connector = connectorTable[this.clientId],
            converter = connector.converter,
            connTable = connector.table;

        // Parse the packets
        let data;
        const payload = mqttPacket.payloadString;
        try {
            data = JSON.parse(payload);
        } catch (e) {
            connector.emit({
                type: 'errorEvent',
                detail: {
                    code: -1,
                    message: 'Invalid JSON: ' + payload,
                    jsError: e
                }
            });
            return; // Skip invalid packets
        }

        converter.parse({ data });
        const convTable = converter.getTable();
        const nRowsCurrent = connTable.getRowCount();

        if (nRowsCurrent === 0) {
            // Initialize the table on first packet
            connTable.setColumns(convTable.getColumns());
        } else {
            const maxRows = connector.options.maxRows;
            const nRowsParsed = convTable.getRowCount();

            if (nRowsParsed === 1) {
                const rows = convTable.getRows();
                // One row, append to table
                if (nRowsCurrent === maxRows) {
                    // Remove the oldest row
                    connTable.deleteRows(0, 1);
                }
                connTable.setRows(rows);
            } else {
                // Multiple rows, replace table content
                const rows = convTable.getRows();

                if (nRowsParsed >= maxRows) {
                    // Get the newest 'maxRows' rows
                    rows.splice(0, nRowsParsed - maxRows);
                    connTable.deleteRows();
                }
                connTable.setRows(rows);
            }
        }
        connector.packetCount++;

        // Execute custom packet handler
        connector.emit({
            type: 'packetEvent',
            data,
            detail: {
                topic: mqttPacket.destinationName,
                count: connector.packetCount
            }
        });
    }

    /**
     * Process lost connection
     *
     **/
    onConnectionLost(response) {
        // Executes in Paho.Client context
        const connector = connectorTable[this.clientId];
        const { host, port, user } = connector.options;

        // Execute custom connect handler
        connector.emit({
            type: 'connectEvent',
            detail: {
                connected: false,
                host: host,
                port: port,
                user: user
            }
        });

        if (response.errorCode === 0) {
            connector.connected = false;

            return;
        }

        // Execute custom error handler
        connector.onFailure(response);
    }

    /**
     * Process failure
     *
     **/
    onFailure(response) {
        this.connected = false;
        this.packetCount = 0;

        // Execute custom error handler
        this.emit({
            type: 'errorEvent',
            detail: {
                code: response.errorCode,
                message: response.errorMessage
            }
        });
    }

    /**
     * Register events
     *
     **/
    registerEvents() {
        const connector = this;
        // Register general connector events (load, afterLoad, loadError)
        // Not used, included for reference only.
        connector.on('load', event => {
            console.log('Connector load event:', event);
        });

        connector.on('afterLoad', event => {
            console.log('Connector afterLoad event:', event);
        });

        connector.on('loadError', event => {
            console.log('Connector loadError event:', event);
        });

        // Register MQTT specific connector events
        if (connector.options.connectEvent) {
            connector.on('connectEvent', connector.options.connectEvent);
        }

        if (connector.options.subscribeEvent) {
            connector.on('subscribeEvent', connector.options.subscribeEvent);
        }

        if (connector.options.packetEvent) {
            connector.on('packetEvent', connector.options.packetEvent);
        }

        if (connector.options.errorEvent) {
            connector.on('errorEvent', connector.options.errorEvent);
        }
    }
}

/**
 *
 *  Static Properties
 *
 **/
MQTTConnector.defaultOptions = {
    // MQTT client properties
    host: 'broker.hivemq.com',
    port: 8000,
    user: '',
    password: '',
    topic: 'highcharts/test',
    timeout: 10,
    qOs: 0,  // Quality of Service
    useSSL: false,
    cleanSession: true,

    // Custom connector properties
    autoConnect: false,  // Automatically connect after load
    autoSubscribe: false, // Automatically subscribe after connect
    autoReset: false,   // Clear data table on subscribe
    maxRows: 100
};

// Register the connector
MQTTConnector.registerType('MQTT', MQTTConnector);

/**
 *
 *  Launch the application
 *
 **/
createDashboard();<|MERGE_RESOLUTION|>--- conflicted
+++ resolved
@@ -311,21 +311,6 @@
     connectStatus.innerText = connected ? 'connected' : 'disconnected';
 }
 
-<<<<<<< HEAD
-=======
-/**
- *
- * MQTT connector class - a custom DataConnector,
- * interfacing with the Paho MQTT client library.
- *
- *
- * Paho MQTT client documentation
- *
- * https://bito.ai/resources/paho-mqtt-javascript-javascript-explained/
- *
- **/
-
->>>>>>> ab96f574
 let MQTTClient;
 try {
     // eslint-disable-next-line no-undef
