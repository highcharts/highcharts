--- conflicted
+++ resolved
@@ -75,11 +75,7 @@
         },
         cells: {
             formatter: function () {
-<<<<<<< HEAD
                 return Highcharts.dateFormat('%Y-%m-%d, %H:%M:%S', this.value);
-=======
-                return Highcharts.dateFormat('%H:%M:%S', this.value);
->>>>>>> b2fe5d76
             }
         }
     }, {
