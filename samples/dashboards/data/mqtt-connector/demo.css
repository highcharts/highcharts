--- conflicted
+++ resolved
@@ -14,35 +14,32 @@
 
 /**
  *
- *  Dashboards/Datagrid specific
+ *  Layout
  *
  **/
 
-.highcharts-dashboards-row {
+.row {
     display: flex;
     flex-wrap: wrap;
     flex-direction: row;
 }
 
-.highcharts-dashboards-cell {
+.cell {
+    flex: 1;
     min-width: 20px;
-    flex: 1 1 50%;
 }
 
-.highcharts-dashboards-cell > .highcharts-dashboards-component {
+.cell > .highcharts-dashboards-component {
     position: relative;
-    margin: 5px;
-    padding: 5px;
+    margin: 10px;
+    padding: 10px;
 }
 
-<<<<<<< HEAD
-=======
 /**
  *
  *  Dashboards/Datagrid specific
  *
  **/
->>>>>>> ec51377d
 .highcharts-dashboards-wrapper {
     padding: 10px;
     background-color: var(--highcharts-neutral-color-10);
@@ -92,7 +89,11 @@
     font-family: "Courier New", Courier, monospace;
     font-size: 0.9em;
     overflow: auto;
-    background-color: var(--highcharts-neutral-color-0);
+    background-color: var(--highcharts-neutral-color-5);
+}
+
+#log-content span.error {
+    color: #f00;
 }
 
 /**
@@ -127,7 +128,6 @@
 #app-control button {
     font-size: 1em;
     padding: 5px 10px;
-    cursor: pointer;
 }
 
 /**
@@ -136,58 +136,8 @@
  *
  **/
 
-body {
-    background-color: var(--highcharts-neutral-color-10);
-}
-
-div#description {
-    background-color: var(--highcharts-neutral-color-5);
-    color: var(--text-color);
-    padding: 5px 10px;
+div.description {
+    padding: 0 20px;
     max-width: 100%;
     text-align: justify;
-
-    & a {
-        color: var(--highcharts-highlight-color-100);
-    }
-
-    pre.json {
-        padding: 5px;
-        color: var(--highcharts-highlight-color-80);
-    }
-}
-
-/* LARGE */
-@media (max-width: 1200px) {
-    #column-chart-1,
-    #data-grid-1,
-    #column-chart-2,
-    #data-grid-2 {
-        flex: 1 1 50%;
-    }
-}
-
-/* MEDIUM */
-@media (max-width: 992px) {
-    #column-chart-1,
-    #data-grid-1,
-    #column-chart-2,
-    #data-grid-2 {
-        flex: 1 1 100%;
-    }
-}
-
-/* SMALL */
-@media (max-width: 576px) {
-    #column-chart-1,
-    #data-grid-1,
-    #column-chart-2,
-    #data-grid-2 {
-        flex: 1 1 100%;
-    }
-
-    #app-control #connect-status {
-        white-space: nowrap;
-        display: block;
-    }
 }