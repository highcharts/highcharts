Dashboards.board('container', {
    dataPool: {
        connectors: [{
            id: 'conn-id',
            type: 'JSON',
<<<<<<< HEAD
            firstRowAsNames: false,
            columnIds: ['Col-A', 'Col-B', 'Col-C'],
            data: [
                ['Row-1', 1349, 5],
                ['Row-2', 1960, 4],
                ['Row-3', 2024, 3],
                ['Row-4', 1914, 9],
                ['Row-5', 1223, 6],
                ['Row-6', 2011, 12],
                ['Row-7', 1300, 7],
                ['Row-8', 800, 9],
                ['Row-9', 800, 10],
                ['Row-A', 1800, 11],
                ['Row-B', 2000, 9],
                ['Row-C', 2009, 3]
            ],
            dataModifier: {
                type: 'Range',
                ranges: [{
                    column: 'Col-B',
                    minValue: 500,
                    maxValue: 2010
                }]
=======
            options: {
                firstRowAsNames: false,
                columnNames: ['Col-A', 'Col-B', 'Col-C'],
                data: [
                    ['Row-1', 1349, 5],
                    ['Row-2', 1960, 4],
                    ['Row-3', 2024, 3],
                    ['Row-4', 1914, 9],
                    ['Row-5', 1223, 6],
                    ['Row-6', 2011, 12],
                    ['Row-7', 1300, 7],
                    ['Row-8', 800, 9],
                    ['Row-9', 800, 10],
                    ['Row-A', 1800, 11],
                    ['Row-B', 2000, 9],
                    ['Row-C', 2009, 3]
                ],
                dataModifier: {
                    type: 'Filter',
                    condition: {
                        operator: 'and',
                        conditions: [{
                            columnName: 'Col-B',
                            operator: '>=',
                            value: 500
                        }, {
                            columnName: 'Col-B',
                            operator: '<=',
                            value: 2010
                        }]
                    }
                }
>>>>>>> c13d4b29
            }
        }]
    },
    gui: {
        layouts: [{
            rows: [{
                cells: [{
                    id: 'dashboard-col-0'
                }, {
                    id: 'dashboard-col-1'
                }, {
                    id: 'dashboard-col-2'
                }]
            }]
        }]
    },
    components: [{
        type: 'Highcharts',
        renderTo: 'dashboard-col-0',
        connector: {
            id: 'conn-id',
            columnAssignment: [{
                seriesId: 'Col-C',
                data: ['Col-A', 'Col-C']
            }]
        },
        sync: {
            highlight: true
        }
    }, {
        type: 'DataGrid',
        renderTo: 'dashboard-col-1',
        connector: {
            id: 'conn-id'
        },
        sync: {
            highlight: {
                enabled: true,
                autoScroll: true
            }
        }
    }, {
        // Mirror of the editable datagrid
        type: 'DataGrid',
        renderTo: 'dashboard-col-2',
        connector: {
            id: 'conn-id'
        },
        sync: {
            highlight: {
                enabled: true,
                autoScroll: true
            }
        }
    }]
});<|MERGE_RESOLUTION|>--- conflicted
+++ resolved
@@ -3,31 +3,6 @@
         connectors: [{
             id: 'conn-id',
             type: 'JSON',
-<<<<<<< HEAD
-            firstRowAsNames: false,
-            columnIds: ['Col-A', 'Col-B', 'Col-C'],
-            data: [
-                ['Row-1', 1349, 5],
-                ['Row-2', 1960, 4],
-                ['Row-3', 2024, 3],
-                ['Row-4', 1914, 9],
-                ['Row-5', 1223, 6],
-                ['Row-6', 2011, 12],
-                ['Row-7', 1300, 7],
-                ['Row-8', 800, 9],
-                ['Row-9', 800, 10],
-                ['Row-A', 1800, 11],
-                ['Row-B', 2000, 9],
-                ['Row-C', 2009, 3]
-            ],
-            dataModifier: {
-                type: 'Range',
-                ranges: [{
-                    column: 'Col-B',
-                    minValue: 500,
-                    maxValue: 2010
-                }]
-=======
             options: {
                 firstRowAsNames: false,
                 columnNames: ['Col-A', 'Col-B', 'Col-C'],
@@ -60,7 +35,6 @@
                         }]
                     }
                 }
->>>>>>> c13d4b29
             }
         }]
     },
