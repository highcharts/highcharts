---
name: Grid Internationalization
authors:
  - Dawid Dragula
js_wrap: b
tags:
  - Highcharts Grid demo
categories:
  - General:
        priority: 70
<<<<<<< HEAD
 use_png_thumbnail: true
=======
use_png_thumbnail: true
>>>>>>> 9e662665
...<|MERGE_RESOLUTION|>--- conflicted
+++ resolved
@@ -8,9 +8,5 @@
 categories:
   - General:
         priority: 70
-<<<<<<< HEAD
- use_png_thumbnail: true
-=======
 use_png_thumbnail: true
->>>>>>> 9e662665
 ...