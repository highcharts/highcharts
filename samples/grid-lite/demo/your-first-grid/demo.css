--- conflicted
+++ resolved
@@ -4,13 +4,12 @@
     padding: 8px;
 }
 
-<<<<<<< HEAD
+.highcharts-description {
+    padding: 0 20px;
+}
+
 @media (prefers-color-scheme: dark) {
     #container {
         background-color: #292929;
     }
-=======
-.highcharts-description {
-    padding: 0 20px;
->>>>>>> c794f2f1
 }