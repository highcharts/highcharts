--- conflicted
+++ resolved
@@ -1,12 +1,8 @@
 <script src="https://cdn.jsdelivr.net/npm/@highcharts/grid-lite/grid-lite.js"></script>
 
-<<<<<<< HEAD
 <div id="container"></div>
-=======
-<div id="container" class="hcg-theme-default"></div>
 <p class="highcharts-description">
     Adding HTML from an untrusted source into the DOM is a <a href="https://www.highcharts.com/docs/chart-concepts/security" target="_blank">
     potential security risk</a>, as it may execute unauthorized code in the browser.
     This demo shows how you can whitelist selected tags and attributes if you need to use custom HTML in table cells.
-</p>
->>>>>>> c794f2f1
+</p>