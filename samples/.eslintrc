{
  "extends": [
    "eslint:recommended"
  ],
  "parserOptions": {
    "ecmaVersion": 2020
  },
  "env": {
    "es2020": true,
    "browser": true
  },
  "globals": {
    "$": true,
    "ADBE": true,
    "CallAnalyzer": true,
    "Dashboards": true,
    "Grid": true,
    "GOOGL": true,
    "Highcharts": true,
    "HighchartsConnectors": true,
    "hs": true,
    "jQuery": true,
    "moment": true,
    "MSFT": true,
    "ohlcdata": true,
    "QUnit": true,
    "RGBColor": true,
    "temperatures": true,
    "TestController": true,
    "TestTemplate": true,
    "TestUtilities": true,
    "usdeur": true
  },
  "plugins": [
    "brackets",
    "@typescript-eslint"
  ],
  "rules": {
    "brackets/array-bracket-newline": 2,
    "brackets/call-parens-newline": 2,
    "brackets/conditional-parens-newline": 2,
    "brackets/func-parens-newline": 2,
    "brackets/object-curly-newline": 2,
    "consistent-return": 0,
    "eol-last": 0,
    "func-style": 0,
    "function-paren-newline": 0,
    "indent": [
      2,
      4
    ],
    "max-len": [
      "error",
      {
        "ignorePattern": "(data:image/)",
        "ignoreUrls": true
      }
    ],
    "new-cap": 0,
    "no-alert": 0,
    "no-console": 0,
    "no-loss-of-precision": 1,
    "no-multi-spaces": 0,
    "no-multi-str": 0,
    "no-undefined": 0,
    "no-use-before-define": [
      "error",
      {
        "functions": false
      }
    ],
    "no-useless-escape": 0,
    "no-shadow": 0,
    "no-throw-literal": 0,
    "node/no-missing-require": 0,
    "object-curly-spacing": [
      2,
      "always"
    ],
    "object-shorthand": 0,
    "quotes": [
      2,
      "single"
    ],
    "prefer-rest-params": 0,
    "require-jsdoc": 0,
    "require-unicode-regexp": 0,
    "space-before-function-paren": [
      2,
      {
        "anonymous": "always",
        "named": "never"
      }
    ],
    "spaced-comment": 1,
    "strict": 0,
    "jsdoc/require-param": 0,
    "jsdoc/require-param-description": 0,
    "jsdoc/require-param-type": 0,
    "jsdoc/valid-jsdoc": 0,
    "node/no-unsupported-features/es-syntax": 0,
    "node/no-missing-import": 0
  },
<<<<<<< HEAD
  "overrides": [
    {
      "files": [
        "*.ts"
      ],
      "extends": [
        "eslint:recommended",
        "plugin:@typescript-eslint/eslint-recommended",
        "plugin:@typescript-eslint/recommended",
        "plugin:@typescript-eslint/recommended-requiring-type-checking"
      ],
      "parser": "@typescript-eslint/parser",
      "parserOptions": {
        "project": "./samples/tsconfig.json",
        "sourceType": "module"
      },
      "rules": {
        "@typescript-eslint/no-unsafe-assignment": 0,
        "@typescript-eslint/no-unsafe-call": 0,
        "@typescript-eslint/no-unsafe-member-access": 0,
        "@typescript-eslint/no-unsafe-return": 0
      }
=======
  "overrides": [{
    "files": ["*.ts"],
    "extends": [
      "eslint:recommended",
      "plugin:@typescript-eslint/eslint-recommended",
      "plugin:@typescript-eslint/recommended",
      "plugin:@typescript-eslint/recommended-requiring-type-checking"
    ],
    "parser": "@typescript-eslint/parser",
    "parserOptions": {
      "project": "./samples/tsconfig.json",
      "sourceType": "module"
    },
    "rules": {
      "@typescript-eslint/no-unsafe-assignment": 0,
      "@typescript-eslint/no-unsafe-call": 0,
      "@typescript-eslint/no-unsafe-member-access": 0,
      "@typescript-eslint/no-unsafe-return": 0,
      "@typescript-eslint/triple-slash-reference": 0
>>>>>>> b9ccd215
    }
  ]
}<|MERGE_RESOLUTION|>--- conflicted
+++ resolved
@@ -101,30 +101,6 @@
     "node/no-unsupported-features/es-syntax": 0,
     "node/no-missing-import": 0
   },
-<<<<<<< HEAD
-  "overrides": [
-    {
-      "files": [
-        "*.ts"
-      ],
-      "extends": [
-        "eslint:recommended",
-        "plugin:@typescript-eslint/eslint-recommended",
-        "plugin:@typescript-eslint/recommended",
-        "plugin:@typescript-eslint/recommended-requiring-type-checking"
-      ],
-      "parser": "@typescript-eslint/parser",
-      "parserOptions": {
-        "project": "./samples/tsconfig.json",
-        "sourceType": "module"
-      },
-      "rules": {
-        "@typescript-eslint/no-unsafe-assignment": 0,
-        "@typescript-eslint/no-unsafe-call": 0,
-        "@typescript-eslint/no-unsafe-member-access": 0,
-        "@typescript-eslint/no-unsafe-return": 0
-      }
-=======
   "overrides": [{
     "files": ["*.ts"],
     "extends": [
@@ -144,7 +120,6 @@
       "@typescript-eslint/no-unsafe-member-access": 0,
       "@typescript-eslint/no-unsafe-return": 0,
       "@typescript-eslint/triple-slash-reference": 0
->>>>>>> b9ccd215
     }
-  ]
+  }]
 }