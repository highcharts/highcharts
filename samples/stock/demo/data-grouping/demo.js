--- conflicted
+++ resolved
@@ -10,10 +10,6 @@
             chart: {
                 events: {
                     load: function () {
-<<<<<<< HEAD
-                        console.log('@load');
-=======
->>>>>>> e2d9955a
                         this.setTitle(null, {
                             text: 'Built chart in ' + (new Date() - start) + 'ms'
                         });
