const PERIOD_CAP = 12.03,
    PERIOD_BUFFER = 15,
    CSPXid = '0P0000OO1Z',
    ESPOid = '0P0001HVAN';

const timeSeriesConnector =
// eslint-disable-next-line no-undef
    new HighchartsConnectors.Morningstar.TimeSeriesConnector({
        api: {
            url: 'https://demo-live-data.highcharts.com',
            access: {
                url: 'https://demo-live-data.highcharts.com/token/oauth',
                token: 'token'
            }
        },
<<<<<<< HEAD
        currencyId: 'EUR',
=======
        currencyId: 'USD',
>>>>>>> 5df8357e
        startDate: '2024-01-01',
        endDate: '2025-01-01',
        series: {
            type: 'Price'
        },
        securities: [{
<<<<<<< HEAD
            id: CSPXid,
            idType: 'MSID'
        }, {
            id: ESPOid,
=======
            id: CSPXid, // CSSPX
            idType: 'MSID'
        }, {
            id: ESPOid, // ESPO
>>>>>>> 5df8357e
            idType: 'MSID'
        }]
    });
(async () => {
    await timeSeriesConnector.load();

    const {
        [CSPXid]: CSPXValues,
        [ESPOid]: ESPOValues,
        Date: date
    } = timeSeriesConnector.table.getColumns();

    const CSPXdata = [],
        ESPOdata = [];

    for (let i = 0; i < date.length; i++) {
        CSPXdata.push([date[i], CSPXValues[i]]);
        ESPOdata.push([date[i], ESPOValues[i]]);
    }

    Highcharts.stockChart('container', {
        rangeSelector: {
            selected: 4
        },

        yAxis: {
            labels: {
                format: '{#if (gt value 0)}+{/if}{value}%'
            },
            opposite: false,
            plotLines: [{
                value: PERIOD_CAP,
                width: 2,
                color: 'rgba(6, 79, 233, 1)',
                dashStyle: 'Dash',
                label: {
                    align: 'right',
                    text: `OUTCOME PERIOD CAP: ${PERIOD_CAP}%`,
                    x: -3,
                    style: {
                        color: 'rgba(6, 79, 233, 1)',
                        fontWeight: 'bold'
                    }
                }
            }, {
                value: -PERIOD_BUFFER,
                width: 2,
                color: 'rgba(233, 6, 41, 1)',
                dashStyle: 'Dash',
                label: {
                    align: 'right',
                    verticalAlign: 'bottom',
                    text: `OUTCOME PERIOD BUFFER: ${PERIOD_BUFFER}%`,
                    x: -3,
                    y: 13,
                    style: {
                        color: 'rgba(233, 6, 41, 1)',
                        fontWeight: 'bold'
                    }
                }
            }, {
                value: 0,
                width: 2,
                dashStyle: 'ShortDot'
            }],
            plotBands: [{
                from: 0,
                to: PERIOD_CAP,
                color: 'rgba(6, 79, 233, 0.2)'
            }, {
                from: 0,
                to: -PERIOD_BUFFER,
                color: 'rgba(233, 6, 41, 0.2)'
            }]
        },

        plotOptions: {
            series: {
                compare: 'percent',
                showInNavigator: true
            }
        },

        tooltip: {
            pointFormat: '<span style="color:{series.color}">' +
<<<<<<< HEAD
                        '{series.name}</span>: <b>{point.y} EUR</b> ' +
=======
                        '{series.name}</span>: <b>{point.y} USD</b> ' +
>>>>>>> 5df8357e
                        '({point.change}%)<br/>',
            valueDecimals: 2,
            split: true
        },

        series: [{
            name: 'iShares Core S&P 500 UCITS ETF',
            data: CSPXdata
        }, {
            name: 'VanEck Video Gaming and eSports ETF',
            data: ESPOdata
        }]
    });
})();<|MERGE_RESOLUTION|>--- conflicted
+++ resolved
@@ -13,28 +13,17 @@
                 token: 'token'
             }
         },
-<<<<<<< HEAD
         currencyId: 'EUR',
-=======
-        currencyId: 'USD',
->>>>>>> 5df8357e
         startDate: '2024-01-01',
         endDate: '2025-01-01',
         series: {
             type: 'Price'
         },
         securities: [{
-<<<<<<< HEAD
-            id: CSPXid,
-            idType: 'MSID'
-        }, {
-            id: ESPOid,
-=======
             id: CSPXid, // CSSPX
             idType: 'MSID'
         }, {
             id: ESPOid, // ESPO
->>>>>>> 5df8357e
             idType: 'MSID'
         }]
     });
@@ -120,11 +109,7 @@
 
         tooltip: {
             pointFormat: '<span style="color:{series.color}">' +
-<<<<<<< HEAD
                         '{series.name}</span>: <b>{point.y} EUR</b> ' +
-=======
-                        '{series.name}</span>: <b>{point.y} USD</b> ' +
->>>>>>> 5df8357e
                         '({point.change}%)<br/>',
             valueDecimals: 2,
             split: true
