--- conflicted
+++ resolved
@@ -12,28 +12,15 @@
             icon: ['Apples URL', 'Pears URL', 'Plums URL', 'Bananas URL']
         }
     },
-<<<<<<< HEAD
-    columns: [{
-        id: 'icon',
-        sorting: {
-            sortable: false
-=======
     defaults: {
         columns: {
             editable: true
         }
     },
-    columns: {
-        icon: {
-            sorting: {
-                sortable: false
-            }
-        },
-        price: {
-            sorting: {
-                order: 'asc'
-            }
->>>>>>> 543fe8db
+    columns: [{
+        id: 'icon',
+        sorting: {
+            sortable: false
         }
     }, {
         id: 'price',
