--- conflicted
+++ resolved
@@ -8,14 +8,12 @@
             'loreum ipsum': Array.from({ length: 1000 }, (_, i) => `E${i}`), // eslint-disable-line
             f: Array.from({ length: 1000 }, (_, i) => `F${i}`)
         }
-<<<<<<< HEAD
-    }),
-    rows: {
-        bufferSize: 5
     },
+    // rows: {
+    //     bufferSize: 5
+    // },
     title: {
         text: 'Loreum ipsum et omnia dolores Loreum ipsum et omnia dolores Loreum ipsum et omnia dolores Loreum ipsum et omnia dolores Loreum ipsum et omnia dolores Loreum ipsum et omnia dolores' // eslint-disable-line
-=======
     },
     settings: {
         rowBufferSize: 5
@@ -31,7 +29,6 @@
             headFormat: 'Col D',
             cellFormat: '{row.index}%'
         }
->>>>>>> f3d910f0
     }
 });
 
