var today = new Date(),
    day = 1000 * 60 * 60 * 24;

// Set to 00:00:00:000 today
today.setUTCHours(0);
today.setUTCMinutes(0);
today.setUTCSeconds(0);
today.setUTCMilliseconds(0);
today = today.getTime();

// THE CHART
Highcharts.ganttChart('container', {
    title: {
        text: 'Gantt Chart Test'
    },
    xAxis: {
        currentDateIndicator: true,
        min: today - 3 * day,
        max: today + 18 * day
    },

    /*
    plotOptions: {
        gantt: {
            pathfinder: {
                type: 'simpleConnect'
            }
        }
    },
    */

    series: [{
        name: 'Offices',
        data: [{
<<<<<<< HEAD
            taskName: 'New offices',
            id: 'new_offices'
=======
            name: 'New offices',
            id: 'new_offices',
            start: today - 2 * day,
            end: today + 14 * day
>>>>>>> 774cf699
        }, {
            name: 'Prepare office building',
            id: 'prepare_building',
            parent: 'new_offices',
            start: today - (2 * day),
            end: today + (6 * day),
            completed: {
                amount: 0.2
            }
        }, {
            name: 'Inspect building',
            id: 'inspect_building',
            dependency: 'prepare_building',
            parent: 'new_offices',
            start: today + 6 * day,
            end: today + 8 * day
        }, {
            name: 'Passed inspection',
            id: 'passed_inspection',
            dependency: 'inspect_building',
            parent: 'new_offices',
            start: today + 9.5 * day,
            milestone: true
        }, {
            name: 'Relocate',
            id: 'relocate',
            dependency: 'passed_inspection',
            parent: 'new_offices'
        }, {
            name: 'Relocate staff',
            id: 'relocate_staff',
            parent: 'relocate',
            start: today + 10 * day,
            end: today + 11 * day
        }, {
            name: 'Relocate test facility',
            dependency: 'relocate_staff',
            parent: 'relocate',
            start: today + 11 * day,
            end: today + 13 * day
        }, {
            name: 'Relocate cantina',
            dependency: 'relocate_staff',
            parent: 'relocate',
            start: today + 11 * day,
            end: today + 14 * day
        }]
    }, {
        name: 'Product',
        data: [{
<<<<<<< HEAD
            taskName: 'New product launch',
            id: 'new_product'
=======
            name: 'New product launch',
            id: 'new_product',
            start: today - day,
            end: today + 18 * day
>>>>>>> 774cf699
        }, {
            name: 'Development',
            id: 'development',
            parent: 'new_product',
            start: today - day,
            end: today + (11 * day),
            completed: {
                amount: 0.6,
                fill: '#e80'
            }
        }, {
            name: 'Beta',
            id: 'beta',
            dependency: 'development',
            parent: 'new_product',
            start: today + 12.5 * day,
            milestone: true
        }, {
            name: 'Final development',
            id: 'finalize',
            dependency: 'beta',
            parent: 'new_product',
            start: today + 13 * day,
            end: today + 17 * day
        }, {
            name: 'Launch',
            dependency: 'finalize',
            parent: 'new_product',
            start: today + 17.5 * day,
            milestone: true
        }]
    }]
});<|MERGE_RESOLUTION|>--- conflicted
+++ resolved
@@ -32,15 +32,8 @@
     series: [{
         name: 'Offices',
         data: [{
-<<<<<<< HEAD
-            taskName: 'New offices',
+            name: 'New offices',
             id: 'new_offices'
-=======
-            name: 'New offices',
-            id: 'new_offices',
-            start: today - 2 * day,
-            end: today + 14 * day
->>>>>>> 774cf699
         }, {
             name: 'Prepare office building',
             id: 'prepare_building',
@@ -91,15 +84,8 @@
     }, {
         name: 'Product',
         data: [{
-<<<<<<< HEAD
-            taskName: 'New product launch',
+            name: 'New product launch',
             id: 'new_product'
-=======
-            name: 'New product launch',
-            id: 'new_product',
-            start: today - day,
-            end: today + 18 * day
->>>>>>> 774cf699
         }, {
             name: 'Development',
             id: 'development',
