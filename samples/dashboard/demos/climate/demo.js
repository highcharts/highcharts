--- conflicted
+++ resolved
@@ -271,6 +271,9 @@
         }, {
             cell: 'city-chart',
             type: 'Highcharts',
+            sync: {
+                tooltip: true
+            },
             chartOptions: {
                 chart: {
                     events: {
@@ -345,16 +348,14 @@
         }, {
             cell: 'selection-grid',
             type: 'DataGrid',
-<<<<<<< HEAD
-            store: defaultCity,
+            // store: defaultCity,
             dataGridOptions: {
                 editable: false
             },
-=======
             store: defaultCityStore,
-            editable: true,
->>>>>>> c0d4f977
-            // syncEvents: ['tooltip'],
+            sync: {
+                tooltip: true
+            },
             title: 'Selection Grid',
             events: {
                 mount: function () {
