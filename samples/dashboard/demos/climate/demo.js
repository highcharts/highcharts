--- conflicted
+++ resolved
@@ -578,21 +578,16 @@
             dataGridOptions: {
                 editable: false
             },
-            store: defaultCityStore,
-<<<<<<< HEAD
             editable: true,
-            // syncEvents: ['tooltip'],
-=======
-            sync: {
-                tooltip: true
-            },
-            title: 'Selection Grid',
->>>>>>> 46b46840
             events: {
                 mount: function () {
                     // call action
                     cityGrid = this.dataGrid;
                 }
+            },
+            store: defaultCityStore,
+            sync: {
+                tooltip: true
             }
         }],
         editMode: {
