@import "https://code.highcharts.com/css/highcharts.css";

/* *
 *
 *  City Chart
 *
 * */

#city-chart .highcharts-background {
    fill: #46475d;
}

#city-chart .highcharts-title {
    fill: #fff;
}

#city-chart .highcharts-axis-labels {
    fill: #fff;
}

/* *
 *
 *  Navigator
 *
 * */

.highcharts-grid.highcharts-xaxis-grid.highcharts-navigator-xaxis .highcharts-grid-line {
    stroke: #df8fa1;
}

.highcharts-axis-labels.highcharts-xaxis-labels.highcharts-navigator-xaxis {
    fill: #fff;
}

.highcharts-navigator-series {
    fill: #c3c6ed;
    stroke: #df8fa1;
    fill-opacity: 1;
}

.highcharts-navigator-series .highcharts-area {
    fill-opacity: 1;
}

.highcharts-navigator-mask-inside {
    fill: #000;
    fill-opacity: 0.5;
    stroke-width: 0;
}

.highcharts-navigator-outline {
    display: none;
}

/* *
 *
 *  World Map
 *
 * */

#world-map .highcharts-background {
    fill: #46475d;
}

#world-map .highcharts-series-0 .highcharts-point {
    fill: #c93 !important;
    stroke: #986;
}

#world-map .highcharts-series-1 .highcharts-data-label text {
    paint-order: stroke;
    stroke: #fff;
    stroke-width: 2px;
}

#world-map .highcharts-series-1 .highcharts-data-label:nth-child(even) text {
    fill: #fff;
    stroke: #000;
    stroke-width: 1px;
}

#world-map .highcharts-series-1 .highcharts-point {
    stroke: #fff;
}

#world-map .highcharts-series-1 .highcharts-point-select {
    stroke-width: 3px;
}

#world-map .highcharts-tooltip {
    text-align: right;
}

/* *
 *
 * KPI
 *
 */

.hd-cell.hd-cell-state-hover:hover > .hd-component,
.hd-cell.hd-cell-state-active > .hd-component {
    background-color: #46475d;
    color: #fff;
}

.hd-cell.hd-cell-state-hover {
    cursor: pointer;
}

/* *
 *
<<<<<<< HEAD
 *  Edit mode styles
 *
 * */
.hd-edit-button.hd-edit-tools-btn {
    background-position: top left;
    background-color: #e7e7ec;
    border-radius: 4px;
    margin: 10px;
}

.hd-edit-button.hd-edit-tools-btn:hover {
    background-color: #646479;
    color: #fff;
}

.hd-edit-enabled.highcharts-dashboard {
    background-color: rgba(36, 29, 58, 0.2);
}

.hd-edit-toolbar-cell > .hd-edit-menu-item.hd-edit-toolbar-item {
    background: #241d3a;
    border-radius: 2px;
}

.hd-edit-toolbar-row > .hd-edit-menu-item.hd-edit-toolbar-item {
    background: #646479;
    border-radius: 2px;
}

.hd-row.hd-edit-row-context-highlight {
    background:
        repeating-linear-gradient(
            -45deg,
            #9491a1,
            #9895a4 10px,
            rgb(169 167 188) 10px,
            rgb(169 167 188) 12px
        ) !important;
}

.hd-edit-toolbar > .hd-edit-toolbar-cell-outline {
    border: 2px solid #241d3a;
}

.hd-edit-toolbar > .hd-edit-toolbar-row-outline {
    border: 2px solid #646479;
}

.hd-edit-menu.hd-edit-toolbar-row {
    background: #646479;
=======
 * Dark mode
 *
 */

.highcharts-dashboard.hd-dark-mode {
    background-color: #46475d;
>>>>>>> 456b8f06
}<|MERGE_RESOLUTION|>--- conflicted
+++ resolved
@@ -109,10 +109,19 @@
 
 /* *
  *
-<<<<<<< HEAD
- *  Edit mode styles
+ * Dark mode
  *
- * */
+ */
+
+.highcharts-dashboard.hd-dark-mode {
+    background-color: #46475d;
+}
+
+/* *
+ *
+ * Edit mode
+ *
+ */
 .hd-edit-button.hd-edit-tools-btn {
     background-position: top left;
     background-color: #e7e7ec;
@@ -160,12 +169,4 @@
 
 .hd-edit-menu.hd-edit-toolbar-row {
     background: #646479;
-=======
- * Dark mode
- *
- */
-
-.highcharts-dashboard.hd-dark-mode {
-    background-color: #46475d;
->>>>>>> 456b8f06
 }