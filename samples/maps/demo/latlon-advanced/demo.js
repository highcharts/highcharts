--- conflicted
+++ resolved
@@ -65,41 +65,17 @@
 
     // Display custom label with lat/lon next to crosshairs
     document.getElementById('container').addEventListener('mousemove', e => {
-        if (chart) {
-            if (!chart.lbl) {
-                chart.lbl = chart.renderer.text('', 0, 0)
-                    .attr({
-                        zIndex: 5
-                    })
-                    .css({
-                        color: '#505050'
-                    })
-                    .add();
-            }
+        if (!chart.lbl) {
+            chart.lbl = chart.renderer.text('', 0, 0)
+                .attr({
+                    zIndex: 5
+                })
+                .css({
+                    color: '#505050'
+                })
+                .add();
+        }
 
-            e = chart.pointer.normalize(e);
-            const projectedPosition = chart.mapView.pixelsToProjectedUnits({
-                x: Math.round(e.chartX - chart.plotLeft),
-                y: Math.round(e.chartY - chart.plotTop)
-            });
-            const position = chart.fromPointToLatLon(projectedPosition);
-
-<<<<<<< HEAD
-            chart.lbl.attr({
-                x: e.chartX + 5,
-                y: e.chartY - 22,
-                text: 'Lon: ' + position.lon.toFixed(2) +
-                    '<br>Lat: ' + position.lat.toFixed(2)
-            });
-        }
-    });
-
-    document.getElementById('container').addEventListener('mouseout', () => {
-        if (chart && chart.lbl) {
-            chart.lbl = chart.lbl.destroy();
-        }
-    });
-=======
         e = chart.pointer.normalize(e);
 
         // @todo Legacy code, remove after launch of v10
@@ -118,8 +94,6 @@
             y: e.chartY - 22,
             text: 'Lat: ' + e.lat.toFixed(2) + '<br>Lon: ' + e.lon.toFixed(2)
         });
-    }
-});
->>>>>>> ecef5301
+    });
 
 })();