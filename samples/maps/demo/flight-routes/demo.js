--- conflicted
+++ resolved
@@ -167,73 +167,5 @@
             id: 'Lerwick - Liverpool',
             path: pointsToPath(lerwickPoint, chart.get('Liverpool'))
         }]
-<<<<<<< HEAD
     }, true, false);
-
-})();
-=======
-    }]
-});
-
-// Function to return an SVG path between two points, with an arc
-function pointsToPath(from, to, invertArc) {
-    var arcPointX = (from.x + to.x) / (invertArc ? 2.4 : 1.6),
-        arcPointY = (from.y + to.y) / (invertArc ? 2.4 : 1.6);
-    return 'M' + from.x + ',' + from.y + 'Q' + arcPointX + ' ' + arcPointY +
-            ',' + to.x + ' ' + to.y;
-}
-
-var londonPoint = chart.get('London'),
-    lerwickPoint = chart.get('Lerwick');
-
-// Add a series of lines for London
-chart.addSeries({
-    name: 'London flight routes',
-    type: 'mapline',
-    lineWidth: 2,
-    color: Highcharts.getOptions().colors[3],
-    data: [{
-        id: 'London - Glasgow',
-        path: pointsToPath(londonPoint, chart.get('Glasgow'))
-    }, {
-        id: 'London - Belfast',
-        path: pointsToPath(londonPoint, chart.get('Belfast'), true)
-    }, {
-        id: 'London - Leeds',
-        path: pointsToPath(londonPoint, chart.get('Leeds'))
-    }, {
-        id: 'London - Liverpool',
-        path: pointsToPath(londonPoint, chart.get('Liverpool'), true)
-    }, {
-        id: 'London - Sheffield',
-        path: pointsToPath(londonPoint, chart.get('Sheffield'))
-    }, {
-        id: 'London - Birmingham',
-        path: pointsToPath(londonPoint, chart.get('Birmingham'), true)
-    }, {
-        id: 'London - Bristol',
-        path: pointsToPath(londonPoint, chart.get('Bristol'), true)
-    }]
-}, true, false);
-
-// Add a series of lines for Lerwick
-chart.addSeries({
-    name: 'Lerwick flight routes',
-    type: 'mapline',
-    lineWidth: 2,
-    color: Highcharts.getOptions().colors[5],
-    data: [{
-        id: 'Lerwick - Glasgow',
-        path: pointsToPath(lerwickPoint, chart.get('Glasgow'))
-    }, {
-        id: 'Lerwick - Belfast',
-        path: pointsToPath(lerwickPoint, chart.get('Belfast'))
-    }, {
-        id: 'Lerwick - Leeds',
-        path: pointsToPath(lerwickPoint, chart.get('Leeds'))
-    }, {
-        id: 'Lerwick - Liverpool',
-        path: pointsToPath(lerwickPoint, chart.get('Liverpool'))
-    }]
-}, true, false);
->>>>>>> d49b76c9
+})();