(async () => {
    const mapData = await fetch(
        'https://code.highcharts.com/mapdata/countries/us/us-all.topo.json'
    ).then(response => response.json());

<<<<<<< HEAD
=======
    // New map-pie series type that also allows lat/lon as center option.
    // Also adds a sizeFormatter option to the series, to allow dynamic sizing
    // of the pies.
    Highcharts.seriesType('mappie', 'pie', {
        center: null, // Can't be array by default anymore
        states: {
            hover: {
                halo: {
                    size: 5
                }
            },
            inactive: {
                enabled: false
            }
        },
        linkedMap: null, // id of linked map
        dataLabels: {
            enabled: false
        }
    }, {
        init: function () {
            Highcharts.Series.prototype.init.apply(this, arguments);
            // Respond to zooming and dragging the base map
            Highcharts.addEvent(this.chart.mapView, 'afterSetView', () => {
                this.isDirty = true;
            });
        },
        render: function () {
            const series = this,
                chart = series.chart,
                linkedSeries = chart.get(series.options.linkedMap);
            Highcharts.seriesTypes.pie.prototype.render.apply(
                series,
                arguments
            );
            if (series.group && linkedSeries && linkedSeries.is('map')) {
                series.group.add(linkedSeries.group);
            }
        },
        getCenter: function () {
            const options = this.options,
                chart = this.chart,
                slicingRoom = 2 * (options.slicedOffset || 0);
            if (!options.center) {
                options.center = [null, null]; // Do the default here instead
            }
            // Handle lat/lon support
            if (options.center.lat !== undefined) {
                const projectedPos = chart.fromLatLonToPoint(options.center),
                    pixelPos = chart.mapView.projectedUnitsToPixels(
                        projectedPos
                    );

                options.center = [pixelPos.x, pixelPos.y];
            }
            // Handle dynamic size
            if (options.sizeFormatter) {
                options.size = options.sizeFormatter.call(this);
            }
            // Call parent function
            const result = Highcharts.seriesTypes.pie.prototype.getCenter
                .call(this);
            // Must correct for slicing room to get exact pixel pos
            result[0] -= slicingRoom;
            result[1] -= slicingRoom;
            return result;
        },
        translate: function (p) {
            this.options.center = this.userOptions.center;
            this.center = this.getCenter();
            return Highcharts.seriesTypes.pie.prototype.translate.call(this, p);
        }
    });


>>>>>>> 2e090b07
    const data = [
            // state, demVotes, repVotes, libVotes, grnVotes, sumVotes, winner, offset config for pies
            ['Alabama', 729547, 1318255, 44467, 9391, 2101660, -1],
            ['Alaska', 116454, 163387, 18725, 5735, 304301, -1],
            ['Arizona', 1161167, 1252401, 106327, 34345, 2554240, -1],
            ['Arkansas', 380494, 684782, 29829, 9473, 1104578, -1],
            ['California', 8577206, 4390272, 467370, 271047, 13705895, 1, { lon: -1, drawConnector: false }],
            ['Colorado', 1338870, 1202484, 144121, 38437, 2723912, 1],
            ['Connecticut', 897572, 673215, 48676, 22841, 1642304, 1, { lat: -1.5, lon: 1 }],
            ['Delaware', 235603, 185127, 14757, 6103, 441590, 1, { lat: -1.3, lon: 2 }],
            ['District of Columbia', 282830, 12723, 4906, 4258, 304717, 1, { lat: -2, lon: 2 }],
            ['Florida', 4504975, 4617886, 207043, 64399, 9394303, -1],
            ['Georgia', 1877963, 2089104, 125306, 0, 4092373, -1],
            ['Hawaii', 266891, 128847, 15954, 12737, 424429, 1, { lat: -0.5, lon: 0.5, drawConnector: false }],
            ['Idaho', 189765, 409055, 28331, 8496, 635647, -1],
            ['Illinois', 2977498, 2118179, 208682, 74112, 5378471, 1],
            ['Indiana', 1039126, 1557286, 133993, 7841, 2738246, -1],
            ['Iowa', 653669, 800983, 59186, 11479, 1525317, -1],
            ['Kansas', 427005, 671018, 55406, 23506, 1176935, -1],
            ['Kentucky', 628854, 1202971, 53752, 13913, 1899490, -1],
            ['Louisiana', 780154, 1178638, 37978, 14031, 2010801, -1],
            ['Maine', 352156, 332418, 37578, 13995, 736147, 1],
            ['Maryland', 1502820, 878615, 78225, 33380, 2493040, 1, { lon: 0.6, drawConnector: false }],
            ['Massachusetts', 1995196, 1090893, 138018, 47661, 3271768, 1, { lon: 3 }],
            ['Michigan', 2268839, 2279543, 172136, 51463, 4771981, -1],
            ['Minnesota', 1367716, 1322951, 112972, 36985, 2840624, 1, { lon: -1, drawConnector: false }],
            ['Mississippi', 462127, 678284, 14411, 3595, 1158417, -1],
            ['Missouri', 1054889, 1585753, 96404, 25086, 2762132, -1],
            ['Montana', 174281, 273879, 28036, 7868, 484064, -1],
            ['Nebraska', 273185, 485372, 38746, 8337, 805640, -1],
            ['Nevada', 539260, 512058, 37384, 0, 1088702, 1],
            ['New Hampshire', 348526, 345790, 30694, 6465, 731475, 1],
            ['New Jersey', 1967444, 1509688, 72143, 37131, 3586406, 1, { lat: -1, lon: 1.2 }],
            ['New Mexico', 380923, 316134, 74544, 9797, 781398, 1],
            ['New York', 4145376, 2638135, 162273, 100110, 7045894, 1],
            ['North Carolina', 2169496, 2345235, 130021, 1038, 4645790, -1],
            ['North Dakota', 93758, 216794, 21434, 378, 332364, -1],
            ['Ohio', 2320596, 2776683, 174266, 44310, 5315855, -1],
            ['Oklahoma', 420375, 949136, 83481, 0, 1452992, -1],
            ['Oregon', 991580, 774080, 93875, 49247, 1908782, 1],
            ['Pennsylvania', 2874136, 2945302, 144826, 49334, 6013598, -1],
            ['Rhode Island', 227062, 166454, 14700, 6171, 414387, 1, { lat: -0.7, lon: 1.7 }],
            ['South Carolina', 855373, 1155389, 49204, 13034, 2073000, -1],
            ['South Dakota', 117442, 227701, 20845, 0, 365988, -1],
            ['Tennessee', 868853, 1519926, 70286, 15952, 2475017, -1],
            ['Texas', 3877868, 4685047, 283492, 71558, 8917965, -1],
            ['Utah', 222858, 375006, 39608, 7695, 645167, -1],
            ['Vermont', 178573, 95369, 10078, 6758, 290778, 1, { lat: 2 }],
            ['Virginia', 1981473, 1769443, 118274, 27638, 3896828, 1],
            ['Washington', 1727840, 1210370, 160356, 57571, 3156137, 1],
            ['West Virginia', 187519, 486304, 22958, 8016, 704797, -1],
            ['Wisconsin', 1382947, 1407028, 106470, 31016, 2927461, -1],
            ['Wyoming', 55973, 174419, 13287, 2515, 246194, -1]
        ],
        demColor = 'rgba(74,131,240,0.80)',
        repColor = 'rgba(220,71,71,0.80)',
        libColor = 'rgba(240,190,50,0.80)',
        grnColor = 'rgba(90,200,90,0.80)';


    // Compute max votes to find relative sizes of bubbles
    const maxVotes = data.reduce((max, row) => Math.max(max, row[5]), 0);

    // Build the chart
    const chart = Highcharts.mapChart('container', {

        chart: {
            animation: false // Disable animation, especially for zooming
        },

        accessibility: {
            description: 'Complex map demo showing voting results for US states, where each state has a pie chart overlaid showing the vote distribution.'
        },

        colorAxis: {
            dataClasses: [{
                from: -1,
                to: 0,
                color: 'rgba(244,91,91,0.5)',
                name: 'Republican'
            }, {
                from: 0,
                to: 1,
                color: 'rgba(124,181,236,0.5)',
                name: 'Democrat'
            }, {
                from: 2,
                to: 3,
                name: 'Libertarian',
                color: libColor
            }, {
                from: 3,
                to: 4,
                name: 'Green',
                color: grnColor
            }]
        },

        mapNavigation: {
            enabled: true
        },

        title: {
            text: 'USA 2016 Presidential Election Results'
        },

        // Default options for the pies
        plotOptions: {
            pie: {
                borderColor: 'rgba(255,255,255,0.4)',
                borderWidth: 1,
                dataLabels: {
                    enabled: false
                },
                states: {
                    hover: {
                        halo: {
                            size: 5
                        }
                    }
                },
                tooltip: {
                    headerFormat: ''
                }
            }
        },

        series: [{
            mapData,
            data: data,
            name: 'States',
            accessibility: {
                point: {
                    descriptionFormatter: function (point) {
                        var party = point.value > 0 ? 'democrat' : 'republican';
                        return point.name + ', ' + party + '. Total votes: ' + point.sumVotes +
                            '. Democrat votes: ' + point.demVotes + '. Republican votes: ' + point.repVotes +
                            '. Libertarian votes: ' + point.libVotes + '. Green votes: ' + point.grnVotes + '.';
                    }
                }
            },
            borderColor: '#FFF',
            joinBy: ['name', 'id'],
            keys: ['id', 'demVotes', 'repVotes', 'libVotes', 'grnVotes',
                'sumVotes', 'value', 'pieOffset'],
            tooltip: {
                headerFormat: '',
                pointFormatter() {
                    const hoverVotes = this.hoverVotes; // Used by pie only
                    return '<b>' + this.id + ' votes</b><br/>' +
                        [
                            ['Democrats', this.demVotes, demColor],
                            ['Republicans', this.repVotes, repColor],
                            ['Libertarians', this.libVotes, libColor],
                            ['Green', this.grnVotes, grnColor]
                        ]
                            .sort((a, b) => b[1] - a[1]) // Sort tooltip by most votes
                            .map(line => '<span style="color:' + line[2] +
                                // Colorized bullet
                                '">\u25CF</span> ' +
                                // Party and votes
                                (line[0] === hoverVotes ? '<b>' : '') +
                                line[0] + ': ' +
                                Highcharts.numberFormat(line[1], 0) +
                                (line[0] === hoverVotes ? '</b>' : '') +
                                '<br/>')
                            .join('') +
                        '<hr/>Total: ' + Highcharts.numberFormat(this.sumVotes, 0);
                }
            },
        }, {
            name: 'Connectors',
            type: 'mapline',
            color: 'rgba(130, 130, 130, 0.5)',
            zIndex: 5,
<<<<<<< HEAD
            enableMouseTracking: false
=======
            showInLegend: false,
            enableMouseTracking: false,
            accessibility: {
                enabled: false
            }
>>>>>>> 2e090b07
        }]
    });

    // When clicking legend items, also toggle connectors and pies
    chart.legend.allItems.forEach(function (item) {
        const setVisible = item.setVisible;
        item.setVisible = function () {
            const legendItem = this;
            setVisible.call(legendItem);
            chart.series[0].points.forEach(function (point) {
                if (
                    chart.colorAxis[0].dataClasses[point.dataClass].name ===
                    legendItem.name
                ) {
                    // Find this state's pie and set visibility
                    Highcharts.find(chart.series, function (item) {
                        return item.name === point.id;
                    }).setVisible(legendItem.visible, false);
                    // Do the same for the connector point if it exists
                    const connector = Highcharts.find(
                        chart.series[2].points,
                        item => item.name === point.id
                    );
                    if (connector) {
                        connector.setVisible(legendItem.visible, false);
                    }
                }
            });
            chart.redraw();
        };
    });

    // Add the pies after chart load, optionally with offset and connectors
    chart.series[0].points.forEach(state => {
        // Add the pie for this state
        chart.addSeries({
<<<<<<< HEAD
            type: 'pie',
=======
            type: 'mappie',
            accessibility: {
                enabled: false
            },
>>>>>>> 2e090b07
            name: state.id,
            zIndex: 6, // Keep pies above connector lines
            minSize: 15,
            maxSize: 55,
            onPoint: {
                id: state.id,
                z: (function () {
                    const mapView = chart.mapView,
                        zoomFactor = mapView.zoom / mapView.minZoom;

                    return Math.max(
                        chart.chartWidth / 45 * zoomFactor, // Min size
                        chart.chartWidth /
                        11 * zoomFactor * state.sumVotes / maxVotes
                    );
                }())
            },
            tooltip: {
                // Use the state tooltip for the pies as well
                pointFormatter() {
                    return state.series.tooltipOptions.pointFormatter.call({
                        id: state.id,
                        hoverVotes: this.name,
                        demVotes: state.demVotes,
                        repVotes: state.repVotes,
                        libVotes: state.libVotes,
                        grnVotes: state.grnVotes,
                        sumVotes: state.sumVotes
                    });
                }
            },
            data: [{
                name: 'Democrats',
                y: state.demVotes,
                color: demColor
            }, {
                name: 'Republicans',
                y: state.repVotes,
                color: repColor
            }, {
                name: 'Libertarians',
                y: state.libVotes,
                color: libColor
            }, {
                name: 'Green',
                y: state.grnVotes,
                color: grnColor
            }]
        }, false);
    });

    // Only redraw once all pies and connectors have been added
    chart.redraw();
})();<|MERGE_RESOLUTION|>--- conflicted
+++ resolved
@@ -3,84 +3,6 @@
         'https://code.highcharts.com/mapdata/countries/us/us-all.topo.json'
     ).then(response => response.json());
 
-<<<<<<< HEAD
-=======
-    // New map-pie series type that also allows lat/lon as center option.
-    // Also adds a sizeFormatter option to the series, to allow dynamic sizing
-    // of the pies.
-    Highcharts.seriesType('mappie', 'pie', {
-        center: null, // Can't be array by default anymore
-        states: {
-            hover: {
-                halo: {
-                    size: 5
-                }
-            },
-            inactive: {
-                enabled: false
-            }
-        },
-        linkedMap: null, // id of linked map
-        dataLabels: {
-            enabled: false
-        }
-    }, {
-        init: function () {
-            Highcharts.Series.prototype.init.apply(this, arguments);
-            // Respond to zooming and dragging the base map
-            Highcharts.addEvent(this.chart.mapView, 'afterSetView', () => {
-                this.isDirty = true;
-            });
-        },
-        render: function () {
-            const series = this,
-                chart = series.chart,
-                linkedSeries = chart.get(series.options.linkedMap);
-            Highcharts.seriesTypes.pie.prototype.render.apply(
-                series,
-                arguments
-            );
-            if (series.group && linkedSeries && linkedSeries.is('map')) {
-                series.group.add(linkedSeries.group);
-            }
-        },
-        getCenter: function () {
-            const options = this.options,
-                chart = this.chart,
-                slicingRoom = 2 * (options.slicedOffset || 0);
-            if (!options.center) {
-                options.center = [null, null]; // Do the default here instead
-            }
-            // Handle lat/lon support
-            if (options.center.lat !== undefined) {
-                const projectedPos = chart.fromLatLonToPoint(options.center),
-                    pixelPos = chart.mapView.projectedUnitsToPixels(
-                        projectedPos
-                    );
-
-                options.center = [pixelPos.x, pixelPos.y];
-            }
-            // Handle dynamic size
-            if (options.sizeFormatter) {
-                options.size = options.sizeFormatter.call(this);
-            }
-            // Call parent function
-            const result = Highcharts.seriesTypes.pie.prototype.getCenter
-                .call(this);
-            // Must correct for slicing room to get exact pixel pos
-            result[0] -= slicingRoom;
-            result[1] -= slicingRoom;
-            return result;
-        },
-        translate: function (p) {
-            this.options.center = this.userOptions.center;
-            this.center = this.getCenter();
-            return Highcharts.seriesTypes.pie.prototype.translate.call(this, p);
-        }
-    });
-
-
->>>>>>> 2e090b07
     const data = [
             // state, demVotes, repVotes, libVotes, grnVotes, sumVotes, winner, offset config for pies
             ['Alabama', 729547, 1318255, 44467, 9391, 2101660, -1],
@@ -214,8 +136,8 @@
             name: 'States',
             accessibility: {
                 point: {
-                    descriptionFormatter: function (point) {
-                        var party = point.value > 0 ? 'democrat' : 'republican';
+                    descriptionFormatter(point) {
+                        const party = point.value > 0 ? 'democrat' : 'republican';
                         return point.name + ', ' + party + '. Total votes: ' + point.sumVotes +
                             '. Democrat votes: ' + point.demVotes + '. Republican votes: ' + point.repVotes +
                             '. Libertarian votes: ' + point.libVotes + '. Green votes: ' + point.grnVotes + '.';
@@ -250,31 +172,30 @@
                             .join('') +
                         '<hr/>Total: ' + Highcharts.numberFormat(this.sumVotes, 0);
                 }
-            },
+            }
         }, {
             name: 'Connectors',
             type: 'mapline',
             color: 'rgba(130, 130, 130, 0.5)',
             zIndex: 5,
-<<<<<<< HEAD
-            enableMouseTracking: false
-=======
             showInLegend: false,
             enableMouseTracking: false,
             accessibility: {
                 enabled: false
             }
->>>>>>> 2e090b07
         }]
     });
 
     // When clicking legend items, also toggle connectors and pies
-    chart.legend.allItems.forEach(function (item) {
+    chart.legend.allItems.forEach(item => {
         const setVisible = item.setVisible;
+
         item.setVisible = function () {
             const legendItem = this;
+
             setVisible.call(legendItem);
-            chart.series[0].points.forEach(function (point) {
+
+            chart.series[0].points.forEach(point => {
                 if (
                     chart.colorAxis[0].dataClasses[point.dataClass].name ===
                     legendItem.name
@@ -283,11 +204,13 @@
                     Highcharts.find(chart.series, function (item) {
                         return item.name === point.id;
                     }).setVisible(legendItem.visible, false);
+
                     // Do the same for the connector point if it exists
                     const connector = Highcharts.find(
                         chart.series[2].points,
                         item => item.name === point.id
                     );
+
                     if (connector) {
                         connector.setVisible(legendItem.visible, false);
                     }
@@ -301,21 +224,14 @@
     chart.series[0].points.forEach(state => {
         // Add the pie for this state
         chart.addSeries({
-<<<<<<< HEAD
             type: 'pie',
-=======
-            type: 'mappie',
-            accessibility: {
-                enabled: false
-            },
->>>>>>> 2e090b07
             name: state.id,
             zIndex: 6, // Keep pies above connector lines
             minSize: 15,
             maxSize: 55,
             onPoint: {
                 id: state.id,
-                z: (function () {
+                z: (() => {
                     const mapView = chart.mapView,
                         zoomFactor = mapView.zoom / mapView.minZoom;
 
@@ -324,7 +240,15 @@
                         chart.chartWidth /
                         11 * zoomFactor * state.sumVotes / maxVotes
                     );
-                }())
+                })()
+            },
+            states: {
+                inactive: {
+                    enabled: false
+                }
+            },
+            accessibility: {
+                enabled: false
             },
             tooltip: {
                 // Use the state tooltip for the pies as well
