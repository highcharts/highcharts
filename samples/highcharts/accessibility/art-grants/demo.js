// Workaround to modify the data table.
// The default format is a bit messy for this dataset.
Highcharts.Chart.prototype.callbacks.push(function (chart) {
    // We wrap the specific instance after the chart has been created to make
    // sure we don't interfere with the table mutation of the accessibility
    // module.
    Highcharts.wrap(chart, 'viewData', function (proceed) {
        if (this.dataTableDiv) {
            return;
        }

        proceed.apply(this); // Run original method

        var tableDiv = document.getElementById('highcharts-data-table-' + this.index),
            thead = tableDiv.getElementsByTagName('thead')[0],
            tbody = tableDiv.getElementsByTagName('tbody')[0],
            first = [],
            second = [],
            third = [],
            fourth = [];

        // Remove first column from head
        Highcharts.each(thead.children, function (row) {
            row.deleteCell(0);
        });

        Highcharts.each(tbody.children, function (row) {
            // Remove first column from body
            row.deleteCell(0);

            // Split rows into columns
            if (row.firstChild.innerHTML.length) {
                first.push([row.firstChild.innerHTML, row.children[1].innerHTML]);
            } else if (row.children[2] && row.children[2].innerHTML.length) {
                second.push([row.children[2].innerHTML, row.children[3].innerHTML]);
            } else if (row.children[4] && row.children[4].innerHTML.length) {
                third.push([row.children[4].innerHTML, row.children[5].innerHTML]);
            } else if (row.children[6] && row.children[6].innerHTML.length) {
                fourth.push([row.children[6].innerHTML, row.children[7].innerHTML]);
            }
        });

        // Remove existing table body
        tbody.innerHTML = '';

        for (var i = 0; i < Math.max(
            first.length, second.length, third.length, fourth.length
        ); ++i) {
            tbody.insertAdjacentHTML(
                'beforeend',
                '<tr>' +
                (first[i] ?
                    '<td>' + first[i][0] + '</td>' +
                    '<td class="number">' + first[i][1] + '</td>' :
                    '<td></td><td></td>'
                ) +
                (second[i] ?
                    '<td>' + second[i][0] + '</td>' +
                    '<td class="number">' + second[i][1] + '</td>' :
                    '<td></td><td></td>'
                ) +
                (third[i] ?
                    '<td>' + third[i][0] + '</td>' +
                    '<td class="number">' + third[i][1] + '</td>' :
                    '<td></td><td></td>'
                ) +
                (fourth[i] ?
                    '<td>' + fourth[i][0] + '</td>' +
                    '<td class="number">' + fourth[i][1] + '</td>' :
                    '<td></td><td></td>'
                ) +
                '</tr>'
            );
        }
    });

    // Remove click events on container to avoid having "clickable" announced by AT
    // These events are needed for custom click events, drag to zoom, and navigator
    // support.
    chart.container.onmousedown = null;
    chart.container.onclick = null;
});


// Function to run on series show/hide to update the pointStart settings of
// all series. We do this to avoid gaps on the xAxis when hiding series.
function updatePointStart() {
    var allSeries = this.chart.series;
    Highcharts.each(allSeries, function (series) {
        var i = series.index,
            pointStart = 0;
        if (series.type === 'column') {
            while (i--) {
                if (allSeries[i].visible && allSeries[i].type === 'column') {
                    pointStart += allSeries[i].points.length + 1;
                }
            }
        } else {
            pointStart = allSeries[i - 1].options.pointStart;
        }
        series.update({
            pointStart: pointStart
        });
    });
}

function dollarFormat(x) {
    return '$' + Highcharts.numberFormat(x, -1);
}

var colors = Highcharts.getOptions().colors;

Highcharts.setOptions({
    lang: {
        thousandsSep: ','
    }
});

Highcharts.chart('container', {
    chart: {
        type: 'column'
    },

    accessibility: {
        description: 'Chart displaying art grants in 2016, grouped by grant category. ' +
        'Cultural Center grants have significantly higher individual grant amounts than the other categories. ' +
        'The largest grant amount went to SOMArts Cultural Centers, and was $630,191.36. ' +
        'The chart leaves out all grants below $50,000. ' +
        'The chart displays one column series for each of the 4 grant categories, ' +
        'as well as a line series for each of the grant category totals.',
        seriesDescriptionFormatter: function (series) {
            return series.type === 'line' &&
                series.name + ', ' + dollarFormat(series.points[0].y);
        },
        keyboardNavigation: {
            mode: 'serialize'
        }
    },

    exporting: {
        csv: {
            columnHeaderFormatter: function (item, key) {
                if (key === 'name') {
                    return 'Grant applicant';
                }
                if (key === 'y') {
                    return 'Grant amount';
                }
                return key;
            }
        }
    },

    title: {
        text: 'San Francisco Arts Commission Grants',
        margin: 35
    },

    subtitle: {
        text: 'Grants in 2016 from $50,000 upwards'
    },

    xAxis: {
        visible: false,
        accessibility: {
            description: 'Grant applicants',
            rangeDescription: ''
        }
    },

    yAxis: [{
        min: 0,
        max: 800000,
        labels: {
            formatter: function () {
                return '$' + (this.value / 1000) + (this.value ? 'k' : '');
            }
        },
        title: {
            text: 'Grant amount'
        },
        gridLineWidth: 1
    }, {
        accessibility: {
            description: 'Grant category totals'
        },
        opposite: true,
        min: 0,
        max: 2400000,
        gridLineWidth: 0,
        labels: {
            formatter: function () {
                return '$' + (this.value / 1000) + (this.value ? 'k' : '');
            },
            style: {
                color: '#a88'
            }
        },
        title: {
            text: 'Category total',
            style: {
                color: '#a88'
            }
        }
    }],

    plotOptions: {
        column: {
            keys: ['name', 'y'],
            grouping: false,
            pointPadding: 0.05,
            groupPadding: 0,
            events: {
                hide: updatePointStart,
                show: updatePointStart
            },
            tooltip: {
                headerFormat: '<span style="font-size: 10px"><span style="color:{point.color}">\u25CF</span> {series.name}</span><br/>',
                pointFormat: '{point.name}: <b>${point.y}</b><br/>'
            },
            accessibility: {
                pointDescriptionFormatter: function (point) {
                    return (point.index + 1) + '. ' + point.name + ' ' +
                        dollarFormat(point.y) + '.' +
                        (point.description ? ' ' + point.description : '');
                }
            }
        },
        line: {
            yAxis: 1,
            lineWidth: 5,
            accessibility: {
                skipKeyboardNavigation: true,
                exposeAsGroupOnly: true
            },
            marker: {
                enabled: false
            },
            enableMouseTracking: false,
            includeInDataExport: false,
            linkedTo: ':previous',
            dataLabels: {
                enabled: true,
                verticalAlign: 'bottom',
                style: {
                    color: '#777',
                    fontWeight: 'normal'
                },
                formatter: function () {
                    var format = '';
                    if (this.point === this.series.points[Math.floor(
                        this.series.points.length / 2
                    )]) {
                        format = 'Total: $' + Highcharts.numberFormat(this.y, 0);
                    }
<<<<<<< HEAD
=======
                    return format;
>>>>>>> c6b95e4b
                }
            }
        }
    },

    series: [{
        name: 'Creative Space (CRSP)',
        color: colors[0],
        data: [
            ['509 Cultural Center / the luggage store', 50000],
            ['826 Valencia', 50000],
            ['Acción Latina', 50000],
            ['American Indian Community Cultural Center for the Arts SF (AICCCA-SF)', 50000],
            ['Cutting Ball Theatre Company', 50000],
            ['EXIT Theater', 50000],
            ['New Conservatory Theatre Center', 50000],
            ['Brava Theater Center/Brava! For Women in the Arts', 100000],
            ['Root Division', 100000]
        ]
    }, {
        type: 'line',
        name: 'Creative Space (CRSP) totals',
        data: [
            550000, 550000, 550000, 550000, 550000, 550000, 550000, 550000, 550000
        ],
        color: colors[0]
    }, {
        name: 'Cultural Center',
        color: colors[1],
        data: [
            ['Asian Pacific Islander Cultural Center', 104252.36],
            ['Queer Cultural Center', 104252.36],
            ['Bayview Opera House Ruth Williams Memorial Theater', 336103.08],
            ['African American Art & Culture Complex', 534628.08],
            ['Mission Cultural Center for Latino American Arts', 563938.76],
            ['SOMArts Cultural Centers', 630191.36]
        ],
        pointStart: 10
    }, {
        type: 'line',
        name: 'Cultural Center totals',
        data: [
            2273366, 2273366, 2273366, 2273366, 2273366, 2273366
        ],
        pointStart: 10,
        color: colors[1]
    }, {
        name: 'Cultural Equity Initiative',
        color: colors[2],
        data: [
            ['Acción Latina', 50000],
            ['Anne Bluethenthal and Dancers (ABD Productions)', 50000],
            ['Asian American Women Artists Association (AAWAA)', 50000],
            ['Asian Pacific Islander Cultural Center', 50000],
            ['Circo Zero / Zero Performances', 50000],
            ['CubaCaribe', 50000],
            ['Flyaway Productions', 50000],
            ['Jess Curtis/Gravity', 50000],
            ['Loco Bloco Drum and Dance Ensemble', 50000],
            ['Queer Women of Color Media Arts Project', 50000],
            ['Women’s Audio Mission', 50000],
            ['ABADA Capoeira San Francisco', 100000],
            ['Alliance for California Traditional Arts', 100000],
            ['Fresh Meat Productions', 100000],
            ['World Arts West', 100000],
            ['Yerba Buena Gardens Festival', 100000]
        ],
        pointStart: 17
    }, {
        type: 'line',
        name: 'Cultural Equity Initiative totals',
        data: [
            1050000, 1050000, 1050000, 1050000, 1050000, 1050000, 1050000,
            1050000, 1050000, 1050000, 1050000, 1050000, 1050000, 1050000,
            1050000, 1050000
        ],
        pointStart: 17,
        color: colors[2]
    }, {
        name: 'Special Grant',
        color: colors[3],
        data: [
            ['Arts Education Alliance of the Bay Area (AEABA)', 50000],
            ['ArtSpan', 50000],
            ['Bindlestiff Studio', 70000],
            ['Queer Cultural Center', 80000],
            ['Korean War Memorial Foundation', 110000],
            ['Bayview Opera House Ruth Williams Memorial Theater', 150000],
            ['Bayview Opera House Ruth Williams Memorial Theater', 150000]
        ],
        pointStart: 34
    }, {
        type: 'line',
        name: 'Special Grant totals',
        data: [
            660000, 660000, 660000, 660000, 660000, 660000, 660000
        ],
        pointStart: 34,
        color: colors[3]
    }]
});<|MERGE_RESOLUTION|>--- conflicted
+++ resolved
@@ -253,10 +253,7 @@
                     )]) {
                         format = 'Total: $' + Highcharts.numberFormat(this.y, 0);
                     }
-<<<<<<< HEAD
-=======
                     return format;
->>>>>>> c6b95e4b
                 }
             }
         }
