--- conflicted
+++ resolved
@@ -11,10 +11,10 @@
 }
 
 .btn {
-<<<<<<< HEAD
+    font-family: 'IBM Plex Sans', sans-serif;
     white-space: normal;
-    background-color: #25386f;
-    border: 1px solid #25386f;
+    background-color: #2f2b38;
+    border: 1px solid #2f2b38;
     cursor: pointer;
     color: #fff;
     min-height: 40px;
@@ -36,32 +36,6 @@
 .btn:focus {
     background-color: #324683;
     font-size: 1.12rem;
-=======
-  font-family: 'IBM Plex Sans', sans-serif;
-  white-space: normal;
-  background-color: #2F2B38;
-  border: 1px solid #2F2B38;
-  cursor: pointer;
-  color: #fff;
-  min-height: 40px;
-  width: 100%;
-  border-radius: 4px;
-  font-size: 1.1rem;
-  font-weight: 700;
-  text-align: center;
-  padding: .375rem .75rem;
-  margin-bottom: .25rem;
-  margin-top: .25rem;
-  margin-left: 35%;
-  margin-right: 35%;
-  box-shadow: 0 0 5px rgba(0, 0, 0, 0.4);
-  transition: font-size 0.15s;
-}
-
-.btn:hover, .btn:focus {
-  background-color: #324683;
-  font-size: 1.12rem;
->>>>>>> 5e566a0b
 }
 
 #outer {
@@ -131,78 +105,41 @@
 }
 
 #dyncaption.content-innovation {
-<<<<<<< HEAD
-    border-color: rgb(124, 181, 236);
+    border-color: #d9dbfb;
 }
 .content-innovation > .caption-arrow {
-    border-bottom-color: rgb(124, 181, 236);
+    border-bottom-color: #8085ef;
 }
 #dyncaption.content-brand {
-    border-color: rgb(144, 237, 125);
+    border-color: #d9fae6;
 }
 .content-brand > .caption-arrow {
-    border-bottom-color: rgb(144, 237, 125);
+    border-bottom-color: #8bf0b6;
 }
 #dyncaption.content-reach {
-    border-color: rgb(247, 163, 92);
+    border-color: #ddebed;
 }
 .content-reach > .caption-arrow {
-    border-bottom-color: rgb(247, 163, 92);
+    border-bottom-color: #569ba3;
 }
 #dyncaption.content-legal {
-    border-color: #fa6d80;
+    border-color: #e1f3ff;
 }
 .content-legal > .caption-arrow {
-    border-bottom-color: #fa6d80;
+    border-bottom-color: #7cb5ec;
 }
 
 .dataLabel {
+    font-family: 'IBM Plex Sans', sans-serif;
     position: absolute;
     display: grid;
-    font-family: 'Roboto', sans-serif;
     grid-template-columns: 1fr;
+    grid-template-rows: auto;
     justify-items: center;
     border: 0px solid #000;
     width: 300px;
     top: 0px;
     left: 0px;
-=======
-  border-color: #d9dbfb;
-}
-.content-innovation > .caption-arrow{
-  border-bottom-color: #8085ef;
-}
-#dyncaption.content-brand {
-  border-color: #d9fae6;
-}
-.content-brand > .caption-arrow{
-  border-bottom-color:#8bf0b6;
-}
-#dyncaption.content-reach {
-  border-color: #ddebed;
-}
-.content-reach > .caption-arrow{
-  border-bottom-color: #569ba3;
-}
-#dyncaption.content-legal {
-  border-color: #e1f3ff;
-}
-.content-legal > .caption-arrow{
-  border-bottom-color: #7cb5ec;
-}
-
-.dataLabel{
-  font-family: 'IBM Plex Sans', sans-serif;
-  position:absolute;
-  display:grid;
-  grid-template-columns:1fr;
-  grid-template-rows:auto;
-  justify-items:center;
-  border:0px solid #000;
-  width:300px;
-  top:0px;
-  left:0px;
->>>>>>> 5e566a0b
 }
 
 .dataLabel a {
@@ -239,8 +176,8 @@
     text-shadow: 0px 0px 3px rgba(255, 255, 255, 0.5);
 }
 
-<<<<<<< HEAD
 .dataLabel .info {
+    font-family: 'IBM Plex Sans', sans-serif;
     font-weight: normal;
     font-size: 16px;
     line-height: 24px;
@@ -248,17 +185,6 @@
     opacity: 0;
     white-space: normal;
     grid-column: 1 / span 2;
-=======
-.dataLabel .info{
-  font-family: 'IBM Plex Sans', sans-serif;
-  font-weight:normal;
-  font-size:16px;
-  line-height:24px;
-  color:#000;
-  opacity: 0;
-  white-space:normal;
-  grid-column:1 /span 2;
->>>>>>> 5e566a0b
 }
 
 .dataLabel.over .info {
@@ -476,32 +402,19 @@
     color: #252525;
 }
 
-<<<<<<< HEAD
 #innovation h4.open {
-    margin-top: 50px;
-    color: #252525;
-=======
-#innovation h4.open{
-  margin-top:70px;
-  color:#252525;
->>>>>>> 5e566a0b
+    margin-top: 70px;
+    color: #252525;
 }
 
 #innovation.over i {
     top: -154px;
 }
 
-<<<<<<< HEAD
 #innovation.over {
-    background-color: #7cb5ec;
+    background-color: #d9dbfb;
     clip-path: ellipse(150px 116px at 50% 34%);
     height: 340px;
-=======
-#innovation.over{
-  background-color: #d9dbfb;
-  clip-path:ellipse(150px 116px at 50% 34%);
-  height:340px;
->>>>>>> 5e566a0b
 }
 
 #innovation.over a {
@@ -523,21 +436,12 @@
     margin-right: 13px;
 }
 
-<<<<<<< HEAD
 #legal.over {
-    background-color: #fa6d80;
+    background-color: #e4f3ff;
     clip-path: ellipse(150px 117px at 50% 35%);
     height: 340px;
     left: -260px;
     top: -125px;
-=======
-#legal.over{
-  background-color: #E4F3FF;
-  clip-path:ellipse(150px 117px at 50% 35%);
-  height:340px;
-  left:-260px;
-  top:-125px;
->>>>>>> 5e566a0b
 }
 
 #legal.over p {
@@ -546,17 +450,10 @@
     color: #252525;
 }
 
-<<<<<<< HEAD
 #legal.over h4 {
-    margin-top: -55px;
+    margin-top: -35px;
     margin-left: 45px;
     color: #252525;
-=======
-#legal.over h4{
-  margin-top: -35px;
-  margin-left: 45px;
-  color:#252525;
->>>>>>> 5e566a0b
 }
 
 #legal.over a {
@@ -568,19 +465,11 @@
     color: #000;
 }
 
-<<<<<<< HEAD
 #reach.over {
-    background-color: rgb(247, 163, 92);
+    background-color: #ddebed;
     clip-path: ellipse(150px 120px at 50% 36%);
     height: 355px;
     left: -150px;
-=======
-#reach.over{
-  background-color: #ddebed;
-  clip-path:ellipse(150px 120px at 50% 36%);
-  height:355px;
-  left:-150px;
->>>>>>> 5e566a0b
 }
 
 #reach i {
@@ -617,21 +506,12 @@
     top: 15px;
 }
 
-<<<<<<< HEAD
 #brand.over {
-    background-color: rgb(144, 237, 125);
+    background-color: #d9fae6;
     clip-path: ellipse(150px 117px at 50% 35%);
     height: 340px;
     left: -5px;
     top: -230px;
-=======
-#brand.over{
-  background-color: #d9fae6;
-  clip-path:ellipse(150px 117px at 50% 35%);
-  height:340px;
-  left: -5px;
-  top: -230px;
->>>>>>> 5e566a0b
 }
 
 #brand p {
@@ -671,11 +551,10 @@
     position: absolute;
     z-index: 100;
 }
-.over .fas, 
+.over .fas,
 .over .far {
-  color:#252525;
-}
-
+    color: #252525;
+}
 
 @media (max-width: 575px) {
     .btn {
