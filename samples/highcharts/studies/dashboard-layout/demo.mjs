import Dashboard from  '../../../../code/es-modules/Dashboard/Dashboard.js';
import ChartComponent from  '../../../../code/es-modules/Dashboard/Component/ChartComponent.js';

// Bring in other forms of Highcharts
import Highcharts from 'https://code.highcharts.com/stock/es-modules/masters/highcharts.src.js';

const dashboard = new Dashboard('container', {
    gui: {
        enabled: true,
        layouts: [{
            id: 'layout-1', // mandatory
            rowClassName: 'custom-row', // optional
            columnClassName: 'custom-column', // optional
            style: {
                fontSize: '1.5em',
                color: 'blue'
            },
            rows: [{
                // id: 'dashboard-row-0',
                columns: [{
                    width: 0.7,
                    id: 'dashboard-col-0',
                    style: {
                        color: 'yellow',
                        flex: 2
                    }
                }, {
                    id: 'dashboard-col-1',
                    style: {
                        color: 'orange'
                    }
                }]
            }, {
                id: 'dashboard-row-1',
                style: {
                    color: 'red'
                },
                columns: [{
                    id: 'dashboard-col-2'
                }]
            }]
        }, {
            id: 'layout-2', // mandatory
            rows: [{
                id: 'dashboard-row-2',
                columns: [{
                    id: 'dashboard-col-3'
                }]
            }]
        }]
    },
    components: [{
        column: 'dashboard-col-0',
        isResizable: true,
        type: 'chart',
        chartOptions: {
            type: 'pie',
            series: [{
                name: 'Series from options',
                data: [1, 2, 3, 4]
            }],
            chart: {
                animation: false
            }
        },
        /*dimensions: {
            width: 400,
            height: 400
        },*/
        events: {
            mount: function () {
                // call action
                console.log('dashboard-col-0 mount event');
            },
            unmount: function () {
                console.log('dashboard-col-0 unmount event');
            }
        }
    }, {
        column: 'dashboard-col-1',
        type: 'html',
        elements: [{
            tagName: 'img',
            attributes: {
                src: 'https://i.ytimg.com/vi/qlO4M6MfDFY/hqdefault.jpg',
                title: 'I heard you like components'
            }
        }, {
            textContent: 'Loreum ipsum'
        }]
    }, {
        column: 'dashboard-col-2',
        type: 'chart',
        chartOptions: {
            type: 'column',
            series: [{
                name: 'Series from options',
                data: [1, 2, 3, 4]
            }],
            chart: {
                animation: false
            }
        },
        dimensions: {
            width: 400
            // height: 400
        },
        events: {
            mount: function () {
                // call action
                console.log('dashboard-col-2 mount event');
            }
        }
    }, {
        column: 'dashboard-col-3',
        type: 'chart',
        chartOptions: {
            type: 'line',
            series: [{
                name: 'Series from options',
                data: [1, 2, 3, 4]
            }],
            chart: {
                animation: false
            }
        },
        dimensions: {
            width: '100%'
            //height:  400
        },
        events: {
            mount: function () {
                // call action
                console.log('dashboard-col-3 mount event');
            }
        }
    }]
});

console.log(dashboard);

console.group('Bindings get GUI element by ID or HTML element (getColumn, getRow, getLayout)');
console.log('column: ', dashboard.bindings.getColumn('dashboard-col-0'));
console.log('row: ', dashboard.bindings.getRow(dashboard.layouts[0].rows[0].container));
console.log('layout: ', dashboard.bindings.getLayout('layout-1'));
console.groupEnd();

<<<<<<< HEAD
console.log('dashboard JSON: ', dashboard.toJSON());
=======
/*
  Bind import layouts btn
*/
Highcharts.addEvent(
    document.getElementById('export'),
    'click',
    function () {
        console.log('Export');
        dashboard.exportLocal();
    }
);

/*
  Bind export layouts btn
*/
Highcharts.addEvent(
    document.getElementById('import'),
    'click',
    function () {
        console.log('Import');
        dashboard.importLocal();
    }
);
>>>>>>> e3904b40

const dashboardBootstrap = new Dashboard('container-bootstrap', {
    gui: {
        enabled: false,
        layoutOptions: {
            rowClassName: 'row', // optional
            columnClassName: 'col', // optional
            cardClassName: 'card' // optional
        },
        layouts: [{
            id: 'layout-bt-1' // mandatory
        }, {
            id: 'layout-bt-2', // mandatory
            rowClassName: 'row-test', // optional
            columnClassName: 'col-test', // optional
            cardClassName: 'card-test' // optional
        }]
    },
    components: [{
        column: 'chart-1',
        isResizable: true,
        type: 'chart',
        chartOptions: {
            type: 'column',
            series: [{
                name: 'Series from options',
                data: [1, 2, 3, 4]
            }],
            chart: {
                animation: false
            }
        },
        /*dimensions: {
            width: 400,
            height: 400
        },*/
        events: {
            mount: function () {
                // call action
                console.log('chart-1 mount event');
            }
        }
    }, {
        column: 'chart-2',
        type: 'html',
        /*config: {
            title: 'Sample layout 1',
            description: 'Lorem ipsum'
        }*/
        elements: [{
            tagName: 'img',
            attributes: {
                src: 'https://i.ytimg.com/vi/qlO4M6MfDFY/hqdefault.jpg',
                title: 'I heard you like components'
            }
        }]
    }]
});

console.log(dashboardBootstrap);<|MERGE_RESOLUTION|>--- conflicted
+++ resolved
@@ -1,5 +1,4 @@
 import Dashboard from  '../../../../code/es-modules/Dashboard/Dashboard.js';
-import ChartComponent from  '../../../../code/es-modules/Dashboard/Component/ChartComponent.js';
 
 // Bring in other forms of Highcharts
 import Highcharts from 'https://code.highcharts.com/stock/es-modules/masters/highcharts.src.js';
@@ -145,9 +144,8 @@
 console.log('layout: ', dashboard.bindings.getLayout('layout-1'));
 console.groupEnd();
 
-<<<<<<< HEAD
 console.log('dashboard JSON: ', dashboard.toJSON());
-=======
+
 /*
   Bind import layouts btn
 */
@@ -171,7 +169,6 @@
         dashboard.importLocal();
     }
 );
->>>>>>> e3904b40
 
 const dashboardBootstrap = new Dashboard('container-bootstrap', {
     gui: {
