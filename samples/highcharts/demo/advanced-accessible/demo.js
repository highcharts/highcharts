--- conflicted
+++ resolved
@@ -20,22 +20,18 @@
                 crispX = left + Math.round(width / 2) + 0.5,
                 highPlot = Math.floor(point.highPlot) + 0.5,
                 medianPlot = Math.floor(point.medianPlot) + 0.5,
-<<<<<<< HEAD
-                lowPlot = ( // Sneakily draw low marker even if 0
-                    Math.floor(point.lowPlot) + 0.5 - (point.low === 0 ? 1 : 0)
-                );
-=======
                 // Sneakily draw low marker even if 0
                 lowPlot = Math.floor(point.lowPlot) +
                     0.5 - (point.low === 0 ? 1 : 0);
->>>>>>> 2c820c0c
 
             if (point.isNull) {
                 return;
             }
 
             if (!graphic) {
-                point.graphic = graphic = series.chart.renderer.path('point').add(series.group);
+                point.graphic = graphic = series.chart.renderer
+                    .path('point')
+                    .add(series.group);
             }
 
             graphic.attr({
