--- conflicted
+++ resolved
@@ -23,59 +23,11 @@
     GoogleClassC: 'US02079K1079'
 };
 
-<<<<<<< HEAD
-// TODO:
-// 1) Fetch data
-// 2) Use plotBands
-Highcharts.chart('container', {
-    chart: {
-        type: 'areaspline'
-    },
-    title: {
-        text: 'Netflix Inc',
-        align: 'left'
-    },
-    subtitle: {
-        text: 'Source: <a href="https://www.morningstar.com/stocks/xnas/nflx/quote" target="_blank">Morningstar</a>',
-        align: 'left'
-    },
-    legend: {
-        layout: 'vertical',
-        align: 'left',
-        verticalAlign: 'top',
-        x: 120,
-        y: 70,
-        floating: true,
-        borderWidth: 1,
-        backgroundColor:
-            Highcharts.defaultOptions.legend.backgroundColor || '#FFFFFF'
-    },
-    xAxis: {
-        type: 'datetime',
-        plotBands: [{
-            from: new Date('2024-04-18').valueOf(),
-            to: new Date('2024-05-8').valueOf(),
-            color: 'rgba(68, 170, 213, .4)'
-        }]
-    },
-    yAxis: {
-        title: {
-            text: 'USD'
-        }
-    },
-    tooltip: {
-        valueDecimals: 2,
-        valuePrefix: '$'
-    },
-    credits: {
-        enabled: false
-=======
 // eslint-disable-next-line no-undef
 const ApplePriceConnector = new Connectors.Morningstar.TimeSeriesConnector({
     ...commonOptions,
     series: {
         type: 'Price'
->>>>>>> 0743a2e3
     },
     securities: [
         {
