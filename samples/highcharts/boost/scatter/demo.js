

// Prepare the data
var data = [],
    n = 1000000,
    i;
for (i = 0; i < n; i += 1) {
    data.push([
        Math.pow(Math.random(), 2) * 100,
        Math.pow(Math.random(), 2) * 100
    ]);
}

if (!Highcharts.Series.prototype.renderCanvas) {
    console.error('Module not loaded');
    return;
}

console.time('scatter');
console.time('asyncRender');
Highcharts.chart('container', {

    chart: {
        zoomType: 'xy'
    },

    xAxis: {
        min: 0,
        max: 100,
        gridLineWidth: 1
    },

<<<<<<< HEAD
        boost: {
            useGPUTranslations: true
        },

        title: {
            text: 'Scatter chart with ' + Highcharts.numberFormat(data.length, 0, ' ') + ' points'
=======
    yAxis: {
        // Renders faster when we don't have to compute min and max
        min: 0,
        max: 100,
        minPadding: 0,
        maxPadding: 0
    },

    title: {
        text: 'Scatter chart with ' + Highcharts.numberFormat(data.length, 0, ' ') + ' points'
    },
    legend: {
        enabled: false
    },
    series: [{
        type: 'scatter',
        color: 'rgba(152,0,67,0.1)',
        data: data,
        marker: {
            radius: 1
>>>>>>> c26d9f58
        },
        tooltip: {
            followPointer: false,
            pointFormat: '[{point.x:.1f}, {point.y:.1f}]'
        },
<<<<<<< HEAD
        series: [{
            boostThreshold: 1,
            type: 'scatter',
            color: 'rgba(152,0,67,0.8)',
            data: data,
            marker: {
                radius: 0.1
            },
            tooltip: {
                followPointer: false,
                pointFormat: '[{point.x:.1f}, {point.y:.1f}]'
            },
            events: {
                renderedCanvas: function () {
                    console.timeEnd('asyncRender');
                }
=======
        events: {
            renderedCanvas: function () {
                console.timeEnd('asyncRender');
>>>>>>> c26d9f58
            }
        }
    }]

});
console.timeEnd('scatter');<|MERGE_RESOLUTION|>--- conflicted
+++ resolved
@@ -30,14 +30,6 @@
         gridLineWidth: 1
     },
 
-<<<<<<< HEAD
-        boost: {
-            useGPUTranslations: true
-        },
-
-        title: {
-            text: 'Scatter chart with ' + Highcharts.numberFormat(data.length, 0, ' ') + ' points'
-=======
     yAxis: {
         // Renders faster when we don't have to compute min and max
         min: 0,
@@ -58,34 +50,14 @@
         data: data,
         marker: {
             radius: 1
->>>>>>> c26d9f58
         },
         tooltip: {
             followPointer: false,
             pointFormat: '[{point.x:.1f}, {point.y:.1f}]'
         },
-<<<<<<< HEAD
-        series: [{
-            boostThreshold: 1,
-            type: 'scatter',
-            color: 'rgba(152,0,67,0.8)',
-            data: data,
-            marker: {
-                radius: 0.1
-            },
-            tooltip: {
-                followPointer: false,
-                pointFormat: '[{point.x:.1f}, {point.y:.1f}]'
-            },
-            events: {
-                renderedCanvas: function () {
-                    console.timeEnd('asyncRender');
-                }
-=======
         events: {
             renderedCanvas: function () {
                 console.timeEnd('asyncRender');
->>>>>>> c26d9f58
             }
         }
     }]
