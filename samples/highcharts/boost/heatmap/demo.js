--- conflicted
+++ resolved
@@ -90,15 +90,6 @@
         colsize: 24 * 36e5, // one day
         tooltip: {
             headerFormat: 'Temperature<br/>',
-<<<<<<< HEAD
-            pointFormat: '{point.x:%e %b, %Y} {point.y}:00: <b>{point.value} ℃</b>'
-        }
-    }]
-
-});
-console.log(c);
-console.log('Rendered in ' + (new Date() - start) + ' ms'); // eslint-disable-line no-console
-=======
             pointFormat: '{point.x:%e %b, %Y} {point.y}:00: <b>{point.value} ' +
                 '℃</b>'
         },
@@ -107,5 +98,4 @@
 
 });
 
-console.log('Rendered in ' + (new Date() - start) + ' ms');
->>>>>>> 48006c86
+console.log('Rendered in ' + (new Date() - start) + ' ms');