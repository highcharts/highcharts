--- conflicted
+++ resolved
@@ -1,11 +1,8 @@
 @import url("https://code.highcharts.com/css/highcharts.css");
-<<<<<<< HEAD
-=======
 
 #timeline {
     font-family: Helvetica, Arial, sans-serif;
 }
->>>>>>> e9ae7f54
 
 #timeline .highcharts-container {
     position: relative;
