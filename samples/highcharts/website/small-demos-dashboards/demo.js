const params = (new URL(document.location)).search;

const pArray = params.split('&');

let chartStr = '';
let chartToShow = 'minimal';

pArray.forEach(function (element) {
    if (element.indexOf('charts=') !== -1) {
        chartStr = element;
    }
});

const chartArray = chartStr.split('=');
if (chartArray.length > 1) {
    chartToShow = chartArray[1];
}

// Convert a cell value to a number.
function convertToNumber(value, useNaN) {
    switch (typeof value) {
    case 'boolean':
        return value ? 1 : 0;
    case 'number':
        return (isNaN(value) && !useNaN ? null : value);
    default:
        value = parseFloat(`${value ?? ''}`);
        return (isNaN(value) && !useNaN ? null : value);
    }
}

// Retrieve a connector data table.
async function getConnectorTable(dataPool, connectorId) {
    return dataPool
        .getConnector(connectorId)
        .then(connector => connector.getTable());
}

function climate() {
    const MathModifier = Dashboards.DataModifier.types.Math;
    const FilterModifier = Dashboards.DataModifier.types.Filter;

    // left arrow
    Highcharts.SVGRenderer.prototype.symbols.leftarrow = (x, y, w, h) => [
        'M', x + w / 2 - 1, y,
        'L', x + w / 2 - 1, y + h,
        x - w / 2 - 1, y + h / 2,
        'Z'
    ];
    // right arrow
    Highcharts.SVGRenderer.prototype.symbols.rightarrow = (x, y, w, h) => [
        'M', x + w / 2 + 1, y,
        'L', x + w / 2 + 1, y + h,
        x + w + w / 2 + 1, y + h / 2,
        'Z'
    ];

    const colorStopsDays = [
        [0.0, '#C2CAEB'],
        [1.0, '#162870']
    ];
    const colorStopsTemperature = [
        [0.0, '#4CAFFE'],
        [0.3, '#53BB6C'],
        [0.5, '#DDCE16'],
        [0.6, '#DF7642'],
        [0.7, '#DD2323']
    ];

    setupBoard();

    async function setupBoard() {
        let activeCity = 'New York',
            activeTimeRange = [Date.UTC(2000, 0, 5), Date.UTC(2010, 11, 25)],
            selectionTimeout = -1;

        const activeColumn = 'TX';
        const activeScale = 'C';

        // Initialize board with most basic data
        const board = await Dashboards.board('container', {
            dataPool: {
                connectors: [{
                    id: 'Range Selection',
                    type: 'CSV'
                }, {
                    id: 'Cities',
                    type: 'CSV',
                    csvURL: (
                        'https://www.highcharts.com/samples/data/' +
                            'climate-cities.csv'
                    )
                }]
            },
            editMode: {
                enabled: false
            },
            gui: {
                layouts: [{
                    rows: [{
                        cells: [{
                            id: 'time-range-selector'
                        }]
                    }, {
                        cells: [{
                            id: 'world-map'
                        }]
                    }
                    ]
                }]
            },
            components: [{
                renderTo: 'time-range-selector',
                type: 'Highcharts',
                chartOptions: {
                    chart: {
                        height: '60px',
                        margin: 10,
                        spacing: 0,
                        type: 'spline'
                    },
                    credits: {
                        enabled: false
                    },
                    legend: {
                        enabled: false
                    },
                    title: {
                        text: ''
                    },
                    tooltip: {
                        enabled: false
                    },
                    series: [{
                        name: 'Timeline',
                        data: [
                            [Date.UTC(1951, 0, 5), 0],
                            [Date.UTC(2010, 11, 25), 0]
                        ],
                        marker: {
                            enabled: false
                        },
                        states: {
                            hover: {
                                enabled: false
                            }
                        }
                    }],
                    navigator: {
                        enabled: true,
                        handles: {
                            symbols: ['leftarrow', 'rightarrow'],
                            lineWidth: 0,
                            width: 8,
                            height: 14
                        },
                        series: [{
                            name: activeCity,
                            data: [],
                            animation: false,
                            animationLimit: 0
                        }],
                        xAxis: {
                            endOnTick: true,
                            allowOveralp: true,
                            gridZIndex: 4,
                            labels: {
                                x: 1,
                                y: 22
                            },
                            opposite: true,
                            tickPosition: 'inside'
                        },
                        yAxis: {
                            maxPadding: 0.5
                        }
                    },
                    scrollbar: {
                        enabled: true,
                        barBorderRadius: 0,
                        barBorderWidth: 0,
                        buttonBorderWidth: 0,
                        buttonBorderRadius: 0,
                        height: 14,
                        trackBorderWidth: 0,
                        trackBorderRadius: 0
                    },
                    xAxis: {
                        visible: false,
                        min: activeTimeRange[0],
                        max: activeTimeRange[1],
                        minRange: 30 * 24 * 3600 * 1000, // 30 days
                        maxRange: 2 * 365 * 24 * 3600 * 1000, // 2 years
                        events: {
                            afterSetExtremes: function (e) {
                                window.clearTimeout(selectionTimeout);
                                selectionTimeout =
                                    window.setTimeout(async () => {
                                        if (
                                            activeTimeRange[0] !== e.min ||
                                            activeTimeRange[1] !== e.max
                                        ) {
                                            activeTimeRange = [e.min, e.max];
                                            await updateBoard(
                                                board,
                                                activeCity,
                                                activeColumn,
                                                activeScale
                                            );
                                        }
                                    }, 50);
                            }
                        }
                    },
                    yAxis: {
                        visible: false
                    }
                }
            }, {
                renderTo: 'world-map',
                type: 'Highcharts',
                chartConstructor: 'mapChart',
                chartOptions: {
                    chart: {
                        map: await fetch(
                            'https://code.highcharts.com/mapdata/' +
                            'custom/world.topo.json'
                        ).then(response => response.json()),
                        styledMode: true,
                        height: 190,
                        margin: 0
                    },
                    colorAxis: {
                        startOnTick: false,
                        endOnTick: false,
                        max: 50,
                        min: 0,
                        stops: colorStopsTemperature
                    },
                    credits: {
                        enabled: false
                    },
                    legend: {
                        enabled: false
                    },
                    mapNavigation: {
                        buttonOptions: {
                            verticalAlign: 'bottom',
                            height: 14,
                            width: 14,
                            x: 10
                        },
                        enabled: true,
                        enableMouseWheelZoom: false
                    },
                    mapView: {
                        maxZoom: 4
                    },
                    series: [{
                        type: 'map',
                        name: 'World Map'
                    }, {
                        type: 'mappoint',
                        name: 'Cities',
                        data: [],
                        animation: false,
                        animationLimit: 0,
                        allowPointSelect: true,
                        dataLabels: [{
                            align: 'left',
                            animation: false,
                            crop: false,
                            enabled: true,
                            format: '',
                            padding: 0,
                            verticalAlign: 'top',
                            x: -2,
                            y: 2
                        }, {
                            animation: false,
                            enabled: true,
                            crop: false,
                            allowOveralp: true,
                            format: '{point.y:.0f}',
                            inside: true,
                            padding: 0,
                            verticalAlign: 'bottom',
                            y: -12
                        }],
                        events: {
                            click: function (e) {
                                activeCity = e.point.name;
                                updateBoard(
                                    board,
                                    activeCity,
                                    activeColumn,
                                    activeScale,
                                    true
                                );
                            }
                        },
                        marker: {
                            enabled: true,
                            lineWidth: 2,
                            radius: 8,
                            states: {
                                hover: {
                                    lineWidthPlus: 4,
                                    radiusPlus: 0
                                },
                                select: {
                                    lineWidthPlus: 4,
                                    radiusPlus: 0
                                }
                            },
                            symbol: 'mapmarker'
                        },
                        tooltip: {
                            footerFormat: '',
                            headerFormat: '',
                            pointFormat: (
                                '<b>{point.name}</b><br>' +
                                'Elevation: {point.custom.elevation}m<br>' +
                                '{point.y:.1f}˚{point.custom.yScale}'
                            )
                        }
                    }],
                    title: {
                        text: void 0
                    },
                    tooltip: {
                        shape: 'rect',
                        distance: -60,
                        useHTML: true
                    }
                }
            }
            ]
        }, true);
        const dataPool = board.dataPool;
        const citiesTable = await getConnectorTable(dataPool, 'Cities');

        // Add city sources
        for (const row of citiesTable.getRowObjects()) {
            dataPool.setConnectorOptions({
                id: row.city,
                type: 'CSV',
                csvURL: row.csv
            });
        }

        // Load initial city
        await setupCity(board, activeCity, activeColumn, activeScale);
        await updateBoard(board, activeCity, activeColumn, activeScale, true);

        // Load additional cities
        for (const row of citiesTable.getRowObjects()) {
            if (row.city !== activeCity) {
                await setupCity(board, row.city, activeColumn, activeScale);
            }
        }

        // Done
        console.log(board);
    }

    async function setupCity(board, city, column, scale) {
        const dataPool = board.dataPool;
        const citiesTable = await getConnectorTable(dataPool, 'Cities');
        const cityTable = await getConnectorTable(dataPool, city);
        const time = board.mountedComponents[0].component.chart.axes[0].min;
        const worldMap = board.mountedComponents[1].component.chart.series[1];

        column = (column[0] === 'T' ? column + scale : column);

        // Extend city table
        await cityTable.setModifier(new MathModifier({
            modifier: 'Math',
            columnFormulas: [{
                column: 'TNC',
                formula: 'E1-273.15' // E1 is the TN column with Kelvin values
            }, {
                column: 'TNF',
                formula: 'E1*1.8-459.67'
            }, {
                column: 'TXC',
                formula: 'F1-273.15' // F1 is the TX column with Kelvin values
            }, {
                column: 'TXF',
                formula: 'F1*1.8-459.67'
            }]
        }));
        cityTable.getModified().setColumn(
            'Date',
            (cityTable.getColumn('time') || []).map(
                timestamp => new Date(timestamp)
                    .toISOString()
                    .substring(0, 10)
            )
        );

        const cityInfo = citiesTable.getRowObject(
            citiesTable.getRowIndexBy('city', city)
        );

        // Add city to world map
        worldMap.addPoint({
            custom: {
                elevation: cityInfo.elevation,
                yScale: scale
            },
            lat: cityInfo.lat,
            lon: cityInfo.lon,
            name: cityInfo.city,
            y: convertToNumber(cityTable.getModified().getCell(
                column,
                cityTable.getRowIndexBy('time', time)
            )) || Math.round((90 - Math.abs(cityInfo.lat)) / 3)
        });

    }

    async function updateBoard(board, city, column, scale, newData) {
        const dataPool = board.dataPool;
        const colorMin = (column[0] !== 'T' ? 0 : (scale === 'C' ? -10 : 14));
        const colorMax = (column[0] !== 'T' ? 10 : (scale === 'C' ? 50 : 122));
        const colorStops = (
            column[0] !== 'T' ?
                colorStopsDays :
                colorStopsTemperature
        );
        const selectionTable = await getConnectorTable(
            dataPool,
            'Range ' +
            'Selection'
        );
        const [
            timeRangeSelector,
            worldMap
        ] = board.mountedComponents.map(c => c.component);

        column = (column[0] === 'T' ? column + scale : column);

        const cityTable = await getConnectorTable(dataPool, city);

        if (newData) {
            // Update time range selector
            timeRangeSelector.chart.series[0].update({
                type: column[0] === 'T' ? 'spline' : 'column',
                data: cityTable.getModified()
                    .getRows(void 0, void 0, ['time', column])
            });
        }

        // Update range selection
        selectionTable.setColumns(cityTable.getModified().getColumns(), 0);
        const timeRangeMax = timeRangeSelector.chart.axes[0].max;
        const timeRangeMin = timeRangeSelector.chart.axes[0].min;
        await selectionTable.setModifier(new FilterModifier({
            modifier: 'Filter',
            condition: {
                operator: 'and',
                conditions: [{
                    operator: '>=',
<<<<<<< HEAD
                    columnName: 'time',
                    value: timeRangeMin
                }, {
                    operator: '<=',
                    columnName: 'time',
=======
                    columnId: 'time',
                    value: timeRangeMin
                }, {
                    operator: '<=',
                    columnId: 'time',
>>>>>>> 2a0f9427
                    value: timeRangeMax
                }]
            }
        }));
        const rangeTable = selectionTable.getModified();

        // Update world map
        worldMap.chart.update({
            colorAxis: {
                min: colorMin,
                max: colorMax,
                stops: colorStops
            }
        });
        (async () => {
            const dataPoints = worldMap.chart.series[1].data;
            const lastTime = convertToNumber(
                rangeTable.getCell('time', rangeTable.getRowCount() - 1)
            );

            for (const point of dataPoints) {
                const pointTable =
                    await getConnectorTable(dataPool, point.name);

                point.update({
                    custom: {
                        yScale: scale
                    },
                    y: convertToNumber(pointTable.getModified().getCell(
                        column,
                        pointTable.getRowIndexBy('time', lastTime)
                    ))
                });
            }
        })();


        // Update city grid selection
        // const showCelsius = scale === 'C';
        if (newData) {
            // await selectionGrid.update({
            //     dataGridOptions: {
            //         columns: {
            //             TNC: {
            //                 show: showCelsius
            //             },
            //             TNF: {
            //                 show: !showCelsius
            //             },
            //             TXC: {
            //                 show: showCelsius
            //             },
            //             TXF: {
            //                 show: !showCelsius
            //             }
            //         }
            //     },
            //     columnAssignment: {
            //         time: 'x',
            //         FD: column === 'FD' ? 'y' : null,
            //         ID: column === 'ID' ? 'y' : null,
            //         RR1: column === 'RR1' ? 'y' : null,
            //         TN: null,
            //         TNC: column === 'TNC' ? 'y' : null,
            //         TNF: column === 'TNF' ? 'y' : null,
            //         TX: null,
            //         TXC: column === 'TXC' ? 'y' : null,
            //         TXF: column === 'TXF' ? 'y' : null,
            //         Date: null
            //     }
            // });
        }

        // selectionGrid.dataGrid.scrollToRow(
        //   selectionTable.getRowIndexBy('time', rangeTable.getCell('time', 0))
        // );

        // // Update city chart selection
        // await cityChart.update({
        //     columnAssignment: {
        //         time: 'x',
        //         FD: column === 'FD' ? 'y' : null,
        //         ID: column === 'ID' ? 'y' : null,
        //         RR1: column === 'RR1' ? 'y' : null,
        //         TN: null,
        //         TNC: column === 'TNC' ? 'y' : null,
        //         TNF: column === 'TNF' ? 'y' : null,
        //         TX: null,
        //         TXC: column === 'TXC' ? 'y' : null,
        //         TXF: column === 'TXF' ? 'y' : null,
        //         Date: null
        //     },
        //     chartOptions: {
        //         chart: {
        //             type: column[0] === 'T' ? 'spline' : 'column'
        //         },
        //         colorAxis: {
        //             min: colorMin,
        //             max: colorMax,
        //             stops: colorStops
        //         }
        //     }
        // });
    }
}

function minimal() {
    const csvData = document.getElementById('csv').innerText;

    Dashboards.board('container', {
        dataPool: {
            connectors: [{
                id: 'Vitamin',
                type: 'CSV',
                csv: csvData
            }]
        },
        editMode: {
            enabled: false,
            contextMenu: {
                enabled: true
            }
        },
        gui: {
            layouts: [{
                rows: [{
                    cells: [{
                        id: 'dashboard-col-1',
                        height: 130
                    }]
                }, {
                    cells: [{
                        id: 'dashboard-col-0',
                        height: 130
                    }]
                }]
            }]
        },
        components: [{
            sync: {
                visibility: true,
                highlight: true,
                extremes: true
            },
            connector: {
                id: 'Vitamin'
            },
            renderTo: 'dashboard-col-1',
            type: 'Highcharts',
            columnAssignment: {
                Food: 'x',
                'Vitamin A': 'value',
                Iron: null
            },
            chartOptions: {
                xAxis: {
                    type: 'category',
                    visible: true
                },
                yAxis: {
                    visible: true
                },
                credits: {
                    enabled: false
                },
                tooltip: {
                    outside: true
                },
                plotOptions: {
                    series: {
                        colorByPoint: true
                    }
                },
                chart: {
                    type: 'column',
                    height: 200,
                    width: 130,
                    margin: [10, 10, 10, 30],
                    spacing: 0
                },
                title: {
                    text: ''
                },
                legend: {
                    enabled: false
                }
            }
        },
        {
            renderTo: 'dashboard-col-0',
            connector: {
                id: 'Vitamin'
            },
            type: 'DataGrid',
            sync: {
                highlight: true
            }
        }]
    }, true);

}

function datacursor() {
    const DataCursor = Dashboards.DataCursor;
    const DataTable = Dashboards.DataTable;
    const cursor = new DataCursor();
    const vegeTable = buildVegeTable();

    // Create Dashboards.Board
    Dashboards.board('container', {
        gui: {
            layouts: [{
                id: 'dashboards-layout-1',
                rows: [{
                    cells: [{
                        id: 'highcharts-dashboards-cell-a0'
                    }, {
                        id: 'highcharts-dashboards-cell-b0'
                    }]
                }, {
                    cells: [{
                        id: 'highcharts-dashboards-cell-a1'
                    }]
                }]
            }]
        },
        components: [
            {
                renderTo: 'highcharts-dashboards-cell-a0',
                type: 'Highcharts',
                chartOptions: buildChartOptions('bar', vegeTable, cursor)
            }, {
                renderTo: 'highcharts-dashboards-cell-b0',
                type: 'Highcharts',
                chartOptions: buildChartOptions('line', vegeTable, cursor)
            }, {
                renderTo: 'highcharts-dashboards-cell-a1',
                type: 'Highcharts',
                chartOptions: buildChartOptions('pie', vegeTable, cursor)
            }
        ]
    });

    // Build chart options for each HighchartsComponent
    function buildChartOptions(type, table, cursor) {
        return {
            chart: {
                height: 130,
                events: {
                    load: function () {
                        const chart = this;
                        const series = chart.series[0];

                        // react to table cursor
                        cursor.addListener(
                            table.id,
                            'point.mouseOver', function (e) {
                                const point = series.data[e.cursor.row];

                                if (chart.hoverPoint !== point) {
                                    chart.tooltip.refresh(point);
                                }
                            });
                        cursor.addListener(
                            table.id,
                            'point.mouseOut', function () {
                                chart.tooltip.hide();
                            });
                    }
                }
            },
            legend: {
                enabled: false
            },
            series: [{
                type,
                name: table.id,
                colorByPoint: true,
                data: table.getRowObjects(0, void 0, ['name', 'y']),
                point: {
                    events: {
                        // emit table cursor
                        mouseOver: function () {
                            cursor.emitCursor(table, {
                                type: 'position',
                                row: this.x,
                                state: 'point.mouseOver'
                            });
                        },
                        mouseOut: function () {
                            cursor.emitCursor(table, {
                                type: 'position',
                                row: this.x,
                                state: 'point.mouseOut'
                            });
                        }
                    }
                },
                dataLabels: {
                    enabled: false
                }
            }],
            title: {
                text: '' // table.id
            },
            credits: {
                enabled: false
            },
            tooltip: {
                outside: true
            },
            xAxis: {
                visible: false,
                categories: table.getColumn('name')
            },
            yAxis: {
                visible: false,
                title: {
                    enabled: false
                }
            }
        };
    }

    // Build table with vegetables data
    function buildVegeTable() {
        const table = new DataTable({
            columns: {
                // Vegetable name
                name: [
                    'Broccoli',
                    'Carrots',
                    'Corn',
                    'Cucumbers',
                    'Onions',
                    'Potatos',
                    'Spinach',
                    'Tomatos'
                ],
                // Amount
                y: [
                    44,
                    51,
                    38,
                    45,
                    57,
                    62,
                    35,
                    61
                ]
            },
            id: 'Vegetables'
        });

        return table;
    }
}

function extremes() {
    const csv = document.getElementById('csv2').innerText;

    Dashboards.board('container', {
        dataPool: {
            connectors: [{
                id: 'Population',
                type: 'CSV',
                csv,
                firstRowAsNames: true
            }]
        },
        gui: {
            layouts: [{
                rows: [{
                    cells: [
                        { id: 'dashboard-col-0', height: 130 },
                        { id: 'dashboard-col-1', height: 130 }
                    ]
                }, {
                    cells: [
                        { id: 'dashboard-col-2', height: 130 },
                        { id: 'dashboard-col-3', height: 130 }
                    ]
                }]
            }]
        },
        components: [{
            title: {
                text: ''
            },
            sync: {
                extremes: true
            },
            connector: {
                id: 'Population'
            },
            renderTo: 'dashboard-col-0',
            type: 'Highcharts',
            columnAssignment: {
                Town: 'x',
                Population: 'y',
                'Metro Area(km2)': null,
                'Highest Elevation(m)': null
            },
            chartOptions: {
                xAxis: {
                    visible: false,
                    type: 'category'
                },
                yAxis: {
                    title: {
                        text: ''
                    }
                },
                chart: {
                    type: 'column',
                    margin: [10, 10, 10, 35],
                    spacing: 0,
                    height: 130,
                    events: {
                        load: function () {
                            const el = document.getElementById('zoom1');
                            el.addEventListener('click', () => {
                                this.xAxis[0].setExtremes(10, 20);
                            });
                        }
                    },
                    zooming: {
                        type: 'x',
                        resetButton: {
                            position: {
                                align: 'center'
                            },
                            theme: {
                                zIndex: 20,
                                padding: 4
                            }
                        }
                    }
                },
                tooltip: {
                    enabled: true,
                    outside: true
                },
                plotOptions: {
                    column: {
                        pointWidth: 4,
                        colorByPoint: true
                    }
                },
                legend: {
                    enabled: false
                },
                credits: {
                    enabled: false
                },
                title: {
                    text: ''
                },
                subtitle: {
                    useHTML: true,
                    text: '<a href="#" id="zoom1">zoom</a>'
                }
            }
        },
        {
            renderTo: 'dashboard-col-1',
            title: {
                text: ''
            },
            sync: {
                extremes: true
            },
            connector: {
                id: 'Population'
            },
            type: 'Highcharts',
            columnAssignment: {
                Town: 'x',
                Population: null,
                'Metro Area(km2)': 'y',
                'Highest Elevation(m)': null
            },
            chartOptions: {
                xAxis: {
                    visible: false,
                    type: 'category'
                },
                yAxis: {
                    title: {
                        text: ''
                    }
                },
                chart: {
                    type: 'column',
                    margin: [10, 10, 10, 35],
                    spacing: 0,
                    height: 130,
                    events: {
                        load: function () {
                            const el = document.getElementById('zoom2');
                            el.addEventListener('click', () => {
                                this.xAxis[0].setExtremes(10, 20);
                            });
                        }
                    },
                    zooming: {
                        type: 'x',
                        resetButton: {
                            position: {
                                align: 'center'
                            },
                            theme: {
                                zIndex: 20,
                                padding: 4
                            }
                        }
                    }
                },
                tooltip: {
                    enabled: true,
                    outside: true
                },
                plotOptions: {
                    column: {
                        pointWidth: 4,
                        colorByPoint: true
                    }
                },
                legend: {
                    enabled: false
                },
                credits: {
                    enabled: false
                },
                title: {
                    text: ''
                },
                subtitle: {
                    useHTML: true,
                    text: '<a href="#" id="zoom2">zoom</a>'
                }
            }
        },
        {
            renderTo: 'dashboard-col-2',
            connector: {
                id: 'Population'
            },
            title: {
                text: ''
            },
            sync: {
                extremes: true
            },
            type: 'Highcharts',
            columnAssignment: {
                Town: 'x',
                Population: null,
                'Metro Area(km2)': null,
                'Highest Elevation(m)': 'y'
            }
        },
        {
            renderTo: 'dashboard-col-3',
            connector: {
                id: 'Population'
            },
            type: 'DataGrid',
            sync: {
                extremes: true
            }
        }]
    }, true);
}

const charts = {
    climate: climate,
    minimal: minimal,
    datacursor: datacursor,
    extremes: extremes
};


charts[chartToShow]();<|MERGE_RESOLUTION|>--- conflicted
+++ resolved
@@ -462,19 +462,11 @@
                 operator: 'and',
                 conditions: [{
                     operator: '>=',
-<<<<<<< HEAD
-                    columnName: 'time',
-                    value: timeRangeMin
-                }, {
-                    operator: '<=',
-                    columnName: 'time',
-=======
                     columnId: 'time',
                     value: timeRangeMin
                 }, {
                     operator: '<=',
                     columnId: 'time',
->>>>>>> 2a0f9427
                     value: timeRangeMax
                 }]
             }
