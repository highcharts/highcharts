QUnit.test('Test dynamic behaviour of Scrollable PlotArea', function (assert) {
    var chart = new Highcharts.Chart({
        chart: {
            renderTo: 'container',
            scrollablePlotArea: {
                minWidth: 2000,
                scrollPositionX: 1
            },
            inverted: true
        },
        series: [{
            data: [1, 2, 3]
        }]
    });

    assert.strictEqual(
        chart.plotWidth,
        chart.plotBox.width,
        '#14448: plotBox.width should equal plotWidth'
    );
    assert.strictEqual(
        chart.plotHeight,
        chart.plotBox.height,
        '#14448: plotBox.height should equal plotHeight'
    );

    chart.setTitle({ text: 'New title' });

    assert.ok(
        chart.scrollablePlotArea.fixedRenderer.box.contains(
            chart.title.element
        ),
        'Title should be outside the scrollable plot area (#11966)'
    );

    chart.update({
        xAxis: {
            lineWidth: 1
        }
    });

    assert.ok(
        chart.scrollablePlotArea.fixedRenderer.box.contains(
            chart.xAxis[0].axisGroup.element
        ),
        'X-axis should be outside the scrollable plot area (#8862)'
    );

    const scrollLeft = chart.scrollablePlotArea.scrollingContainer.scrollLeft;
    chart.setSize(chart.chartWidth + 10);
    assert.close(
        chart.scrollablePlotArea.scrollingContainer.scrollLeft,
        scrollLeft,
        11,
        'Scrolling position should be retained after resize'
    );

    /*
    No longer applicable as of zone refactoring
    chart.series[0].update({
        zones: [{
            value: 0,
            color: '#f7a35c'
        }, {
            value: 1.5,
            color: '#7cb5ec'
        }, {
            color: '#90ed7d'
        }]
    });

    assert.strictEqual(
        chart.series[0].zones[0].clip.getBBox().width,
        chart.plotWidth,
        `When the zones are applied, their clip width should equal the chart's
        plotWidth, #17481.`
    );
    */
});

QUnit.test('Responsive scrollable plot area (#12991)', function (assert) {
    var chart = Highcharts.chart('container', {
        chart: {
            scrollablePlotArea: {
                minHeight: 400,
                scrollPositionY: 1
            },
            height: 300
        },
        series: [
            {
                data: [0, 1, 2, 3, 4]
            }
        ]
    });

    chart.setSize(null, 500);

    assert.ok(
        document.getElementsByClassName('highcharts-scrolling')[0]
            .clientHeight > 300,
        'The scrollbar should disasppear after increasing the height of the ' +
        'chart (#12991)'
    );

    document.getElementById('container').style.height = '190px';
    chart.reflow();

    document.getElementById('container').style.height = '400px';
    chart.reflow();

    chart.tooltip.refresh(chart.series[0].points[0]);

    assert.notOk(
        chart.tooltip.isHidden,
        `After updating the scrollablePlotArea, the tooltip should be still
        visible, #17352.`
    );
});

QUnit.test(
    'The radial axes like in the gauge series should have the ability to ' +
    'scroll, #14379.',
    function (assert) {
        const chart = Highcharts.chart('container', {
            chart: {
                type: 'gauge',
                scrollablePlotArea: {
                    minWidth: 700
                }
            },
            pane: [
                {
                    startAngle: -90,
                    size: '50.0%',
                    center: ['20.0%', '40%'],
                    endAngle: 90
                },
                {
                    startAngle: -90,
                    size: '50.0%',
                    center: ['60.0%', '40%'],
                    endAngle: 90
                }
            ],
            yAxis: [
                {
                    min: 0,
                    max: 200,
                    tickPixelInterval: 50,
                    pane: 0
                },
                {
                    min: 0,
                    max: 200,
                    tickPixelInterval: 50,
                    pane: 1
                }
            ],
            series: [
                {
                    data: [80]
                },
                {
                    data: [90],
                    yAxis: 1
                }
            ]
        });

        assert.notOk(
            chart.yAxis[0].axisGroup.element.parentNode.parentNode.classList
                .contains('highcharts-fixed'),
            'yAxis should not have that class.'
        );
    }
);

QUnit.test('#12517: Reset zoom button', assert => {
    const chart = Highcharts.chart('container', {
        chart: {
            scrollablePlotArea: {
                minWidth: 2000
            },
            zoomType: 'x'
        },
        series: [{
            data: [1, 2, 3]
        }]
    });

    const controller = new TestController(chart);
    controller.pan([200, 200], [300, 200]);

    const button = chart.resetZoomButton;

    assert.ok(
        button.translateX + button.width < chart.chartWidth,
        'Reset zoom button should be within chart'
    );
});

<<<<<<< HEAD

QUnit.test(
    'Pointer events on points outside of plotArea, #21136', assert => {
        const chart = Highcharts.chart('container', {
                chart: {
                    type: 'bar',
                    scrollablePlotArea: {
                        minHeight: 500
                    }
                },
                series: [{
                    data: [1, 2, 3]
                }]
            }),
            controller = new TestController(chart);

        controller.mouseOver(60, 330, undefined, true);

        assert.ok(
            chart.tooltip.isHidden,
            `Tooltip should be hidden when pointer appears on point outside of
            visible plot area, #21136.`
        );
    }
);
=======
QUnit.test('Navigator grid line height in scrollablePlotArea chart', assert => {
    const chart = Highcharts.stockChart('container', {
        chart: {
            scrollablePlotArea: {
                minHeight: 500
            }
        },
        series: [{
            data: [1, 2, 3, 4, 5]
        }]
    });

    assert.ok(
        chart.xAxis[1].gridGroup.getBBox().height,
        chart.yAxis[1].height,
        'Grid lines should not exceed navigator height, #20354'
    );
});
>>>>>>> bb887d06
<|MERGE_RESOLUTION|>--- conflicted
+++ resolved
@@ -200,7 +200,43 @@
     );
 });
 
-<<<<<<< HEAD
+QUnit.test('Navigator grid line height in scrollablePlotArea chart', assert => {
+    const chart = Highcharts.stockChart('container', {
+        chart: {
+            scrollablePlotArea: {
+                minHeight: 500
+            }
+        },
+        series: [{
+            data: [1, 2, 3, 4, 5]
+        }]
+    });
+
+    assert.ok(
+        chart.xAxis[1].gridGroup.getBBox().height,
+        chart.yAxis[1].height,
+        'Grid lines should not exceed navigator height, #20354'
+    );
+});
+
+QUnit.test('Navigator grid line height in scrollablePlotArea chart', assert => {
+    const chart = Highcharts.stockChart('container', {
+        chart: {
+            scrollablePlotArea: {
+                minHeight: 500
+            }
+        },
+        series: [{
+            data: [1, 2, 3, 4, 5]
+        }]
+    });
+
+    assert.ok(
+        chart.xAxis[1].gridGroup.getBBox().height,
+        chart.yAxis[1].height,
+        'Grid lines should not exceed navigator height, #20354'
+    );
+});
 
 QUnit.test(
     'Pointer events on points outside of plotArea, #21136', assert => {
@@ -225,24 +261,4 @@
             visible plot area, #21136.`
         );
     }
-);
-=======
-QUnit.test('Navigator grid line height in scrollablePlotArea chart', assert => {
-    const chart = Highcharts.stockChart('container', {
-        chart: {
-            scrollablePlotArea: {
-                minHeight: 500
-            }
-        },
-        series: [{
-            data: [1, 2, 3, 4, 5]
-        }]
-    });
-
-    assert.ok(
-        chart.xAxis[1].gridGroup.getBBox().height,
-        chart.yAxis[1].height,
-        'Grid lines should not exceed navigator height, #20354'
-    );
-});
->>>>>>> bb887d06
+);