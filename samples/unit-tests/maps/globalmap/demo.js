QUnit.test('Set basemap on chart object', function (assert) {
    let chart = new Highcharts.MapChart('container', {
        chart: {
            map: 'countries/ad/ad-all'
        },
        series: [{}]
    });

    assert.strictEqual(
        chart.series[0].mapData.length,
        Highcharts.maps['countries/ad/ad-all'].features.length,
        'Set map on chart object by string'
    );

    chart = new Highcharts.MapChart('container', {
        chart: {
            map: Highcharts.maps['countries/us/us-all']
        },
        series: [{}]
    });

    const series = chart.series[0],
        nullColor = Highcharts.Series.types.map.defaultOptions.nullColor;

    assert.strictEqual(
        series.mapData.length,
        // -1 because us map has 1 feature more (type: 'MultiLineString')
        Highcharts.maps['countries/us/us-all'].features.length - 1,
        'Set map on chart object by GeoJSON object'
    );

    series.update({
        mapData: Highcharts.maps['countries/bn/bn-all']
    });

    assert.strictEqual(
        series.mapData.length,
        Highcharts.maps['countries/bn/bn-all'].features.length,
        'Map on the series object should overrule chart-wide setting.'
    );

    series.update({
<<<<<<< HEAD
        data: [{ 'hc-key': 'ad-03' }, { 'hc-key': 'ad-02', value: null }],
=======
        data: [{ 'hc-key': 'ad-07' }, { 'hc-key': 'ad-06', value: null }],
>>>>>>> 76c7df47
        mapData: Highcharts.maps['countries/ad/ad-all']
    });

    assert.strictEqual(
        series.mapData.length,
        Highcharts.maps['countries/ad/ad-all'].features.length,
        `New mapData should be updated correctly
        (when updating with data), #11636.`
    );

    assert.strictEqual(
        series.points[0].graphic.attr('fill'),
        series.color,
        'undefined value is allowed, so the point should be colored, #17279.'
    );

    assert.strictEqual(
        series.points[1].graphic.attr('fill'),
        nullColor,
        'Data point with null value should not be colored, #17279.'
    );

    series.update({
        data: [],
        mapData: Highcharts.maps['countries/bn/bn-all']
    });

    assert.strictEqual(
        series.mapData.length,
        Highcharts.maps['countries/bn/bn-all'].features.length,
        `New mapData should be updated correctly
        (when updating with empty data), #11636.`
    );

    assert.strictEqual(
        series.points[0].graphic.attr('fill'),
        nullColor,
        `When updating mapData with empty data, the first point should have
        a null color, #11636.`
    );

    assert.strictEqual(
        chart.series[0].points[0].options.name,
        'Temburong',
        `The first point from a map source should be bn-te, its name should
        be taken from a map source.`
    );

    chart.series[0].update({
        dataLabels: {
            enabled: true,
            format: '{point.hc-key}'
        }
    });

    assert.strictEqual(
        chart.series[0].points[0].dataLabel.textStr,
        'bn-te',
        `The first point from a map source should be bn-te, its name should
        be taken from a map source.`
    );
    chart.series[0].setData(
        [{
            'hc-key': 'bn-be',
            value: 0
        }, {
            'hc-key': 'bn-te',
            value: 1
        }, {
            'hc-key': 'bn-bm',
            value: 2
        }, {
            'hc-key': 'bn-tu',
            value: 3
        }]
    );

    assert.strictEqual(
        chart.series[0].points[0].options.name,
        undefined,
        `After setData with unsorted data without a points' name, the points
        should be cleared and the first point should be matched correctly
        (by joinBy), #16782.`
    );

    assert.strictEqual(
        chart.series[0].points[0]['hc-key'],
        'bn-be',
        `After setData with unsorted data the first point should be matched
        correctly (by joinBy).`
    );

    assert.strictEqual(
        chart.series[0].points[0].dataLabel.textStr,
        'bn-be',
        `The first point from a map source should be bn-te, its name should
        be taken from a map source, #16782.`
    );

});<|MERGE_RESOLUTION|>--- conflicted
+++ resolved
@@ -40,11 +40,7 @@
     );
 
     series.update({
-<<<<<<< HEAD
-        data: [{ 'hc-key': 'ad-03' }, { 'hc-key': 'ad-02', value: null }],
-=======
         data: [{ 'hc-key': 'ad-07' }, { 'hc-key': 'ad-06', value: null }],
->>>>>>> 76c7df47
         mapData: Highcharts.maps['countries/ad/ad-all']
     });
 
