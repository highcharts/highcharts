--- conflicted
+++ resolved
@@ -364,16 +364,10 @@
         );
 
         assert.deepEqual(
-<<<<<<< HEAD
             chart.series[0].getColumn('y'),
             [2, 4, 6],
-            '#15117: pointStart/pointInterval should work with turboed pointArrayMap series'
-=======
-            chart.series[0].yData,
-            [[2], [4], [6]],
             '#15117: pointStart/pointInterval should work with turboed ' +
-            'pointArrayMap series'
->>>>>>> c6dd9db9
+                'pointArrayMap series'
         );
 
         Highcharts.Series.types.line.prototype.pointArrayMap = map;
