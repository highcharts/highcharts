QUnit.test('General tests for measure annotation', function (assert) {
<<<<<<< HEAD
=======
    Highcharts.setOptions({
        annotations: {
            labelOptions: {
                borderColor: 'green',
                backgroundColor: 'green',
                style: {
                    color: 'green'
                }
            },
            controlPointOptions: {
                style: {
                    fill: 'green',
                    stroke: 'green'
                }
            },
            shapeOptions: {
                stroke: 'green',
                fill: 'green'
            },
            types: {
                measure: {
                    controlPointOptions: {
                        style: {
                            fill: 'lightgreen',
                            stroke: 'lightgreen'
                        }
                    }
                }
            }
        }
    });
>>>>>>> 79eaf599
    const chart = Highcharts.chart('container', {
        annotations: [{
            type: 'measure',
            controlPointOptions: {
                visible: true
            },
            typeOptions: {
                point: {
                    x: 0.5,
                    y: 6
                },
                background: {
                    width: 200 + 'px',
                    height: 150 + 'px'
                }
            }
        }],

        series: [{
            data: [
                5, 2, 1.5, 5, 6, 7, 8, 3, 2, 4, 4, 4, 4, 3
            ]
        }]
    });

    assert.strictEqual(
        chart.annotations[0].controlPoints[0].graphic.visibility,
        'inherit',
        `Control point should be visible and setting it should not throw any
        errors (#21879).`
    );

    assert.strictEqual(
        chart.annotations[0].average,
        3.625,
        'Average should be calculated correctly.'
    );
    assert.strictEqual(
        chart.annotations[0].min,
        1.5,
        'Min should be calculated correctly.'
    );
    assert.strictEqual(
        chart.annotations[0].max,
        6,
        'Max should be calculated correctly.'
    );
    assert.strictEqual(
        chart.annotations[0].bins,
        4,
        'Bins should be calculated correctly.'
    );
<<<<<<< HEAD
=======

    assert.strictEqual(
        chart.container.querySelector(
            '.highcharts-annotation-shapes .highcharts-measure-crosshair-x'
        ).getAttribute('fill'),
        'green',
        'Shape color should be set according to global options'
    );

    assert.strictEqual(
        chart.container.querySelector(
            '.highcharts-control-points path'
        ).style.fill,
        'lightgreen',
        'Shape color should be set according to global, type-specific options'
    );

>>>>>>> 79eaf599
});


QUnit.test('#13664 - annotation measure on yAxis', function (assert) {
    var chart = Highcharts.chart('container', {
        xAxis: {
            labels: {
                distance: 8
            }
        },
        yAxis: [
            {
                height: '50%'
            },
            {
                min: 3,
                top: '50%',
                height: '50%'
            }
        ],
        annotations: { // Test for single object
            type: 'measure',
            typeOptions: {
                selectType: 'x',
                yAxis: 1,
                xAxis: 0,
                point: {
                    x: 5,
                    y: 10
                },
                background: {
                    width: 300 + 'px',
                    height: 150 + 'px'
                }
            }
        },

        series: [{
            data: [1, 2, 3, 2, 3, 4, 5, 6, 7, 8, 3, 2, 4, 4, 4, 4, 3]
        }, {
            yAxis: 1,
            data: [6, 7, 8, 3, 2, 4, 4, 4, 4, 3, 3, 2, 4, 4, 4, 4, 3]
        }]
    });

    var controller = new TestController(chart);

    let bbox = chart.annotations[0].shapesGroup.getBBox();
    assert.ok(
        bbox.y === chart.yAxis[1].top,
        'Annotation measure should be visible on vary yaxis (#13664).'
    );

    assert.close(
        bbox.y,
        chart.annotations[0].labels[0].graphic.anchorY,
        0.5,
        `Annotation's label's Y position should be
        close to the Y position of the annotation.`
    );

    assert.close(
        bbox.x,
        chart.annotations[0].labels[0].graphic.anchorX,
        0.5,
        `Annotation's label's X position should
        be close to the X position of the annotation.`
    );

    chart.update({
        chart: {
            spacingTop: 100
        },
        title: {
            text: ''
        }
    });

    bbox = chart.annotations[0].shapesGroup.getBBox();

    assert.close(
        bbox.y,
        chart.annotations[0].labels[0].graphic.anchorY,
        0.5,
        `Annotation's label's Y position should be close
        to the Y position of the annotation after updates.`
    );

    assert.close(
        bbox.x,
        chart.annotations[0].labels[0].graphic.anchorX,
        0.5,
        `Annotation's label's X position should be close
        to the X position of the annotation after updates.`
    );

    const axisMiddlePos = chart.yAxis[1].top + chart.yAxis[1].height / 2,
        { y, height } = chart.annotations[0].controlPoints[0].graphic.getBBox(),
        controlPointYPos = y + height / 2;

    assert.equal(
        Math.round(controlPointYPos),
        Math.round(axisMiddlePos),
        `Annotation's control points should be positioned in the middle of yAxis
        #17995`
    );

    bbox = chart.annotations[0].shapesGroup.getBBox();

    // drag the annotation to the left
    controller.mouseDown(bbox.x + bbox.width / 2, bbox.y + bbox.height / 2);
    controller.mouseMove(bbox.x - 50, bbox.y);
    controller.mouseUp();

    bbox = chart.annotations[0].shapesGroup.getBBox();

    chart.annotations[0].update({
        typeOptions: {
            label: {
                style: {
                    color: 'red'
                }
            }
        }
    });

    assert.equal(
        bbox.x,
        chart.annotations[0].shapesGroup.getBBox().x,
        'The annotation should stay in the same place after update, #19121.'
    );
});

QUnit.test('Measure annotation border', function (assert) {
    const WIDTH = 400;
    const chart = Highcharts.chart('container', {
        chart: {
            type: 'column'
        },
        annotations: [
            {
                type: 'measure',
                typeOptions: {
                    point: {
                        x: 0
                    },
                    selectType: 'x',
                    background: {
                        width: `${WIDTH}px`,
                        fill: 'lightblue',
                        stroke: 'red',
                        strokeWidth: 20
                    }
                }
            }
        ],
        series: [
            {
                data: [1, 2, 3, 4, 5, 6, 7, 8]
            }
        ]
    });
    const measure = chart.annotations[0];
    const { width } = measure.shapes[2].graphic.getBBox();
    assert.equal(
        width + measure.shapes[2].options.strokeWidth,
        WIDTH,
        'StrokeWidth should be taken into account when drawing annotation'
    );
});<|MERGE_RESOLUTION|>--- conflicted
+++ resolved
@@ -1,6 +1,4 @@
 QUnit.test('General tests for measure annotation', function (assert) {
-<<<<<<< HEAD
-=======
     Highcharts.setOptions({
         annotations: {
             labelOptions: {
@@ -32,7 +30,6 @@
             }
         }
     });
->>>>>>> 79eaf599
     const chart = Highcharts.chart('container', {
         annotations: [{
             type: 'measure',
@@ -85,8 +82,6 @@
         4,
         'Bins should be calculated correctly.'
     );
-<<<<<<< HEAD
-=======
 
     assert.strictEqual(
         chart.container.querySelector(
@@ -104,7 +99,6 @@
         'Shape color should be set according to global, type-specific options'
     );
 
->>>>>>> 79eaf599
 });
 
 
