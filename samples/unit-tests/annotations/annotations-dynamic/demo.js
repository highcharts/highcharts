--- conflicted
+++ resolved
@@ -81,28 +81,6 @@
         chart.options.annotations.length === 2,
         'Annotation options from the chart options are added when the annotations are added (#8393).'
     );
-<<<<<<< HEAD
-});
-
-QUnit.test('Hiding and showing annotations with linked points', function (assert) {
-    var chart = Highcharts.chart('container', {
-        series: [{
-            showInLegend: true,
-            data: [{
-                id: "point1",
-                visible: false,
-                y: 3
-            }, {
-                y: 3
-            }],
-            type: "pie"
-        }],
-        annotations: [{
-            labels: [{
-                point: "point1",
-                text: "Annotation"
-            }]
-=======
 
     thirdAnnotation.update({
         labelOptions: {
@@ -132,19 +110,40 @@
     annotation.update({
         shapes: [{
             r: 25
->>>>>>> d7f8e013
         }]
     });
 
     assert.strictEqual(
-<<<<<<< HEAD
+        annotation.shapes[0].graphic.attr('r'),
+        25,
+        'Correct annotation size after update (annotations.shapes)'
+    );
+});
+
+QUnit.test('Hiding and showing annotations with linked points', function (assert) {
+    var chart = Highcharts.chart('container', {
+        series: [{
+            showInLegend: true,
+            data: [{
+                id: "point1",
+                visible: false,
+                y: 3
+            }, {
+                y: 3
+            }],
+            type: "pie"
+        }],
+        annotations: [{
+            labels: [{
+                point: "point1",
+                text: "Annotation"
+            }]
+        }]
+    });
+
+    assert.strictEqual(
         chart.annotations[0].labels[0].visibility,
         "hidden",
         'Annotation correctly hidden.'
-=======
-        annotation.shapes[0].graphic.attr('r'),
-        25,
-        'Correct annotation size after update (annotations.shapes)'
->>>>>>> d7f8e013
     );
 });