--- conflicted
+++ resolved
@@ -1653,30 +1653,6 @@
     );
 });
 
-<<<<<<< HEAD
-QUnit.test('yAxis label adjustment #10281', assert => {
-    const chart = Highcharts.ganttChart('container', {
-        series: [{
-            data: [{
-                name: 'Start prototype',
-                start: Date.UTC(2014, 10, 18),
-                end: Date.UTC(2014, 10, 25)
-            }, {
-                name: 'Really Long series name that is very long indeed. Really Long series name that is very long indeed.',
-                start: Date.UTC(2014, 10, 23),
-                end: Date.UTC(2014, 10, 26)
-            }]
-        }]
-    });
-
-    const yAxis = chart.yAxis[0],
-        label = yAxis.ticks[1].label;
-
-    assert.strictEqual(
-        yAxis.maxLabelDimensions.width,
-        label.getBBox().width,
-        'The yAxis max label dimensions should be same as the width of the longest label (#10281)'
-=======
 QUnit.test('Only one scrollbar should be visible for the vertical scrolling #13359', assert => {
     const chart = Highcharts.ganttChart('container', {
         yAxis: {
@@ -1748,6 +1724,30 @@
     assert.ok(
         chart.yAxis[0].scrollbar,
         'Only one scrollbar should be visible.'
->>>>>>> 4f469ac7
+    );
+});
+
+QUnit.test('yAxis label adjustment #10281', assert => {
+    const chart = Highcharts.ganttChart('container', {
+        series: [{
+            data: [{
+                name: 'Start prototype',
+                start: Date.UTC(2014, 10, 18),
+                end: Date.UTC(2014, 10, 25)
+            }, {
+                name: 'Really Long series name that is very long indeed. Really Long series name that is very long indeed.',
+                start: Date.UTC(2014, 10, 23),
+                end: Date.UTC(2014, 10, 26)
+            }]
+        }]
+    });
+
+    const yAxis = chart.yAxis[0],
+        label = yAxis.ticks[1].label;
+
+    assert.strictEqual(
+        yAxis.maxLabelDimensions.width,
+        label.getBBox().width,
+        'The yAxis max label dimensions should be same as the width of the longest label (#10281)'
     );
 });