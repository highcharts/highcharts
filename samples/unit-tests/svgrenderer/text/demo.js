--- conflicted
+++ resolved
@@ -156,13 +156,6 @@
         text: '<a href="https://www.highcharts.com">The quick brown fox jumps over the lazy dog</a>'
     });
 
-<<<<<<< HEAD
-    assert.close(
-        text.getBBox().width,
-        100,
-        Highcharts.isFirefox ? 2 : 1,
-        'Text directly inside anchor should be wrapped (#16173)'
-=======
     const currentHeight = text.getBBox().height;
     assert.ok(
         Highcharts.clamp(
@@ -171,7 +164,6 @@
             4 * (fontSize + 1)
         ) === currentHeight,
         'Text directly inside anchor should be wrapped (#16173) twice.'
->>>>>>> d00fac62
     );
 
     text.attr({
