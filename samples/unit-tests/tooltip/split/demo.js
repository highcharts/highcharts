--- conflicted
+++ resolved
@@ -72,13 +72,8 @@
         assert.close(
             ttCorrectVals[key],
             candidate[key],
-<<<<<<< HEAD
-            25,
-            `The '${key}'of the label should be close to ${ttCorrectVals[key]}`
-=======
             15,
             `The '${key}' of the label should be close to ${ttCorrectVals[key]}`
->>>>>>> 79eaf599
         );
     }
 
