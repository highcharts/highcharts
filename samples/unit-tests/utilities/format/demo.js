--- conflicted
+++ resolved
@@ -181,16 +181,16 @@
         );
 
         assert.strictEqual(
-<<<<<<< HEAD
             format('{ucfirst (point.date:søndag %Y-%m-%d)}', { point }),
             'Søndag 2012-01-01',
             'Non-ASCII characters should be preserved in formats'
-=======
+        );
+
+        assert.strictEqual(
             format('{value:%b \u2019%y}', { value: 1706745600000 }),
             'Feb ’24',
             `Right single quotation mark shouldn't disable the format method,
             #21124.`
->>>>>>> 61c3b439
         );
 
         // Reset
