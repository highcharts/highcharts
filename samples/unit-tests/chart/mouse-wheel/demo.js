--- conflicted
+++ resolved
@@ -18,27 +18,15 @@
         }]
     });
 
-    const { min, max } = chart.xAxis[0];
-
+    const { min, max } = chart.series[0].xAxis;
     const controller = new TestController(chart);
 
-<<<<<<< HEAD
-=======
     controller.mouseWheel(200, 100, -1000);
-    const min = chart.series[0].xAxis.min;
->>>>>>> 4638afa3
 
-    // Test zooming with columns
-    controller.mouseWheel(200, 100, -1000, true);
     assert.close(
-<<<<<<< HEAD
-        chart.series[0].xAxis.min,
-        3.7,
-=======
-        min,
-        5112,
->>>>>>> 4638afa3
-        1,
+        chart.xAxis[0].min,
+        5386,
+        10,
         'Should zoom to retract xAxis to this on column chart (#19976)'
     );
     assert.strictEqual(
@@ -47,7 +35,6 @@
         'Reset zoom button should not display'
     );
 
-<<<<<<< HEAD
     controller.mouseWheel(200, 100, 1001);
 
     assert.strictEqual(
@@ -66,8 +53,6 @@
         'Reset zoom button should be removed'
     );
 
-    TestUtilities.lolexRunAndUninstall(clock);
-=======
     // Recreate #20430
     chart.update({
         xAxis: {
@@ -92,5 +77,6 @@
         min,
         'Should zoom with overscroll (#20430).'
     );
->>>>>>> 4638afa3
+
+    TestUtilities.lolexRunAndUninstall(clock);
 });