--- conflicted
+++ resolved
@@ -72,11 +72,7 @@
         chart: {
             spacing: [10, 21, 10, 52],
             style: {
-<<<<<<< HEAD
-                fontFamily: 'Helvetica'
-=======
                 fontFamily: 'Helvetica, Arial, sans-serif'
->>>>>>> 5a446a7b
             }
         },
         yAxis: {
