--- conflicted
+++ resolved
@@ -71,17 +71,6 @@
         }
     });
 
-<<<<<<< HEAD
-=======
-    assert.strictEqual(
-        chart.rangeSelector.buttons.filter(
-            b => b.visibility !==
-            'hidden'
-        ).length,
-        1,
-        '800px + always: Only 1 button should be visible'
-    );
->>>>>>> e98d8e4b
     assert.ok(
         chart.rangeSelector.buttons.every(b => b.visibility === 'hidden'),
         '800px + always: Every button should be hidden'
@@ -103,17 +92,6 @@
         }
     });
 
-<<<<<<< HEAD
-=======
-    assert.strictEqual(
-        chart.rangeSelector.buttons.filter(
-            b => b.visibility !==
-            'hidden'
-        ).length,
-        1,
-        '400px + always: Only 1 button should be visible'
-    );
->>>>>>> e98d8e4b
     assert.ok(
         chart.rangeSelector.buttons.every(b => b.visibility === 'hidden'),
         '400px + always: Every button should be hidden'
@@ -135,17 +113,6 @@
         }
     });
 
-<<<<<<< HEAD
-=======
-    assert.strictEqual(
-        chart.rangeSelector.buttons.filter(
-            b => b.visibility !==
-            'hidden'
-        ).length,
-        1,
-        '400px + resonsive: Only 1 button should be visible'
-    );
->>>>>>> e98d8e4b
     assert.ok(
         chart.rangeSelector.buttons.every(b => b.visibility === 'hidden'),
         '400px + resonsive: Every button should be hidden'
