--- conflicted
+++ resolved
@@ -76,12 +76,12 @@
         '#14856: It should not leak chart event listeners on update'
     );
 
-<<<<<<< HEAD
     assert.strictEqual(
         chart.rangeSelector.group.attr('text-align'),
         0,
         'Range selector group should not have text-align attr set, #22698.'
-=======
+    );
+
     chart.update({
         chart: {
             width: 600
@@ -105,7 +105,6 @@
         ['#FF00FF', '#FF00FF', '#FF00FF', '#000000', '#FF00FF', '#FF00FF'],
         `All active range selector buttons color should be updated, except for
         the selected one, #23125.`
->>>>>>> ba4403e7
     );
 });
 
