--- conflicted
+++ resolved
@@ -136,45 +136,6 @@
     );
 });
 
-<<<<<<< HEAD
-QUnit.test('#14834: Reversed option ignored on update', assert => {
-    const chart = Highcharts.chart('container', {
-        chart: {
-            type: 'heatmap'
-        },
-        colorAxis: {
-            reversed: false
-        },
-        legend: {
-            layout: 'vertical'
-        },
-        series: [{
-            data: [
-                [0, 0, 10],
-                [0, 1, 19]
-            ]
-        }]
-    });
-
-    chart.colorAxis[0].update({
-        minColor: '#ff00ff'
-    });
-
-    assert.strictEqual(
-        chart.options.colorAxis.reversed,
-        false,
-        'Reversed should still be false'
-    );
-
-    chart.colorAxis[0].update({
-        reversed: true
-    });
-
-    assert.strictEqual(
-        chart.options.colorAxis.reversed,
-        true,
-        'Updating reversed should also work'
-=======
 QUnit.test('Color axis visibility (#14283)', assert => {
     const chart = Highcharts.chart('container', {
         colorAxis: {
@@ -207,6 +168,45 @@
         $('.highcharts-legend-item', '#container').length,
         0,
         "Color axis should be invisible."
->>>>>>> 7c1fa172
+    );
+});
+
+QUnit.test('#14834: Reversed option ignored on update', assert => {
+    const chart = Highcharts.chart('container', {
+        chart: {
+            type: 'heatmap'
+        },
+        colorAxis: {
+            reversed: false
+        },
+        legend: {
+            layout: 'vertical'
+        },
+        series: [{
+            data: [
+                [0, 0, 10],
+                [0, 1, 19]
+            ]
+        }]
+    });
+
+    chart.colorAxis[0].update({
+        minColor: '#ff00ff'
+    });
+
+    assert.strictEqual(
+        chart.options.colorAxis.reversed,
+        false,
+        'Reversed should still be false'
+    );
+
+    chart.colorAxis[0].update({
+        reversed: true
+    });
+
+    assert.strictEqual(
+        chart.options.colorAxis.reversed,
+        true,
+        'Updating reversed should also work'
     );
 });