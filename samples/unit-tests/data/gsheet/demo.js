QUnit.skip('data-google-spreadsheetloading', function (assert) {
    var done = assert.async(),
        chart;

    function chartLoad() {
<<<<<<< HEAD

        var chart = this,
            tested = false;

        Highcharts.addEvent(chart, 'afterUpdate', function () {
            if (!tested) {
                // var options = chart.options;

                tested = true;

                // assert.strictEqual(
                //     (
                //         Highcharts.isArray(options.xAxis) ?
                //             options.xAxis[0] :
                //             options.xAxis
                //     ).type,
                //     'datetime',
                //     'X axis is date/time'
                // );

                assert.strictEqual(
                    chart.series.length,
                    2,
                    'correct number of series'
                );

                assert.strictEqual(
                    chart.series[0].xData.length,
                    9,
                    'correct amount of rows'
                );

                assert.strictEqual(
                    chart.series[0].yData[0],
                    12,
                    'correct value in series 1 row 1'
                );

                assert.strictEqual(
                    chart.series[1].yData[0],
                    70.4,
                    'correct value in series 2 row 1'
                );

                assert.strictEqual(
                    chart.series[1].yData[3],
                    null,
                    'null values respected'
                );

                assert.strictEqual(
                    chart.series[0].name,
                    'Percentage',
                    'correct name for series 1'
                );

                assert.strictEqual(
                    chart.series[1].name,
                    'Thing',
                    'correct name for series 2'
                );

                done();
            }
        });
=======
        var options = chart.options;

        assert.strictEqual(
            (Highcharts.isArray(options.xAxis) ?
                options.xAxis[0] :
                options.xAxis
            ).type,
            'datetime',
            'X axis is date/time'
        );

        assert.strictEqual(
            options.series.length,
            2,
            'correct number of series'
        );

        assert.strictEqual(
            options.series[0].data.length,
            9,
            'correct amount of rows'
        );

        assert.strictEqual(
            options.series[0].data[0][1],
            12,
            'correct value in series 1 row 1'
        );

        assert.strictEqual(
            options.series[1].data[0][1],
            70.4,
            'correct value in series 2 row 1'
        );

        assert.strictEqual(
            options.series[1].data[3][1],
            null,
            'null values respected'
        );

        assert.strictEqual(
            options.series[0].name,
            'Percentage',
            'correct name for series 1'
        );

        assert.strictEqual(
            options.series[1].name,
            'Thing',
            'correct name for series 2'
        );

        done();
>>>>>>> 5ffa5328
    }

    chart = Highcharts.chart('container', {
        chart: {
            events: {
                load: chartLoad
            }
        },
        data: {
            googleAPIKey: 'AIzaSyCQ0Jh8OFRShXam8adBbBcctlbeeA-qJOk',
            googleSpreadsheetKey: '1BNuncjK16FzPUE045dfBUheODVYIJpe1UXtVFLprmgw'
        }
    });
});<|MERGE_RESOLUTION|>--- conflicted
+++ resolved
@@ -3,73 +3,6 @@
         chart;
 
     function chartLoad() {
-<<<<<<< HEAD
-
-        var chart = this,
-            tested = false;
-
-        Highcharts.addEvent(chart, 'afterUpdate', function () {
-            if (!tested) {
-                // var options = chart.options;
-
-                tested = true;
-
-                // assert.strictEqual(
-                //     (
-                //         Highcharts.isArray(options.xAxis) ?
-                //             options.xAxis[0] :
-                //             options.xAxis
-                //     ).type,
-                //     'datetime',
-                //     'X axis is date/time'
-                // );
-
-                assert.strictEqual(
-                    chart.series.length,
-                    2,
-                    'correct number of series'
-                );
-
-                assert.strictEqual(
-                    chart.series[0].xData.length,
-                    9,
-                    'correct amount of rows'
-                );
-
-                assert.strictEqual(
-                    chart.series[0].yData[0],
-                    12,
-                    'correct value in series 1 row 1'
-                );
-
-                assert.strictEqual(
-                    chart.series[1].yData[0],
-                    70.4,
-                    'correct value in series 2 row 1'
-                );
-
-                assert.strictEqual(
-                    chart.series[1].yData[3],
-                    null,
-                    'null values respected'
-                );
-
-                assert.strictEqual(
-                    chart.series[0].name,
-                    'Percentage',
-                    'correct name for series 1'
-                );
-
-                assert.strictEqual(
-                    chart.series[1].name,
-                    'Thing',
-                    'correct name for series 2'
-                );
-
-                done();
-            }
-        });
-=======
         var options = chart.options;
 
         assert.strictEqual(
@@ -124,7 +57,6 @@
         );
 
         done();
->>>>>>> 5ffa5328
     }
 
     chart = Highcharts.chart('container', {
