QUnit.test(
    'StaggerLines on opposite xAxis should be placed ' +
        'between title and axis line. (#4694)',
    function (assert) {
        var chart = $('#container')
                .highcharts({
                    chart: {
                        marginTop: null
                    },
                    xAxis: {
                        categories: [],
                        opposite: true,
                        labels: {
                            staggerLines: 3
                        }
                    },
                    series: [
                        {
                            data: [1, 2, 3, 1, 2, 3]
                        }
                    ]
                })
                .highcharts(),
            labelsBox = chart.xAxis[0].labelGroup.getBBox(),
            titleBox = chart.title.getBBox();

        assert.strictEqual(
            labelsBox.y > titleBox.y + titleBox.height,
            true,
            'All labels below the title.'
        );

        assert.strictEqual(
            labelsBox.y + labelsBox.height < chart.plotTop,
            true,
            'All labels above the axis line.'
        );
    }
);

QUnit.test('Ellipsis (#3941)', function (assert) {
    var chart = $('#container')
        .highcharts({
            chart: {
                height: 62,
                margin: 0,
                marginTop: 11,
                marginBottom: 10,
                renderTo: 'container',
                type: 'column',
                width: 220
            },

            credits: {
                enabled: false
            },
            title: {
                text: null
            },
            legend: {
                enabled: false
            },
            rangeSelector: {
                enabled: false
            },
            tooltip: {
                enabled: false
            },

            xAxis: {
                type: 'category',
                labels: {
                    autoRotation: false,
                    style: {
                        fontSize: '8px',
                        textOverflow: 'none'
                    },
                    y: 8
                }
            },

            yAxis: {
                gridLineWidth: 0,
                labels: {
                    enabled: false
                },
                min: 0,
                title: {
                    text: null
                },
                maxPadding: 0.04,
                endOnTick: false
            },

            series: [
                {
                    name: 'Rainfall (mm)',
                    data: [
                        {
                            name: 'LongTextWithNoEllipsis0',
                            y: 0.2
                        },
                        {
                            name: 'Th',
                            y: 0.4
                        },
                        {
                            name: 'Fr',
                            y: 0
                        },
                        {
                            name: 'Sa',
                            y: 8.4
                        },
                        {
                            name: 'LongTextWithNoEllipsis4',
                            y: 0
                        },
                        {
                            name: 'Mo',
                            y: 1.2
                        },
                        {
                            name: 'Tu',
                            y: 0
                        },
                        {
                            name: 'LongTextWithNoEllipsis7',
                            y: 0
                        }
                    ],
                    groupPadding: 0,
                    pointPadding: 0,
                    borderWidth: 0,
                    shadow: false
                }
            ]
        })
        .highcharts();

    assert.strictEqual(
        chart.xAxis[0].ticks['0'].label.element.textContent,
        'LongTextWithNoEllipsis0',
        'No ellipsis'
    );
    assert.strictEqual(
        chart.xAxis[0].ticks['4'].label.element.textContent,
        'LongTextWithNoEllipsis4',
        'No ellipsis'
    );
    assert.strictEqual(
        chart.xAxis[0].ticks['7'].label.element.textContent,
        'LongTextWithNoEllipsis7',
        'No ellipsis'
    );
});

QUnit.test('Respect reversed-flag of linked axis (#7911)', function (assert) {
    TestTemplate.test(
        'highcharts/bar',
        {
            chart: {
                type: 'bar'
            },
            xAxis: [
                {
                    categories: ['c1', 'c2', 'c3'],
                    reversed: false
                },
                {
                    categories: ['c1', 'c2', 'c3'],
                    linkedTo: 0
                }
            ],
            series: [
                {
                    data: [1, 2, 3]
                },
                {
                    data: [1, 2, 3]
                }
            ]
        },
        function (template) {
            var chart = template.chart,
                axis1 = chart.axes[0],
                axis2 = chart.axes[1];

            assert.equal(
                axis1.ticks[0].label.xy.y,
                axis2.ticks[0].label.xy.y,
                'Axes should share the same reversed y offset (#7911)'
            );
        }
    );
});

QUnit.test(
    'Show last label hiding interrupted by animation (#5332)',
    function (assert) {
        var done = assert.async();

        var chart = Highcharts.chart('container', {
            chart: {
                animation: {
                    duration: 1
                },
                width: 300,
                height: 300
            },
            series: [
                {
                    data: [25, 125]
                }
            ],
            yAxis: {
                showLastLabel: false
            }
        });

        assert.ok(
            chart.yAxis[0].ticks[50].label.attr('visibility') !== 'hidden',
            '50 label is placed'
        );

        chart.xAxis[0].update({
            minTickInterval: 1
        });
        chart.series[0].setData([14, 40]);

        setTimeout(function () {
            assert.ok(
                chart.yAxis[0].ticks[50].label.attr('visibility') === 'hidden',
                '50 label is hidden'
            );

            done();
        }, 50);
    }
);

QUnit.test('Check that tick labels do not move (#4929)', function (assert) {
    var chart = Highcharts.chart('container', {
        chart: {
            polar: true,
            animation: false
        },

        xAxis: {
            tickmarkPlacement: 'on',
            categories: [
                'Category Alpha',
                'Category Beta',
                'Category Gamma',
                'Category Delta'
            ]
        },

        yAxis: {
            labels: {
                enabled: false
            }
        },

        series: [
            {
                animation: false,
                pointPlacement: 'on',
                data: [150, 100, 125, 150]
            }
        ]
    });

    assert.strictEqual(
        chart.xAxis[0].ticks[1].label.attr('text-anchor'),
        'start',
        'Initially left aligned'
    );

    chart.series[0].data[0].update({
        y: 155
    });

    assert.strictEqual(
        chart.xAxis[0].ticks[1].label.attr('text-anchor'),
        'start',
        'Dynamically left aligned'
    );
});

QUnit.test('Labels should be wrapped(#4415)', function (assert) {
    var chart = $('#container')
        .highcharts({
            chart: {
                type: 'column',
                marginTop: 80,
                marginRight: 40
            },

            title: {
                text: 'Total fruit consumption, grouped by gender'
            },

            xAxis: {
                categories: [
                    'Large Apples',
                    'Long Oranges',
                    'Posh Pears',
                    'Ransid Grapes',
                    'Clever Bananas',
                    'Bording Tomatos',
                    'Jolly Cabbage',
                    'Small Plumps',
                    'Wierd Apricots'
                ],
                labels: {
                    autoRotation: false,
                    step: 1
                }
            },

            yAxis: {
                allowDecimals: false,
                min: 0,
                title: {
                    text: 'Number of fruits'
                }
            },

            tooltip: {
                headerFormat: '<b>{point.key}</b><br>',
                pointFormat:
                    '<span style="color:{series.color}">\u25CF</span> ' +
                    '{series.name}: {point.y} / {point.stackTotal}'
            },

            plotOptions: {
                bar: {
                    depth: 40
                }
            },

            series: [
                {
                    name: 'John',
                    data: [5, 3, 4, 7, 2, 2, 7, 8, 4]
                },
                {
                    name: 'Joe',
                    data: [3, 4, 4, 2, 5, 4, 3, 5, 3]
                },
                {
                    name: 'Jane',
                    data: [2, 5, 6, 2, 1, 4, 5, 3, 6]
                },
                {
                    name: 'Janet',
                    data: [3, 0, 4, 4, 3, 2, 3, 1, 3]
                }
            ]
        })
        .highcharts();

    var xAxis = chart.xAxis[0],
        box0 = xAxis.ticks[xAxis.tickPositions[0]].label.getBBox(true),
        box1 = xAxis.ticks[xAxis.tickPositions[1]].label.getBBox(true);

    assert.equal(box0.x + box0.width <= box1.x, true, 'No overlap');


    chart.update({
        chart: {
            width: 250
        },
        xAxis: {
            labels: {
                autoRotation: [-45]
            }
        }
    });

    assert.deepEqual(
        xAxis.tickPositions.map(pos => xAxis.ticks[pos].label.rotation),
        [-45, -45, -45, -45, -45, -45, -45, -45, -45],
        'step = 1 and default autoRotation: all ticks should be labeled and rotated (#14226)'
    );
});

QUnit.test('X axis label rotation ignored step(#3971)', function (assert) {
    var chart = $('#container')
        .highcharts({
            xAxis: {
                categories: [
                    'January',
                    'February',
                    'March',
                    'April',
                    'May',
                    'June',
                    'July',
                    'August',
                    'September',
                    'October',
                    'November',
                    'December',
                    'January',
                    'February',
                    'March',
                    'April',
                    'May',
                    'June',
                    'July',
                    'August',
                    'September',
                    'October',
                    'November',
                    'December',
                    'January',
                    'February',
                    'March',
                    'April',
                    'May',
                    'June',
                    'July',
                    'August',
                    'September',
                    'October',
                    'November',
                    'December',
                    'January',
                    'February',
                    'March',
                    'April',
                    'May',
                    'June',
                    'July',
                    'August',
                    'September',
                    'October',
                    'November',
                    'December',
                    'January',
                    'February',
                    'March',
                    'April',
                    'May',
                    'June',
                    'July',
                    'August',
                    'September',
                    'October',
                    'November',
                    'December'
                ],
                labels: {
                    step: 1,
                    rotation: 1, // try to set to '0'
                    staggerLines: 1
                }
            },

            series: [
                {
                    data: [
                        29.9,
                        71.5,
                        106.4,
                        129.2,
                        144.0,
                        176.0,
                        135.6,
                        148.5,
                        216.4,
                        194.1,
                        95.6,
                        54.4,
                        29.9,
                        71.5,
                        106.4,
                        129.2,
                        144.0,
                        176.0,
                        135.6,
                        148.5,
                        216.4,
                        194.1,
                        95.6,
                        54.4,
                        29.9,
                        71.5,
                        106.4,
                        129.2,
                        144.0,
                        176.0,
                        135.6,
                        148.5,
                        216.4,
                        194.1,
                        95.6,
                        54.4,
                        29.9,
                        71.5,
                        106.4,
                        129.2,
                        144.0,
                        176.0,
                        135.6,
                        148.5,
                        216.4,
                        194.1,
                        95.6,
                        54.4,
                        29.9,
                        71.5,
                        106.4,
                        129.2,
                        144.0,
                        176.0,
                        135.6,
                        148.5,
                        216.4,
                        194.1,
                        95.6,
                        54.4
                    ]
                }
            ]
        })
        .highcharts();

    assert.strictEqual(
        chart.xAxis[0].tickPositions.length,
        60,
        'No ticks are skipped'
    );
});

QUnit.test(
    'Auto label alignment is still working when step is set',
    function (assert) {
        var chart = $('#container')
            .highcharts({
                chart: {
                    marginBottom: 80
                },
                xAxis: {
                    categories: [
                        'Loooooong',
                        'Feb',
                        'Mar',
                        'Apr',
                        'May',
                        'Jun',
                        'Jul',
                        'Aug',
                        'Sep',
                        'Oct',
                        'Nov',
                        'Dec'
                    ],
                    labels: {
                        step: 1,
                        rotation: -90
                    }
                },

                series: [
                    {
                        data: [
                            29.9,
                            71.5,
                            106.4,
                            129.2,
                            144.0,
                            176.0,
                            135.6,
                            148.5,
                            216.4,
                            194.1,
                            95.6,
                            54.4
                        ]
                    }
                ]
            })
            .highcharts();

        assert.strictEqual(chart.xAxis[0].labelAlign, 'right', 'Rigth aligned');
    }
);

QUnit.test('Label formatting(#4291)', function (assert) {
    var chart = $('#container')
        .highcharts({
            series: [
                {
                    data: [0, 79962.57, 9e4]
                }
            ],
            yAxis: {
                tickPositions: [0, 79962.57, 9e4]
            }
        })
        .highcharts();

    assert.strictEqual(
        chart.yAxis[0].ticks['79962.57'].label.textStr,
        '79 962.57',
        'Preserved decimals'
    );
});

QUnit.test('Label height and ellipsis on update(#4070)', function (assert) {
    // series dataLabels can start on or off -- the problem seems to be in the
    // update redraw
    var labelsOn = true;

    function toggle(chart) {
        labelsOn = !labelsOn;
        chart.series[0].update(
            {
                dataLabels: {
                    enabled: labelsOn
                }
                // false b/c could be a loop across all series... use the whole
                // hc.redraw()
            },
            false
        );
        chart.redraw();
    }

    $('#container').highcharts({
        legend: {
            enabled: false
        },
        xAxis: {
            title: {
                enabled: false
            },
            categories: [
                'Not enough to choose from',
                'Can\'t edit colors',
                'I like it so far',
                'Can\'t edit icons',
                'Don\'t like the content/text',
                'Don\'t like the colors',
                'It worked nicely.',
                'Don\'t like the icons',
                'If I had to make a suggestion. ' +
                    'For the most part they seem OK',
                'For the text frames with images',
                'the tag with Happy Easter on it would be much more useful ' +
                    'if you could take the bunny off of it.',
                'it would be a great improvement if you could actually ' +
                    'delete the image and replace it with another. For example',
                'this seems like a great feature and would like ' +
                    'to see more choices',
                'Many businesses using this tool have company colors ' +
                    'that they need to use',
                'there needs to be a paint brush option or some way to ' +
                    'edit the colors of the icons within the text frames.  ' +
                    'Other than that',
                'much more powerful than powerpoint.',
                'I think it is great - so easy to use',
                'I can\'t find these. Where are they?'
            ]
        },
        yAxis: [
            {
                type: 'linear',
                title: {
                    enabled: false
                }
            }
        ],
        series: [
            {
                animation: false,
                type: 'bar',
                dataLabels: {
                    enabled: labelsOn
                },
                data: [
                    ['Not enough to choose from', 21],
                    ['Can\'t edit colors', 19],
                    ['I like it so far', 14],
                    ['Can\'t edit icons', 10],
                    ['Don\'t like the content/text', 2],
                    ['Don\'t like the colors', 2],
                    ['It worked nicely.', 1],
                    ['Don\'t like the icons', 1],
                    [
                        'If I had to make a suggestion. ' +
                            'For the most part they seem OK',
                        1
                    ],
                    ['For the text frames with images', 1],
                    [
                        'the tag with Happy Easter on it would be much more ' +
                            'useful if you could take the bunny off of it.',
                        1
                    ],
                    [
                        'it would be a great improvement if you could actually ' +
                            'delete the image and replace it with another. ' +
                            'For example',
                        1
                    ],
                    [
                        'this seems like a great feature and would like to see ' +
                            'more choices',
                        1
                    ],
                    [
                        'Many businesses using this tool have company colors ' +
                            'that they need to use',
                        1
                    ],
                    [
                        'there needs to be a paint brush option or some way to ' +
                            'edit the colors of the icons within the text frames. ' +
                            ' Other than that',
                        1
                    ],
                    ['much more powerful than powerpoint.', 1],
                    ['I think it is great - so easy to use', 1],
                    ['I can\'t find these. Where are they?', 1]
                ]
            }
        ]
    });

    var chart = $('#container').highcharts();
    toggle(chart);

    // After update, long labels should have the same height as short ones
    // because they should have ellipsis
    assert.equal(
        chart.xAxis[0].ticks[10].label.getBBox().height,
        chart.xAxis[0].ticks[0].label.getBBox().height,
        'Label height'
    );
});

QUnit.test('Label overflow', function (assert) {
    var chart = Highcharts.chart('container', {
        chart: {
            width: 300,
            height: 200
        },
        xAxis: {
            min: 0,
            max: 3,
            tickInterval: 3,
            labels: {
                format: 'LongLabel',
                overflow: false
            }
        },
        series: [
            {
                data: [1, 2, 3]
            }
        ]
    });

    var bBox = chart.xAxis[0].ticks[3].label.element.getBBox();
    assert.ok(
        bBox.x + bBox.width > chart.chartWidth,
        'Label should be outside chart area (#7475)'
    );

    chart.update({
        xAxis: {
            labels: {
                overflow: 'justify'
            }
        }
    });
    assert.ok(
        bBox.x + bBox.width > chart.chartWidth,
        'Label should be inside chart area'
    );
});

QUnit.test('Label reserve space', function (assert) {
    var chart = Highcharts.chart('container', {
        chart: {
            type: 'bar'
        },
        title: {
            text: 'X axis label alignment and reserveSpace'
        },
        xAxis: {
            categories: ['Oranges', 'Apples', 'Pears']
        },
        series: [
            {
                data: [1, 3, 2]
            }
        ]
    });

    var xAxis = chart.xAxis[0],
        bBox;

    bBox = xAxis.ticks[0].label.element.getBBox();
    assert.ok(
        bBox.x > 0 && bBox.x + bBox.width < chart.plotLeft,
        'Default - Labels should be between chart border and plot area'
    );

    xAxis.update({
        labels: {
            align: 'left'
        }
    });
    bBox = xAxis.ticks[0].label.element.getBBox();
    assert.notOk(
        bBox.x > 0 && bBox.x + bBox.width < chart.plotLeft,
        'reserveSpace: null, align: left. - Labels should overlap plot area'
    );

    xAxis.update({
        labels: {
            reserveSpace: false
        }
    });
    bBox = xAxis.ticks[0].label.element.getBBox();
    assert.notOk(
        bBox.x > 0 && bBox.x + bBox.width < chart.plotLeft,
        'reserveSpace: false, align: left. - Labels should overlap plot area'
    );

    xAxis.update({
        labels: {
            reserveSpace: true
        }
    });
    bBox = xAxis.ticks[0].label.element.getBBox();
    assert.ok(
        bBox.x > 0 && bBox.x + bBox.width < chart.plotLeft,
        'reserveSpace: true, align: left. - ' +
            'Labels should not overlap plot area'
    );

    xAxis.update({
        labels: {
            align: 'center'
        }
    });
    bBox = xAxis.ticks[0].label.element.getBBox();
    assert.ok(
        bBox.x > 0 && bBox.x + bBox.width < chart.plotLeft,
        'reserveSpace: true, align: center. - ' +
            'Labels should not overlap plot area'
    );

    xAxis.update({
        opposite: true,
        labels: {
            reserveSpace: null,
            align: null
        }
    });
    bBox = xAxis.ticks[0].label.element.getBBox();
    assert.ok(
        bBox.x > chart.plotLeft + chart.plotWidth &&
            bBox.x + bBox.width < chart.chartWidth,
        'opposite: true - Labels should be between chart border and plot area'
    );

    xAxis.update({
        labels: {
            align: 'right'
        }
    });
    bBox = xAxis.ticks[0].label.element.getBBox();
    assert.notOk(
        bBox.x > chart.plotLeft + chart.plotWidth &&
            bBox.x + bBox.width < chart.chartWidth,
        'opposite: true, reserveSpace: null, align: right. - ' +
            'Labels should overlap plot area'
    );

    xAxis.update({
        labels: {
            reserveSpace: false
        }
    });
    bBox = xAxis.ticks[0].label.element.getBBox();
    assert.notOk(
        bBox.x > chart.plotLeft + chart.plotWidth &&
            bBox.x + bBox.width < chart.chartWidth,
        'opposite: true, reserveSpace: false, align: right. - ' +
            'Labels should overlap plot area'
    );

    xAxis.update({
        labels: {
            reserveSpace: true
        }
    });
    bBox = xAxis.ticks[0].label.element.getBBox();
    assert.ok(
        bBox.x > chart.plotLeft + chart.plotWidth &&
            bBox.x + bBox.width < chart.chartWidth,
        'opposite: true, reserveSpace: true, align: right. - ' +
            'Labels should not overlap plot area'
    );

    xAxis.update({
        labels: {
            align: 'center'
        }
    });
    bBox = xAxis.ticks[0].label.element.getBBox();
    assert.ok(
        bBox.x > chart.plotLeft + chart.plotWidth &&
            bBox.x + bBox.width < chart.chartWidth,
        'opposite: true, reserveSpace: true, align: center. - ' +
            'Labels should not overlap plot area'
    );
});

QUnit.test('Label ellipsis', function (assert) {
    var chart = Highcharts.chart('container', {
        chart: {
            width: 500
        },

        xAxis: {
            labels: {
                rotation: 0
            },
            categories: [
                'January &amp; Entities',
                'January &lt;Not a tag&gt;',
                'January',
                'January',
                'January',
                'January',
                'January',
                'January',
                'January',
                'January',
                'January',
                'January'
            ]
        },

        series: [
            {
                data: [
                    29.9,
                    71.5,
                    106.4,
                    129.2,
                    144.0,
                    176.0,
                    135.6,
                    148.5,
                    216.4,
                    194.1,
                    95.6,
                    54.4
                ],
                type: 'column'
            }
        ]
    });

    assert.strictEqual(
        Math.round(chart.xAxis[0].ticks[0].label.element.getBBox().width),
        Math.round(chart.xAxis[0].ticks[11].label.element.getBBox().width),
        'All labels should have ellipsis and equal length (#5968)'
    );

    assert.strictEqual(
        chart.xAxis[0].ticks[0].label.element.querySelector('title')
            .textContent,
        'January & Entities',
        'HTML entities should be unescaped in title elements (#7179)'
    );
    assert.strictEqual(
        chart.xAxis[0].ticks[1].label.element.querySelector('title')
            .textContent,
        'January <Not a tag>',
        'HTML entities should be unescaped in title elements (#7179)'
    );
});

QUnit.test('Long labels and ellipsis', function (assert) {
    var chart = Highcharts.chart('container', {
        yAxis: {
            title: {
                text: null
            }
        },
        title: {
            text: 'Between 10 and 100 times'
        },
        chart: {
            type: 'bar',
            height: 400,
            width: 400
        },
        credits: {
            enabled: false
        },
        plotOptions: {
            bar: {
                dataLabels: {
                    enabled: true
                }
            }
        },
        series: [
            {
                data: [
                    {
                        y: 99,
                        x: 0,
                        color: '#B6B6F2'
                    },
                    {
                        y: 99,
                        x: 1,
                        color: '#AFE4FD'
                    },
                    {
                        y: 98,
                        x: 2,
                        color: '#B6B6F2'
                    },
                    {
                        y: 95,
                        x: 3,
                        color: '#DBDBDB'
                    },
                    {
                        y: 95,
                        x: 4,
                        color: '#B6B6F2'
                    },
                    {
                        y: 95,
                        x: 5,
                        color: '#AFE4FD'
                    },
                    {
                        y: 92,
                        x: 6,
                        color: '#B6B6F2'
                    },
                    {
                        y: 91,
                        x: 7,
                        color: '#AFE4FD'
                    },
                    {
                        y: 91,
                        x: 8,
                        color: '#DBDBDB'
                    },
                    {
                        y: 90,
                        x: 9,
                        color: '#DBDBDB'
                    },
                    {
                        y: 89,
                        x: 10,
                        color: '#AFE4FD'
                    },
                    {
                        y: 88,
                        x: 11,
                        color: '#AFE4FD'
                    },
                    {
                        y: 88,
                        x: 12,
                        color: '#DBDBDB'
                    },
                    {
                        y: 87,
                        x: 13,
                        color: '#B6B6F2'
                    },
                    {
                        y: 87,
                        x: 14,
                        color: '#AFE4FD'
                    },
                    {
                        y: 85,
                        x: 15,
                        color: '#AFE4FD'
                    },
                    {
                        y: 83,
                        x: 16,
                        color: '#AFE4FD'
                    },
                    {
                        y: 82,
                        x: 17,
                        color: '#DBDBDB'
                    },
                    {
                        y: 82,
                        x: 18,
                        color: '#B6B6F2'
                    },
                    {
                        y: 82,
                        x: 19,
                        color: '#AFE4FD'
                    },
                    {
                        y: 82,
                        x: 20,
                        color: '#AFE4FD'
                    },
                    {
                        y: 80,
                        x: 21,
                        color: '#AFE4FD'
                    },
                    {
                        y: 79,
                        x: 22,
                        color: '#DBDBDB'
                    },
                    {
                        y: 79,
                        x: 23,
                        color: '#AFE4FD'
                    },
                    {
                        y: 78,
                        x: 24,
                        color: '#B6B6F2'
                    },
                    {
                        y: 78,
                        x: 25,
                        color: '#AFE4FD'
                    },
                    {
                        y: 75,
                        x: 26,
                        color: '#DBDBDB'
                    },
                    {
                        y: 75,
                        x: 27,
                        color: '#DBDBDB'
                    },
                    {
                        y: 75,
                        x: 28,
                        color: '#DBDBDB'
                    },
                    {
                        y: 75,
                        x: 29,
                        color: '#DBDBDB'
                    },
                    {
                        y: 75,
                        x: 30,
                        color: '#DBDBDB'
                    },
                    {
                        y: 75,
                        x: 31,
                        color: '#DBDBDB'
                    },
                    {
                        y: 73,
                        x: 32,
                        color: '#B6B6F2'
                    },
                    {
                        y: 71,
                        x: 33,
                        color: '#AFE4FD'
                    },
                    {
                        y: 70,
                        x: 34,
                        color: '#FFB31A'
                    }
                ],
                name: 'Requests'
            }
        ],
        xAxis: {
            categories: [
                'cgi-bin/php?%2D%64+%61%6C%6C%6F%77%5F%75%72%6C%5F%69%6E%63' +
                    '%6C%75%64%65%3D%6F%6E+%2D%64+%73%61%66%65%5F%6D%6F%64%65%3' +
                    'D%6F%66%66+%2D%64+%73%75%68%6F%73%69%6E%2E%73%69%6D%75%6C%' +
                    '61%74%69%6F%6E%3D%6F%6E+%2D%64+%64%69%73%61%62%6C%65%5F%66' +
                    '%75%6E%63%74%69%6F%6E%73%3D%22%22+%2D%64+%6F%70%65%6E%5F%6' +
                    '2%61%73%65%64%69%72%3D%6E%6F%6E%65+%2D%64+%61%75%74%6F%5F%' +
                    '70%72%65%70%65%6E%64%5F%66%69%6C%65%3D%70%68%70%3A%2F%2F%6' +
                    '9%6E%70%75%74+%2D%64+%63%67%69%2E%66%6F%72%63%65%5F%72%65%' +
                    '64%69%72%65%63%74%3D%30+%2D%64+%63%67%69%2E%72%65%64%69%72' +
                    '%65%63%74%5F%73%74%61%74%75%73%5F%65%6E%76%3D%30+%2D%6E',
                'phpadmin/scripts/setup.php',
                'w00tw00t.at.blackhats.romanian.anti-sec:)',
                'cgi-bin/env.cgi',
                'cgi-bin/forum.cgi',
                'cgi-bin/login.cgi',
                'cgi-bin/sat-ir-web.pl',
                'cgi-bin/test-cgi.pl',
                'cgi-sys/php5',
                'SQLiteManager-1.2.4/main.php',
                'sqlitemanager/main.php',
                'SQlite/main.php',
                'SQLiteManager/main.php',
                'cgi-bin/php5?%2D%64+%61%6C%6C%6F%77%5F%75%72%6C%5F%69%6E%' +
                    '63%6C%75%64%65%3D%6F%6E+%2D%64+%73%61%66%65%5F%6D%6F%64%6' +
                    '5%3D%6F%66%66+%2D%64+%73%75%68%6F%73%69%6E%2E%73%69%6D%75' +
                    '%6C%61%74%69%6F%6E%3D%6F%6E+%2D%64+%64%69%73%61%62%6C%65%' +
                    '5F%66%75%6E%63%74%69%6F%6E%73%3D%22%22+%2D%64+%6F%70%65%6' +
                    'E%5F%62%61%73%65%64%69%72%3D%6E%6F%6E%65+%2D%64+%61%75%74' +
                    '%6F%5F%70%72%65%70%65%6E%64%5F%66%69%6C%65%3D%70%68%70%3A' +
                    '%2F%2F%69%6E%70%75%74+%2D%64+%63%67%69%2E%66%6F%72%63%65%' +
                    '5F%72%65%64%69%72%65%63%74%3D%30+%2D%64+%63%67%69%2E%72%6' +
                    '5%64%69%72%65%63%74%5F%73%74%61%74%75%73%5F%65%6E%76%3D%3' +
                    '0+%2D%6E',
                'cgi-bin/bash',
                'cgi-bin/contact.cgi',
                'cgi-bin/defaultwebpage.cgi',
                'cgi-bin/hello.cgi',
                'cgi-bin/index.cgi',
                'cgi-bin/recent.cgi',
                'cgi-bin/tools/tools.pl',
                'cgi-bin/php-cgi?%2D%64+%61%6C%6C%6F%77%5F%75%72%6C%5F%69%' +
                    '6E%63%6C%75%64%65%3D%6F%6E+%2D%64+%73%61%66%65%5F%6D%6F%6' +
                    '4%65%3D%6F%66%66+%2D%64+%73%75%68%6F%73%69%6E%2E%73%69%6D' +
                    '%75%6C%61%74%69%6F%6E%3D%6F%6E+%2D%64+%64%69%73%61%62%6C%' +
                    '65%5F%66%75%6E%63%74%69%6F%6E%73%3D%22%22+%2D%64+%6F%70%6' +
                    '5%6E%5F%62%61%73%65%64%69%72%3D%6E%6F%6E%65+%2D%64+%61%75' +
                    '%74%6F%5F%70%72%65%70%65%6E%64%5F%66%69%6C%65%3D%70%68%70' +
                    '%3A%2F%2F%69%6E%70%75%74+%2D%64+%63%67%69%2E%66%6F%72%63%' +
                    '65%5F%72%65%64%69%72%65%63%74%3D%30+%2D%64+%63%67%69%2E%7' +
                    '2%65%64%69%72%65%63%74%5F%73%74%61%74%75%73%5F%65%6E%76%3' +
                    'D%30+%2D%6E',
                'cgi-bin/php.cgi?%2D%64+%61%6C%6C%6F%77%5F%' +
                    '75%72%6C%5F%69%6E%63%6C%75%64%65%3D%6F%6E+%2D%64+%73%61%6' +
                    '6%65%5F%6D%6F%64%65%3D%6F%66%66+%2D%64+%73%75%68%6F%73%69' +
                    '%6E%2E%73%69%6D%75%6C%61%74%69%6F%6E%3D%6F%6E+%2D%64+%64%' +
                    '69%73%61%62%6C%65%5F%66%75%6E%63%74%69%6F%6E%73%3D%22%22+' +
                    '%2D%64+%6F%70%65%6E%5F%62%61%73%65%64%69%72%3D%6E%6F%6E%6' +
                    '5+%2D%64+%61%75%74%6F%5F%70%72%65%70%65%6E%64%5F%66%69%6C' +
                    '%65%3D%70%68%70%3A%2F%2F%69%6E%70%75%74+%2D%64+%63%67%69%' +
                    '2E%66%6F%72%63%65%5F%72%65%64%69%72%65%63%74%3D%30+%2D%64' +
                    '+%63%67%69%2E%72%65%64%69%72%65%63%74%5F%73%74%61%74%75%7' +
                    '3%5F%65%6E%76%3D%30+%2D%6E',
                'cgi-bin/php4?%2D%64+%61%6C%6C%6F%77%5F%75%72%6C%5F%69%6E%' +
                    '63%6C%75%64%65%3D%6F%6E+%2D%64+%73%61%66%65%5F%6D%6F%64%6' +
                    '5%3D%6F%66%66+%2D%64+%73%75%68%6F%73%69%6E%2E%73%69%6D%75' +
                    '%6C%61%74%69%6F%6E%3D%6F%6E+%2D%64+%64%69%73%61%62%6C%65%' +
                    '5F%66%75%6E%63%74%69%6F%6E%73%3D%22%22+%2D%64+%6F%70%65%6' +
                    'E%5F%62%61%73%65%64%69%72%3D%6E%6F%6E%65+%2D%64+%61%75%74' +
                    '%6F%5F%70%72%65%70%65%6E%64%5F%66%69%6C%65%3D%70%68%70%3A' +
                    '%2F%2F%69%6E%70%75%74+%2D%64+%63%67%69%2E%66%6F%72%63%65%' +
                    '5F%72%65%64%69%72%65%63%74%3D%30+%2D%64+%63%67%69%2E%72%6' +
                    '5%64%69%72%65%63%74%5F%73%74%61%74%75%73%5F%65%6E%76%3D%3' +
                    '0+%2D%6E',
                'scripts/setup.php'
            ],
            title: {
                text: null
            }
        },
        legend: {
            enabled: false
        }
    });

    assert.ok(
        chart.plotLeft < 200,
        'Long categories should not take over the chart'
    );
});

QUnit.test('Label ellipsis and expanding', function (assert) {
    var chart = new Highcharts.chart('container', {
        chart: {
            width: 300
        },
        xAxis: {
            labels: {
                autoRotation: false,
                padding: 10
            },
            categories: ['Fuel', 'Insurance', 'Maintenance', 'Ground', 'Data']
        },
        series: [
            {
                type: 'column',
                data: [5, 12, 15, 19, 21]
            }
        ]
    });

    assert.notEqual(
        chart.xAxis[0].ticks[1].label.element.textContent.indexOf('…'),
        -1,
        'The second label should contain an ellipsis'
    );

    chart.setSize(620);
    assert.strictEqual(
        chart.xAxis[0].ticks[1].label.element.textContent.indexOf('…'),
        -1,
        'The third label should not contain an ellipsis (#8210)'
    );
});

QUnit.test('Label ellipsis and resetting categories', assert => {
    const chart = new Highcharts.chart('container', {
        chart: {
            width: 600,
            height: 400
        },
        xAxis: {
            type: 'category',
            uniqueNames: false
        },
        series: [
            {
                data: [
                    ['a1', 1],
                    ['a2', 1],
                    ['a3', 1],
                    ['a4', 2]
                ]
            }
        ]
    });

    chart.series[0].setData([
        ['The quick brown fox jumps over the lazy dog', 1],
        ['The quick brown fox jumps over the lazy dog', 1],
        ['The quick brown fox jumps over the lazy dog', 1],
        ['The quick brown fox jumps over the lazy dog', 1],
        ['The quick brown fox jumps over the lazy dog', 1],
        ['The quick brown fox jumps over the lazy dog', 1],
        ['The quick brown fox jumps over the lazy dog', 1],
        ['The quick brown fox jumps over the lazy dog', 1],
        ['The quick brown fox jumps over the lazy dog', 1],
        ['The quick brown fox jumps over the lazy dog', 1],
        ['The quick brown fox jumps over the lazy dog', 1],
        ['The quick brown fox jumps over the lazy dog', 1]
    ]);

    assert.ok(
        chart.plotHeight > 100,
        'The plot area should not be collapsed (#10715)'
    );
});

QUnit.test('Correct float (#6085)', function (assert) {
    var chart = Highcharts.chart('container', {
        chart: {
            height: 400
        },
        title: {
            text: null
        },
        yAxis: [
            {},
            {
                opposite: true
            }
        ],
        series: [
            {
                yAxis: 0,
                data: [-2.4, 0.1]
            },
            {
                yAxis: 1,
                data: [81, 84]
            }
        ]
    });

    assert.ok(
        chart.yAxis[0].tickPositions.toString().length < 28,
        'No long floating points here'
    );
    assert.ok(
        chart.yAxis[1].tickPositions.toString().length < 28,
        'No long floating points here'
    );
});

QUnit.test('Width set from label style (#7028)', function (assert) {
    var chart = Highcharts.chart('container', {
        chart: {
            renderTo: 'container',
            type: 'bar',
            marginLeft: 120
        },
        xAxis: {
            categories: [
                'Fernsehen, Radio',
                'Zeitungen, Zeitschriften',
                'Internet',
                'Infobroschüren und -stände der Parteien',
                'Besuch von Partei-veranstaltungen'
            ],
            labels: {
                style: {
                    width: '40px',
                    whiteSpace: 'nowrap',
                    textOverflow: 'ellipsis'
                }
            }
        },
        yAxis: {
            visible: false
        },
        legend: {
            enabled: false
        },
        series: [
            {
                data: [29.9, 71.5, 106.4, 129.2, 144.0]
            }
        ]
    });

    const labelWidth = Math.floor(
        chart.xAxis[0].ticks[3].label.getBBox().width
    );
    assert.ok(
<<<<<<< HEAD
        Math.floor(chart.xAxis[0].ticks[3].label.getBBox().width) <= 40,
        'The label width should be less than 40px wide'
=======
        labelWidth <= 41,
        `Label width set correctly (is ${labelWidth})`
>>>>>>> ab261983
    );
});

QUnit.test('Explicit textOverflow setting', function (assert) {
    var chart = Highcharts.chart('container', {
        chart: {
            width: 250
        },
        xAxis: {
            categories: ['Very long month name', 'Feb', 'Mar'],
            labels: {
                style: {
                    textOverflow: 'ellipsis'
                }
            }
        },
        yAxis: {
            visible: false
        },
        series: [
            {
                data: [250.0, 71.5, 106.4],
                type: 'bar',
                colorByPoint: true,
                showInLegend: false
            }
        ]
    });

    assert.ok(
        chart.xAxis[0].ticks[0].label.getBBox().height <= 25,
        'Label has correct ellipsis (#7968)'
    );
});

QUnit.test('Handle overflow in polar charts (#7248)', function (assert) {
    var chart = Highcharts.chart('container', {
        chart: {
            polar: true,
            type: 'line',
            width: 800,
            borderWidth: 1
        },
        credits: {
            enabled: false
        },
        xAxis: {
            categories: [
                'Leadership',
                'Riskmangement and the workproces',
                'Riskmangement and clients',
                'This is a very long text'
            ],
            tickmarkPlacement: 'on',
            lineWidth: 0,
            labels: {
                enabled: true
            }
        },
        yAxis: {
            gridLineInterpolation: 'polygon',
            lineWidth: 0,
            min: 0,
            showLastLabel: true,
            labels: {
                y: 17,
                enabled: true,
                style: {
                    color: 'rgba(0, 0, 0, 0.3)'
                }
            },
            max: 5,
            tickInterval: 1
        },
        plotOptions: {
            series: {
                animation: false,
                dataLabels: {
                    enabled: false
                }
            }
        },
        tooltip: {
            shared: true
        },
        legend: {
            enabled: false
        },
        series: [
            {
                name: ' ',
                data: [1.5, 1, 0, 2.1],
                pointPlacement: 'on'
            }
        ]
    });

    function assertInside() {
        [0, 1, 2, 3].forEach(function (pos) {
            var bBox = chart.xAxis[0].ticks['1'].label.element.getBBox();
            assert.ok(
                bBox.x + bBox.width < chart.chartWidth,
                'Label ' + pos + ' inside right at ' + chart.chartWidth
            );
            assert.ok(
                bBox.x > 0,
                'Label ' + pos + ' inside left at ' + chart.chartWidth
            );
        });
    }

    assertInside();

    chart.setSize(600);
    assertInside();
});

// Highcharts 4.1.3, Issue #3891:
// Axis labels rotation does not work properly
QUnit.test('Labels text height (#3891)', function (assert) {
    $('#container').highcharts({
        xAxis: {
            labels: {
                rotation: 270
            },
            categories: ['January', 'February', 'March']
        },

        series: [
            {
                data: [1, 3, 2]
            }
        ]
    });

    assert.equal(
        $('#container').highcharts().xAxis[0].ticks[0].label.rotation,
        270,
        'Rotation set to 270'
    );
});

// Highcharts 3.0.10, Issue #2806
// Unable to see all labels on the bar charts
QUnit.test('Column pointrange (#2806)', function (assert) {
    var chart = Highcharts.chart('container', {
        chart: {
            type: 'column'
        },
        title: {
            text:
                'Category axis was wrong when the second series had ' +
                'greater point distance than the first series'
        },
        xAxis: {
            categories: ['Cat0', 'Cat1', 'Cat2', 'Cat3']
        },
        plotOptions: {
            column: {
                stacking: true
            }
        },
        series: [
            {
                name: 'CL1',
                data: [
                    {
                        x: 0,
                        y: 1
                    },
                    {
                        x: 1,
                        y: 2
                    },
                    {
                        x: 2,
                        y: 2
                    },
                    {
                        x: 3,
                        y: 2
                    }
                ]
            },
            {
                name: 'CL2',
                data: [
                    {
                        x: 0,
                        y: 3
                    },
                    {
                        x: 2,
                        y: 4
                    }
                ]
            }
        ]
    });

    assert.strictEqual(
        chart.xAxis[0].labelGroup.element.childNodes.length,
        4,
        'There should be 4 labels on the xAxis.'
    );
});

// Highcharts 7.0.1, Issue #9238
// Yaxis label hidden despite enough space
QUnit.test('Correction for X axis labels (#9238)', function (assert) {
    var chart = Highcharts.chart('container', {
        chart: {
            marginLeft: 100,
            height: 72
        },
        title: {
            text: ''
        },
        credits: {
            enabled: false
        },
        legend: {
            enabled: false
        },
        xAxis: [
            {
                visible: true,
                labels: {
                    enabled: false
                }
            }
        ],
        yAxis: {
            categories: ['First label', 'Second label'],
            title: {
                text: ''
            },
            startOnTick: false,
            endOnTick: false
        },
        series: [
            {
                data: [
                    {
                        x: 8,
                        y: 0
                    }
                ]
            },
            {
                data: [
                    {
                        x: -88,
                        y: 1
                    }
                ]
            }
        ]
    });

    assert.strictEqual(
        chart.yAxis[0].labelGroup.element.childNodes.length,
        2,
        'There should be 2 labels on the yAxis when axis labels are disabled.'
    );

    chart.update({
        xAxis: [
            {
                visible: false
            },
            {
                visible: true
            }
        ]
    });

    assert.strictEqual(
        chart.yAxis[0].labelGroup.element.childNodes.length,
        2,
        'There should be 2 labels on the yAxis when additional axis ' +
            'does not have series linked to it.'
    );

    chart.update({
        xAxis: [
            {
                visible: false
            },
            {
                visible: true,
                labels: {
                    enabled: false
                }
            }
        ]
    });
});

// Highcharts 7.1.0, Issue #10635
QUnit.test(
    'Solidgauge two data labels auto alignment (#10635)',
    function (assert) {
        var chart = Highcharts.chart('container', {
                chart: {
                    type: 'solidgauge'
                },
                title: {
                    text: ''
                },
                pane: {
                    startAngle: 0,
                    endAngle: 90,
                    background: {
                        innerRadius: '50%',
                        outerRadius: '100%',
                        shape: 'arc'
                    }
                },
                yAxis: {
                    min: 0,
                    max: 100,
                    lineWidth: 2,
                    minorTicks: false,
                    tickWidth: 2,
                    tickAmount: 2,
                    labels: {
                        distance: '75%',
                        align: 'auto',
                        style: {
                            fontSize: '20px'
                        }
                    }
                },
                series: [
                    {
                        name: 'Product',
                        innerRadius: '50%',
                        radius: '100%',
                        dataLabels: {
                            enabled: false
                        },
                        data: [55]
                    }
                ]
            }),
            startLabel =
                chart.yAxis[0].ticks[chart.yAxis[0].tickPositions[0]].label,
            endLabel =
                chart.yAxis[0].ticks[chart.yAxis[0].tickPositions[1]].label;

        assert.deepEqual(
            [
                'end',
                -startLabel.getBBox().height * 0.15,
                0,
                'middle',
                0,
                startLabel.getBBox().height - startLabel.getBBox().height * 0.3
            ],
            [
                startLabel.element.getAttribute('text-anchor'),
                startLabel.translateX,
                startLabel.translateY,
                endLabel.element.getAttribute('text-anchor'),
                endLabel.translateX,
                endLabel.translateY
            ],
            'Labels are aligned correctly.'
        );

        chart.update({
            pane: {
                startAngle: 90,
                endAngle: 180
            }
        });

        startLabel =
            chart.yAxis[0].ticks[chart.yAxis[0].tickPositions[0]].label;

        endLabel = chart.yAxis[0].ticks[chart.yAxis[0].tickPositions[1]].label;

        assert.deepEqual(
            [
                'middle',
                0,
                -startLabel.getBBox().height * 0.25 -
                    startLabel.getBBox().height * 0.3,
                'end',
                -startLabel.getBBox().height * 0.15,
                0
            ],
            [
                startLabel.element.getAttribute('text-anchor'),
                startLabel.translateX,
                startLabel.translateY,
                endLabel.element.getAttribute('text-anchor'),
                endLabel.translateX,
                endLabel.translateY
            ],
            'Labels are aligned correctly.'
        );

        chart.update({
            pane: {
                startAngle: 180,
                endAngle: 270
            }
        });

        startLabel =
            chart.yAxis[0].ticks[chart.yAxis[0].tickPositions[0]].label;

        endLabel = chart.yAxis[0].ticks[chart.yAxis[0].tickPositions[1]].label;

        assert.deepEqual(
            [
                'start',
                startLabel.getBBox().height * 0.15,
                0,
                'middle',
                0,
                -startLabel.getBBox().height * 0.25 -
                    startLabel.getBBox().height * 0.3
            ],
            [
                startLabel.element.getAttribute('text-anchor'),
                startLabel.translateX,
                startLabel.translateY,
                endLabel.element.getAttribute('text-anchor'),
                endLabel.translateX,
                endLabel.translateY
            ],
            'Labels are aligned correctly.'
        );

        chart.update({
            pane: {
                startAngle: 270,
                endAngle: 360
            }
        });

        startLabel =
            chart.yAxis[0].ticks[chart.yAxis[0].tickPositions[0]].label;

        endLabel = chart.yAxis[0].ticks[chart.yAxis[0].tickPositions[1]].label;

        assert.deepEqual(
            [
                'middle',
                0,
                startLabel.getBBox().height - startLabel.getBBox().height * 0.3,
                'start',
                startLabel.getBBox().height * 0.15,
                0
            ],
            [
                startLabel.element.getAttribute('text-anchor'),
                startLabel.translateX,
                startLabel.translateY,
                endLabel.element.getAttribute('text-anchor'),
                endLabel.translateX,
                endLabel.translateY
            ],
            'Labels are aligned correctly.'
        );

        chart.update({
            pane: {
                startAngle: -130,
                endAngle: 130
            }
        });

        startLabel =
            chart.yAxis[0].ticks[chart.yAxis[0].tickPositions[0]].label;

        endLabel = chart.yAxis[0].ticks[chart.yAxis[0].tickPositions[1]].label;

        assert.deepEqual(
            [
                'start',
                0,
                startLabel.getBBox().height - startLabel.getBBox().height * 0.3,
                'end',
                0,
                startLabel.getBBox().height - startLabel.getBBox().height * 0.3
            ],
            [
                startLabel.element.getAttribute('text-anchor'),
                startLabel.translateX,
                startLabel.translateY,
                endLabel.element.getAttribute('text-anchor'),
                endLabel.translateX,
                endLabel.translateY
            ],
            'Labels are aligned correctly.'
        );

        chart.update({
            pane: {
                startAngle: -30,
                endAngle: 30
            }
        });

        startLabel =
            chart.yAxis[0].ticks[chart.yAxis[0].tickPositions[0]].label;

        endLabel = chart.yAxis[0].ticks[chart.yAxis[0].tickPositions[1]].label;

        assert.deepEqual(
            [
                'end',
                0,
                startLabel.getBBox().height * 0.75 -
                    startLabel.getBBox().height * 0.3,
                'start',
                0,
                startLabel.getBBox().height * 0.75 -
                    startLabel.getBBox().height * 0.3
            ],
            [
                startLabel.element.getAttribute('text-anchor'),
                startLabel.translateX,
                startLabel.translateY,
                endLabel.element.getAttribute('text-anchor'),
                endLabel.translateX,
                endLabel.translateY
            ],
            'Labels are aligned correctly.'
        );

        chart.update({
            pane: {
                startAngle: -10,
                endAngle: 10
            }
        });

        startLabel =
            chart.yAxis[0].ticks[chart.yAxis[0].tickPositions[0]].label;

        endLabel = chart.yAxis[0].ticks[chart.yAxis[0].tickPositions[1]].label;

        assert.deepEqual(
            [
                'end',
                -startLabel.getBBox().height * 0.15,
                0,
                'start',
                startLabel.getBBox().height * 0.15,
                0
            ],
            [
                startLabel.element.getAttribute('text-anchor'),
                startLabel.translateX,
                startLabel.translateY,
                endLabel.element.getAttribute('text-anchor'),
                endLabel.translateX,
                endLabel.translateY
            ],
            'Labels are aligned correctly.'
        );
    }
);

// Highcharts 8.0.4, Issue #12894
QUnit.test(
    'Overlapping of xAxis labels in polar chart (#12894)',
    function (assert) {
        var chart = Highcharts.chart('container', {
                chart: {
                    polar: true,
                    width: 600,
                    height: 400
                },
                xAxis: {
                    tickmarkPlacement: 'on',
                    categories: [
                        'CATEGORY11',
                        'CATEGORY2',
                        'CATEGORY 333333 33333',
                        'CATEGORY4',
                        'CATEGORY5',
                        'CATEGORY6',
                        'CATEGORY7777',
                        'CATEGORY888888888',
                        'CATEGORY9',
                        'CATEGORY10',
                        'CATEGORY11',
                        'CATEGORY12'
                    ]
                },
                series: [
                    {
                        pointPlacement: 'on',
                        data: (numberOfPoints => {
                            var data = [];
                            while (numberOfPoints) {
                                data.push(100);
                                numberOfPoints--;
                            }
                            return data;
                        })(12)
                    }
                ]
            }),
            ticks = chart.xAxis[0].ticks,
            secondLabel = ticks[1].label,
            thirdLabel = ticks[2].label,
            seventhLabel = ticks[6].label;

        assert.strictEqual(
            secondLabel.newOpacity,
            1,
            'The second category should be visible'
        );

        assert.strictEqual(
            secondLabel.newOpacity,
            secondLabel.oldOpacity,
            'The visiblility of the second category should not change'
        );

        assert.strictEqual(
            thirdLabel.newOpacity === 0,
            seventhLabel.newOpacity === 0,
            'The third and seventh categories should both be hidden'
        );
    }
);

QUnit.test(
    'Format and formatter',
    assert => {
        var results = [];

        const chart = Highcharts.chart('container', {
            chart: {
                height: 150,
                width: 500
            },

            yAxis: {
                labels: {
                    formatter: function () {
                        results.push(this.value);
                    }
                }
            },

            xAxis: {
                labels: {
                    format: 'Dummy, I should not be called',
                    formatter: ctx => ctx.number
                }
            },

            series: [{
                data: [null, null]
            }]
        });

        // Issue #14769
        assert.deepEqual(
            results,
            [],
            'Formatter should not be called when labels don\'t exist (#14769)'
        );

        assert.strictEqual(
            chart.container.querySelector('.highcharts-xaxis-labels')
                .textContent
                .indexOf('Dummy'),
            -1,
            'label.formatter should take precedence over label.format'
        );
    }
);


QUnit.test(
    'xAxis labels.y offset',
    assert => {
        const chart = Highcharts.chart('container', {
            xAxis: {
                labels: {
                    format: 'test<br>test<br>'
                },
                opposite: true
            },

            series: [{
                data: [1, 2, 3]
            }]
        });

        const defaultY = chart.xAxis[0].ticks[1].label.attr('y');

        chart.xAxis[0].update({
            labels: {
                y: 0
            }
        });

        assert.deepEqual(
            chart.xAxis[0].ticks[1].label.attr('y'),
            // -4px because of a "bug" in default positioning
            // If you read this comment and you are not sure if you can remove
            // this +3px, then yes, you can.
            defaultY - 4,
            'labels.y=0 for opposite xAxis should align label the same way ' +
            'as labels.y=undefined (#12206)'
        );
    }
);<|MERGE_RESOLUTION|>--- conflicted
+++ resolved
@@ -1443,13 +1443,8 @@
         chart.xAxis[0].ticks[3].label.getBBox().width
     );
     assert.ok(
-<<<<<<< HEAD
-        Math.floor(chart.xAxis[0].ticks[3].label.getBBox().width) <= 40,
-        'The label width should be less than 40px wide'
-=======
         labelWidth <= 41,
         `Label width set correctly (is ${labelWidth})`
->>>>>>> ab261983
     );
 });
 
