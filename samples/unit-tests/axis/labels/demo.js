--- conflicted
+++ resolved
@@ -179,18 +179,10 @@
             }
         ]
     });
-<<<<<<< HEAD
     const axis1 = chart.xAxis[0],
         axis2 = chart.xAxis[1];
 
     assert.strictEqual(
-=======
-
-    const axis1 = chart.axes[0],
-        axis2 = chart.axes[1];
-
-    assert.equal(
->>>>>>> c915c477
         axis1.ticks[0].label.xy.y,
         axis2.ticks[0].label.xy.y,
         'Axes should share the same reversed y offset (#7911)'
