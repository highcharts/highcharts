--- conflicted
+++ resolved
@@ -359,15 +359,6 @@
 
         try {
 
-<<<<<<< HEAD
-            assert.deepEqual([
-                typeof xAxis.userMin,
-                typeof xAxis.userMax
-            ], [
-                'undefined',
-                'undefined'
-            ],
-=======
             assert.deepEqual(
                 [
                     typeof xAxis.userMin,
@@ -376,41 +367,11 @@
                     'undefined',
                     'undefined'
                 ],
->>>>>>> b91e0bf6
                 'The user range of x-axis should be undefined.'
             );
 
             xAxis.setExtremes(5, 11, true, false);
 
-<<<<<<< HEAD
-            assert.deepEqual([
-                xAxis.userMin,
-                xAxis.userMax
-            ], [
-                5,
-                11
-            ],
-                'The user range of x-axis should be set.'
-            );
-
-            controller.touchstart(300, 100, {
-                preventDefault: function () {}
-            });
-
-            controller.touchmove(100, 100, {
-                preventDefault: function () {}
-            });
-
-            controller.touchend(100, 100);
-
-            assert.deepEqual([
-                xAxis.userMin,
-                xAxis.userMax
-            ], [
-                5,
-                11
-            ],
-=======
             assert.deepEqual(
                 [
                     xAxis.userMin,
@@ -440,7 +401,6 @@
                     5,
                     11
                 ],
->>>>>>> b91e0bf6
                 'The user range of x-axis should be unchanged.'
             );
 
@@ -452,8 +412,6 @@
 
     });
 
-<<<<<<< HEAD
-=======
 });
 
 // Highcharts v4.0.1, Issue #3104
@@ -516,5 +474,4 @@
         chart.yAxis[0].max < 5,
         'The Y axis should adapt to the visible data (#9044)'
     );
->>>>>>> b91e0bf6
 });