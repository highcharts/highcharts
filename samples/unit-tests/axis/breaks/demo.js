QUnit.test(
    'Columnrange series should work with broken-axis. (#4868)',
    function (assert) {
        var iter = 0;

        Highcharts.chart('container', {
            chart: {
                type: 'columnrange'
            },
            yAxis: {
                breaks: [
                    {
                        from: 10,
                        to: 20
                    }
                ],
                events: {
                    pointBreak: function () {
                        iter++;
                    }
                }
            },
            series: [
                {
                    data: [
                        [0, 5, 15],
                        [1, 0, 30]
                    ]
                }
            ]
        });

        assert.strictEqual(iter, 1, 'pointBreak called');
    }
);

QUnit.test('Sub-millisecond tooltip (#4247)', function (assert) {
    const chart = Highcharts.chart('container', {
        title: {
            text: 'Y axis translation failed'
        },
        legend: {
            enabled: false
        },
        xAxis: {
            min: 5
        },
        yAxis: {
            breaks: [
                {
                    from: 3,
                    to: 8,
                    breakSize: 1
                }
            ]
        },
        chart: {
            type: 'column',
            zoomType: 'x'
        },
        series: [
            {
                data: [9, 8, 7, 6, 5, 4, 3, 2, 1]
            }
        ]
    });

    assert.equal(chart.yAxis[0].min, 0, 'Min makes sense');
    assert.equal(chart.yAxis[0].max, 3, 'Max stops at break');
});

QUnit.test('Null inside break (#4275)', function (assert) {
    let chart = Highcharts.chart('container', {
        title: {
            text: 'Sample of a simple break'
        },
        subtitle: {
            text: 'Line should be interrupted between 5 and 10'
        },
        plotOptions: {
            series: {
                connectNulls: false
            }
        },
        xAxis: {
            tickInterval: 1,
            breaks: [
                {
                    from: 5,
                    to: 10,
                    breakSize: 1
                }
            ]
        },
        series: [
            {
                marker: {
                    enabled: true
                },
                data: (function () {
                    var arr = [],
                        i;
                    for (i = 0; i < 20; i++) {
                        if (i <= 5 || i >= 10) {
                            arr.push(i);
                        } else {
                            arr.push(null);
                        }
                    }
                    return arr;
                }())
            }
        ]
    });

    assert.notEqual(
        chart.series[0].graph.element.getAttribute('d').indexOf('M', 1),
        -1,
        'Graph has moveTo operator'
    );

    chart = Highcharts.chart('container', {
        title: {
            text: 'Sample of a simple break'
        },
        subtitle: {
            text: 'Line should be interrupted between 5 and 10'
        },
        plotOptions: {
            series: {
                connectNulls: true
            }
        },
        xAxis: {
            tickInterval: 1,
            breaks: [
                {
                    from: 5,
                    to: 10,
                    breakSize: 1
                }
            ]
        },
        series: [
            {
                marker: {
                    enabled: true
                },
                data: (function () {
                    var arr = [],
                        i;
                    for (i = 0; i < 20; i++) {
                        if (i <= 5 || i >= 10) {
                            arr.push(i);
                        } else {
                            arr.push(null);
                        }
                    }
                    return arr;
                }())
            }
        ]
    });

    assert.equal(
        chart.series[0].graph.element.getAttribute('d').indexOf('M', 1),
        -1,
        'Graph does not have moveTo operator'
    );
});

QUnit.test(
    'pointBreak callback wasn\'t called for xAxis and different ' +
        'series than column.(#4533)',
    function (assert) {
        var iteratorPB = 0,
            iteratorAB = 0,
            iteratorPOB = 0;

        const chart = Highcharts.chart('container', {
            chart: {
                width: 500,
                height: 400,
                zoomType: 'y',
                type: 'column'
            },
            yAxis: {
                breaks: [
                    {
                        from: 5,
                        to: 15,
                        breakSize: 1
                    }
                ],
                events: {
                    pointBreak() {
                        iteratorPB++;
                    },
                    afterBreaks() {
                        iteratorAB++;
                    },
                    pointOutsideOfBreak() {
                        iteratorPOB++;
                    }
                }
            },
            xAxis: {
                breaks: [
                    {
                        from: 5,
                        to: 15,
                        breakSize: 1
                    }
                ],
                events: {
                    pointBreak() {
                        iteratorPB++;
                    },
                    afterBreaks() {
                        iteratorAB++;
                    }
                }
            },
            series: [
                {
                    data: (function () {
                        var data = [],
                            i;
                        for (i = 0; i < 20; i = i + 1) {
                            data.push(i);
                        }
                        return data;
                    }())
                }
            ]
        });

<<<<<<< HEAD
        assert.strictEqual(iteratorAB, 8, 'All after breaks called');
        assert.strictEqual(iteratorPB, 8, 'All point breaks called');
=======
        assert.strictEqual(iteratorAB, 7, 'All after breaks called.');
        assert.strictEqual(iteratorPB, 8, 'All point breaks called.');

        assert.strictEqual(
            iteratorPOB,
            0,
            'No point breaks out should be called initially.'
        );

        chart.yAxis[0].setExtremes(0, 5);
        assert.strictEqual(
            iteratorPOB,
            chart.series[0].points.length,
            'The pointOutsideOfBreak event should be called for all points.'
        );
>>>>>>> 377240d9
    }
);

QUnit.test('PointBreak with different thresholds(#4356)', function (assert) {
    var breaks = [
        {
            from: -40000,
            to: -20000
        },
        {
            from: 20000,
            to: 40000
        }
    ];

    const chart = Highcharts.chart('container', {
        chart: {
            type: 'column'
        },
        title: {
            text:
                'Point break for positives and negatives, ' +
                'respecting treshold'
        },
        yAxis: {
            tickInterval: 5000,
            breaks: breaks,
            events: {
                pointBreak: function (e) {
                    var point = e.point,
                        brk = e.brk,
                        shapeArgs = point.shapeArgs,
                        x = shapeArgs.x,
                        y = this.toPixels(brk.from, true),
                        w = shapeArgs.width,
                        key = ['brk', brk.from, brk.to],
                        path = [
                            'M',
                            x,
                            y,
                            'L',
                            x + w * 0.25,
                            y + 4,
                            'L',
                            x + w * 0.75,
                            y - 4,
                            'L',
                            x + w,
                            y
                        ];

                    if (!point[key]) {
                        point[key] = this.chart.renderer
                            .path(path)
                            .attr({
                                'stroke-width': 3,
                                stroke: 'red'
                            })
                            .add(point.graphic.parentGroup);
                    } else {
                        point[key].attr({
                            d: path
                        });
                    }
                }
            }
        },
        series: [
            {
                name: 'Threshold 0',
                // threshold: 0, // default
                data: [10000, 50000, -10000, -70000]
            },
            {
                name: 'Threshold 100k',
                threshold: 100000,
                data: [10000, 50000, -10000, -70000]
            },
            {
                name: 'Threshold -100k',
                threshold: -100000,
                data: [10000, 50000, -10000, -70000]
            },
            {
                name: 'Threshold null',
                threshold: null,
                data: [10000, 50000, -10000, -70000]
            }
        ]
    });

    var series = chart.series;
    // Zero breaks:
    assert.strictEqual(
        !(
            series[0].points[0][
                ['brk', breaks[0].from, breaks[0].to]
            ] instanceof Highcharts.SVGElement
        ) &&
            !(
                series[0].points[0][
                    ['brk', breaks[1].from, breaks[1].to]
                ] instanceof Highcharts.SVGElement
            ),
        true,
        'Has zero breaks'
    );
    assert.strictEqual(
        !(
            series[0].points[2][
                ['brk', breaks[0].from, breaks[0].to]
            ] instanceof Highcharts.SVGElement
        ) &&
            !(
                series[0].points[2][
                    ['brk', breaks[1].from, breaks[1].to]
                ] instanceof Highcharts.SVGElement
            ),
        true,
        'Has zero breaks'
    );
    assert.strictEqual(
        !(
            series[1].points[1][
                ['brk', breaks[0].from, breaks[0].to]
            ] instanceof Highcharts.SVGElement
        ) &&
            !(
                series[1].points[1][
                    ['brk', breaks[1].from, breaks[1].to]
                ] instanceof Highcharts.SVGElement
            ),
        true,
        'Has zero breaks'
    );
    assert.strictEqual(
        !(
            series[2].points[3][
                ['brk', breaks[0].from, breaks[0].to]
            ] instanceof Highcharts.SVGElement
        ) &&
            !(
                series[2].points[3][
                    ['brk', breaks[1].from, breaks[1].to]
                ] instanceof Highcharts.SVGElement
            ),
        true,
        'Has zero breaks'
    );
    assert.strictEqual(
        !(
            series[3].points[3][
                ['brk', breaks[0].from, breaks[0].to]
            ] instanceof Highcharts.SVGElement
        ) &&
            !(
                series[3].points[3][
                    ['brk', breaks[1].from, breaks[1].to]
                ] instanceof Highcharts.SVGElement
            ),
        true,
        'Has zero breaks'
    );

    // Exactly one break:
    assert.strictEqual(
        !(
            series[0].points[1][
                ['brk', breaks[0].from, breaks[0].to]
            ] instanceof Highcharts.SVGElement
        ) &&
            series[0].points[1][
                ['brk', breaks[1].from, breaks[1].to]
            ] instanceof Highcharts.SVGElement,
        true,
        'Has exactly one (top) break'
    );
    assert.strictEqual(
        series[0].points[3][['brk', breaks[0].from, breaks[0].to]] instanceof
            Highcharts.SVGElement &&
            !(
                series[0].points[3][
                    ['brk', breaks[1].from, breaks[1].to]
                ] instanceof Highcharts.SVGElement
            ),
        true,
        'Has exactly one (bottom) break'
    );
    assert.strictEqual(
        !(
            series[1].points[0][
                ['brk', breaks[0].from, breaks[0].to]
            ] instanceof Highcharts.SVGElement
        ) &&
            series[1].points[0][
                ['brk', breaks[1].from, breaks[1].to]
            ] instanceof Highcharts.SVGElement,
        true,
        'Has exactly one (top) break'
    );
    assert.strictEqual(
        !(
            series[1].points[2][
                ['brk', breaks[0].from, breaks[0].to]
            ] instanceof Highcharts.SVGElement
        ) &&
            series[1].points[2][
                ['brk', breaks[1].from, breaks[1].to]
            ] instanceof Highcharts.SVGElement,
        true,
        'Has exactly one (top) break'
    );
    assert.strictEqual(
        series[2].points[0][['brk', breaks[0].from, breaks[0].to]] instanceof
            Highcharts.SVGElement &&
            !(
                series[2].points[0][
                    ['brk', breaks[1].from, breaks[1].to]
                ] instanceof Highcharts.SVGElement
            ),
        true,
        'Has exactly one (bottom) break'
    );
    assert.strictEqual(
        series[2].points[2][['brk', breaks[0].from, breaks[0].to]] instanceof
            Highcharts.SVGElement &&
            !(
                series[2].points[2][
                    ['brk', breaks[1].from, breaks[1].to]
                ] instanceof Highcharts.SVGElement
            ),
        true,
        'Has exactly one (bottom) break'
    );
    assert.strictEqual(
        series[3].points[0][['brk', breaks[0].from, breaks[0].to]] instanceof
            Highcharts.SVGElement &&
            !(
                series[3].points[0][
                    ['brk', breaks[1].from, breaks[1].to]
                ] instanceof Highcharts.SVGElement
            ),
        true,
        'Has exactly one (bottom) break'
    );
    assert.strictEqual(
        series[3].points[2][['brk', breaks[0].from, breaks[0].to]] instanceof
            Highcharts.SVGElement &&
            !(
                series[3].points[2][
                    ['brk', breaks[1].from, breaks[1].to]
                ] instanceof Highcharts.SVGElement
            ),
        true,
        'Has exactly one (bottom) break'
    );
    // Two or more breaks:
    assert.strictEqual(
        series[1].points[3][['brk', breaks[0].from, breaks[0].to]] instanceof
            Highcharts.SVGElement &&
            series[1].points[3][
                ['brk', breaks[1].from, breaks[1].to]
            ] instanceof Highcharts.SVGElement,
        true,
        'Has two breaks'
    );
    assert.strictEqual(
        series[2].points[1][['brk', breaks[0].from, breaks[0].to]] instanceof
            Highcharts.SVGElement &&
            series[2].points[1][
                ['brk', breaks[1].from, breaks[1].to]
            ] instanceof Highcharts.SVGElement,
        true,
        'Has two breaks'
    );
    assert.strictEqual(
        series[3].points[1][['brk', breaks[0].from, breaks[0].to]] instanceof
            Highcharts.SVGElement &&
            series[3].points[1][
                ['brk', breaks[1].from, breaks[1].to]
            ] instanceof Highcharts.SVGElement,
        true,
        'Has two breaks'
    );
});

QUnit.test(
    'Axis breaks and column metrics in Highcharts Stock.',
    function (assert) {
        var data = [];
        for (
            var x = Date.UTC(2010, 0, 8), y = 1;
            x < Date.UTC(2010, 1, 22);
            x += 24 * 36e5, y++
        ) {
            if (y % 7 !== 2 && y % 7 !== 3) {
                data.push([x, y]);
            }
        }

        var chart = Highcharts.stockChart('container', {
            xAxis: {
                ordinal: false,
                type: 'datetime',
                breaks: [
                    {
                        from: Date.UTC(2010, 6, 30, 0, 0, 0),
                        to: Date.UTC(2010, 6, 31, 21, 59, 59),
                        repeat: 7 * 24 * 36e5
                    }
                ]
            },
            series: [
                {
                    type: 'column',
                    data: data,
                    animation: false
                }
            ]
        });

        assert.ok(
            chart.series[0].points[0].graphic.attr('width') > 7,
            'Width is great enough, #5979.'
        );

        // #16368
        chart.xAxis[0].update({
            breaks: undefined
        });

        chart.series[0].update({
            data: [
                [
                    1630421539000,
                    36.25
                ],
                [
                    1630422102000,
                    35.8
                ],
                [
                    1630424354000,
                    36
                ],
                [
                    1630425480000,
                    35.5
                ],
                [
                    1630426043000,
                    35.45
                ],
                [
                    1630427732000,
                    36.4
                ],
                [
                    1630428295000,
                    36.15
                ],
                [
                    1630429984000,
                    35.95
                ],
                [
                    1630430547000,
                    36.15
                ],
                [
                    1630431110000,
                    36.1
                ],
                [
                    1630433362000,
                    34.05
                ]
            ]
        });

        const initialWidth = chart.series[0].points[0].shapeArgs.width;

        chart.xAxis[0].update({
            breaks: []
        });

        assert.strictEqual(
            initialWidth,
            chart.series[0].points[0].shapeArgs.width,
            'Presence of axis.breaks option should not affect the columns width, #16368.'
        );

        chart.series[0].update({
            type: 'candlestick',
            data: [
                [
                    1630417035000,
                    37.15,
                    37.15,
                    37.15,
                    37.15
                ],
                [
                    1630418161000,
                    37.2,
                    37.2,
                    35.5,
                    35.5
                ],
                [
                    1630418724000,
                    34.6,
                    35.3,
                    34.4,
                    35
                ],
                [
                    1630419287000,
                    35,
                    35,
                    34.95,
                    34.95
                ],
                [
                    1630419850000,
                    35.1,
                    35.1,
                    35.1,
                    35.1
                ],
                [
                    1630420413000,
                    35.3,
                    36.25,
                    35.3,
                    36.25
                ],
                [
                    1630421539000,
                    36.25,
                    36.35,
                    36.25,
                    36.35
                ],
                [
                    1630422102000,
                    35.8,
                    35.8,
                    35.8,
                    35.8
                ],
                [
                    1630424354000,
                    36,
                    36,
                    35.75,
                    35.75
                ],
                [
                    1630425480000,
                    35.5,
                    35.5,
                    35.45,
                    35.45
                ],
                [
                    1630426043000,
                    35.45,
                    35.45,
                    35.45,
                    35.45
                ],
                [
                    1630427732000,
                    36.4,
                    36.4,
                    36.15,
                    36.15
                ],
                [
                    1630428295000,
                    36.15,
                    36.15,
                    35.95,
                    35.95
                ],
                [
                    1630429984000,
                    35.95,
                    36.15,
                    35.95,
                    36.15
                ],
                [
                    1630430547000,
                    36.15,
                    36.15,
                    36.15,
                    36.15
                ],
                [
                    1630431110000,
                    36.1,
                    36.1,
                    34.05,
                    34.4
                ],
                [
                    1630433362000,
                    34.05,
                    34.05,
                    34.05,
                    34.05
                ],
                [
                    1630499233000,
                    35.45,
                    35.55,
                    35.45,
                    35.55
                ],
                [
                    1630502611000,
                    35.55,
                    35.55,
                    34.65,
                    34.65
                ],
                [
                    1630507115000,
                    34.6,
                    35.1,
                    34.6,
                    35.1
                ],
                [
                    1630507678000,
                    35.1,
                    35.9,
                    35.1,
                    35.9
                ],
                [
                    1630508241000,
                    36,
                    37.05,
                    36,
                    37.05
                ],
                [
                    1630509367000,
                    37.05,
                    37.05,
                    37.05,
                    37.05
                ],
                [
                    1630511056000,
                    37.05,
                    37.05,
                    37.05,
                    37.05
                ],
                [
                    1630513308000,
                    37.05,
                    38,
                    37.05,
                    38
                ],
                [
                    1630513871000,
                    38.05,
                    39.15,
                    38.05,
                    39.15
                ],
                [
                    1630514434000,
                    39.15,
                    39.75,
                    39.15,
                    39.75
                ]
            ]
        }, false);

        chart.xAxis[0].update({
            breaks: [{
                from: 1630433362000,
                to: 1630499233000
            }]
        }, false);

        chart.xAxis[0].setExtremes();

        const point1 = chart.series[0].points[0].shapeArgs,
            point2 = chart.series[0].points[1].shapeArgs;
        assert.ok(
            point1.x + point2.width < point2.x,
            'Points should not overlap after applying breaks property, #16368.'
        );
    }
);
QUnit.test('Axis.brokenAxis.hasBreaks', function (assert) {
    var chart = Highcharts.chart('container', {
        series: [
            {
                data: [1, 2, 3, 4]
            }
        ]
    });

    assert.strictEqual(
        chart.xAxis[0].brokenAxis.hasBreaks,
        false,
        'Axis.breaks: undefined results in Axis.brokenAxis.hasBreaks: false.'
    );

    chart.xAxis[0].update({
        breaks: []
    });
    assert.strictEqual(
        chart.xAxis[0].brokenAxis.hasBreaks,
        false,
        'Axis.breaks: [] results in Axis.brokenAxis.hasBreaks: false.'
    );

    chart.xAxis[0].update({
        breaks: [{}]
    });
    assert.strictEqual(
        chart.xAxis[0].brokenAxis.hasBreaks,
        false,
        'Axis.breaks: [{}] results in Axis.brokenAxis.hasBreaks: false.'
    );

    chart.xAxis[0].update({
        breaks: [{
            from: 1,
            to: 2
        }]
    });
    assert.strictEqual(
        chart.xAxis[0].brokenAxis.hasBreaks,
        true,
        'Axis.breaks with correct config results in Axis.brokenAxis.hasBreaks: true.'
    );
});

QUnit.test('Axis breaks with categories', function (assert) {
    var chart = Highcharts.chart('container', {
        xAxis: {
            categories: [
                'zero',
                'one',
                'two',
                'three',
                'four',
                'five',
                'six',
                'seven',
                'eight',
                'nine'
            ],

            breaks: [
                {
                    from: 2.5,
                    to: 7.5
                }
            ]
        },

        series: [
            {
                data: [
                    29.9,
                    71.5,
                    106.4,
                    129.2,
                    144.0,
                    176.0,
                    135.6,
                    148.5,
                    216.4,
                    194.1
                ]
            }
        ]
    });

    var gridBox = chart.xAxis[0].gridGroup.getBBox();

    assert.strictEqual(
        gridBox.x + 0.5,
        chart.plotLeft,
        'Left tick is left of plot area'
    );
    assert.strictEqual(
        gridBox.width,
        chart.plotWidth,
        'Right tick is right of plot area'
    );
});

QUnit.test('Axis breaks with scatter series', function (assert) {
    var chart = Highcharts.chart('container', {
        chart: {
            width: 600
        },
        xAxis: {
            breaks: [
                {
                    to: 1272240000000,
                    from: 1272067200000
                }
            ]
        },
        series: [
            {
                type: 'scatter',
                data: [
                    [1271980800000, 0],
                    [1272240000000, 2],
                    [1272326400000, 1],
                    [1272412800000, 5],
                    [1272499200000, 4]
                ]
            }
        ]
    });

    assert.strictEqual(
        chart.xAxis[0].tickPositions.length,
        4,
        'X axis has ticks (#7275)'
    );
});

QUnit.test('Axis breaks on Y axis', function (assert) {
    var chart = Highcharts.chart('container', {
        yAxis: {
            breaks: [
                {
                    from: 50,
                    to: 100,
                    breakSize: 0
                }
            ]
        },
        series: [{ data: [0, 49, 101, 150] }]
    });

    assert.strictEqual(
        typeof chart.yAxis[0].toPixels(50),
        'number',
        'Axis to pixels ok'
    );
    assert.strictEqual(
        chart.yAxis[0].toPixels(50),
        chart.yAxis[0].toPixels(100),
        '50 and 100 translate to the same axis position'
    );
});

QUnit.test('#14236: Stacked area chart null yBottom', assert => {
    const chart = Highcharts.chart('container', {
        xAxis: {
            type: 'datetime'
        },
        plotOptions: {
            area: {
                stacking: 'normal',
                connectNulls: true
            },
            series: {
                gapSize: 1
            }
        },
        series: [
            {
                type: 'area',
                data: [
                    [0, 0],
                    [1, 0],
                    [3, 0],
                    [4, 0]
                ]
            },
            {
                type: 'area',
                data: [
                    [0, 1],
                    [1, 1],
                    [2, 1],
                    [3, 1],
                    [4, 1]
                ]
            }
        ]
    });

    assert.notOk(
        chart.series[1].areaPath.some(p => p[2] === null),
        'There should be no null yBottoms'
    );
});

QUnit.test('#14833: Column series axis break regression', assert => {
    const chart = Highcharts.chart('container', {
        chart: {
            type: 'column'
        },
        xAxis: {
            tickInterval: 1,
            breaks: [{
                from: 5,
                to: 10,
                breakSize: 1
            }]
        },
        series: [{
            gapSize: 1,
            data: (function () {
                var data = [],
                    i;
                for (i = 0; i < 20; i = i + 1) {
                    data.push(i);
                }
                return data;
            }())
        }]
    });

    assert.ok(
        chart.series[0].points.slice(6, 10).every(point => point.graphic.visibility === 'hidden'),
        'Points in break should not render'
    );
});

QUnit.test('connectNulls and stacking', assert => {
    const chart = Highcharts.chart('container', {
        yAxis: [{}, {}],
        plotOptions: {
            series: {
                connectNulls: false
            }
        },
        series: [{
            type: 'line',
            stacking: false,
            data: [4, 4, null, null, 4, 4, 4]
        }, {
            type: 'area',
            stacking: 'normal',
            yAxis: 1,
            data: [1, 1, null, null, 1, 1, 1]
        }]
    });

    assert.notStrictEqual(
        chart.series[1].graph.element.getAttribute('d').indexOf('M', 1),
        -1,
        '#14882: Area graph should have a gap'
    );
});

QUnit.test('Axis with breaks and toValue method calculation, #13238.', function (assert) {
    const chart = Highcharts.chart('container', {
        chart: {
            width: 400
        },
        xAxis: {
            breaks: [{
                from: 3,
                to: 7
            }]
        },
        series: [{
            data: [
                [0, 1],
                [1, 1],
                [5, 2],
                [6, 2],
                [7, 2],
                [8, 2]
            ]
        }]
    });

    assert.close(
        chart.xAxis[0].toValue(100),
        0.26227,
        0.05,
        'The toValue method should return correct value when breakes enabled.'
    );
});<|MERGE_RESOLUTION|>--- conflicted
+++ resolved
@@ -235,12 +235,8 @@
             ]
         });
 
-<<<<<<< HEAD
         assert.strictEqual(iteratorAB, 8, 'All after breaks called');
         assert.strictEqual(iteratorPB, 8, 'All point breaks called');
-=======
-        assert.strictEqual(iteratorAB, 7, 'All after breaks called.');
-        assert.strictEqual(iteratorPB, 8, 'All point breaks called.');
 
         assert.strictEqual(
             iteratorPOB,
@@ -254,7 +250,6 @@
             chart.series[0].points.length,
             'The pointOutsideOfBreak event should be called for all points.'
         );
->>>>>>> 377240d9
     }
 );
 
