/* *
 *
 *  (c) 2010-2019 Torstein Honsi
 *
 *  License: www.highcharts.com/license
 *
 *  !!!!!!! SOURCE GETS TRANSPILED BY TYPESCRIPT. EDIT TS FILE ONLY. !!!!!!!
 *
 * */
'use strict';
import H from '../parts/Globals.js';
import U from '../parts/Utilities.js';
var pick = U.pick, splat = U.splat, wrap = U.wrap;
import '../parts/Pointer.js';
import '../parts/Series.js';
import '../parts/Pointer.js';
// Extensions for polar charts. Additionally, much of the geometry required for
// polar charts is gathered in RadialAxes.js.
<<<<<<< HEAD
var Pointer = H.Pointer, Series = H.Series, seriesTypes = H.seriesTypes, wrap = H.wrap, defined = H.defined, seriesProto = Series.prototype, pointerProto = Pointer.prototype, colProto;
=======
var Pointer = H.Pointer, Series = H.Series, seriesTypes = H.seriesTypes, seriesProto = Series.prototype, pointerProto = Pointer.prototype, colProto;
>>>>>>> 0bb25574
/* eslint-disable no-invalid-this, valid-jsdoc */
/**
 * Search a k-d tree by the point angle, used for shared tooltips in polar
 * charts
 * @private
 */
seriesProto.searchPointByAngle = function (e) {
    var series = this, chart = series.chart, xAxis = series.xAxis, center = xAxis.pane.center, plotX = e.chartX - center[0] - chart.plotLeft, plotY = e.chartY - center[1] - chart.plotTop;
    return this.searchKDTree({
        clientX: 180 + (Math.atan2(plotX, plotY) * (-180 / Math.PI))
    });
};
/**
 * #6212 Calculate connectors for spline series in polar chart.
 * @private
 * @param {boolean} calculateNeighbours
 *        Check if connectors should be calculated for neighbour points as
 *        well allows short recurence
 */
seriesProto.getConnectors = function (segment, index, calculateNeighbours, connectEnds) {
    var i, prevPointInd, nextPointInd, previousPoint, nextPoint, previousX, previousY, nextX, nextY, plotX, plotY, ret, 
    // 1 means control points midway between points, 2 means 1/3 from
    // the point, 3 is 1/4 etc;
    smoothing = 1.5, denom = smoothing + 1, leftContX, leftContY, rightContX, rightContY, dLControlPoint, // distance left control point
    dRControlPoint, leftContAngle, rightContAngle, jointAngle, addedNumber = connectEnds ? 1 : 0;
    // Calculate final index of points depending on the initial index value.
    // Because of calculating neighbours, index may be outisde segment
    // array.
    if (index >= 0 && index <= segment.length - 1) {
        i = index;
    }
    else if (index < 0) {
        i = segment.length - 1 + index;
    }
    else {
        i = 0;
    }
    prevPointInd = (i - 1 < 0) ? segment.length - (1 + addedNumber) : i - 1;
    nextPointInd = (i + 1 > segment.length - 1) ? addedNumber : i + 1;
    previousPoint = segment[prevPointInd];
    nextPoint = segment[nextPointInd];
    previousX = previousPoint.plotX;
    previousY = previousPoint.plotY;
    nextX = nextPoint.plotX;
    nextY = nextPoint.plotY;
    plotX = segment[i].plotX; // actual point
    plotY = segment[i].plotY;
    leftContX = (smoothing * plotX + previousX) / denom;
    leftContY = (smoothing * plotY + previousY) / denom;
    rightContX = (smoothing * plotX + nextX) / denom;
    rightContY = (smoothing * plotY + nextY) / denom;
    dLControlPoint = Math.sqrt(Math.pow(leftContX - plotX, 2) + Math.pow(leftContY - plotY, 2));
    dRControlPoint = Math.sqrt(Math.pow(rightContX - plotX, 2) + Math.pow(rightContY - plotY, 2));
    leftContAngle = Math.atan2(leftContY - plotY, leftContX - plotX);
    rightContAngle = Math.atan2(rightContY - plotY, rightContX - plotX);
    jointAngle = (Math.PI / 2) + ((leftContAngle + rightContAngle) / 2);
    // Ensure the right direction, jointAngle should be in the same quadrant
    // as leftContAngle
    if (Math.abs(leftContAngle - jointAngle) > Math.PI / 2) {
        jointAngle -= Math.PI;
    }
    // Find the corrected control points for a spline straight through the
    // point
    leftContX = plotX + Math.cos(jointAngle) * dLControlPoint;
    leftContY = plotY + Math.sin(jointAngle) * dLControlPoint;
    rightContX = plotX + Math.cos(Math.PI + jointAngle) * dRControlPoint;
    rightContY = plotY + Math.sin(Math.PI + jointAngle) * dRControlPoint;
    // push current point's connectors into returned object
    ret = {
        rightContX: rightContX,
        rightContY: rightContY,
        leftContX: leftContX,
        leftContY: leftContY,
        plotX: plotX,
        plotY: plotY
    };
    // calculate connectors for previous and next point and push them inside
    // returned object
    if (calculateNeighbours) {
        ret.prevPointCont = this.getConnectors(segment, prevPointInd, false, connectEnds);
    }
    return ret;
};
/**
 * Translate a point's plotX and plotY from the internal angle and radius
 * measures to true plotX, plotY coordinates
 * @private
 */
seriesProto.toXY = function (point) {
    var xy, chart = this.chart, xAxis = this.xAxis, yAxis = this.yAxis, plotX = point.plotX, plotY = point.plotY, series = point.series, inverted = chart.inverted, pointY = point.y, clientX;
    // Corrected y position of inverted series other than column
    if (inverted && series && !series.isRadialBar) {
        point.plotY = plotY =
            typeof pointY === 'number' ? (yAxis.translate(pointY) || 0) : 0;
    }
    // Save rectangular plotX, plotY for later computation
    point.rectPlotX = plotX;
    point.rectPlotY = plotY;
    // Find the polar plotX and plotY
    xy = inverted ? xAxis.postTranslate(plotY, plotX) :
        xAxis.postTranslate(plotX, yAxis.len - plotY);
    point.plotX = point.polarPlotX = xy.x - chart.plotLeft;
    point.plotY = point.polarPlotY = xy.y - chart.plotTop;
    // If shared tooltip, record the angle in degrees in order to align X
    // points. Otherwise, use a standard k-d tree to get the nearest point
    // in two dimensions.
    if (this.kdByAngle) {
        clientX = ((plotX / Math.PI * 180) +
            xAxis.pane.options.startAngle) % 360;
        if (clientX < 0) { // #2665
            clientX += 360;
        }
        point.clientX = clientX;
    }
    else {
        point.clientX = point.plotX;
    }
};
if (seriesTypes.spline) {
    /**
     * Overridden method for calculating a spline from one point to the next
     * @private
     */
    wrap(seriesTypes.spline.prototype, 'getPointSpline', function (proceed, segment, point, i) {
        var ret, connectors;
        if (this.chart.polar) {
            // moveTo or lineTo
            if (!i) {
                ret = ['M', point.plotX, point.plotY];
            }
            else { // curve from last point to this
                connectors = this.getConnectors(segment, i, true, this.connectEnds);
                ret = [
                    'C',
                    connectors.prevPointCont.rightContX,
                    connectors.prevPointCont.rightContY,
                    connectors.leftContX,
                    connectors.leftContY,
                    connectors.plotX,
                    connectors.plotY
                ];
            }
        }
        else {
            ret = proceed.call(this, segment, point, i);
        }
        return ret;
    });
    // #6430 Areasplinerange series use unwrapped getPointSpline method, so
    // we need to set this method again.
    if (seriesTypes.areasplinerange) {
        seriesTypes.areasplinerange.prototype.getPointSpline =
            seriesTypes.spline.prototype.getPointSpline;
    }
}
/**
 * Extend translate. The plotX and plotY values are computed as if the polar
 * chart were a cartesian plane, where plotX denotes the angle in radians
 * and (yAxis.len - plotY) is the pixel distance from center.
 * @private
 */
H.addEvent(Series, 'afterTranslate', function () {
    var series = this;
    var chart = series.chart;
    if (chart.polar && series.xAxis) {
        // Prepare k-d-tree handling. It searches by angle (clientX) in
        // case of shared tooltip, and by two dimensional distance in case
        // of non-shared.
        series.kdByAngle = chart.tooltip && chart.tooltip.shared;
        if (series.kdByAngle) {
            series.searchPoint = series.searchPointByAngle;
        }
        else {
            series.options.findNearestPointBy = 'xy';
        }
        // Postprocess plot coordinates
        if (!series.preventPostTranslate) {
            var points = series.points;
            var i = points.length;
            while (i--) {
                // Translate plotX, plotY from angle and radius to true plot
                // coordinates
                series.toXY(points[i]);
                // Treat points below Y axis min as null (#10082)
                if (!chart.hasParallelCoordinates &&
                    !series.yAxis.reversed &&
                    points[i].y < series.yAxis.min) {
                    points[i].isNull = true;
                }
            }
        }
        // Perform clip after render
        if (!this.hasClipCircleSetter) {
            this.hasClipCircleSetter = !!series.eventsToUnbind.push(H.addEvent(series, 'afterRender', function () {
                var circ;
                if (chart.polar) {
                    circ = this.yAxis.center;
                    if (!this.clipCircle) {
                        this.clipCircle = chart.renderer.clipCircle(circ[0], circ[1], circ[2] / 2);
                    }
                    else {
                        this.clipCircle.animate({
                            x: circ[0],
                            y: circ[1],
                            r: circ[2] / 2
                        });
                    }
                    this.group.clip(this.clipCircle);
                    this.setClip = H.noop;
                }
            }));
        }
    }
}, { order: 2 }); // Run after translation of ||-coords
/**
 * Extend getSegmentPath to allow connecting ends across 0 to provide a
 * closed circle in line-like series.
 * @private
 */
wrap(seriesProto, 'getGraphPath', function (proceed, points) {
    var series = this, i, firstValid, popLastPoint;
    // Connect the path
    if (this.chart.polar) {
        points = points || this.points;
        // Append first valid point in order to connect the ends
        for (i = 0; i < points.length; i++) {
            if (!points[i].isNull) {
                firstValid = i;
                break;
            }
        }
        /**
         * Polar charts only. Whether to connect the ends of a line series
         * plot across the extremes.
         *
         * @sample {highcharts} highcharts/plotoptions/line-connectends-false/
         *         Do not connect
         *
         * @type      {boolean}
         * @since     2.3.0
         * @product   highcharts
         * @apioption plotOptions.series.connectEnds
         */
        if (this.options.connectEnds !== false &&
            typeof firstValid !== 'undefined') {
            this.connectEnds = true; // re-used in splines
            points.splice(points.length, 0, points[firstValid]);
            popLastPoint = true;
        }
        // For area charts, pseudo points are added to the graph, now we
        // need to translate these
        points.forEach(function (point) {
            if (typeof point.polarPlotY === 'undefined') {
                series.toXY(point);
            }
        });
    }
    // Run uber method
    var ret = proceed.apply(this, [].slice.call(arguments, 1));
    // #6212 points.splice method is adding points to an array. In case of
    // areaspline getGraphPath method is used two times and in both times
    // points are added to an array. That is why points.pop is used, to get
    // unmodified points.
    if (popLastPoint) {
        points.pop();
    }
    return ret;
});
var polarAnimate = function (proceed, init) {
    var chart = this.chart, animation = this.options.animation, group = this.group, markerGroup = this.markerGroup, center = this.xAxis.center, plotLeft = chart.plotLeft, plotTop = chart.plotTop, attribs;
    // Specific animation for polar charts
    if (chart.polar) {
        if (this.isRadialBar) {
            if (!init) {
                // Run the pie animation for radial bars
                this.startAngleRad = pick(this.translatedThreshold, this.xAxis.startAngleRad);
                H.seriesTypes.pie.prototype.animate.call(this, init);
            }
        }
        else {
            // Enable animation on polar charts only in SVG. In VML, the scaling
            // is different, plus animation would be so slow it would't matter.
            if (chart.renderer.isSVG) {
                if (animation === true) {
                    animation = {};
                }
                // Initialize the animation
                if (init) {
                    // Scale down the group and place it in the center
                    attribs = {
                        translateX: center[0] + plotLeft,
                        translateY: center[1] + plotTop,
                        scaleX: 0.001,
                        scaleY: 0.001
                    };
                    group.attr(attribs);
                    if (markerGroup) {
                        markerGroup.attr(attribs);
                    }
                    // Run the animation
                }
                else {
                    attribs = {
                        translateX: plotLeft,
                        translateY: plotTop,
                        scaleX: 1,
                        scaleY: 1
                    };
                    group.animate(attribs, animation);
                    if (markerGroup) {
                        markerGroup.animate(attribs, animation);
                    }
                    // Delete this function to allow it only once
                    this.animate = null;
                }
            }
        }
        // For non-polar charts, revert to the basic animation
    }
    else {
        proceed.call(this, init);
    }
};
// Define the animate method for regular series
wrap(seriesProto, 'animate', polarAnimate);
if (seriesTypes.column) {
    colProto = seriesTypes.column.prototype;
    colProto.polarArc = function (low, high, start, end) {
        var center = this.xAxis.center, len = this.yAxis.len;
        return this.chart.renderer.symbols.arc(center[0], center[1], len - high, null, {
            start: start,
            end: end,
            innerR: len - pick(low, len)
        });
    };
    /**
     * Define the animate method for columnseries
     * @private
     */
    wrap(colProto, 'animate', polarAnimate);
    /**
     * Extend the column prototype's translate method
     * @private
     */
    wrap(colProto, 'translate', function (proceed) {
        var series = this, options = series.options, threshold = options.threshold, stacking = options.stacking, chart = series.chart, xAxis = series.xAxis, yAxis = series.yAxis, reversed = yAxis.reversed, center = xAxis.center, startAngleRad = xAxis.startAngleRad, endAngleRad = xAxis.endAngleRad, visibleRange = endAngleRad - startAngleRad, thresholdAngleRad, points, point, i, yMin, yMax, start, end, tooltipPos, pointX, pointY, stackValues, stack, barX, innerR, r;
        series.preventPostTranslate = true;
        // Run uber method
        proceed.call(series);
        // Postprocess plot coordinates
        if (xAxis.isRadial) {
            points = series.points;
            i = points.length;
            yMin = yAxis.translate(yAxis.min);
            yMax = yAxis.translate(yAxis.max);
            threshold = options.threshold || 0;
            if (chart.inverted) {
                // Finding a correct threshold
                if (H.isNumber(threshold)) {
                    thresholdAngleRad = yAxis.translate(threshold);
                    // Checks if threshold is outside the visible range
                    if (defined(thresholdAngleRad)) {
                        if (thresholdAngleRad < 0) {
                            thresholdAngleRad = 0;
                        }
                        else if (thresholdAngleRad > visibleRange) {
                            thresholdAngleRad = visibleRange;
                        }
                        // Adding start angle offset
                        series.translatedThreshold =
                            thresholdAngleRad + startAngleRad;
                    }
                }
            }
            while (i--) {
                point = points[i];
                barX = point.barX;
                pointX = point.x;
                pointY = point.y;
                if (chart.inverted) {
                    point.shapeType = 'arc';
                    point.plotY = yAxis.translate(pointY);
                    if (stacking) {
                        stack = yAxis.stacks[(pointY < 0 ? '-' : '') +
                            series.stackKey];
                        if (series.visible && stack && stack[pointX]) {
                            if (!point.isNull) {
                                stackValues = stack[pointX].points[series.getStackIndicator(void 0, pointX, series.index).key];
                                // Translating to radial values
                                start = yAxis.translate(stackValues[0]);
                                end = yAxis.translate(stackValues[1]);
                                // If starting point is beyond the
                                // range, set it to 0
                                if (defined(start)) {
                                    start = U.clamp(start, 0, visibleRange);
                                }
                            }
                        }
                    }
                    else {
                        // Initial start and end angles for radial bar
                        start = thresholdAngleRad;
                        end = point.plotY;
                    }
                    if (start > end) {
                        // Swapping start and end
                        end = [start, start = end][0];
                    }
                    // Prevent from rendering point outside the
                    // acceptable circular range
                    if (!reversed) {
                        if (start < yMin) {
                            start = yMin;
                        }
                        else if (end > yMax) {
                            end = yMax;
                        }
                        else if (end < yMin || start > yMax) {
                            start = end = 0;
                        }
                    }
                    else {
                        if (end > yMin) {
                            end = yMin;
                        }
                        else if (start < yMax) {
                            start = yMax;
                        }
                        else if (start > yMin || end < yMax) {
                            start = end = visibleRange;
                        }
                    }
                    if (yAxis.min > yAxis.max) {
                        start = end = reversed ? visibleRange : 0;
                    }
                    start += startAngleRad;
                    end += startAngleRad;
                    // In case when radius, inner radius or both are
                    // negative, a point is rendered but partially or as
                    // a center point
                    innerR = Math.max(barX, 0);
                    r = Math.max(barX + point.pointWidth, 0);
                    point.shapeArgs = {
                        x: center[0],
                        y: center[1],
                        r: r,
                        innerR: innerR,
                        start: start,
                        end: end
                    };
                    // A correct value for stacked or not fully visible
                    // point
                    point.plotY = (defined(series.translatedThreshold) &&
                        (start < series.translatedThreshold ? start : end)) -
                        startAngleRad;
                }
                else {
                    point.shapeType = 'path';
                    start = barX + startAngleRad;
                    point.shapeArgs = {
                        d: series.polarArc(point.yBottom, point.plotY, start, start + point.pointWidth)
                    };
                }
                // Provided a correct coordinates for the tooltip
                series.toXY(point);
                if (chart.inverted) {
                    tooltipPos = xAxis.postTranslate(point.rectPlotY, point.barX + point.pointWidth / 2);
                    point.tooltipPos = [
                        tooltipPos.x - chart.plotLeft,
                        tooltipPos.y - chart.plotTop
                    ];
                }
                else {
                    point.tooltipPos = [point.plotX, point.plotY];
                }
                point.ttBelow = point.plotY > center[1];
            }
        }
    });
    /**
     * Find correct align and vertical align based on an angle in polar chart
     * @private
     */
    colProto.findAlignments = function (angle, options) {
        var align, verticalAlign;
        if (options.align === null) {
            if (angle > 20 && angle < 160) {
                align = 'left'; // right hemisphere
            }
            else if (angle > 200 && angle < 340) {
                align = 'right'; // left hemisphere
            }
            else {
                align = 'center'; // top or bottom
            }
            options.align = align;
        }
        if (options.verticalAlign === null) {
            if (angle < 45 || angle > 315) {
                verticalAlign = 'bottom'; // top part
            }
            else if (angle > 135 && angle < 225) {
                verticalAlign = 'top'; // bottom part
            }
            else {
                verticalAlign = 'middle'; // left or right
            }
            options.verticalAlign = verticalAlign;
        }
        return options;
    };
    /**
     * Align column data labels outside the columns. #1199.
     * @private
     */
    wrap(colProto, 'alignDataLabel', function (proceed, point, dataLabel, options, alignTo, isNew) {
        var chart = this.chart, inside = pick(options.inside, !!this.options.stacking), angle, 
        // align: Highcharts.AlignValue,
        // verticalAlign: Highcharts.VerticalAlignValue,
        shapeArgs, labelPos;
        if (chart.polar) {
            angle = point.rectPlotX / Math.PI * 180;
            if (!chart.inverted) {
                // Align nicely outside the perimeter of the columns
                options = this.findAlignments(angle, options);
            }
            else { // Required corrections for data labels of inverted bars
                // The plotX and plotY are correctly set therefore they
                // don't need to be swapped (inverted argument is false)
                this.forceDL = chart.isInsidePlot(point.plotX, Math.round(point.plotY), false);
                // Checks if labels should be positioned inside
                if (inside && point.shapeArgs) {
                    shapeArgs = point.shapeArgs;
                    // Calculates pixel positions for a data label to be
                    // inside
                    labelPos =
                        this.xAxis.postTranslate(
                        // angle
                        (shapeArgs.start + shapeArgs.end) / 2 -
                            this
                                .xAxis.startAngleRad, 
                        // radius
                        point.barX +
                            point.pointWidth / 2);
                    alignTo = {
                        x: labelPos.x - chart.plotLeft,
                        y: labelPos.y - chart.plotTop
                    };
                }
                else if (point.tooltipPos) {
                    alignTo = {
                        x: point.tooltipPos[0],
                        y: point.tooltipPos[1]
                    };
                }
                options.align = pick(options.align, 'center');
                options.verticalAlign =
                    pick(options.verticalAlign, 'middle');
            }
            seriesProto.alignDataLabel.call(this, point, dataLabel, options, alignTo, isNew);
            // Hide label of a point (only inverted) that is outside the
            // visible y range
            if (this.isRadialBar && point.shapeArgs &&
                point.shapeArgs.start === point.shapeArgs.end) {
                dataLabel.hide(true);
            }
        }
        else {
            proceed.call(this, point, dataLabel, options, alignTo, isNew);
        }
    });
}
/**
 * Extend getCoordinates to prepare for polar axis values
 * @private
 */
wrap(pointerProto, 'getCoordinates', function (proceed, e) {
    var chart = this.chart, ret = {
        xAxis: [],
        yAxis: []
    };
    if (chart.polar) {
        chart.axes.forEach(function (axis) {
            var isXAxis = axis.isXAxis, center = axis.center, x, y;
            // Skip colorAxis
            if (axis.coll === 'colorAxis') {
                return;
            }
            x = e.chartX - center[0] - chart.plotLeft;
            y = e.chartY - center[1] - chart.plotTop;
            ret[isXAxis ? 'xAxis' : 'yAxis'].push({
                axis: axis,
                value: axis.translate(isXAxis ?
                    Math.PI - Math.atan2(x, y) : // angle
                    // distance from center
                    Math.sqrt(Math.pow(x, 2) + Math.pow(y, 2)), true)
            });
        });
    }
    else {
        ret = proceed.call(this, e);
    }
    return ret;
});
H.SVGRenderer.prototype.clipCircle = function (x, y, r) {
    var wrapper, id = H.uniqueKey(), clipPath = this.createElement('clipPath').attr({
        id: id
    }).add(this.defs);
    wrapper = this.circle(x, y, r).add(clipPath);
    wrapper.id = id;
    wrapper.clipPath = clipPath;
    return wrapper;
};
H.addEvent(H.Chart, 'getAxes', function () {
    if (!this.pane) {
        this.pane = [];
    }
    splat(this.options.pane).forEach(function (paneOptions) {
        new H.Pane(// eslint-disable-line no-new
        paneOptions, this);
    }, this);
});
H.addEvent(H.Chart, 'afterDrawChartBox', function () {
    this.pane.forEach(function (pane) {
        pane.render();
    });
});
H.addEvent(H.Series, 'afterInit', function () {
    var chart = this.chart;
    // Add flags that identifies radial inverted series
    if (chart.inverted && chart.polar) {
        this.isRadialSeries = true;
        if (this instanceof seriesTypes.column) {
            this.isRadialBar = true;
        }
    }
});
H.addEvent(H.Series, 'afterRender', function () {
    var series = this;
    if (series.isRadialBar) {
        series.points.forEach(function (point) {
            // Get rid of the complete function from the point after animation
            // is done
            if (point.complete) {
                point.complete = void 0;
            }
        });
    }
});
/**
 * Extend chart.get to also search in panes. Used internally in
 * responsiveness and chart.update.
 * @private
 */
wrap(H.Chart.prototype, 'get', function (proceed, id) {
    return H.find(this.pane, function (pane) {
        return pane.options.id === id;
    }) || proceed.call(this, id);
});<|MERGE_RESOLUTION|>--- conflicted
+++ resolved
@@ -10,17 +10,13 @@
 'use strict';
 import H from '../parts/Globals.js';
 import U from '../parts/Utilities.js';
-var pick = U.pick, splat = U.splat, wrap = U.wrap;
+var defined = U.defined, pick = U.pick, splat = U.splat, wrap = U.wrap;
 import '../parts/Pointer.js';
 import '../parts/Series.js';
 import '../parts/Pointer.js';
 // Extensions for polar charts. Additionally, much of the geometry required for
 // polar charts is gathered in RadialAxes.js.
-<<<<<<< HEAD
-var Pointer = H.Pointer, Series = H.Series, seriesTypes = H.seriesTypes, wrap = H.wrap, defined = H.defined, seriesProto = Series.prototype, pointerProto = Pointer.prototype, colProto;
-=======
 var Pointer = H.Pointer, Series = H.Series, seriesTypes = H.seriesTypes, seriesProto = Series.prototype, pointerProto = Pointer.prototype, colProto;
->>>>>>> 0bb25574
 /* eslint-disable no-invalid-this, valid-jsdoc */
 /**
  * Search a k-d tree by the point angle, used for shared tooltips in polar
