--- conflicted
+++ resolved
@@ -87,12 +87,8 @@
             else {
                 end = this.postTranslate(this.angleRad, r);
                 path = [
-                    'M',
-                    this.center[0] + chart.plotLeft,
-                    this.center[1] + chart.plotTop,
-                    'L',
-                    end.x,
-                    end.y
+                    ['M', this.center[0] + chart.plotLeft, this.center[1] + chart.plotTop],
+                    ['L', end.x, end.y]
                 ];
             }
             return path;
@@ -393,12 +389,8 @@
                     }
                 }
                 path = [
-                    'M',
-                    x1 + a * (x2 - x1),
-                    y1 - a * (y1 - y2),
-                    'L',
-                    x2 - (1 - b) * (x2 - x1),
-                    y2 + (1 - b) * (y1 - y2)
+                    ['M', x1 + a * (x2 - x1), y1 - a * (y1 - y2)],
+                    ['L', x2 - (1 - b) * (x2 - x1), y2 + (1 - b) * (y1 - y2)]
                 ];
                 // Concentric circles
             }
@@ -445,7 +437,7 @@
                     }
                     tickPositions.forEach(function (pos, i) {
                         xy = otherAxis.getPosition(pos, value);
-                        path.push(i ? 'L' : 'M', xy.x, xy.y);
+                        path.push([i ? 'L' : 'M', xy.x, xy.y]);
                     });
                 }
             }
@@ -855,650 +847,8 @@
             text: null,
             rotation: 90
         }
-<<<<<<< HEAD
-    },
-    /* eslint-disable valid-jsdoc */
-    /**
-     * Merge and set options.
-     * @private
-     */
-    setOptions: function (userOptions) {
-        var options = this.options = merge(this.defaultOptions, this.defaultPolarOptions, userOptions);
-        // Make sure the plotBands array is instanciated for each Axis
-        // (#2649)
-        if (!options.plotBands) {
-            options.plotBands = [];
-        }
-        H.fireEvent(this, 'afterSetOptions');
-    },
-    /**
-     * Wrap the getOffset method to return zero offset for title or labels in a
-     * radial axis.
-     * @private
-     */
-    getOffset: function () {
-        // Call the Axis prototype method (the method we're in now is on the
-        // instance)
-        axisProto.getOffset.call(this);
-        // Title or label offsets are not counted
-        this.chart.axisOffset[this.side] = 0;
-    },
-    /**
-     * Get the path for the axis line. This method is also referenced in the
-     * getPlotLinePath method.
-     * @private
-     */
-    getLinePath: function (lineWidth, radius, innerRadius) {
-        var center = this.center, end, chart = this.chart, r = pick(radius, center[2] / 2 - this.offset), path;
-        if (typeof innerRadius === 'undefined') {
-            innerRadius = this.horiz ? 0 : this.center && -this.center[3] / 2;
-        }
-        // In case when innerSize of pane is set, it must be included
-        if (innerRadius) {
-            r += innerRadius;
-        }
-        if (this.isCircular || typeof radius !== 'undefined') {
-            path = this.chart.renderer.symbols.arc(this.left + center[0], this.top + center[1] + (innerRadius || 0), r, r, {
-                start: this.startAngleRad,
-                end: this.endAngleRad,
-                open: true,
-                innerR: 0
-            });
-            // Bounds used to position the plotLine label next to the line
-            // (#7117)
-            path.xBounds = [this.left + center[0]];
-            path.yBounds = [this.top + center[1] - r];
-        }
-        else {
-            end = this.postTranslate(this.angleRad, r);
-            path = [
-                ['M', center[0] + chart.plotLeft, center[1] + chart.plotTop],
-                ['L', end.x, end.y]
-            ];
-        }
-        return path;
-    },
-    /**
-     * Override setAxisTranslation by setting the translation to the
-     * difference in rotation. This allows the translate method to return
-     * angle for any given value.
-     * @private
-     */
-    setAxisTranslation: function () {
-        // Call uber method
-        axisProto.setAxisTranslation.call(this);
-        // Set transA and minPixelPadding
-        if (this.center) { // it's not defined the first time
-            if (this.isCircular) {
-                this.transA = (this.endAngleRad - this.startAngleRad) /
-                    ((this.max - this.min) || 1);
-            }
-            else {
-                // The transA here is the length of the axis, so in case
-                // of inner radius, the length must be decreased by it
-                this.transA = ((this.center[2] - this.center[3]) / 2) /
-                    ((this.max - this.min) || 1);
-            }
-            if (this.isXAxis) {
-                this.minPixelPadding = this.transA * this.minPointOffset;
-            }
-            else {
-                // This is a workaround for regression #2593, but categories
-                // still don't position correctly.
-                this.minPixelPadding = 0;
-            }
-        }
-    },
-    /**
-     * In case of auto connect, add one closestPointRange to the max value
-     * right before tickPositions are computed, so that ticks will extend
-     * passed the real max.
-     * @private
-     */
-    beforeSetTickPositions: function () {
-        // If autoConnect is true, polygonal grid lines are connected, and
-        // one closestPointRange is added to the X axis to prevent the last
-        // point from overlapping the first.
-        this.autoConnect = (this.isCircular &&
-            typeof pick(this.userMax, this.options.max) === 'undefined' &&
-            correctFloat(this.endAngleRad - this.startAngleRad) ===
-                correctFloat(2 * Math.PI));
-        // This will lead to add an extra tick to xAxis in order to display a
-        // correct range on inverted polar
-        if (!this.isCircular && this.chart.inverted) {
-            this.max++;
-        }
-        if (this.autoConnect) {
-            this.max += ((this.categories && 1) ||
-                this.pointRange ||
-                this.closestPointRange ||
-                0); // #1197, #2260
-        }
-    },
-    /**
-     * Override the setAxisSize method to use the arc's circumference as
-     * length. This allows tickPixelInterval to apply to pixel lengths along
-     * the perimeter.
-     * @private
-     */
-    setAxisSize: function () {
-        axisProto.setAxisSize.call(this);
-        if (this.isRadial) {
-            // Set the center array
-            this.pane.updateCenter(this);
-            // The sector is used in Axis.translate to compute the
-            // translation of reversed axis points (#2570)
-            if (this.isCircular) {
-                this.sector = this.endAngleRad - this.startAngleRad;
-            }
-            else {
-                this.center[1] -= this.center[3] / 2;
-            }
-            // Axis len is used to lay out the ticks
-            this.len = this.width = this.height =
-                (this.center[2] - this.center[3]) *
-                    pick(this.sector, 1) / 2;
-        }
-    },
-    /**
-     * Returns the x, y coordinate of a point given by a value and a pixel
-     * distance from center
-     * @private
-     */
-    getPosition: function (value, length) {
-        var translatedVal = this.translate(value);
-        return this.postTranslate(this.isCircular ? translatedVal : this.angleRad, // #2848
-        // In case when translatedVal is negative, the 0 value must be
-        // used instead, in order to deal with lines and labels that
-        // fall out of the visible range near the center of a pane
-        pick(this.isCircular ?
-            length :
-            (translatedVal < 0 ? 0 : translatedVal), this.center[2] / 2) - this.offset);
-    },
-    /**
-     * Translate from intermediate plotX (angle), plotY (axis.len - radius)
-     * to final chart coordinates.
-     * @private
-     */
-    postTranslate: function (angle, radius) {
-        var chart = this.chart, center = this.center;
-        angle = this.startAngleRad + angle;
-        return {
-            x: chart.plotLeft + center[0] + Math.cos(angle) * radius,
-            y: chart.plotTop + center[1] + Math.sin(angle) * radius
-        };
-    },
-    /**
-     * Find the path for plot bands along the radial axis.
-     * @private
-     */
-    getPlotBandPath: function (from, to, options) {
-        var center = this.center, startAngleRad = this.startAngleRad, fullRadius = center[2] / 2, radii = [
-            pick(options.outerRadius, '100%'),
-            options.innerRadius,
-            pick(options.thickness, 10)
-        ], offset = Math.min(this.offset, 0), percentRegex = /%$/, start, end, angle, xOnPerimeter, open, isCircular = this.isCircular, // X axis in a polar chart
-        ret;
-        // Polygonal plot bands
-        if (this.options.gridLineInterpolation === 'polygon') {
-            ret = this.getPlotLinePath({ value: from }).concat(this.getPlotLinePath({ value: to, reverse: true }));
-            // Circular grid bands
-        }
-        else {
-            // Keep within bounds
-            from = Math.max(from, this.min);
-            to = Math.min(to, this.max);
-            // Plot bands on Y axis (radial axis) - inner and outer radius
-            // depend on to and from
-            if (!isCircular) {
-                radii[0] = this.translate(from);
-                radii[1] = this.translate(to);
-            }
-            // Convert percentages to pixel values
-            radii = radii.map(function (radius) {
-                if (percentRegex.test(radius)) {
-                    radius = (pInt(radius, 10) * fullRadius) / 100;
-                }
-                return radius;
-            });
-            // Handle full circle
-            if (options.shape === 'circle' || !isCircular) {
-                start = -Math.PI / 2;
-                end = Math.PI * 1.5;
-                open = true;
-            }
-            else {
-                start = startAngleRad + this.translate(from);
-                end = startAngleRad + this.translate(to);
-            }
-            radii[0] -= offset; // #5283
-            radii[2] -= offset; // #5283
-            ret = this.chart.renderer.symbols.arc(this.left + center[0], this.top + center[1], radii[0], radii[0], {
-                // Math is for reversed yAxis (#3606)
-                start: Math.min(start, end),
-                end: Math.max(start, end),
-                innerR: pick(radii[1], radii[0] - radii[2]),
-                open: open
-            });
-            // Provide positioning boxes for the label (#6406)
-            if (isCircular) {
-                angle = (end + start) / 2;
-                xOnPerimeter = (this.left +
-                    center[0] +
-                    (center[2] / 2) * Math.cos(angle));
-                ret.xBounds = angle > -Math.PI / 2 && angle < Math.PI / 2 ?
-                    // Right hemisphere
-                    [xOnPerimeter, this.chart.plotWidth] :
-                    // Left hemisphere
-                    [0, xOnPerimeter];
-                ret.yBounds = [
-                    this.top + center[1] + (center[2] / 2) * Math.sin(angle)
-                ];
-                // Shift up or down to get the label clear of the perimeter
-                ret.yBounds[0] += ((angle > -Math.PI && angle < 0) ||
-                    (angle > Math.PI)) ? -10 : 10;
-            }
-        }
-        return ret;
-    },
-    /* *
-     * Find the correct end values of crosshair in polar.
-     */
-    getCrosshairPosition: function (options, x1, y1) {
-        var axis = this, value = options.value, center = axis.pane.center, shapeArgs, end, x2, y2;
-        if (axis.isCircular) {
-            if (!defined(value)) {
-                // When the snap is set to false
-                x2 = options.chartX || 0;
-                y2 = options.chartY || 0;
-                value = axis.translate(Math.atan2(y2 - y1, x2 - x1) - axis.startAngleRad, true);
-            }
-            else if (options.point) {
-                // When the snap is set to true
-                shapeArgs = options.point.shapeArgs || {};
-                if (shapeArgs.start) {
-                    // Find a true value of the point based on the
-                    // angle
-                    value = axis.chart.inverted ?
-                        axis.translate(options.point.rectPlotY, true) :
-                        options.point.x;
-                }
-            }
-            end = axis.getPosition(value);
-            x2 = end.x;
-            y2 = end.y;
-        }
-        else {
-            if (!defined(value)) {
-                x2 = options.chartX;
-                y2 = options.chartY;
-            }
-            if (defined(x2) && defined(y2)) {
-                // Calculate radius of non-circular axis' crosshair
-                y1 = center[1] + axis.chart.plotTop;
-                value = axis.translate(Math.min(Math.sqrt(Math.pow(x2 - x1, 2) + Math.pow(y2 - y1, 2)), center[2] / 2) - center[3] / 2, true);
-            }
-        }
-        return [value, x2 || 0, y2 || 0];
-    },
-    /* *
-     * Find the path for plot lines perpendicular to the radial axis.
-     */
-    getPlotLinePath: function (options) {
-        var axis = this, center = axis.center, chart = axis.chart, inverted = chart.inverted, value = options.value, reverse = options.reverse, end = axis.getPosition(value), background = axis.pane.options.background ?
-            (axis.pane.options.background[0] ||
-                axis.pane.options.background) :
-            {}, innerRadius = background.innerRadius || '0%', outerRadius = background.outerRadius || '100%', x1 = center[0] + chart.plotLeft, y1 = center[1] + chart.plotTop, x2 = end.x, y2 = end.y, height = axis.height, isCrosshair = options.isCrosshair, paneInnerR = center[3] / 2, innerRatio, distance, a, b, otherAxis, xy, tickPositions, crossPos, ret;
-        // Crosshair logic
-        if (isCrosshair) {
-            // Find crosshair's position and perform destructuring assignment
-            crossPos = this.getCrosshairPosition(options, x1, y1);
-            value = crossPos[0];
-            x2 = crossPos[1];
-            y2 = crossPos[2];
-        }
-        // Spokes
-        if (axis.isCircular) {
-            distance =
-                Math.sqrt(Math.pow(x2 - x1, 2) + Math.pow(y2 - y1, 2));
-            a = (typeof innerRadius === 'string') ?
-                relativeLength(innerRadius, 1) : (innerRadius / distance);
-            b = (typeof outerRadius === 'string') ?
-                relativeLength(outerRadius, 1) : (outerRadius / distance);
-            // To ensure that gridlines won't be displayed in area
-            // defined by innerSize in case of custom radiuses of pane's
-            // background
-            if (center && paneInnerR) {
-                innerRatio = paneInnerR / distance;
-                if (a < innerRatio) {
-                    a = innerRatio;
-                }
-                if (b < innerRatio) {
-                    b = innerRatio;
-                }
-            }
-            ret = [
-                ['M', x1 + a * (x2 - x1), y1 - a * (y1 - y2)],
-                ['L', x2 - (1 - b) * (x2 - x1), y2 + (1 - b) * (y1 - y2)]
-            ];
-            // Concentric circles
-        }
-        else {
-            // Pick the right values depending if it is grid line or
-            // crosshair
-            value = axis.translate(value);
-            // This is required in case when xAxis is non-circular to
-            // prevent grid lines (or crosshairs, if enabled) from
-            // rendering above the center after they supposed to be
-            // displayed below the center point
-            if (value) {
-                if (value < 0 || value > height) {
-                    value = 0;
-                }
-            }
-            if (axis.options.gridLineInterpolation === 'circle') {
-                // A value of 0 is in the center, so it won't be
-                // visible, but draw it anyway for update and animation
-                // (#2366)
-                ret = axis.getLinePath(0, value, paneInnerR);
-                // Concentric polygons
-            }
-            else {
-                // Find the other axis (a circular one) in the same pane
-                chart[inverted ? 'yAxis' : 'xAxis'].forEach(function (a) {
-                    if (a.pane === axis.pane) {
-                        otherAxis = a;
-                    }
-                });
-                ret = [];
-                tickPositions = otherAxis.tickPositions;
-                if (otherAxis.autoConnect) {
-                    tickPositions =
-                        tickPositions.concat([tickPositions[0]]);
-                }
-                // Reverse the positions for concatenation of polygonal
-                // plot bands
-                if (reverse) {
-                    tickPositions = [].concat(tickPositions).reverse();
-                }
-                if (value) {
-                    value += paneInnerR;
-                }
-                tickPositions.forEach(function (pos, i) {
-                    xy = otherAxis.getPosition(pos, value);
-                    ret.push([i ? 'L' : 'M', xy.x, xy.y]);
-                });
-            }
-        }
-        return ret;
-    },
-    /* *
-     * Find the position for the axis title, by default inside the gauge
-     */
-    getTitlePosition: function () {
-        var center = this.center, chart = this.chart, titleOptions = this.options.title;
-        return {
-            x: chart.plotLeft + center[0] + (titleOptions.x || 0),
-            y: (chart.plotTop +
-                center[1] -
-                ({
-                    high: 0.5,
-                    middle: 0.25,
-                    low: 0
-                }[titleOptions.align] *
-                    center[2]) +
-                (titleOptions.y || 0))
-        };
-    },
-    /* *
-     * Attach and return collecting function for labels in radial axis for
-     * anti-collision.
-     */
-    createLabelCollector: function () {
-        var axis = this;
-        return function () {
-            if (axis.isRadial &&
-                axis.tickPositions &&
-                // undocumented option for now, but working
-                axis.options.labels.allowOverlap !== true) {
-                return axis.tickPositions
-                    .map(function (pos) {
-                    return axis.ticks[pos] && axis.ticks[pos].label;
-                })
-                    .filter(function (label) {
-                    return Boolean(label);
-                });
-            }
-        };
-    }
-    /* eslint-enable valid-jsdoc */
-};
-/* eslint-disable no-invalid-this */
-// Actions before axis init.
-addEvent(Axis, 'init', function (e) {
-    var chart = this.chart, inverted = chart.inverted, angular = chart.angular, polar = chart.polar, isX = this.isXAxis, coll = this.coll, isHidden = angular && isX, isCircular, chartOptions = chart.options, paneIndex = e.userOptions.pane || 0, pane = this.pane =
-        chart.pane && chart.pane[paneIndex];
-    // Prevent changes for colorAxis
-    if (coll === 'colorAxis') {
-        this.isRadial = false;
-        return;
-    }
-    // Before prototype.init
-    if (angular) {
-        extend(this, isHidden ? hiddenAxisMixin : radialAxisMixin);
-        isCircular = !isX;
-        if (isCircular) {
-            this.defaultPolarOptions = this.defaultRadialGaugeOptions;
-        }
-    }
-    else if (polar) {
-        extend(this, radialAxisMixin);
-        // Check which axis is circular
-        isCircular = this.horiz;
-        this.defaultPolarOptions = isCircular ?
-            this.defaultCircularOptions :
-            merge(coll === 'xAxis' ?
-                this.defaultOptions : this.defaultYAxisOptions, this.defaultRadialOptions);
-        // Apply the stack labels for yAxis in case of inverted chart
-        if (inverted && coll === 'yAxis') {
-            this.defaultPolarOptions.stackLabels =
-                this.defaultYAxisOptions.stackLabels;
-        }
-    }
-    // Disable certain features on angular and polar axes
-    if (angular || polar) {
-        this.isRadial = true;
-        chartOptions.chart.zoomType = null;
-        if (!this.labelCollector) {
-            this.labelCollector = this.createLabelCollector();
-        }
-        if (this.labelCollector) {
-            // Prevent overlapping axis labels (#9761)
-            chart.labelCollectors.push(this.labelCollector);
-        }
-    }
-    else {
-        this.isRadial = false;
-    }
-    // A pointer back to this axis to borrow geometry
-    if (pane && isCircular) {
-        pane.axis = this;
-    }
-    this.isCircular = isCircular;
-});
-addEvent(Axis, 'afterInit', function () {
-    var chart = this.chart, options = this.options, isHidden = chart.angular && this.isXAxis, pane = this.pane, paneOptions = pane && pane.options;
-    if (!isHidden && pane && (chart.angular || chart.polar)) {
-        // Start and end angle options are
-        // given in degrees relative to top, while internal computations are
-        // in radians relative to right (like SVG).
-        // Y axis in polar charts
-        this.angleRad = (options.angle || 0) * Math.PI / 180;
-        // Gauges
-        this.startAngleRad =
-            (paneOptions.startAngle - 90) * Math.PI / 180;
-        this.endAngleRad = (pick(paneOptions.endAngle, paneOptions.startAngle + 360) - 90) * Math.PI / 180; // Gauges
-        this.offset = options.offset || 0;
-    }
-});
-// Wrap auto label align to avoid setting axis-wide rotation on radial axes
-// (#4920)
-addEvent(Axis, 'autoLabelAlign', function (e) {
-    if (this.isRadial) {
-        e.align = void 0;
-        e.preventDefault();
-    }
-});
-// Remove label collector function on axis remove/update
-addEvent(Axis, 'destroy', function () {
-    if (this.chart && this.chart.labelCollectors) {
-        var index = this.chart.labelCollectors.indexOf(this.labelCollector);
-        if (index >= 0) {
-            this.chart.labelCollectors.splice(index, 1);
-        }
-    }
-});
-// Add special cases within the Tick class' methods for radial axes.
-addEvent(Tick, 'afterGetPosition', function (e) {
-    if (this.axis.getPosition) {
-        extend(e.pos, this.axis.getPosition(this.pos));
-    }
-});
-// Find the center position of the label based on the distance option.
-addEvent(Tick, 'afterGetLabelPosition', function (e) {
-    var axis = this.axis, label = this.label, labelBBox = label.getBBox(), labelOptions = axis.options.labels, optionsY = labelOptions.y, ret, centerSlot = 20, // 20 degrees to each side at the top and bottom
-    align = labelOptions.align, angle = ((axis.translate(this.pos) + axis.startAngleRad +
-        Math.PI / 2) / Math.PI * 180) % 360, correctAngle = Math.round(angle), labelDir = 'end', // Direction of the label 'start' or 'end'
-    reducedAngle1 = correctAngle < 0 ?
-        correctAngle + 360 : correctAngle, reducedAngle2 = reducedAngle1, translateY = 0, translateX = 0, labelYPosCorrection = labelOptions.y === null ? -labelBBox.height * 0.3 : 0;
-    if (axis.isRadial) { // Both X and Y axes in a polar chart
-        ret = axis.getPosition(this.pos, (axis.center[2] / 2) +
-            relativeLength(pick(labelOptions.distance, -25), axis.center[2] / 2, -axis.center[2] / 2));
-        // Automatically rotated
-        if (labelOptions.rotation === 'auto') {
-            label.attr({
-                rotation: angle
-            });
-            // Vertically centered
-        }
-        else if (optionsY === null) {
-            optionsY = (axis.chart.renderer
-                .fontMetrics(label.styles && label.styles.fontSize).b -
-                labelBBox.height / 2);
-        }
-        // Automatic alignment
-        if (align === null) {
-            if (axis.isCircular) { // Y axis
-                if (labelBBox.width >
-                    axis.len * axis.tickInterval / (axis.max - axis.min)) { // #3506
-                    centerSlot = 0;
-                }
-                if (angle > centerSlot && angle < 180 - centerSlot) {
-                    align = 'left'; // right hemisphere
-                }
-                else if (angle > 180 + centerSlot &&
-                    angle < 360 - centerSlot) {
-                    align = 'right'; // left hemisphere
-                }
-                else {
-                    align = 'center'; // top or bottom
-                }
-            }
-            else {
-                align = 'center';
-            }
-            label.attr({
-                align: align
-            });
-        }
-        // Auto alignment for solid-gauges with two labels (#10635)
-        if (align === 'auto' &&
-            axis.tickPositions.length === 2 &&
-            axis.isCircular) {
-            // Angles reduced to 0 - 90 or 180 - 270
-            if (reducedAngle1 > 90 && reducedAngle1 < 180) {
-                reducedAngle1 = 180 - reducedAngle1;
-            }
-            else if (reducedAngle1 > 270 && reducedAngle1 <= 360) {
-                reducedAngle1 = 540 - reducedAngle1;
-            }
-            // Angles reduced to 0 - 180
-            if (reducedAngle2 > 180 && reducedAngle2 <= 360) {
-                reducedAngle2 = 360 - reducedAngle2;
-            }
-            if ((axis.pane.options.startAngle === correctAngle) ||
-                (axis.pane.options.startAngle === correctAngle + 360) ||
-                (axis.pane.options.startAngle === correctAngle - 360)) {
-                labelDir = 'start';
-            }
-            if ((correctAngle >= -90 && correctAngle <= 90) ||
-                (correctAngle >= -360 && correctAngle <= -270) ||
-                (correctAngle >= 270 && correctAngle <= 360)) {
-                align = (labelDir === 'start') ? 'right' : 'left';
-            }
-            else {
-                align = (labelDir === 'start') ? 'left' : 'right';
-            }
-            // For angles beetwen (90 + n * 180) +- 20
-            if (reducedAngle2 > 70 && reducedAngle2 < 110) {
-                align = 'center';
-            }
-            // auto Y translation
-            if (reducedAngle1 < 15 ||
-                (reducedAngle1 >= 180 && reducedAngle1 < 195)) {
-                translateY = labelBBox.height * 0.3;
-            }
-            else if (reducedAngle1 >= 15 && reducedAngle1 <= 35) {
-                translateY = labelDir === 'start' ?
-                    0 : labelBBox.height * 0.75;
-            }
-            else if (reducedAngle1 >= 195 && reducedAngle1 <= 215) {
-                translateY = labelDir === 'start' ?
-                    labelBBox.height * 0.75 : 0;
-            }
-            else if (reducedAngle1 > 35 && reducedAngle1 <= 90) {
-                translateY = labelDir === 'start' ?
-                    -labelBBox.height * 0.25 : labelBBox.height;
-            }
-            else if (reducedAngle1 > 215 && reducedAngle1 <= 270) {
-                translateY = labelDir === 'start' ?
-                    labelBBox.height : -labelBBox.height * 0.25;
-            }
-            // auto X translation
-            if (reducedAngle2 < 15) {
-                translateX = labelDir === 'start' ?
-                    -labelBBox.height * 0.15 : labelBBox.height * 0.15;
-            }
-            else if (reducedAngle2 > 165 && reducedAngle2 <= 180) {
-                translateX = labelDir === 'start' ?
-                    labelBBox.height * 0.15 : -labelBBox.height * 0.15;
-            }
-            label.attr({ align: align });
-            label.translate(translateX, translateY + labelYPosCorrection);
-        }
-        e.pos.x = ret.x + labelOptions.x;
-        e.pos.y = ret.y + optionsY;
-    }
-});
-// Wrap the getMarkPath function to return the path of the radial marker
-wrap(tickProto, 'getMarkPath', function (proceed, x, y, tickLength, tickWidth, horiz, renderer) {
-    var axis = this.axis, endPoint, ret;
-    if (axis.isRadial) {
-        endPoint = axis.getPosition(this.pos, axis.center[2] / 2 + tickLength);
-        ret = [
-            ['M', x, y],
-            ['L', endPoint.x, endPoint.y]
-        ];
-    }
-    else {
-        ret = proceed.call(this, x, y, tickLength, tickWidth, horiz, renderer);
-    }
-    return ret;
-});
-=======
     };
     return RadialAxis;
 }());
 RadialAxis.compose(Axis, Tick); // @todo move outside
-export default RadialAxis;
->>>>>>> 1d960da1
+export default RadialAxis;