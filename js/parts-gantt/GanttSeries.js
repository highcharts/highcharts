--- conflicted
+++ resolved
@@ -70,14 +70,7 @@
                 start,
                 end,
                 milestone = point.options.milestone,
-<<<<<<< HEAD
-                retVal = '<b>' + (point.name || point.category) + '</b>';
-=======
-                dateRowStart = '<span style="font-size: 0.8em">',
-                dateRowEnd = '</span><br/>',
                 retVal = '<b>' + (point.name || point.yCategory) + '</b>';
->>>>>>> aa967c07
-
             if (ttOptions.pointFormat) {
                 return point.tooltipFormatter(ttOptions.pointFormat);
             }
