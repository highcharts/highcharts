--- conflicted
+++ resolved
@@ -422,7 +422,6 @@
 	var out = ['M', cx + (rx * cos(start2)), cy + (ry * sin(start2))];
 	out = out.concat(curveTo(cx, cy, rx, ry, start2, end2, 0, 0));
 
-<<<<<<< HEAD
 	if (end > midEnd && start < midEnd) { // When shape is wide, it can cross both, (c) and (d) edges, when using startAngle
 		// Go to outer side
 		out = out.concat([
@@ -448,10 +447,6 @@
 		// Go back to the left edge
 		out = out.concat(curveTo(cx, cy, rx, ry, midEnd, end2, 0, 0));
 	} else if (end > PI - a && start < PI - a) { // But shape can cross also only (c) edge:
-=======
-	// When slice goes over middle, need to add both, left and right outer side:
-	if (end > PI - a && start < PI - a) {
->>>>>>> df0e951f
 		// Go to outer side
 		out = out.concat([
 			'L', cx + (rx * cos(end2)) + dx, cy + (ry * sin(end2)) + dy
