--- conflicted
+++ resolved
@@ -340,9 +340,8 @@
     // method for disabling justifying dataLabels in columns outside plot
     options.outside3dPlot = point.outside3dPlot;
     // Only do this for 3D columns and it's derived series
-<<<<<<< HEAD
     if (chart.is3d() &&
-        this instanceof seriesTypes.column) {
+        this.is('column')) {
         var series = this, seriesOptions = series.options, inside = pick(options.inside, !!series.options.stacking), options3d = chart.options.chart.options3d, xOffset = point.pointWidth / 2 || 0;
         var dLPosition = {
             x: alignTo.x + xOffset,
@@ -367,15 +366,6 @@
         // dLPosition is recalculated for 3D graphs
         dLPosition = perspective([dLPosition], chart, true, false)[0];
         alignTo.x = dLPosition.x - xOffset;
-=======
-    if (this.chart.is3d() &&
-        this.is('column')) {
-        var series = this, chart = series.chart;
-        var args = arguments, alignTo = args[4], point = args[1];
-        var pos = ({ x: alignTo.x, y: alignTo.y, z: series.z });
-        pos = perspective([pos], chart, true)[0];
-        alignTo.x = pos.x;
->>>>>>> 1ca3124e
         // #7103 If point is outside of plotArea, hide data label.
         alignTo.y = point.outside3dPlot ? -9e9 : dLPosition.y;
     }
