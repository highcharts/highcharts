/***
	EXTENSION FOR 3D COLUMNS
***/
Highcharts.wrap(Highcharts.seriesTypes.column.prototype, 'translate', function (proceed) {
	proceed.apply(this, [].slice.call(arguments, 1));

	// Do not do this if the chart is not 3D
	if (!this.chart.is3d()) {
		return;
	}

	var series = this,
		chart = series.chart,
		seriesOptions = series.options,
		depth = seriesOptions.depth || 25;

	var stack = seriesOptions.stacking ? (seriesOptions.stack || 0) : series._i;
	var z = stack * (depth + (seriesOptions.groupZPadding || 1));

	if (seriesOptions.grouping !== false) { z = 0; }

	z += (seriesOptions.groupZPadding || 1);

	Highcharts.each(series.data, function (point) {
		if (point.y !== null) {
			var shapeArgs = point.shapeArgs,
				tooltipPos = point.tooltipPos;

			point.shapeType = 'cuboid';
			shapeArgs.z = z;
			shapeArgs.depth = depth;
			shapeArgs.insidePlotArea = true;

			// Translate the tooltip position in 3d space
			tooltipPos = perspective([{ x: tooltipPos[0], y: tooltipPos[1], z: z }], chart, false)[0];
			point.tooltipPos = [tooltipPos.x, tooltipPos.y];
		}
	});
	// store for later use #4067
	series.z = z;
});

Highcharts.wrap(Highcharts.seriesTypes.column.prototype, 'animate', function (proceed) {
	if (!this.chart.is3d()) {
		proceed.apply(this, [].slice.call(arguments, 1));
	} else {
		var args = arguments,
			init = args[1],
			yAxis = this.yAxis,
			series = this,
			reversed = this.yAxis.reversed;

		if (Highcharts.svg) { // VML is too slow anyway
			if (init) {
				Highcharts.each(series.data, function (point) {
					if (point.y !== null) {
						point.height = point.shapeArgs.height;
						point.shapey = point.shapeArgs.y;	//#2968
						point.shapeArgs.height = 1;
						if (!reversed) {
							if (point.stackY) {
								point.shapeArgs.y = point.plotY + yAxis.translate(point.stackY);
							} else {
								point.shapeArgs.y = point.plotY + (point.negative ? -point.height : point.height);
							}
						}
					}
				});

			} else { // run the animation
				Highcharts.each(series.data, function (point) {
					if (point.y !== null) {
						point.shapeArgs.height = point.height;
						point.shapeArgs.y = point.shapey;	//#2968
						// null value do not have a graphic
						if (point.graphic) {
							point.graphic.animate(point.shapeArgs, series.options.animation);
						}
					}
				});

				// redraw datalabels to the correct position
				this.drawDataLabels();

				// delete this function to allow it only once
				series.animate = null;
			}
		}
	}
});

Highcharts.wrap(Highcharts.seriesTypes.column.prototype, 'init', function (proceed) {
	proceed.apply(this, [].slice.call(arguments, 1));

	if (this.chart.is3d()) {
		var seriesOptions = this.options,
			grouping = seriesOptions.grouping,
			stacking = seriesOptions.stacking,
<<<<<<< HEAD
			reversedStacks = pick(this.yAxis.options.reversedStacks, true),
			z = 0;	
		
=======
			z = 0;

>>>>>>> 806e78df
		if (!(grouping !== undefined && !grouping)) {
			var stacks = this.chart.retrieveStacks(stacking),
				stack = seriesOptions.stack || 0,
				i; // position within the stack
			for (i = 0; i < stacks[stack].series.length; i++) {
				if (stacks[stack].series[i] === this) {
					break;
				}
			}
			z = (stacks.totalStacks * 10) - (10 * (stacks.totalStacks - stacks[stack].position)) - (reversedStacks ? i : -i); // #4369
		}

		seriesOptions.zIndex = z;
	}
});
function draw3DPoints(proceed) {
	// Do not do this if the chart is not 3D
	if (this.chart.is3d()) {
		var grouping = this.chart.options.plotOptions.column.grouping;
		if (grouping !== undefined && !grouping && this.group.zIndex !== undefined && !this.zIndexSet) {
			this.group.attr({zIndex : (this.group.zIndex * 10)});
			this.zIndexSet = true; // #4062 set zindex only once
		}

		var options = this.options,
			states = this.options.states;

		this.borderWidth = options.borderWidth = defined(options.edgeWidth) ? options.edgeWidth : 1; //#4055

		Highcharts.each(this.data, function (point) {
			if (point.y !== null) {
				var pointAttr = point.pointAttr;

				// Set the border color to the fill color to provide a smooth edge
				this.borderColor = Highcharts.pick(options.edgeColor, pointAttr[''].fill);

				pointAttr[''].stroke = this.borderColor;
				pointAttr.hover.stroke = Highcharts.pick(states.hover.edgeColor, this.borderColor);
				pointAttr.select.stroke = Highcharts.pick(states.select.edgeColor, this.borderColor);
			}
		});
	}

	proceed.apply(this, [].slice.call(arguments, 1));
}

Highcharts.wrap(Highcharts.Series.prototype, 'alignDataLabel', function (proceed) {

	// Only do this for 3D columns and columnranges
	if (this.chart.is3d() && (this.type === 'column' || this.type === 'columnrange')) {
		var series = this,
			chart = series.chart;

		var args = arguments,
			alignTo = args[4];

		var pos = ({x: alignTo.x, y: alignTo.y, z: series.z});
		pos = perspective([pos], chart, true)[0];
		alignTo.x = pos.x;
		alignTo.y = pos.y;
	}

	proceed.apply(this, [].slice.call(arguments, 1));
});

if (Highcharts.seriesTypes.columnrange) {
	Highcharts.wrap(Highcharts.seriesTypes.columnrange.prototype, 'drawPoints', draw3DPoints);
}

Highcharts.wrap(Highcharts.seriesTypes.column.prototype, 'drawPoints', draw3DPoints);

/***
	EXTENSION FOR 3D CYLINDRICAL COLUMNS
	Not supported
***/
/*
var defaultOptions = Highcharts.getOptions();
defaultOptions.plotOptions.cylinder = Highcharts.merge(defaultOptions.plotOptions.column);
var CylinderSeries = Highcharts.extendClass(Highcharts.seriesTypes.column, {
	type: 'cylinder'
});
Highcharts.seriesTypes.cylinder = CylinderSeries;

Highcharts.wrap(Highcharts.seriesTypes.cylinder.prototype, 'translate', function (proceed) {
	proceed.apply(this, [].slice.call(arguments, 1));

	// Do not do this if the chart is not 3D
	if (!this.chart.is3d()) {
		return;
	}

	var series = this,
		chart = series.chart,
		options = chart.options,
		cylOptions = options.plotOptions.cylinder,
		options3d = options.chart.options3d,
		depth = cylOptions.depth || 0,
		origin = {
			x: chart.inverted ? chart.plotHeight / 2 : chart.plotWidth / 2,
			y: chart.inverted ? chart.plotWidth / 2 : chart.plotHeight / 2,
			z: options3d.depth,
			vd: options3d.viewDistance
		},
		alpha = options3d.alpha;

	var z = cylOptions.stacking ? (this.options.stack || 0) * depth : series._i * depth;
	z += depth / 2;

	if (cylOptions.grouping !== false) { z = 0; }

	Highcharts.each(series.data, function (point) {
		var shapeArgs = point.shapeArgs;
		point.shapeType = 'arc3d';
		shapeArgs.x += depth / 2;
		shapeArgs.z = z;
		shapeArgs.start = 0;
		shapeArgs.end = 2 * PI;
		shapeArgs.r = depth * 0.95;
		shapeArgs.innerR = 0;
		shapeArgs.depth = shapeArgs.height * (1 / sin((90 - alpha) * deg2rad)) - z;
		shapeArgs.alpha = 90 - alpha;
		shapeArgs.beta = 0;
		shapeArgs.origin = origin;
	});
});
*/<|MERGE_RESOLUTION|>--- conflicted
+++ resolved
@@ -96,14 +96,9 @@
 		var seriesOptions = this.options,
 			grouping = seriesOptions.grouping,
 			stacking = seriesOptions.stacking,
-<<<<<<< HEAD
 			reversedStacks = pick(this.yAxis.options.reversedStacks, true),
 			z = 0;	
 		
-=======
-			z = 0;
-
->>>>>>> 806e78df
 		if (!(grouping !== undefined && !grouping)) {
 			var stacks = this.chart.retrieveStacks(stacking),
 				stack = seriesOptions.stack || 0,
