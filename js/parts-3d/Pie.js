--- conflicted
+++ resolved
@@ -139,18 +139,14 @@
                 yOffset = (-r * (1 - Math.cos(a1)) * Math.sin(a2)),
                 xOffset = r * (Math.cos(b1) - 1) * Math.cos(a2);
 
-<<<<<<< HEAD
             // Apply perspective on label positions
-            labelIndexes.forEach(function (index) {
-                labelPos[index] += xOffset;
-                labelPos[index + 1] += yOffset;
-=======
-                // Apply perspective on label positions
-            each([labelPosition.natural, connectorPosition.breakAt,
-                connectorPosition.touchingSliceAt], function (coordinates) {
+            [
+                labelPosition.natural,
+                connectorPosition.breakAt,
+                connectorPosition.touchingSliceAt
+            ].forEach(function (coordinates) {
                 coordinates.x += xOffset;
                 coordinates.y += yOffset;
->>>>>>> afec7159
             });
         });
     }
