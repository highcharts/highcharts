(function (H) {
	var deg2rad = H.deg2rad,
		each = H.each,
		pick = H.pick,
		seriesTypes = H.seriesTypes,
		svg = H.svg,
		wrap = H.wrap;

/*** 
	EXTENSION FOR 3D PIES
***/

wrap(seriesTypes.pie.prototype, 'translate', function (proceed) {
	proceed.apply(this, [].slice.call(arguments, 1));

	// Do not do this if the chart is not 3D
	if (!this.chart.is3d()) {
		return;
	}

	var series = this,
		chart = series.chart,
		options = chart.options,
		seriesOptions = series.options,
		depth = seriesOptions.depth || 0,
		options3d = options.chart.options3d,
		origin = {
			x: chart.plotWidth / 2,
			y: chart.plotHeight / 2,
			z: options3d.depth
		},
		alpha = options3d.alpha,
		beta = options3d.beta,
		z = seriesOptions.stacking ? (seriesOptions.stack || 0) * depth : series._i * depth;

	z += depth / 2;

	if (seriesOptions.grouping !== false) {
		z = 0;
	}

	each(series.data, function (point) {
		var shapeArgs = point.shapeArgs,
			angle;

		point.shapeType = 'arc3d';

		shapeArgs.z = z;
		shapeArgs.depth = depth * 0.75;
		shapeArgs.origin = origin;
		shapeArgs.alpha = alpha;
		shapeArgs.beta = beta;
		shapeArgs.center = series.center;

		angle = (shapeArgs.end + shapeArgs.start) / 2;

		point.slicedTranslation = {
<<<<<<< HEAD
			translateX : Math.round(Math.cos(angle) * seriesOptions.slicedOffset * Math.cos(alpha * deg2rad)),
			translateY : Math.round(Math.sin(angle) * seriesOptions.slicedOffset * Math.cos(alpha * deg2rad))
=======
			translateX: round(cos(angle) * seriesOptions.slicedOffset * cos(alpha * deg2rad)),
			translateY: round(sin(angle) * seriesOptions.slicedOffset * cos(alpha * deg2rad))
>>>>>>> df0e951f
		};
	});
});

wrap(seriesTypes.pie.prototype.pointClass.prototype, 'haloPath', function (proceed) {
	var args = arguments;
	return this.series.chart.is3d() ? [] : proceed.call(this, args[1]);
});

wrap(seriesTypes.pie.prototype, 'pointAttribs', function (proceed, point, state) {
	var attr = proceed.call(this, point, state),
		options = this.options;

	if (this.chart.is3d()) {
		attr.stroke = options.edgeColor || options.borderColor || point.color || this.color;
		attr['stroke-width'] = pick(options.edgeWidth, 1);
	}

	return attr;
});

wrap(seriesTypes.pie.prototype, 'drawPoints', function (proceed) {
	var seriesGroup = this.group,
		options = this.options,
		states = options.states;

	proceed.apply(this, [].slice.call(arguments, 1));

	if (this.chart.is3d()) {		
		each(this.points, function (point) {
			var graphic = point.graphic;

			graphic.out.add(seriesGroup);
			graphic.inn.add(seriesGroup);
			graphic.side1.add(seriesGroup);
			graphic.side2.add(seriesGroup);

			// Hide null or 0 points (#3006, 3650)
			graphic[point.y ? 'show' : 'hide']();
		});
	}
});

wrap(seriesTypes.pie.prototype, 'drawDataLabels', function (proceed) {
	if (this.chart.is3d()) {
		var series = this;
		each(series.data, function (point) {
			var shapeArgs = point.shapeArgs,
				r = shapeArgs.r,
				d = shapeArgs.depth,
				a1 = (shapeArgs.alpha || series.chart.options.chart.options3d.alpha) * deg2rad, //#3240 issue with datalabels for 0 and null values
				a2 = (shapeArgs.start + shapeArgs.end) / 2,
				labelPos = point.labelPos;

			labelPos[1] += (-r * (1 - Math.cos(a1)) * Math.sin(a2)) + (Math.sin(a2) > 0 ? Math.sin(a1) * d : 0);
			labelPos[3] += (-r * (1 - Math.cos(a1)) * Math.sin(a2)) + (Math.sin(a2) > 0 ? Math.sin(a1) * d : 0);
			labelPos[5] += (-r * (1 - Math.cos(a1)) * Math.sin(a2)) + (Math.sin(a2) > 0 ? Math.sin(a1) * d : 0);

		});
	}

	proceed.apply(this, [].slice.call(arguments, 1));
});

wrap(seriesTypes.pie.prototype, 'addPoint', function (proceed) {
	proceed.apply(this, [].slice.call(arguments, 1));	
	if (this.chart.is3d()) {
		// destroy (and rebuild) everything!!!
		this.update(this.userOptions, true); // #3845 pass the old options
	}
});

wrap(seriesTypes.pie.prototype, 'animate', function (proceed) {
	if (!this.chart.is3d()) {
		proceed.apply(this, [].slice.call(arguments, 1));
	} else {
		var args = arguments,
			init = args[1],
			animation = this.options.animation,
			attribs,
			center = this.center,
			group = this.group,
			markerGroup = this.markerGroup;

<<<<<<< HEAD
		if (svg) { // VML is too slow anyway
				
				if (animation === true) {
					animation = {};
=======
		if (Highcharts.svg) { // VML is too slow anyway

			if (animation === true) {
				animation = {};
			}
			// Initialize the animation
			if (init) {

				// Scale down the group and place it in the center
				group.oldtranslateX = group.translateX;
				group.oldtranslateY = group.translateY;
				attribs = {
					translateX: center[0],
					translateY: center[1],
					scaleX: 0.001, // #1499
					scaleY: 0.001
				};

				group.attr(attribs);
				if (markerGroup) {
					markerGroup.attrSetters = group.attrSetters;
					markerGroup.attr(attribs);
>>>>>>> df0e951f
				}

			// Run the animation
			} else {
				attribs = {
					translateX: group.oldtranslateX,
					translateY: group.oldtranslateY,
					scaleX: 1,
					scaleY: 1
				};
				group.animate(attribs, animation);

				if (markerGroup) {
					markerGroup.animate(attribs, animation);
				}

				// Delete this function to allow it only once
				this.animate = null;
			}

		}
	}
});
	return H;
}(Highcharts));<|MERGE_RESOLUTION|>--- conflicted
+++ resolved
@@ -55,13 +55,8 @@
 		angle = (shapeArgs.end + shapeArgs.start) / 2;
 
 		point.slicedTranslation = {
-<<<<<<< HEAD
 			translateX : Math.round(Math.cos(angle) * seriesOptions.slicedOffset * Math.cos(alpha * deg2rad)),
 			translateY : Math.round(Math.sin(angle) * seriesOptions.slicedOffset * Math.cos(alpha * deg2rad))
-=======
-			translateX: round(cos(angle) * seriesOptions.slicedOffset * cos(alpha * deg2rad)),
-			translateY: round(sin(angle) * seriesOptions.slicedOffset * cos(alpha * deg2rad))
->>>>>>> df0e951f
 		};
 	});
 });
@@ -146,14 +141,8 @@
 			group = this.group,
 			markerGroup = this.markerGroup;
 
-<<<<<<< HEAD
 		if (svg) { // VML is too slow anyway
 				
-				if (animation === true) {
-					animation = {};
-=======
-		if (Highcharts.svg) { // VML is too slow anyway
-
 			if (animation === true) {
 				animation = {};
 			}
@@ -174,7 +163,6 @@
 				if (markerGroup) {
 					markerGroup.attrSetters = group.attrSetters;
 					markerGroup.attr(attribs);
->>>>>>> df0e951f
 				}
 
 			// Run the animation
