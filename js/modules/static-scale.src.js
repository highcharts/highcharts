--- conflicted
+++ resolved
@@ -12,9 +12,8 @@
 	pick = H.pick;
 
 Chart.prototype.adjustHeight = function () {
-<<<<<<< HEAD
 	if (this.redrawTrigger !== 'adjustHeight') {
-		each(this.axes, function (axis) {
+		each(this.axes || [], function (axis) {
 			var chart = axis.chart,
 				animate = !!chart.initiatedScale && chart.options.animation,
 				staticScale = axis.options.staticScale,
@@ -29,23 +28,6 @@
 					axis.unitLength,
 					axis.max + axis.tickInterval - axis.min
 				) * staticScale;
-=======
-	each(this.axes || [], function (axis) {
-		var chart = axis.chart,
-			animate = !!chart.initiatedScale && chart.options.animation,
-			staticScale = axis.options.staticScale,
-			height,
-			diff;
-		if (
-			H.isNumber(staticScale) &&
-			!axis.horiz &&
-			H.defined(axis.min)
-		) {
-			height = pick(
-				axis.unitLength,
-				axis.max + axis.tickInterval - axis.min
-			) * staticScale;
->>>>>>> 80fb71a2
 			
 				
 				// Minimum height is 1 x staticScale.
