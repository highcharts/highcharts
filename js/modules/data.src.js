--- conflicted
+++ resolved
@@ -177,11 +177,6 @@
  * @type {String}
  * @sample {highcharts} highcharts/data/google-spreadsheet/
  *         Load a Google Spreadsheet
-<<<<<<< HEAD
- * @sample highcharts/data/livedata-categories
- *         Live data with polling
-=======
->>>>>>> 5ab7a39b
  * @since 4.0
  * @apioption data.googleSpreadsheetKey
  */
