--- conflicted
+++ resolved
@@ -62,11 +62,7 @@
  * if a `format` is defined, the format takes precedence and the formatter is
  * ignored.
  * @name Highcharts.SeriesNetworkDataLabelsOptionsObject#formatter
-<<<<<<< HEAD
- * @type {Highcharts.PlotNetworkDataLabelsFormatterCallbackFunction|undefined}
-=======
  * @type {Highcharts.SeriesNetworkDataLabelsFormatterCallbackFunction|undefined}
->>>>>>> b3ac3848
  * @since 7.0.0
  *//**
  * The
@@ -80,41 +76,25 @@
  * Callback to format data labels for _links_ in the sankey diagram. The
  * `linkFormat` option takes precedence over the `linkFormatter`.
  * @name Highcharts.SeriesNetworkDataLabelsOptionsObject#linkFormatter
-<<<<<<< HEAD
- * @type {Highcharts.PlotNetworkDataLabelsFormatterCallbackFunction|undefined}
-=======
  * @type {Highcharts.SeriesNetworkDataLabelsFormatterCallbackFunction|undefined}
->>>>>>> b3ac3848
  * @since 7.1.0
  *//**
  * Options for a _link_ label text which should follow link connection. Border
  * and background are disabled for a label that follows a path.
  * **Note:** Only SVG-based renderer supports this option. Setting `useHTML` to
  * true will disable this option.
-<<<<<<< HEAD
- * @see {@link Highcharts.PlotNetworkDataLabelsTextPath#textPath}
- * @name Highcharts.SeriesNetworkDataLabelsOptionsObject#linkTextPath
- * @type {Highcharts.PlotNetworkDataLabelsTextPath}
-=======
  * @see {@link Highcharts.SeriesNetworkDataLabelsTextPath#textPath}
  * @name Highcharts.SeriesNetworkDataLabelsOptionsObject#linkTextPath
  * @type {Highcharts.SeriesNetworkDataLabelsTextPath}
->>>>>>> b3ac3848
  * @since 7.1.0
  *//**
  * Options for a _node_ label text which should follow marker's shape. Border
  * and background are disabled for a label that follows a path.
  * **Note:** Only SVG-based renderer supports this option. Setting `useHTML` to
  * true will disable this option.
-<<<<<<< HEAD
- * @see {@link Highcharts.PlotNetworkDataLabelsTextPath#linkTextPath}
- * @name Highcharts.SeriesNetworkDataLabelsOptionsObject#textPath
- * @type {Highcharts.PlotNetworkDataLabelsTextPath}
-=======
  * @see {@link Highcharts.SeriesNetworkDataLabelsTextPath#linkTextPath}
  * @name Highcharts.SeriesNetworkDataLabelsOptionsObject#textPath
  * @type {Highcharts.SeriesNetworkDataLabelsTextPath}
->>>>>>> b3ac3848
  * @since 7.1.0
  */
 
@@ -251,13 +231,9 @@
          * @sample highcharts/series-networkgraph/link-datalabels
          *         Data labels moved under the links
          *
-<<<<<<< HEAD
          * @type    {Highcharts.SeriesNetworkDataLabelsOptionsObject}
          * @default {"formatter": function () { return this.key; }, "linkFormatter": function () { return this.point.fromNode.name + "<br>" + this.point.toNode.name; }, "linkTextPath": {"enabled": true}, "textPath": {"enabled": false}}
          *
-=======
-         * @type {Highcharts.SeriesNetworkDataLabelsOptionsObject}
->>>>>>> b3ac3848
          * @private
          */
         dataLabels: {
