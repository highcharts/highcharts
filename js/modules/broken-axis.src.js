/**
 * @product.name@ JS v@product.version@ (@product.date@)
 * Highcharts Broken Axis module
 * 
 * Author: Stephane Vanraes, Torstein Honsi
 * License: www.highcharts.com/license
 */

/*global HighchartsAdapter*/
(function (H) {	

	"use strict";

	var pick = H.pick,
		wrap = H.wrap,
		extend = H.extend,
		fireEvent = HighchartsAdapter.fireEvent,
		Axis = H.Axis,
		Series = H.Series;

	function stripArguments() {
		return Array.prototype.slice.call(arguments, 1);
	}

	extend(Axis.prototype, {
		isInBreak: function (brk, val) {
			var ret,
				repeat = brk.repeat || Infinity,
				from = brk.from,
				length = brk.to - brk.from,
				test = (val >= from ? (val - from) % repeat :  repeat - ((from - val) % repeat));

			if (!brk.inclusive) {
				ret = test < length && test !== 0;
			} else {
				ret = test <= length;
			}
			return ret;
		},

		isInAnyBreak: function (val, testKeep) {

			var breaks = this.options.breaks,
				i = breaks && breaks.length,
				inbrk,
				keep,
				ret;

			
			if (i) { 

				while (i--) {
					if (this.isInBreak(breaks[i], val)) {
						inbrk = true;
						if (!keep) {
							keep = pick(breaks[i].showPoints, this.isXAxis ? false : true);
						}
					}
				}

				if (inbrk && testKeep) {
					ret = inbrk && !keep;
				} else {
					ret = inbrk;
				}
			}
			return ret;
		}
	});

	wrap(Axis.prototype, 'setTickPositions', function (proceed) {
		proceed.apply(this, Array.prototype.slice.call(arguments, 1));
		
		if (this.options.breaks) {
			var axis = this,
				tickPositions = this.tickPositions,
				info = this.tickPositions.info,
				newPositions = [],
				i;

			if (info && info.totalRange >= axis.closestPointRange) { 
				return;
			}

			for (i = 0; i < tickPositions.length; i++) {
				if (!axis.isInAnyBreak(tickPositions[i])) {
					newPositions.push(tickPositions[i]);
				}
			}

			this.tickPositions = newPositions;
			this.tickPositions.info = info;
		}
	});
	
	wrap(Axis.prototype, 'init', function (proceed, chart, userOptions) {
		// Force Axis to be not-ordinal when breaks are defined
		if (userOptions.breaks && userOptions.breaks.length) {
			userOptions.ordinal = false;
		}

		proceed.call(this, chart, userOptions);

		if (this.options.breaks) {

			var axis = this;
			
			axis.doPostTranslate = true;

			this.val2lin = function (val) {
				var nval = val,
					brk,
					i;

				for (i = 0; i < axis.breakArray.length; i++) {
					brk = axis.breakArray[i];
					if (brk.to <= val) {
						nval -= brk.len;
					} else if (brk.from >= val) {
						break;
					} else if (axis.isInBreak(brk, val)) {
						nval -= (val - brk.from);
						break;
					}
				}

				return nval;
			};
			
			this.lin2val = function (val) {
				var nval = val,
					brk,
					i;

				for (i = 0; i < axis.breakArray.length; i++) {
					brk = axis.breakArray[i];
					if (brk.from >= nval) {
						break;
					} else if (brk.to < nval) {
						nval += brk.len;
					} else if (axis.isInBreak(brk, nval)) {
						nval += brk.len;
					}
				}
				return nval;
			};

			this.setExtremes = function (newMin, newMax, redraw, animation, eventArguments) {
				// If trying to set extremes inside a break, extend it to before and after the break ( #3857 )
				while (this.isInAnyBreak(newMin)) {
					newMin -= this.closestPointRange;
				}				
				while (this.isInAnyBreak(newMax)) {
					newMax -= this.closestPointRange;
				}
				Axis.prototype.setExtremes.call(this, newMin, newMax, redraw, animation, eventArguments);
			};

			this.setAxisTranslation = function (saveOld) {
				Axis.prototype.setAxisTranslation.call(this, saveOld);

				var breaks = axis.options.breaks,
					breakArrayT = [],	// Temporary one
					breakArray = [],
					length = 0, 
					inBrk,
					repeat,
					brk,
					min = axis.userMin || axis.min,
					max = axis.userMax || axis.max,
					start,
					i,
					j;

				// Min & max check (#4247)
				for (i in breaks) {
					brk = breaks[i];
					repeat = brk.repeat || Infinity;
					if (axis.isInBreak(brk, min)) {
						min += (brk.to % repeat) - (min % repeat);
					}
					if (axis.isInBreak(brk, max)) {
						max -= (max % repeat) - (brk.from % repeat);
					}
				}

				// Construct an array holding all breaks in the axis
				for (i in breaks) {
					brk = breaks[i];
					start = brk.from;
					repeat = brk.repeat || Infinity;

					while (start - repeat > min) {
						start -= repeat;
					}
					while (start < min) {
						start += repeat;
					}

					for (j = start; j < max; j += repeat) {
						breakArrayT.push({
							value: j,
							move: 'in'
						});
						breakArrayT.push({
							value: j + (brk.to - brk.from),
							move: 'out',
							size: brk.breakSize
						});
					}
				}

				breakArrayT.sort(function (a, b) {
					if (a.value === b.value) {
						return (a.move === 'in' ? 0 : 1) - (b.move === 'in' ? 0 : 1);
					} else {
						return a.value - b.value;
					}
				});
				
				// Simplify the breaks
				inBrk = 0;
				start = min;

				for (i in breakArrayT) {
					brk = breakArrayT[i];
					inBrk += (brk.move === 'in' ? 1 : -1);

					if (inBrk === 1 && brk.move === 'in') {
						start = brk.value;
					}
					if (inBrk === 0) {
						breakArray.push({
							from: start,
							to: brk.value,
							len: brk.value - start - (brk.size || 0)
						});
						length += brk.value - start - (brk.size || 0);
					}
				}

				axis.breakArray = breakArray;

				fireEvent(axis, 'afterBreaks');
				
				axis.transA *= ((max - axis.min) / (max - min - length));

				axis.min = min;
				axis.max = max;
			};
		}
	});

	wrap(Series.prototype, 'generatePoints', function (proceed) {

		proceed.apply(this, stripArguments(arguments));

		var series = this,
			xAxis = series.xAxis,
			yAxis = series.yAxis,
			points = series.points,
			point,
			i = points.length,
			connectNulls = series.options.connectNulls,
			nullGap;


		if (xAxis && yAxis && (xAxis.options.breaks || yAxis.options.breaks)) {
			while (i--) {
				point = points[i];

				nullGap = point.y === null && connectNulls === false; // respect nulls inside the break (#4275)
				if (!nullGap && (xAxis.isInAnyBreak(point.x, true) || yAxis.isInAnyBreak(point.y, true))) {
					points.splice(i, 1);
					if (this.data[i]) {
						this.data[i].destroyElements(); // removes the graphics for this point if they exist
					}
				}
			}
		}

	});

	wrap(H.seriesTypes.column.prototype, 'drawPoints', function (proceed) {
		proceed.apply(this);

		var series = this,
			points = series.points,
			yAxis = series.yAxis,
			breaks = yAxis.breakArray || [],
<<<<<<< HEAD
			threshold = this.options.threshold === null ? yAxis.min : this.options.threshold,
=======
			threshold = pick(this.options.threshold, yAxis.min),
>>>>>>> 4acf1193
			eventName,
			point,
			brk,
			i,
			j,
			y;

		for (i = 0; i < points.length; i++) {
			point = points[i];
			y = point.stackY || point.y;
			for (j = 0; j < breaks.length; j++) {
				brk = breaks[j];
				eventName = false;

				if ((threshold < brk.from && y > brk.to) || (threshold > brk.from && y < brk.from)) { 
						eventName = 'pointBreak';
				} else if ((threshold < brk.from && y > brk.from && y < brk.to) || (threshold > brk.from && y > brk.to && y < brk.from)) { // point falls inside the break
						eventName = 'pointInBreak'; // docs
				} 
				if (eventName) {
					fireEvent(yAxis, eventName, {point: point, brk: brk});
				}
			}
		}

	});
}(Highcharts));<|MERGE_RESOLUTION|>--- conflicted
+++ resolved
@@ -288,11 +288,7 @@
 			points = series.points,
 			yAxis = series.yAxis,
 			breaks = yAxis.breakArray || [],
-<<<<<<< HEAD
-			threshold = this.options.threshold === null ? yAxis.min : this.options.threshold,
-=======
 			threshold = pick(this.options.threshold, yAxis.min),
->>>>>>> 4acf1193
 			eventName,
 			point,
 			brk,
