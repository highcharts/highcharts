/**
 * @license Highmaps JS v1.1.1-modified ()
 * Highmaps as a plugin for Highcharts 4.0.x or Highstock 2.0.x (x being the patch version of this file)
 *
 * (c) 2011-2014 Torstein Honsi
 *
 * License: www.highcharts.com/license
 */

/*global HighchartsAdapter*/
(function (Highcharts) {


var UNDEFINED,
	Axis = Highcharts.Axis,
	Chart = Highcharts.Chart,
	Color = Highcharts.Color,
	Point = Highcharts.Point,
	Pointer = Highcharts.Pointer,
	Legend = Highcharts.Legend,
	LegendSymbolMixin = Highcharts.LegendSymbolMixin,
	Renderer = Highcharts.Renderer,
	Series = Highcharts.Series,
	SVGRenderer = Highcharts.SVGRenderer,
	VMLRenderer = Highcharts.VMLRenderer,
	
	addEvent = Highcharts.addEvent,
	each = Highcharts.each,
	error = Highcharts.error,
	extend = Highcharts.extend,
	extendClass = Highcharts.extendClass,
	merge = Highcharts.merge,
	pick = Highcharts.pick,
	defaultOptions = Highcharts.getOptions(),
	seriesTypes = Highcharts.seriesTypes,
	defaultPlotOptions = defaultOptions.plotOptions,
	wrap = Highcharts.wrap,
	noop = function () {};

	/**
 * Override to use the extreme coordinates from the SVG shape, not the
 * data values
 */
wrap(Axis.prototype, 'getSeriesExtremes', function (proceed) {
	var isXAxis = this.isXAxis,
		dataMin,
		dataMax,
		xData = [],
		useMapGeometry;

	// Remove the xData array and cache it locally so that the proceed method doesn't use it
	if (isXAxis) {
		each(this.series, function (series, i) {
			if (series.useMapGeometry) {
				xData[i] = series.xData;
				series.xData = [];
			}
		});
	}

	// Call base to reach normal cartesian series (like mappoint)
	proceed.call(this);

	// Run extremes logic for map and mapline
	if (isXAxis) {
		dataMin = pick(this.dataMin, Number.MAX_VALUE);
		dataMax = pick(this.dataMax, -Number.MAX_VALUE);
		each(this.series, function (series, i) {
			if (series.useMapGeometry) {
				dataMin = Math.min(dataMin, pick(series.minX, dataMin));
				dataMax = Math.max(dataMax, pick(series.maxX, dataMin));
				series.xData = xData[i]; // Reset xData array
				useMapGeometry = true;
			}
		});
		if (useMapGeometry) {
			this.dataMin = dataMin;
			this.dataMax = dataMax;
		}
	}
});

/**
 * Override axis translation to make sure the aspect ratio is always kept
 */
wrap(Axis.prototype, 'setAxisTranslation', function (proceed) {
	var chart = this.chart,
		mapRatio,
		plotRatio = chart.plotWidth / chart.plotHeight,
		adjustedAxisLength,
		xAxis = chart.xAxis[0],
		padAxis,
		fixTo,
		fixDiff;

	
	// Run the parent method
	proceed.call(this);
	
	// On Y axis, handle both
	if (chart.options.chart.preserveAspectRatio && this.coll === 'yAxis' && xAxis.transA !== UNDEFINED) {
		
		// Use the same translation for both axes
		this.transA = xAxis.transA = Math.min(this.transA, xAxis.transA);
		
		mapRatio = plotRatio / ((xAxis.max - xAxis.min) / (this.max - this.min));
		
		// What axis to pad to put the map in the middle
		padAxis = mapRatio < 1 ? this : xAxis;

		// Pad it
		adjustedAxisLength = (padAxis.max - padAxis.min) * padAxis.transA;
		padAxis.pixelPadding = padAxis.len - adjustedAxisLength;
		padAxis.minPixelPadding = padAxis.pixelPadding / 2;

		fixTo = padAxis.fixTo;
		if (fixTo) {
			fixDiff = fixTo[1] - padAxis.toValue(fixTo[0], true);
			fixDiff *= padAxis.transA;
			if (Math.abs(fixDiff) > padAxis.minPixelPadding || (padAxis.min === padAxis.dataMin && padAxis.max === padAxis.dataMax)) { // zooming out again, keep within restricted area
				fixDiff = 0;
			}
			padAxis.minPixelPadding -= fixDiff;
		}
	}
});

/**
 * Override Axis.render in order to delete the fixTo prop
 */
wrap(Axis.prototype, 'render', function (proceed) {
	proceed.call(this);
	this.fixTo = null;
});


/**
 * The ColorAxis object for inclusion in gradient legends
 */
var ColorAxis = Highcharts.ColorAxis = function () {
	this.isColorAxis = true;
	this.init.apply(this, arguments);
};
extend(ColorAxis.prototype, Axis.prototype);
extend(ColorAxis.prototype, {
	defaultColorAxisOptions: {
		lineWidth: 0,
		gridLineWidth: 1,
		tickPixelInterval: 72,
		startOnTick: true,
		endOnTick: true,
		offset: 0,
		marker: {
			animation: {
				duration: 50
			},
			color: 'gray',
			width: 0.01
		},
		labels: {
			overflow: 'justify'
		},
		minColor: '#EFEFFF',
		maxColor: '#003875',
		tickLength: 5
	},
	init: function (chart, userOptions) {
		var horiz = chart.options.legend.layout !== 'vertical',
			options;

		// Build the options
		options = merge(this.defaultColorAxisOptions, {
			side: horiz ? 2 : 1,
			reversed: !horiz
		}, userOptions, {
			isX: horiz,
			opposite: !horiz,
			showEmpty: false,
			title: null,
			isColor: true
		});

		Axis.prototype.init.call(this, chart, options);

		// Base init() pushes it to the xAxis array, now pop it again
		//chart[this.isXAxis ? 'xAxis' : 'yAxis'].pop();

		// Prepare data classes
		if (userOptions.dataClasses) {
			this.initDataClasses(userOptions);
		}
		this.initStops(userOptions);

		// Override original axis properties
		this.isXAxis = true;
		this.horiz = horiz;
		this.zoomEnabled = false;
	},

	/*
	 * Return an intermediate color between two colors, according to pos where 0
	 * is the from color and 1 is the to color
	 */
	tweenColors: function (from, to, pos) {
		// Check for has alpha, because rgba colors perform worse due to lack of
		// support in WebKit.
		var hasAlpha;

		from = from.rgba;
		to = to.rgba;
		hasAlpha = (to[3] !== 1 || from[3] !== 1);
		if (!to.length || !from.length) {
			Highcharts.error(23);
		}
		return (hasAlpha ? 'rgba(' : 'rgb(') + 
			Math.round(to[0] + (from[0] - to[0]) * (1 - pos)) + ',' + 
			Math.round(to[1] + (from[1] - to[1]) * (1 - pos)) + ',' + 
			Math.round(to[2] + (from[2] - to[2]) * (1 - pos)) + 
			(hasAlpha ? (',' + (to[3] + (from[3] - to[3]) * (1 - pos))) : '') + ')';
	},

	initDataClasses: function (userOptions) {
		var axis = this,
			chart = this.chart,
			dataClasses,
			colorCounter = 0,
			options = this.options,
			len = userOptions.dataClasses.length;
		this.dataClasses = dataClasses = [];
		this.legendItems = [];

		each(userOptions.dataClasses, function (dataClass, i) {
			var colors;

			dataClass = merge(dataClass);
			dataClasses.push(dataClass);
			if (!dataClass.color) {
				if (options.dataClassColor === 'category') {
					colors = chart.options.colors;
					dataClass.color = colors[colorCounter++];
					// loop back to zero
					if (colorCounter === colors.length) {
						colorCounter = 0;
					}
				} else {
					dataClass.color = axis.tweenColors(
						Color(options.minColor), 
						Color(options.maxColor), 
						len < 2 ? 0.5 : i / (len - 1) // #3219
					);
				}
			}
		});
	},

	initStops: function (userOptions) {
		this.stops = userOptions.stops || [
			[0, this.options.minColor],
			[1, this.options.maxColor]
		];
		each(this.stops, function (stop) {
			stop.color = Color(stop[1]);
		});
	},

	/**
	 * Extend the setOptions method to process extreme colors and color
	 * stops.
	 */
	setOptions: function (userOptions) {
		Axis.prototype.setOptions.call(this, userOptions);

		this.options.crosshair = this.options.marker;
		this.coll = 'colorAxis';
	},

	setAxisSize: function () {
		var symbol = this.legendSymbol,
			chart = this.chart,
			x,
			y,
			width,
			height;

		if (symbol) {
			this.left = x = symbol.attr('x');
			this.top = y = symbol.attr('y');
			this.width = width = symbol.attr('width');
			this.height = height = symbol.attr('height');
			this.right = chart.chartWidth - x - width;
			this.bottom = chart.chartHeight - y - height;

			this.len = this.horiz ? width : height;
			this.pos = this.horiz ? x : y;
		}
	},

	/** 
	 * Translate from a value to a color
	 */
	toColor: function (value, point) {
		var pos,
			stops = this.stops,
			from,
			to,
			color,
			dataClasses = this.dataClasses,
			dataClass,
			i;

		if (dataClasses) {
			i = dataClasses.length;
			while (i--) {
				dataClass = dataClasses[i];
				from = dataClass.from;
				to = dataClass.to;
				if ((from === UNDEFINED || value >= from) && (to === UNDEFINED || value <= to)) {
					color = dataClass.color;
					if (point) {
						point.dataClass = i;
					}
					break;
				}	
			}

		} else {

			if (this.isLog) {
				value = this.val2lin(value);
			}
			pos = 1 - ((this.max - value) / ((this.max - this.min) || 1));
			i = stops.length;
			while (i--) {
				if (pos > stops[i][0]) {
					break;
				}
			}
			from = stops[i] || stops[i + 1];
			to = stops[i + 1] || from;

			// The position within the gradient
			pos = 1 - (to[0] - pos) / ((to[0] - from[0]) || 1);

			color = this.tweenColors(
				from.color, 
				to.color,
				pos
			);
		}
		return color;
	},

	getOffset: function () {
		var group = this.legendGroup,
			sideOffset = this.chart.axisOffset[this.side];
		
		if (group) {

			Axis.prototype.getOffset.call(this);
			
			if (!this.axisGroup.parentGroup) {

				// Move the axis elements inside the legend group
				this.axisGroup.add(group);
				this.gridGroup.add(group);
				this.labelGroup.add(group);

				this.added = true;

				this.labelLeft = 0;
				this.labelRight = this.width;
			}
			// Reset it to avoid color axis reserving space
			this.chart.axisOffset[this.side] = sideOffset;
		}
	},

	/**
	 * Create the color gradient
	 */
	setLegendColor: function () {
		var grad,
			horiz = this.horiz,
			options = this.options,
			reversed = this.reversed;

		grad = horiz ? [+reversed, 0, +!reversed, 0] : [0, +!reversed, 0, +reversed]; // #3190
		this.legendColor = {
			linearGradient: { x1: grad[0], y1: grad[1], x2: grad[2], y2: grad[3] },
			stops: options.stops || [
				[0, options.minColor],
				[1, options.maxColor]
			]
		};
	},

	/**
	 * The color axis appears inside the legend and has its own legend symbol
	 */
	drawLegendSymbol: function (legend, item) {
		var padding = legend.padding,
			legendOptions = legend.options,
			horiz = this.horiz,
			box,
			width = pick(legendOptions.symbolWidth, horiz ? 200 : 12),
			height = pick(legendOptions.symbolHeight, horiz ? 12 : 200),
			labelPadding = pick(legendOptions.labelPadding, horiz ? 16 : 30),
			itemDistance = pick(legendOptions.itemDistance, 10);

		this.setLegendColor();

		// Create the gradient
		item.legendSymbol = this.chart.renderer.rect(
			0,
			legend.baseline - 11,
			width,
			height
		).attr({
			zIndex: 1
		}).add(item.legendGroup);
		box = item.legendSymbol.getBBox();

		// Set how much space this legend item takes up
		this.legendItemWidth = width + padding + (horiz ? itemDistance : labelPadding);
		this.legendItemHeight = height + padding + (horiz ? labelPadding : 0);
	},
	/**
	 * Fool the legend
	 */
	setState: noop,
	visible: true,
	setVisible: noop,
	getSeriesExtremes: function () {
		var series;
		if (this.series.length) {
			series = this.series[0];
			this.dataMin = series.valueMin;
			this.dataMax = series.valueMax;
		}
	},
	drawCrosshair: function (e, point) {
		var newCross = !this.cross,
			plotX = point && point.plotX,
			plotY = point && point.plotY,
			crossPos,
			axisPos = this.pos,
			axisLen = this.len;
		
		if (point) {
			crossPos = this.toPixels(point[point.series.colorKey]);
			if (crossPos < axisPos) {
				crossPos = axisPos - 2;
			} else if (crossPos > axisPos + axisLen) {
				crossPos = axisPos + axisLen + 2;
			}
			
			point.plotX = crossPos;
			point.plotY = this.len - crossPos;
			Axis.prototype.drawCrosshair.call(this, e, point);
			point.plotX = plotX;
			point.plotY = plotY;
			
			if (!newCross && this.cross) {
				this.cross
					.attr({
						fill: this.crosshair.color
					})
					.add(this.legendGroup);
			}
		}
	},
	getPlotLinePath: function (a, b, c, d, pos) {
		if (pos) { // crosshairs only
			return this.horiz ? 
				['M', pos - 4, this.top - 6, 'L', pos + 4, this.top - 6, pos, this.top, 'Z'] : 
				['M', this.left, pos, 'L', this.left - 6, pos + 6, this.left - 6, pos - 6, 'Z'];
		} else {
			return Axis.prototype.getPlotLinePath.call(this, a, b, c, d);
		}
	},

	update: function (newOptions, redraw) {
		each(this.series, function (series) {
			series.isDirtyData = true; // Needed for Axis.update when choropleth colors change
		});
		Axis.prototype.update.call(this, newOptions, redraw);
		if (this.legendItem) {
			this.setLegendColor();
			this.chart.legend.colorizeItem(this, true);
		}
	},

	/**
	 * Get the legend item symbols for data classes
	 */
	getDataClassLegendSymbols: function () {
		var axis = this,
			chart = this.chart,
			legendItems = this.legendItems,
			legendOptions = chart.options.legend,
			valueDecimals = legendOptions.valueDecimals,
			valueSuffix = legendOptions.valueSuffix || '',
			name;

		if (!legendItems.length) {
			each(this.dataClasses, function (dataClass, i) {
				var vis = true,
					from = dataClass.from,
					to = dataClass.to;
				
				// Assemble the default name. This can be overridden by legend.options.labelFormatter
				name = '';
				if (from === UNDEFINED) {
					name = '< ';
				} else if (to === UNDEFINED) {
					name = '> ';
				}
				if (from !== UNDEFINED) {
					name += Highcharts.numberFormat(from, valueDecimals) + valueSuffix;
				}
				if (from !== UNDEFINED && to !== UNDEFINED) {
					name += ' - ';
				}
				if (to !== UNDEFINED) {
					name += Highcharts.numberFormat(to, valueDecimals) + valueSuffix;
				}
				
				// Add a mock object to the legend items
				legendItems.push(extend({
					chart: chart,
					name: name,
					options: {},
					drawLegendSymbol: LegendSymbolMixin.drawRectangle,
					visible: true,
					setState: noop,
					setVisible: function () {
						vis = this.visible = !vis;
						each(axis.series, function (series) {
							each(series.points, function (point) {
								if (point.dataClass === i) {
									point.setVisible(vis);
								}
							});
						});
						
						chart.legend.colorizeItem(this, vis);
					}
				}, dataClass));
			});
		}
		return legendItems;
	},
	name: '' // Prevents 'undefined' in legend in IE8
});

/**
 * Handle animation of the color attributes directly
 */
each(['fill', 'stroke'], function (prop) {
	HighchartsAdapter.addAnimSetter(prop, function (fx) {
		fx.elem.attr(prop, ColorAxis.prototype.tweenColors(Color(fx.start), Color(fx.end), fx.pos));
	});
});

/**
 * Extend the chart getAxes method to also get the color axis
 */
wrap(Chart.prototype, 'getAxes', function (proceed) {

	var options = this.options,
		colorAxisOptions = options.colorAxis;

	proceed.call(this);

	this.colorAxis = [];
	if (colorAxisOptions) {
		proceed = new ColorAxis(this, colorAxisOptions); // Fake assignment for jsLint
	}
});


/**
 * Wrap the legend getAllItems method to add the color axis. This also removes the 
 * axis' own series to prevent them from showing up individually.
 */
wrap(Legend.prototype, 'getAllItems', function (proceed) {
	var allItems = [],
		colorAxis = this.chart.colorAxis[0];

	if (colorAxis) {

		// Data classes
		if (colorAxis.options.dataClasses) {
			allItems = allItems.concat(colorAxis.getDataClassLegendSymbols());
		// Gradient legend
		} else {
			// Add this axis on top
			allItems.push(colorAxis);
		}

		// Don't add the color axis' series
		each(colorAxis.series, function (series) {
			series.options.showInLegend = false;
		});
	}

	return allItems.concat(proceed.call(this));
});/**
 * Mixin for maps and heatmaps
 */
var colorSeriesMixin = {

	pointAttrToOptions: { // mapping between SVG attributes and the corresponding options
		stroke: 'borderColor',
		'stroke-width': 'borderWidth',
		fill: 'color',
		dashstyle: 'dashStyle'
	},
	pointArrayMap: ['value'],
	axisTypes: ['xAxis', 'yAxis', 'colorAxis'],
	optionalAxis: 'colorAxis',
	trackerGroups: ['group', 'markerGroup', 'dataLabelsGroup'],
	getSymbol: noop,
	parallelArrays: ['x', 'y', 'value'],
	colorKey: 'value',
	
	/**
	 * In choropleth maps, the color is a result of the value, so this needs translation too
	 */
	translateColors: function () {
		var series = this,
			nullColor = this.options.nullColor,
			colorAxis = this.colorAxis,
			colorKey = this.colorKey;

		each(this.data, function (point) {
			var value = point[colorKey],
				color;

			color = value === null ? nullColor : (colorAxis && value !== undefined) ? colorAxis.toColor(value, point) : point.color || series.color;

			if (color) {
				point.color = color;
			}
		});
	}
};
// Add events to the Chart object itself
extend(Chart.prototype, {
	renderMapNavigation: function () {
		var chart = this,
			options = this.options.mapNavigation,
			buttons = options.buttons,
			n,
			button,
			buttonOptions,
			attr,
			states,
			outerHandler = function () { 
				this.handler.call(chart); 
			};

		if (pick(options.enableButtons, options.enabled) && !chart.renderer.forExport) {
			for (n in buttons) {
				if (buttons.hasOwnProperty(n)) {
					buttonOptions = merge(options.buttonOptions, buttons[n]);
					attr = buttonOptions.theme;
					attr.style = merge(buttonOptions.theme.style, buttonOptions.style); // #3203
					states = attr.states;
					button = chart.renderer.button(
							buttonOptions.text, 
							0, 
							0, 
							outerHandler, 
							attr, 
							states && states.hover,
							states && states.select, 
							0, 
							n === 'zoomIn' ? 'topbutton' : 'bottombutton'
						)
						.attr({
							width: buttonOptions.width,
							height: buttonOptions.height,
							title: chart.options.lang[n],
							zIndex: 5
						})					
						.add();
					button.handler = buttonOptions.onclick;
					button.align(extend(buttonOptions, { width: button.width, height: 2 * button.height }), null, buttonOptions.alignTo);
				}
			}
		}
	},

	/**
	 * Fit an inner box to an outer. If the inner box overflows left or right, align it to the sides of the
	 * outer. If it overflows both sides, fit it within the outer. This is a pattern that occurs more places
	 * in Highcharts, perhaps it should be elevated to a common utility function.
	 */
	fitToBox: function (inner, outer) {
		each([['x', 'width'], ['y', 'height']], function (dim) {
			var pos = dim[0],
				size = dim[1];

			if (inner[pos] + inner[size] > outer[pos] + outer[size]) { // right overflow
				if (inner[size] > outer[size]) { // the general size is greater, fit fully to outer
					inner[size] = outer[size];
					inner[pos] = outer[pos];
				} else { // align right
					inner[pos] = outer[pos] + outer[size] - inner[size];
				}
			}
			if (inner[size] > outer[size]) {
				inner[size] = outer[size];
			}
			if (inner[pos] < outer[pos]) {
				inner[pos] = outer[pos];
			}
		});
		

		return inner;
	},

	/**
	 * Zoom the map in or out by a certain amount. Less than 1 zooms in, greater than 1 zooms out.
	 */
	mapZoom: function (howMuch, centerXArg, centerYArg, mouseX, mouseY) {
		/*if (this.isMapZooming) {
			this.mapZoomQueue = arguments;
			return;
		}*/

		var chart = this,
			xAxis = chart.xAxis[0],
			xRange = xAxis.max - xAxis.min,
			centerX = pick(centerXArg, xAxis.min + xRange / 2),
			newXRange = xRange * howMuch,
			yAxis = chart.yAxis[0],
			yRange = yAxis.max - yAxis.min,
			centerY = pick(centerYArg, yAxis.min + yRange / 2),
			newYRange = yRange * howMuch,
			fixToX = mouseX ? ((mouseX - xAxis.pos) / xAxis.len) : 0.5,
			fixToY = mouseY ? ((mouseY - yAxis.pos) / yAxis.len) : 0.5,
			newXMin = centerX - newXRange * fixToX,
			newYMin = centerY - newYRange * fixToY,
			newExt = chart.fitToBox({
				x: newXMin,
				y: newYMin,
				width: newXRange,
				height: newYRange
			}, {
				x: xAxis.dataMin,
				y: yAxis.dataMin,
				width: xAxis.dataMax - xAxis.dataMin,
				height: yAxis.dataMax - yAxis.dataMin
			});

		// When mousewheel zooming, fix the point under the mouse
		if (mouseX) {
			xAxis.fixTo = [mouseX - xAxis.pos, centerXArg];
		}
		if (mouseY) {
			yAxis.fixTo = [mouseY - yAxis.pos, centerYArg];
		}

		// Zoom
		if (howMuch !== undefined) {
			xAxis.setExtremes(newExt.x, newExt.x + newExt.width, false);
			yAxis.setExtremes(newExt.y, newExt.y + newExt.height, false);

		// Reset zoom
		} else {
			xAxis.setExtremes(undefined, undefined, false);
			yAxis.setExtremes(undefined, undefined, false);
		}
		
		// Prevent zooming until this one is finished animating
		/*chart.holdMapZoom = true;
		setTimeout(function () {
			chart.holdMapZoom = false;
		}, 200);*/
		/*delay = animation ? animation.duration || 500 : 0;
		if (delay) {
			chart.isMapZooming = true;
			setTimeout(function () {
				chart.isMapZooming = false;
				if (chart.mapZoomQueue) {
					chart.mapZoom.apply(chart, chart.mapZoomQueue);
				}
				chart.mapZoomQueue = null;
			}, delay);
		}*/

		chart.redraw();
	}
});

/**
 * Extend the Chart.render method to add zooming and panning
 */
wrap(Chart.prototype, 'render', function (proceed) {
	var chart = this,
		mapNavigation = chart.options.mapNavigation;

	// Render the plus and minus buttons. Doing this before the shapes makes getBBox much quicker, at least in Chrome.
	chart.renderMapNavigation();

	proceed.call(chart);

	// Add the double click event
	if (pick(mapNavigation.enableDoubleClickZoom, mapNavigation.enabled) || mapNavigation.enableDoubleClickZoomTo) {
		addEvent(chart.container, 'dblclick', function (e) {
			chart.pointer.onContainerDblClick(e);
		});
	}

	// Add the mousewheel event
	if (pick(mapNavigation.enableMouseWheelZoom, mapNavigation.enabled)) {
		addEvent(chart.container, document.onmousewheel === undefined ? 'DOMMouseScroll' : 'mousewheel', function (e) {
			chart.pointer.onContainerMouseWheel(e);
			return false;
		});
	}
});

// Extend the Pointer
extend(Pointer.prototype, {

	/**
	 * The event handler for the doubleclick event
	 */
	onContainerDblClick: function (e) {
		var chart = this.chart;

		e = this.normalize(e);

		if (chart.options.mapNavigation.enableDoubleClickZoomTo) {
			if (chart.pointer.inClass(e.target, 'highcharts-tracker')) {
				chart.hoverPoint.zoomTo();
			}
		} else if (chart.isInsidePlot(e.chartX - chart.plotLeft, e.chartY - chart.plotTop)) {
			chart.mapZoom(
				0.5,
				chart.xAxis[0].toValue(e.chartX),
				chart.yAxis[0].toValue(e.chartY),
				e.chartX, 
				e.chartY
			);
		}
	},

	/**
	 * The event handler for the mouse scroll event
	 */
	onContainerMouseWheel: function (e) {
		var chart = this.chart,
			delta;

		e = this.normalize(e);

		// Firefox uses e.detail, WebKit and IE uses wheelDelta
		delta = e.detail || -(e.wheelDelta / 120);
		if (chart.isInsidePlot(e.chartX - chart.plotLeft, e.chartY - chart.plotTop)) {
			chart.mapZoom(
				//delta > 0 ? 2 : 0.5,
				Math.pow(2, delta),
				chart.xAxis[0].toValue(e.chartX),
				chart.yAxis[0].toValue(e.chartY),
				e.chartX,
				e.chartY
			);
		}
	}
});

// Implement the pinchType option
wrap(Pointer.prototype, 'init', function (proceed, chart, options) {

	proceed.call(this, chart, options);

	// Pinch status
	if (pick(options.mapNavigation.enableTouchZoom, options.mapNavigation.enabled)) {
		this.pinchX = this.pinchHor = this.pinchY = this.pinchVert = this.hasZoom = true;
	}
});

// Extend the pinchTranslate method to preserve fixed ratio when zooming
wrap(Pointer.prototype, 'pinchTranslate', function (proceed, pinchDown, touches, transform, selectionMarker, clip, lastValidTouch) {
	var xBigger;
	proceed.call(this, pinchDown, touches, transform, selectionMarker, clip, lastValidTouch);

	// Keep ratio
	if (this.chart.options.chart.type === 'map' && this.hasZoom) {
		xBigger = transform.scaleX > transform.scaleY;
		this.pinchTranslateDirection(
			!xBigger, 
			pinchDown, 
			touches, 
			transform, 
			selectionMarker, 
			clip, 
			lastValidTouch, 
			xBigger ? transform.scaleX : transform.scaleY
		);
	}
});


// The vector-effect attribute is not supported in IE <= 11 (at least), so we need 
// diffent logic (#3218)
var supportsVectorEffect = document.documentElement.style.vectorEffect !== undefined;

/**
 * Extend the default options with map options
 */
defaultPlotOptions.map = merge(defaultPlotOptions.scatter, {
	allAreas: true,

	animation: false, // makes the complex shapes slow
	nullColor: '#F8F8F8',
	borderColor: 'silver',
	borderWidth: 1,
	marker: null,
	stickyTracking: false,
	dataLabels: {
		formatter: function () { // #2945
			return this.point.value;
		},
		inside: true, // for the color
		verticalAlign: 'middle',
		crop: false,
		overflow: false,
		padding: 0
	},
	turboThreshold: 0,
	tooltip: {
		followPointer: true,
		pointFormat: '{point.name}: {point.value}<br/>'
	},
	states: {
		normal: {
			animation: true
		},
		hover: {
			brightness: 0.2,
			halo: null
		}
	}
});

/**
 * The MapAreaPoint object
 */
var MapAreaPoint = extendClass(Point, {
	/**
	 * Extend the Point object to split paths
	 */
	applyOptions: function (options, x) {

		var point = Point.prototype.applyOptions.call(this, options, x),
			series = this.series,
			joinBy = series.joinBy,
			mapPoint;

		if (series.mapData) {
			mapPoint = point[joinBy[1]] !== undefined && series.mapMap[point[joinBy[1]]];
			if (mapPoint) {
				// This applies only to bubbles
				if (series.xyFromShape) {
					point.x = mapPoint._midX;
					point.y = mapPoint._midY;
				}
				extend(point, mapPoint); // copy over properties
			} else {
				point.value = point.value || null;
			}
		}
		
		return point;
	},

	/**
	 * Set the visibility of a single map area
	 */
	setVisible: function (vis) {
		var point = this,
			method = vis ? 'show' : 'hide';

		// Show and hide associated elements
		each(['graphic', 'dataLabel'], function (key) {
			if (point[key]) {
				point[key][method]();
			}
		});
	},

	/**
	 * Stop the fade-out 
	 */
	onMouseOver: function (e) {
		clearTimeout(this.colorInterval);
		if (this.value !== null) {
			Point.prototype.onMouseOver.call(this, e);
		} else { //#3401 Tooltip doesn't hide when hovering over null points
			this.series.onMouseOut(e);
		}
	},
	/**
	 * Custom animation for tweening out the colors. Animation reduces blinking when hovering
	 * over islands and coast lines. We run a custom implementation of animation becuase we
	 * need to be able to run this independently from other animations like zoom redraw. Also,
	 * adding color animation to the adapters would introduce almost the same amount of code.
	 */
	onMouseOut: function () {
		var point = this,
			start = +new Date(),
			normalColor = Color(point.color),
			hoverColor = Color(point.pointAttr.hover.fill),
			animation = point.series.options.states.normal.animation,
			duration = animation && (animation.duration || 500),
			fill;

		if (duration && normalColor.rgba.length === 4 && hoverColor.rgba.length === 4 && point.state !== 'select') {
			fill = point.pointAttr[''].fill;
			delete point.pointAttr[''].fill; // avoid resetting it in Point.setState

			clearTimeout(point.colorInterval);
			point.colorInterval = setInterval(function () {
				var pos = (new Date() - start) / duration,
					graphic = point.graphic;
				if (pos > 1) {
					pos = 1;
				}
				if (graphic) {
					graphic.attr('fill', ColorAxis.prototype.tweenColors.call(0, hoverColor, normalColor, pos));
				}
				if (pos >= 1) {
					clearTimeout(point.colorInterval);
				}
			}, 13);
		}
		Point.prototype.onMouseOut.call(point);

		if (fill) {
			point.pointAttr[''].fill = fill;
		}
	},

	/**
	 * Zoom the chart to view a specific area point
	 */
	zoomTo: function () {
		var point = this,
			series = point.series;

		series.xAxis.setExtremes(
			point._minX,
			point._maxX,
			false
		);
		series.yAxis.setExtremes(
			point._minY,
			point._maxY,
			false
		);
		series.chart.redraw();
	}
});

/**
 * Add the series type
 */
seriesTypes.map = extendClass(seriesTypes.scatter, merge(colorSeriesMixin, {
	type: 'map',
	pointClass: MapAreaPoint,
	supportsDrilldown: true,
	getExtremesFromAll: true,
	useMapGeometry: true, // get axis extremes from paths, not values
	forceDL: true,
	searchPoint: noop,
	/**
	 * Get the bounding box of all paths in the map combined.
	 */
	getBox: function (paths) {
		var MAX_VALUE = Number.MAX_VALUE,
			maxX = -MAX_VALUE, 
			minX =  MAX_VALUE, 
			maxY = -MAX_VALUE, 
			minY =  MAX_VALUE,
			minRange = MAX_VALUE,
			xAxis = this.xAxis,
			yAxis = this.yAxis,
			hasBox;
		
		// Find the bounding box
		each(paths || [], function (point) {

			if (point.path) {
				if (typeof point.path === 'string') {
					point.path = Highcharts.splitPath(point.path);
				}

				var path = point.path || [],
					i = path.length,
					even = false, // while loop reads from the end
					pointMaxX = -MAX_VALUE, 
					pointMinX =  MAX_VALUE, 
					pointMaxY = -MAX_VALUE, 
					pointMinY =  MAX_VALUE,
					properties = point.properties;

				// The first time a map point is used, analyze its box
				if (!point._foundBox) {
					while (i--) {
						if (typeof path[i] === 'number' && !isNaN(path[i])) {
							if (even) { // even = x
								pointMaxX = Math.max(pointMaxX, path[i]);
								pointMinX = Math.min(pointMinX, path[i]);
							} else { // odd = Y
								pointMaxY = Math.max(pointMaxY, path[i]);
								pointMinY = Math.min(pointMinY, path[i]);
							}
							even = !even;
						}
					}
					// Cache point bounding box for use to position data labels, bubbles etc
					point._midX = pointMinX + (pointMaxX - pointMinX) * 
						(point.middleX || (properties && properties['hc-middle-x']) || 0.5); // pick is slower and very marginally needed
					point._midY = pointMinY + (pointMaxY - pointMinY) * 
						(point.middleY || (properties && properties['hc-middle-y']) || 0.5);
					point._maxX = pointMaxX;
					point._minX = pointMinX;
					point._maxY = pointMaxY;
					point._minY = pointMinY;
					point.labelrank = pick(point.labelrank, (pointMaxX - pointMinX) * (pointMaxY - pointMinY));
					point._foundBox = true;
				}

				maxX = Math.max(maxX, point._maxX);
				minX = Math.min(minX, point._minX);
				maxY = Math.max(maxY, point._maxY);
				minY = Math.min(minY, point._minY);
				minRange = Math.min(point._maxX - point._minX, point._maxY - point._minY, minRange);
				hasBox = true;
			}
		});

		// Set the box for the whole series
		if (hasBox) {
			this.minY = Math.min(minY, pick(this.minY, MAX_VALUE));
			this.maxY = Math.max(maxY, pick(this.maxY, -MAX_VALUE));
			this.minX = Math.min(minX, pick(this.minX, MAX_VALUE));
			this.maxX = Math.max(maxX, pick(this.maxX, -MAX_VALUE));

			// If no minRange option is set, set the default minimum zooming range to 5 times the 
			// size of the smallest element
			if (xAxis && xAxis.options.minRange === undefined) {
				xAxis.minRange = Math.min(5 * minRange, (this.maxX - this.minX) / 5, xAxis.minRange || MAX_VALUE);
			}
			if (yAxis && yAxis.options.minRange === undefined) {
				yAxis.minRange = Math.min(5 * minRange, (this.maxY - this.minY) / 5, yAxis.minRange || MAX_VALUE);
			}
		} else {
			this.minY = UNDEFINED;
			this.maxY = UNDEFINED;
			this.minX = UNDEFINED;
			this.maxX = UNDEFINED;
		}
	},
	
	getExtremes: function () {
		// Get the actual value extremes for colors
		Series.prototype.getExtremes.call(this, this.valueData);

		// Recalculate box on updated data
		if (this.chart.hasRendered && this.isDirtyData) {
			this.getBox(this.options.data);
		}

		this.valueMin = this.dataMin;
		this.valueMax = this.dataMax;

		// Extremes for the mock Y axis
		this.dataMin = this.minY;
		this.dataMax = this.maxY;
	},
	
	/**
	 * Translate the path so that it automatically fits into the plot area box
	 * @param {Object} path
	 */
	translatePath: function (path) {
		
		var series = this,
			even = false, // while loop reads from the end
			xAxis = series.xAxis,
			yAxis = series.yAxis,
			xMin = xAxis.min,
			xTransA = xAxis.transA,
			xMinPixelPadding = xAxis.minPixelPadding,
			yMin = yAxis.min,
			yTransA = yAxis.transA,
			yMinPixelPadding = yAxis.minPixelPadding,
			i,
			ret = []; // Preserve the original

		// Do the translation
		if (path) {
			i = path.length;
			while (i--) {
				if (typeof path[i] === 'number') {
					ret[i] = even ? 
						(path[i] - xMin) * xTransA + xMinPixelPadding :
						(path[i] - yMin) * yTransA + yMinPixelPadding;
					even = !even;
				} else {
					ret[i] = path[i];
				}
			}
		}

		return ret;
	},
	
	/**
	 * Extend setData to join in mapData. If the allAreas option is true, all areas 
	 * from the mapData are used, and those that don't correspond to a data value
	 * are given null values.
	 */
	setData: function (data, redraw) {
		var options = this.options,
			mapData = options.mapData,
			joinBy = options.joinBy,
			joinByNull = joinBy === null,
			dataUsed = [],
			mapPoint,
			transform,
			mapTransforms,
			props,
			i;

		if (joinByNull) {
			joinBy = '_i';
		}
		joinBy = this.joinBy = Highcharts.splat(joinBy);
		if (!joinBy[1]) {
			joinBy[1] = joinBy[0];
		}

		// Pick up numeric values, add index
		if (data) {
			each(data, function (val, i) {
				if (typeof val === 'number') {
					data[i] = {
						value: val
					};
				}
				if (joinByNull) {
					data[i]._i = i;
				}
			});
		}

		this.getBox(data);
		if (mapData) {
			if (mapData.type === 'FeatureCollection') {
				if (mapData['hc-transform']) {
					this.chart.mapTransforms = mapTransforms = mapData['hc-transform'];
					// Cache cos/sin of transform rotation angle
					for (transform in mapTransforms) {
						if (mapTransforms.hasOwnProperty(transform) && transform.rotation) {							
							transform.cosAngle = Math.cos(transform.rotation);
							transform.sinAngle = Math.sin(transform.rotation);							
						}
					}
				}
				mapData = Highcharts.geojson(mapData, this.type, this);
			}

			this.getBox(mapData);
			this.mapData = mapData;
			this.mapMap = {};
			
			for (i = 0; i < mapData.length; i++) {
				mapPoint = mapData[i];
				props = mapPoint.properties;

				mapPoint._i = i;
				// Copy the property over to root for faster access
				if (joinBy[0] && props && props[joinBy[0]]) {
					mapPoint[joinBy[0]] = props[joinBy[0]];
				}
				this.mapMap[mapPoint[joinBy[0]]] = mapPoint;
			}

			if (options.allAreas) {

				data = data || [];

				// Registered the point codes that actually hold data
				if (joinBy[1]) {
					each(data, function (point) {
						dataUsed.push(point[joinBy[1]]);
					});
				}

				// Add those map points that don't correspond to data, which will be drawn as null points
				dataUsed = '|' + dataUsed.join('|') + '|'; // String search is faster than array.indexOf 

				each(mapData, function (mapPoint) {
					if (!joinBy[0] || dataUsed.indexOf('|' + mapPoint[joinBy[0]] + '|') === -1) {
						data.push(merge(mapPoint, { value: null }));
					}
				});
			}
		}
		Series.prototype.setData.call(this, data, redraw);
	},

	
	/**
	 * No graph for the map series
	 */
	drawGraph: noop,
	
	/**
	 * We need the points' bounding boxes in order to draw the data labels, so 
	 * we skip it now and call it from drawPoints instead.
	 */
	drawDataLabels: noop,

	/**
	 * Allow a quick redraw by just translating the area group. Used for zooming and panning
	 * in capable browsers.
	 */
	doFullTranslate: function () {
		return this.isDirtyData || this.chart.isResizing || this.chart.renderer.isVML || !this.baseTrans;
	},
	
	/**
	 * Add the path option for data points. Find the max value for color calculation.
	 */
	translate: function () {
		var series = this,
			xAxis = series.xAxis,
			yAxis = series.yAxis,
			doFullTranslate = series.doFullTranslate();

		series.generatePoints();
		
		each(series.data, function (point) {
		
			// Record the middle point (loosely based on centroid), determined
			// by the middleX and middleY options.
			point.plotX = xAxis.toPixels(point._midX, true);
			point.plotY = yAxis.toPixels(point._midY, true);

			if (doFullTranslate) {
		
				point.shapeType = 'path';
				point.shapeArgs = {
					d: series.translatePath(point.path)
				};
				if (supportsVectorEffect) {
					point.shapeArgs['vector-effect'] = 'non-scaling-stroke';
				}
			}
		});
		
		series.translateColors();
	},
	
	/** 
	 * Use the drawPoints method of column, that is able to handle simple shapeArgs.
	 * Extend it by assigning the tooltip position.
	 */
	drawPoints: function () {
		var series = this,
			xAxis = series.xAxis,
			yAxis = series.yAxis,
			group = series.group,
			chart = series.chart,
			renderer = chart.renderer,
			scaleX,
			scaleY,
			translateX,
			translateY,
			baseTrans = this.baseTrans;

		// Set a group that handles transform during zooming and panning in order to preserve clipping
		// on series.group
		if (!series.transformGroup) {
			series.transformGroup = renderer.g()
				.attr({
					scaleX: 1,
					scaleY: 1
				})
				.add(group);
		}
		
		// Draw the shapes again
		if (series.doFullTranslate()) {

			// Individual point actions	
			if (chart.hasRendered && series.pointAttrToOptions.fill === 'color') {
				each(series.points, function (point) {

					// Reset color on update/redraw
					if (point.graphic) {
						point.graphic.attr('fill', point.color);
					}

				});
			}

			// If vector-effect is not supported, we set the stroke-width on the group element
			// and let all point graphics inherit. That way we don't have to iterate over all 
			// points to update the stroke-width on zooming.
			if (!supportsVectorEffect) {
				each(series.points, function (point) {
					var attr = point.pointAttr[''];
					if (attr['stroke-width'] === series.pointAttr['']['stroke-width']) {
						attr['stroke-width'] = 'inherit';
					}
				});
			}

			// Draw them in transformGroup
			series.group = series.transformGroup;
			seriesTypes.column.prototype.drawPoints.apply(series);
			series.group = group; // Reset

			// Add class names
			each(series.points, function (point) {
				if (point.graphic) {
					if (point.name) {
						point.graphic.addClass('highcharts-name-' + point.name.replace(' ', '-').toLowerCase());
					}
					if (point.properties && point.properties['hc-key']) {
						point.graphic.addClass('highcharts-key-' + point.properties['hc-key'].toLowerCase());
					}

					if (!supportsVectorEffect) {
						point.graphic['stroke-widthSetter'] = noop;
					}
				}
			});

			// Set the base for later scale-zooming. The originX and originY properties are the 
			// axis values in the plot area's upper left corner.
			this.baseTrans = {
				originX: xAxis.min - xAxis.minPixelPadding / xAxis.transA,
				originY: yAxis.min - yAxis.minPixelPadding / yAxis.transA + (yAxis.reversed ? 0 : yAxis.len / yAxis.transA), 
				transAX: xAxis.transA,
				transAY: yAxis.transA
			};

<<<<<<< HEAD
			// Reset transformation in case we're doing a full translate (#3789)
			this.transformGroup.animate({
				translateX: 0,
				translateY: 0,
				scaleX: 1,
				scaleY: 1
=======
			// Reset transformations
			this.transformGroup.attr({
				scaleX: 1,
				scaleY: 1,
				translateX: 0,
				translateY: 0
>>>>>>> 633e3d86
			});

		// Just update the scale and transform for better performance
		} else {
			scaleX = xAxis.transA / baseTrans.transAX;
			scaleY = yAxis.transA / baseTrans.transAY;
			translateX = xAxis.toPixels(baseTrans.originX, true);
			translateY = yAxis.toPixels(baseTrans.originY, true);

			// Handle rounding errors in normal view (#3789)
			if (scaleX > 0.99 && scaleX < 1.01 && scaleY > 0.99 && scaleY < 1.01) {
				scaleX = 1;
				scaleY = 1;
				translateX = Math.round(translateX);
				translateY = Math.round(translateY);
			}

			this.transformGroup.animate({
				translateX: translateX,
				translateY: translateY,
				scaleX: scaleX,
				scaleY: scaleY
			});

		}

		// Set the stroke-width directly on the group element so the children inherit it. We need to use 
		// setAttribute directly, because the stroke-widthSetter method expects a stroke color also to be 
		// set.
		if (!supportsVectorEffect) {
			series.group.element.setAttribute('stroke-width', series.options.borderWidth / (scaleX || 1));
		}

		this.drawMapDataLabels();
		
		
	},

	/**
	 * Draw the data labels. Special for maps is the time that the data labels are drawn (after points),
	 * and the clipping of the dataLabelsGroup.
	 */		
	drawMapDataLabels: function () {

		Series.prototype.drawDataLabels.call(this);
		if (this.dataLabelsGroup) {
			this.dataLabelsGroup.clip(this.chart.clipRect);
		}
	},

	/**
	 * Override render to throw in an async call in IE8. Otherwise it chokes on the US counties demo.
	 */
	render: function () {
		var series = this,
			render = Series.prototype.render;

		// Give IE8 some time to breathe.
		if (series.chart.renderer.isVML && series.data.length > 3000) {
			setTimeout(function () {
				render.call(series);
			});
		} else {
			render.call(series);
		}
	},

	/**
	 * The initial animation for the map series. By default, animation is disabled. 
	 * Animation of map shapes is not at all supported in VML browsers.
	 */
	animate: function (init) {
		var chart = this.chart,
			animation = this.options.animation,
			group = this.group,
			xAxis = this.xAxis,
			yAxis = this.yAxis,
			left = xAxis.pos,
			top = yAxis.pos;

		if (chart.renderer.isSVG) {

			if (animation === true) {
				animation = {
					duration: 1000
				};
			}

			// Initialize the animation
			if (init) {
			
				// Scale down the group and place it in the center
				group.attr({
					translateX: left + xAxis.len / 2,
					translateY: top + yAxis.len / 2,
					scaleX: 0.001, // #1499
					scaleY: 0.001
				});
			
			// Run the animation
			} else {
				group.animate({
					translateX: left,
					translateY: top,
					scaleX: 1,
					scaleY: 1
				}, animation);
			
				// Delete this function to allow it only once
				this.animate = null;
			}
		}
	},

	/**
	 * Animate in the new series from the clicked point in the old series.
	 * Depends on the drilldown.js module
	 */
	animateDrilldown: function (init) {
		var toBox = this.chart.plotBox,
			level = this.chart.drilldownLevels[this.chart.drilldownLevels.length - 1],
			fromBox = level.bBox,
			animationOptions = this.chart.options.drilldown.animation,
			scale;
			
		if (!init) {

			scale = Math.min(fromBox.width / toBox.width, fromBox.height / toBox.height);
			level.shapeArgs = {
				scaleX: scale,
				scaleY: scale,
				translateX: fromBox.x,
				translateY: fromBox.y
			};
			
			// TODO: Animate this.group instead
			each(this.points, function (point) {

				point.graphic
					.attr(level.shapeArgs)
					.animate({
						scaleX: 1,
						scaleY: 1,
						translateX: 0,
						translateY: 0
					}, animationOptions);

			});

			this.animate = null;
		}
		
	},

	drawLegendSymbol: LegendSymbolMixin.drawRectangle,

	/**
	 * When drilling up, pull out the individual point graphics from the lower series
	 * and animate them into the origin point in the upper series.
	 */
	animateDrillupFrom: function (level) {
		seriesTypes.column.prototype.animateDrillupFrom.call(this, level);
	},


	/**
	 * When drilling up, keep the upper series invisible until the lower series has
	 * moved into place
	 */
	animateDrillupTo: function (init) {
		seriesTypes.column.prototype.animateDrillupTo.call(this, init);
	}
}));


// The mapline series type
defaultPlotOptions.mapline = merge(defaultPlotOptions.map, {
	lineWidth: 1,
	fillColor: 'none'
});
seriesTypes.mapline = extendClass(seriesTypes.map, {
	type: 'mapline',
	pointAttrToOptions: { // mapping between SVG attributes and the corresponding options
		stroke: 'color',
		'stroke-width': 'lineWidth',
		fill: 'fillColor',
		dashstyle: 'dashStyle'
	},
	drawLegendSymbol: seriesTypes.line.prototype.drawLegendSymbol
});

// The mappoint series type
defaultPlotOptions.mappoint = merge(defaultPlotOptions.scatter, {
	dataLabels: {
		enabled: true,
		formatter: function () { // #2945
			return this.point.name; 
		},
		crop: false,
		defer: false,
		overflow: false,
		style: {
			color: '#000000'
		}
	}
});
seriesTypes.mappoint = extendClass(seriesTypes.scatter, {
	type: 'mappoint',
	forceDL: true,
	pointClass: extendClass(Point, {
		applyOptions: function (options, x) {
			var point = Point.prototype.applyOptions.call(this, options, x);
			if (options.lat !== undefined && options.lon !== undefined) {
				point = extend(point, this.series.chart.fromLatLonToPoint(point));
			}
			return point;
		}
	})
});

// The mapbubble series type
if (seriesTypes.bubble) {

	defaultPlotOptions.mapbubble = merge(defaultPlotOptions.bubble, {
		animationLimit: 500,
		tooltip: {
			pointFormat: '{point.name}: {point.z}'
		}
	});
	seriesTypes.mapbubble = extendClass(seriesTypes.bubble, {
		pointClass: extendClass(Point, {
			applyOptions: function (options, x) {
				var point;
				if (options.lat !== undefined && options.lon !== undefined) {
					point = Point.prototype.applyOptions.call(this, options, x);
					point = extend(point, this.series.chart.fromLatLonToPoint(point));
				} else {
					point = MapAreaPoint.prototype.applyOptions.call(this, options, x);
				}
				return point;
			},
			ttBelow: false
		}),
		xyFromShape: true,
		type: 'mapbubble',
		pointArrayMap: ['z'], // If one single value is passed, it is interpreted as z
		/**
		 * Return the map area identified by the dataJoinBy option
		 */
		getMapData: seriesTypes.map.prototype.getMapData,
		getBox: seriesTypes.map.prototype.getBox,
		setData: seriesTypes.map.prototype.setData
	});
}

/**
 * Extend the default options with map options
 */
defaultOptions.plotOptions.heatmap = merge(defaultOptions.plotOptions.scatter, {
	animation: false,
	borderWidth: 0,
	nullColor: '#F8F8F8',
	dataLabels: {
		formatter: function () { // #2945
			return this.point.value;
		},
		inside: true,
		verticalAlign: 'middle',
		crop: false,
		overflow: false,
		padding: 0 // #3837
	},
	marker: null,
	tooltip: {
		pointFormat: '{point.x}, {point.y}: {point.value}<br/>'
	},
	states: {
		normal: {
			animation: true
		},
		hover: {
			halo: false,  // #3406, halo is not required on heatmaps
			brightness: 0.2
		}
	}
});

// The Heatmap series type
seriesTypes.heatmap = extendClass(seriesTypes.scatter, merge(colorSeriesMixin, {
	type: 'heatmap',
	pointArrayMap: ['y', 'value'],
	hasPointSpecificOptions: true,
	supportsDrilldown: true,
	getExtremesFromAll: true,
	init: function () {
		seriesTypes.scatter.prototype.init.apply(this, arguments);
		this.pointRange = this.options.colsize || 1;
		this.yAxis.axisPointRange = this.options.rowsize || 1; // general point range
	},
	translate: function () {
		var series = this,
			options = series.options,
			xAxis = series.xAxis,
			yAxis = series.yAxis;

		series.generatePoints();

		each(series.points, function (point) {
			var xPad = (options.colsize || 1) / 2,
				yPad = (options.rowsize || 1) / 2,
				x1 = Math.round(xAxis.len - xAxis.translate(point.x - xPad, 0, 1, 0, 1)),
				x2 = Math.round(xAxis.len - xAxis.translate(point.x + xPad, 0, 1, 0, 1)),
				y1 = Math.round(yAxis.translate(point.y - yPad, 0, 1, 0, 1)),
				y2 = Math.round(yAxis.translate(point.y + yPad, 0, 1, 0, 1));

			// Set plotX and plotY for use in K-D-Tree and more
			point.plotX = (x1 + x2) / 2;
			point.plotY = (y1 + y2) / 2;

			point.shapeType = 'rect';
			point.shapeArgs = {
				x: Math.min(x1, x2),
				y: Math.min(y1, y2),
				width: Math.abs(x2 - x1),
				height: Math.abs(y2 - y1)
			};
		});
		
		series.translateColors();

		// Make sure colors are updated on colorAxis update (#2893)
		if (this.chart.hasRendered) {
			each(series.points, function (point) {
				point.shapeArgs.fill = point.options.color || point.color; // #3311
			});
		}
	},
	drawPoints: seriesTypes.column.prototype.drawPoints,
	animate: noop,
	getBox: noop,
	drawLegendSymbol: LegendSymbolMixin.drawRectangle,

	getExtremes: function () {
		// Get the extremes from the value data
		Series.prototype.getExtremes.call(this, this.valueData);
		this.valueMin = this.dataMin;
		this.valueMax = this.dataMax;

		// Get the extremes from the y data
		Series.prototype.getExtremes.call(this);
	}
		
}));


/** 
 * Test for point in polygon. Polygon defined as array of [x,y] points.
 */
function pointInPolygon(point, polygon) {
	var i, j, rel1, rel2, c = false,
		x = point.x,
		y = point.y;

	for (i = 0, j = polygon.length - 1; i < polygon.length; j = i++) {
		rel1 = polygon[i][1] > y;
		rel2 = polygon[j][1] > y;
		if (rel1 !== rel2 && (x < (polygon[j][0] - polygon[i][0]) * (y - polygon[i][1]) / (polygon[j][1] - polygon[i][1]) + polygon[i][0])) {
			c = !c;
		}
	}

	return c;
}

/**
 * Get point from latLon using specified transform definition
 */
Chart.prototype.transformFromLatLon = function (latLon, transform) {
	if (window.proj4 === undefined) {
		error(21);
		return {
			x: 0,
			y: null
		};
	}

	var projected = window.proj4(transform.crs, [latLon.lon, latLon.lat]),
		cosAngle = transform.cosAngle || (transform.rotation && Math.cos(transform.rotation)),
		sinAngle = transform.sinAngle || (transform.rotation && Math.sin(transform.rotation)),
		rotated = transform.rotation ? [projected[0] * cosAngle + projected[1] * sinAngle, -projected[0] * sinAngle + projected[1] * cosAngle] : projected;
	
	return {
		x: ((rotated[0] - (transform.xoffset || 0)) * (transform.scale || 1) + (transform.xpan || 0)) * (transform.jsonres || 1) + (transform.jsonmarginX || 0),
		y: (((transform.yoffset || 0) - rotated[1]) * (transform.scale || 1) + (transform.ypan || 0)) * (transform.jsonres || 1) - (transform.jsonmarginY || 0)
	};
};

/**
 * Get latLon from point using specified transform definition
 */
Chart.prototype.transformToLatLon = function (point, transform) {
	if (window.proj4 === undefined) {
		error(21);
		return;
	}

	var normalized = {
			x: ((point.x - (transform.jsonmarginX || 0)) / (transform.jsonres || 1) - (transform.xpan || 0)) / (transform.scale || 1) + (transform.xoffset || 0),
			y: ((-point.y - (transform.jsonmarginY || 0)) / (transform.jsonres || 1) + (transform.ypan || 0)) / (transform.scale || 1) + (transform.yoffset || 0)
		},
		cosAngle = transform.cosAngle || (transform.rotation && Math.cos(transform.rotation)),
		sinAngle = transform.sinAngle || (transform.rotation && Math.sin(transform.rotation)),
		// Note: Inverted sinAngle to reverse rotation direction
		projected = window.proj4(transform.crs, 'WGS84', transform.rotation ? {
			x: normalized.x * cosAngle + normalized.y * -sinAngle,
			y: normalized.x * sinAngle + normalized.y * cosAngle
		} : normalized);

	return {lat: projected.y, lon: projected.x};
};

Chart.prototype.fromPointToLatLon = function (point) {
	var transforms = this.mapTransforms,
		transform;

	if (!transforms) {
		error(22);
		return;
	}

	for (transform in transforms) {
		if (transforms.hasOwnProperty(transform) && transforms[transform].hitZone && pointInPolygon({x: point.x, y: -point.y}, transforms[transform].hitZone.coordinates[0])) {
			return this.transformToLatLon(point, transforms[transform]);
		}
	}

	return this.transformToLatLon(point, transforms['default']);
};

Chart.prototype.fromLatLonToPoint = function (latLon) {
	var transforms = this.mapTransforms,
		transform,
		coords;

	if (!transforms) {
		error(22);
		return {
			x: 0,
			y: null
		};
	}

	for (transform in transforms) {
		if (transforms.hasOwnProperty(transform) && transforms[transform].hitZone) {
			coords = this.transformFromLatLon(latLon, transforms[transform]);
			if (pointInPolygon({x: coords.x, y: -coords.y}, transforms[transform].hitZone.coordinates[0])) {
				return coords;
			}
		}
	}

	return this.transformFromLatLon(latLon, transforms['default']);
};

/**
 * Convert a geojson object to map data of a given Highcharts type (map, mappoint or mapline).
 */
Highcharts.geojson = function (geojson, hType, series) {
	var mapData = [],
		path = [],
		polygonToPath = function (polygon) {
			var i = 0,
				len = polygon.length;
			path.push('M');
			for (; i < len; i++) {
				if (i === 1) {
					path.push('L');
				}
				path.push(polygon[i][0], -polygon[i][1]);
			}
		};

	hType = hType || 'map';
	
	each(geojson.features, function (feature) {

		var geometry = feature.geometry,
			type = geometry.type,
			coordinates = geometry.coordinates,
			properties = feature.properties,
			point;
		
		path = [];

		if (hType === 'map' || hType === 'mapbubble') {
			if (type === 'Polygon') {
				each(coordinates, polygonToPath);
				path.push('Z');

			} else if (type === 'MultiPolygon') {
				each(coordinates, function (items) {
					each(items, polygonToPath);
				});
				path.push('Z');
			}

			if (path.length) {
				point = { path: path };
			}
		
		} else if (hType === 'mapline') {
			if (type === 'LineString') {
				polygonToPath(coordinates);
			} else if (type === 'MultiLineString') {
				each(coordinates, polygonToPath);
			}

			if (path.length) {
				point = { path: path };
			}
		
		} else if (hType === 'mappoint') {
			if (type === 'Point') {
				point = {
					x: coordinates[0],
					y: -coordinates[1]
				};
			}
		}
		if (point) {
			mapData.push(extend(point, {
				name: properties.name || properties.NAME, 
				properties: properties
			}));
		}

	});

	// Create a credits text that includes map source, to be picked up in Chart.showCredits
	if (series && geojson.copyrightShort) {
		series.chart.mapCredits = '<a href="http://www.highcharts.com">Highcharts</a> \u00A9 ' +
			'<a href="' + geojson.copyrightUrl + '">' + geojson.copyrightShort + '</a>';
		series.chart.mapCreditsFull = geojson.copyright;
	}

	return mapData;
};

/**
 * Override showCredits to include map source by default
 */
wrap(Chart.prototype, 'showCredits', function (proceed, credits) {

	if (defaultOptions.credits.text === this.options.credits.text && this.mapCredits) { // default text and mapCredits is set
		credits.text = this.mapCredits;
		credits.href = null;
	}

	proceed.call(this, credits);

	if (this.credits) { 
		this.credits.attr({ 
			title: this.mapCreditsFull
		});
	}
});

// Add language
extend(defaultOptions.lang, {
	zoomIn: 'Zoom in',
	zoomOut: 'Zoom out'
});


// Set the default map navigation options
defaultOptions.mapNavigation = {
	buttonOptions: {
		alignTo: 'plotBox',
		align: 'left',
		verticalAlign: 'top',
		x: 0,
		width: 18,
		height: 18,
		style: {
			fontSize: '15px',
			fontWeight: 'bold',
			textAlign: 'center'
		},
		theme: {
			'stroke-width': 1
		}
	},
	buttons: {
		zoomIn: {
			onclick: function () {
				this.mapZoom(0.5);
			},
			text: '+',
			y: 0
		},
		zoomOut: {
			onclick: function () {
				this.mapZoom(2);
			},
			text: '-',
			y: 28
		}
	}
	// enabled: false,
	// enableButtons: null, // inherit from enabled
	// enableTouchZoom: null, // inherit from enabled
	// enableDoubleClickZoom: null, // inherit from enabled
	// enableDoubleClickZoomTo: false
	// enableMouseWheelZoom: null, // inherit from enabled
};

/**
 * Utility for reading SVG paths directly.
 */
Highcharts.splitPath = function (path) {
	var i;

	// Move letters apart
	path = path.replace(/([A-Za-z])/g, ' $1 ');
	// Trim
	path = path.replace(/^\s*/, "").replace(/\s*$/, "");
	
	// Split on spaces and commas
	path = path.split(/[ ,]+/);
	
	// Parse numbers
	for (i = 0; i < path.length; i++) {
		if (!/[a-zA-Z]/.test(path[i])) {
			path[i] = parseFloat(path[i]);
		}
	}
	return path;
};

// A placeholder for map definitions
Highcharts.maps = {};





// Create symbols for the zoom buttons
function selectiveRoundedRect(attr, x, y, w, h, rTopLeft, rTopRight, rBottomRight, rBottomLeft) {
	var normalize = (attr['stroke-width'] % 2 / 2);
		
	x -= normalize;
	y -= normalize;

	return ['M', x + rTopLeft, y,
        // top side
        'L', x + w - rTopRight, y,
        // top right corner
        'C', x + w - rTopRight / 2, y, x + w, y + rTopRight / 2, x + w, y + rTopRight,
        // right side
        'L', x + w, y + h - rBottomRight,
        // bottom right corner
        'C', x + w, y + h - rBottomRight / 2, x + w - rBottomRight / 2, y + h, x + w - rBottomRight, y + h,
        // bottom side
        'L', x + rBottomLeft, y + h,
        // bottom left corner
        'C', x + rBottomLeft / 2, y + h, x, y + h - rBottomLeft / 2, x, y + h - rBottomLeft,
        // left side
        'L', x, y + rTopLeft,
        // top left corner
        'C', x, y + rTopLeft / 2, x + rTopLeft / 2, y, x + rTopLeft, y,
        'Z'
    ];
}
SVGRenderer.prototype.symbols.topbutton = function (x, y, w, h, attr) {
	return selectiveRoundedRect(attr, x, y, w, h, attr.r, attr.r, 0, 0);
};
SVGRenderer.prototype.symbols.bottombutton = function (x, y, w, h, attr) {
	return selectiveRoundedRect(attr, x, y, w, h, 0, 0, attr.r, attr.r);
};
// The symbol callbacks are generated on the SVGRenderer object in all browsers. Even
// VML browsers need this in order to generate shapes in export. Now share
// them with the VMLRenderer.
if (Renderer === VMLRenderer) {
	each(['topbutton', 'bottombutton'], function (shape) {
		VMLRenderer.prototype.symbols[shape] = SVGRenderer.prototype.symbols[shape];
	});
}


/**
 * A wrapper for Chart with all the default values for a Map
 */
Highcharts.Map = function (options, callback) {
	
	var hiddenAxis = {
			endOnTick: false,
			gridLineWidth: 0,
			lineWidth: 0,
			minPadding: 0,
			maxPadding: 0,
			startOnTick: false,
			title: null,
			tickPositions: []
		},
		seriesOptions;

	/* For visual testing
	hiddenAxis.gridLineWidth = 1;
	hiddenAxis.gridZIndex = 10;
	hiddenAxis.tickPositions = undefined;
	// */
	
	// Don't merge the data
	seriesOptions = options.series;
	options.series = null;
	
	options = merge({
		chart: {
			panning: 'xy',
			type: 'map'
		},
		xAxis: hiddenAxis,
		yAxis: merge(hiddenAxis, { reversed: true })	
	},
	options, // user's options

	{ // forced options
		chart: {
			inverted: false,
			alignTicks: false,
			preserveAspectRatio: true
		}
	});

	options.series = seriesOptions;


	return new Chart(options, callback);
};

}(Highcharts));<|MERGE_RESOLUTION|>--- conflicted
+++ resolved
@@ -1456,21 +1456,12 @@
 				transAY: yAxis.transA
 			};
 
-<<<<<<< HEAD
 			// Reset transformation in case we're doing a full translate (#3789)
 			this.transformGroup.animate({
 				translateX: 0,
 				translateY: 0,
 				scaleX: 1,
 				scaleY: 1
-=======
-			// Reset transformations
-			this.transformGroup.attr({
-				scaleX: 1,
-				scaleY: 1,
-				translateX: 0,
-				translateY: 0
->>>>>>> 633e3d86
 			});
 
 		// Just update the scale and transform for better performance
