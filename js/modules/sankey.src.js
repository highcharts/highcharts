/* *
 *
 *  Sankey diagram module
 *
 *  (c) 2010-2019 Torstein Honsi
 *
 *  License: www.highcharts.com/license
 *
 * */
'use strict';
import H from '../parts/Globals.js';
/**
 * A node in a sankey diagram.
 *
 * @interface Highcharts.SankeyNodeObject
 * @extends Highcharts.Point
 * @product highcharts
 */ /**
* The color of the auto generated node.
*
* @name Highcharts.SankeyNodeObject#color
* @type {Highcharts.ColorString|Highcharts.GradientColorObject|Highcharts.PatternObject}
*/ /**
* The color index of the auto generated node, especially for use in styled
* mode.
*
* @name Highcharts.SankeyNodeObject#colorIndex
* @type {number}
*/ /**
* An optional column index of where to place the node. The default behaviour is
* to place it next to the preceding node.
*
* @see {@link https://jsfiddle.net/gh/get/library/pure/highcharts/highcharts/tree/master/samples/highcharts/plotoptions/sankey-node-column/|Highcharts-Demo:}
*      Specified node column
*
* @name Highcharts.SankeyNodeObject#column
* @type {number}
* @since 6.0.5
*/ /**
* The id of the auto-generated node, refering to the `from` or `to` setting of
* the link.
*
* @name Highcharts.SankeyNodeObject#id
* @type {string}
*/ /**
* The name to display for the node in data labels and tooltips. Use this when
* the name is different from the `id`. Where the id must be unique for each
* node, this is not necessary for the name.
*
* @see {@link https://jsfiddle.net/gh/get/library/pure/highcharts/highcharts/tree/master/samples/highcharts/css/sankey/|Highcharts-Demo:}
*         Sankey diagram with node options
*
* @name Highcharts.SankeyNodeObject#name
* @type {string}
* @product highcharts
*/ /**
* The vertical offset of a node in terms of weight. Positive values shift the
* node downwards, negative shift it upwards.
*
* @see {@link https://jsfiddle.net/gh/get/library/pure/highcharts/highcharts/tree/master/samples/highcharts/plotoptions/sankey-node-column/|Highcharts-Demo:}
*         Specified node offset
*
* @name Highcharts.SankeyNodeObject#offset
* @type {number}
* @default 0
* @since 6.0.5
*/
/**
 * Formatter callback function.
 *
 * @callback Highcharts.SeriesSankeyDataLabelsFormatterCallbackFunction
 *
 * @param {Highcharts.SeriesSankeyDataLabelsFormatterContextObject|Highcharts.DataLabelsFormatterContextObject} this
 *        Data label context to format
 *
 * @return {string|undefined}
 *         Formatted data label text
 */
/**
 * Context for the node formatter function.
 *
 * @interface Highcharts.SeriesSankeyDataLabelsFormatterContextObject
 * @extends Highcharts.DataLabelsFormatterContextObject
 */ /**
* The node object. The node name, if defined, is available through
* `this.point.name`.
* @name Highcharts.SeriesSankeyDataLabelsFormatterContextObject#point
* @type {Highcharts.SankeyNodeObject}
*/
/**
 * Options for the series data labels, appearing next to each data point.
 *
 * Since v6.2.0, multiple data labels can be applied to each single point by
 * defining them as an array of configs.
 *
 * In styled mode, the data labels can be styled with the
 * `.highcharts-data-label-box` and `.highcharts-data-label` class names.
 *
 * @see {@link https://jsfiddle.net/gh/get/library/pure/highcharts/highcharts/tree/master/samples/highcharts/plotoptions/series-datalabels-enabled|Highcharts-Demo:}
 *      Data labels enabled
 * @see {@link https://jsfiddle.net/gh/get/library/pure/highcharts/highcharts/tree/master/samples/highcharts/plotoptions/series-datalabels-multiple|Highcharts-Demo:}
 *      Multiple data labels on a bar series
 * @see {@link https://jsfiddle.net/gh/get/library/pure/highcharts/highcharts/tree/master/samples/highcharts/css/series-datalabels|Highcharts-Demo:}
 *      Style mode example
 *
 * @interface Highcharts.SeriesSankeyDataLabelsOptionsObject
 * @extends Highcharts.DataLabelsOptionsObject
 */ /**
* The
* [format string](https://www.highcharts.com/docs/chart-concepts/labels-and-string-formatting)
* specifying what to show for _nodes_ in the sankey diagram. By default the
* `nodeFormatter` returns `{point.name}`.
*
* @see {@link https://jsfiddle.net/gh/get/library/pure/highcharts/highcharts/tree/master/samples/highcharts/plotoptions/sankey-link-datalabels|Highcharts-Demo:}
*      Node and link data labels
*
* @name Highcharts.SeriesSankeyDataLabelsOptionsObject#nodeFormat
* @type {string|undefined}
*/ /**
* Callback to format data labels for _nodes_ in the sankey diagram. The
* `nodeFormat` option takes precedence over the `nodeFormatter`.
*
* @name Highcharts.SeriesSankeyDataLabelsOptionsObject#nodeFormatter
* @type {Highcharts.SeriesSankeyDataLabelsFormatterCallbackFunction|undefined}
* @default function () { return this.point.name; }
* @since 6.0.2
*/
import U from '../parts/Utilities.js';
var defined = U.defined, isObject = U.isObject;
import '../parts/Options.js';
import '../mixins/nodes.js';
import mixinTreeSeries from '../mixins/tree-series.js';
// Note: replace this with destructuring assignment in the future
var getLevelOptions = mixinTreeSeries.getLevelOptions;
var find = H.find, merge = H.merge, seriesType = H.seriesType, pick = H.pick, Point = H.Point;
// eslint-disable-next-line valid-jsdoc
/**
 * @private
 */
var getDLOptions = function getDLOptions(params) {
    var optionsPoint = (isObject(params.optionsPoint) ?
        params.optionsPoint.dataLabels :
        {}), optionsLevel = (isObject(params.level) ?
        params.level.dataLabels :
        {}), options = merge({
        style: {}
    }, optionsLevel, optionsPoint);
    return options;
};
/**
 * @private
 * @class
 * @name Highcharts.seriesTypes.sankey
 *
 * @augments Highcharts.Series
 */
seriesType('sankey', 'column', 
/**
 * A sankey diagram is a type of flow diagram, in which the width of the
 * link between two nodes is shown proportionally to the flow quantity.
 *
 * @sample highcharts/demo/sankey-diagram/
 *         Sankey diagram
 * @sample highcharts/plotoptions/sankey-inverted/
 *         Inverted sankey diagram
 * @sample highcharts/plotoptions/sankey-outgoing
 *         Sankey diagram with outgoing links
 *
 * @extends      plotOptions.column
 * @since        6.0.0
 * @product      highcharts
 * @excluding    animationLimit, boostThreshold, borderRadius,
 *               crisp, cropThreshold, colorAxis, colorKey, depth, dragDrop,
 *               edgeColor, edgeWidth, findNearestPointBy, grouping,
 *               groupPadding, groupZPadding, maxPointWidth, negativeColor,
 *               pointInterval, pointIntervalUnit, pointPadding,
 *               pointPlacement, pointRange, pointStart, pointWidth,
 *               shadow, softThreshold, stacking, threshold, zoneAxis,
 *               zones, minPointLength
 * @optionparent plotOptions.sankey
 */
{
    borderWidth: 0,
    colorByPoint: true,
    /**
     * Higher numbers makes the links in a sankey diagram or dependency
     * wheelrender more curved. A `curveFactor` of 0 makes the lines
     * straight.
     *
     * @private
     */
    curveFactor: 0.33,
    /**
     * Options for the data labels appearing on top of the nodes and links.
     * For sankey charts, data labels are visible for the nodes by default,
     * but hidden for links. This is controlled by modifying the
     * `nodeFormat`, and the `format` that applies to links and is an empty
     * string by default.
     *
     * @type    {Highcharts.SeriesSankeyDataLabelsOptionsObject|Array<Highcharts.SeriesSankeyDataLabelsOptionsObject>}
     * @default {"enabled": true, "backgroundColor": "none", "crop": false, "nodeFormatter": function () { return this.point.name; }, "inside": true}
     *
     * @private
     */
    dataLabels: {
        /** @ignore-option */
        enabled: true,
        /**
         * enable padding
         * @ignore-option
         */
        backgroundColor: 'none',
        /** @ignore-option */
        crop: false,
        /** @ignore-option */
        nodeFormat: undefined,
        // eslint-disable-next-line valid-jsdoc
        /** @ignore-option */
        nodeFormatter: function () {
            return this.point.name;
        },
        /** @ignore-option */
        format: undefined,
        // eslint-disable-next-line valid-jsdoc
        /** @ignore-option */
        formatter: function () {
            return;
        },
        /** @ignore-option */
        inside: true
    },
    /**
     * @ignore-option
     *
     * @private
     */
    inactiveOtherPoints: true,
    /**
     * Set options on specific levels. Takes precedence over series options,
     * but not node and link options.
     *
     * @sample highcharts/demo/sunburst
     *         Sunburst chart
     *
     * @type      {Array<*>}
     * @since     7.1.0
     * @apioption plotOptions.sankey.levels
     */
    /**
     * Can set `borderColor` on all nodes which lay on the same level.
     *
     * @type      {Highcharts.ColorString}
     * @apioption plotOptions.sankey.levels.borderColor
     */
    /**
     * Can set `borderWidth` on all nodes which lay on the same level.
     *
     * @type      {number}
     * @apioption plotOptions.sankey.levels.borderWidth
     */
    /**
     * Can set `color` on all nodes which lay on the same level.
     *
     * @type      {Highcharts.ColorString|Highcharts.GradientColorObject|Highcharts.PatternObject}
     * @apioption plotOptions.sankey.levels.color
     */
    /**
     * Can set `colorByPoint` on all nodes which lay on the same level.
     *
     * @type      {boolean}
     * @default   true
     * @apioption plotOptions.sankey.levels.colorByPoint
     */
    /**
     * Can set `dataLabels` on all points which lay on the same level.
     *
     * @type      {Highcharts.SeriesSankeyDataLabelsOptionsObject}
     * @apioption plotOptions.sankey.levels.dataLabels
     */
    /**
     * Decides which level takes effect from the options set in the levels
     * object.
     *
     * @type      {number}
     * @apioption plotOptions.sankey.levels.level
     */
    /**
     * Can set `linkOpacity` on all points which lay on the same level.
     *
     * @type      {number}
     * @default   0.5
     * @apioption plotOptions.sankey.levels.linkOpacity
     */
    /**
     * Can set `states` on all nodes and points which lay on the same level.
     *
     * @type      {Highcharts.PointStatesOptionsObject}
     * @apioption plotOptions.sankey.levels.states
     */
    /**
     * Opacity for the links between nodes in the sankey diagram.
     *
     * @private
     */
    linkOpacity: 0.5,
<<<<<<< HEAD
    /**
     * The minimal height for a node in the sankey diagram.
     */
    minNodeHeight: 0,
    /*= } =*/
=======
>>>>>>> 3e992254
    /**
     * The minimal width for a line of a sankey. By default,
     * 0 values are not shown.
     *
     * @sample highcharts/plotoptions/sankey-minlinkwidth
     *         Sankey diagram with minimal link height
     *
     * @type      {number}
     * @since     7.1.3
     * @default   0
     * @apioption plotOptions.sankey.minLinkWidth
     *
     * @private
     */
    minLinkWidth: 0,
    /**
     * The pixel width of each node in a sankey diagram or dependency wheel,
     * or the height in case the chart is inverted.
     *
     * @private
     */
    nodeWidth: 20,
    /**
     * The padding between nodes in a sankey diagram or dependency wheel, in
     * pixels.
     *
     * @private
     */
    nodePadding: 10,
    showInLegend: false,
    states: {
        hover: {
            /**
             * Opacity for the links between nodes in the sankey diagram in
             * hover mode.
             */
            linkOpacity: 1
        },
        /**
         * The opposite state of a hover for a single point node/link.
         */
        inactive: {
            /**
             * Opacity for the links between nodes in the sankey diagram in
             * inactive mode.
             */
            linkOpacity: 0.1,
            /**
             * Opacity of inactive markers.
             *
             * @type      {number}
             * @apioption plotOptions.series.marker.states.inactive.opacity
             */
            opacity: 0.1,
            /**
             * Animation when not hovering over the marker.
             *
             * @type {boolean|Highcharts.AnimationOptionsObject}
             * @apioption plotOptions.series.marker.states.inactive.animation
             */
            animation: {
                duration: 50
            }
        }
    },
    tooltip: {
        /**
         * A callback for defining the format for _nodes_ in the chart's
         * tooltip, as opposed to links.
         *
         * @type      {Highcharts.FormatterCallbackFunction<Highcharts.SankeyNodeObject>}
         * @since     6.0.2
         * @apioption plotOptions.sankey.tooltip.nodeFormatter
         */
        /**
         * Whether the tooltip should follow the pointer or stay fixed on
         * the item.
         */
        followPointer: true,
        headerFormat: '<span style="font-size: 10px">{series.name}</span><br/>',
        pointFormat: '{point.fromNode.name} \u2192 {point.toNode.name}: <b>{point.weight}</b><br/>',
        /**
         * The
         * [format string](https://www.highcharts.com/docs/chart-concepts/labels-and-string-formatting)
         * specifying what to show for _nodes_ in tooltip of a diagram
         * series, as opposed to links.
         */
        nodeFormat: '{point.name}: <b>{point.sum}</b><br/>'
    }
}, {
    isCartesian: false,
    invertable: true,
    forceDL: true,
    orderNodes: true,
    pointArrayMap: ['from', 'to'],
    // Create a single node that holds information on incoming and outgoing
    // links.
    createNode: H.NodesMixin.createNode,
    setData: H.NodesMixin.setData,
    destroy: H.NodesMixin.destroy,
    /* eslint-disable valid-jsdoc */
    /**
     * Overridable function to get node padding, overridden in dependency
     * wheel series type.
     * @private
     */
<<<<<<< HEAD
    createNode: function (id) {

        function findById(nodes, id) {
            return H.find(nodes, function (node) {
                return node.id === id;
            });
        }

        var node = findById(this.nodes, id),
            options;

        if (!node) {
            options = this.options.nodes && findById(this.options.nodes, id);
            node = (new Point()).init(
                this,
                extend({
                    className: 'highcharts-node',
                    isNode: true,
                    id: id,
                    y: 1 // Pass isNull test
                }, options)
            );
            node.linksTo = [];
            node.linksFrom = [];
            node.formatPrefix = 'node';
            node.name = node.name || node.id; // for use in formats
            node.minNodeHeight = this.options.minNodeHeight;

            /**
             * Return the largest sum of either the incoming links,
             * the outgoing links, or the minimum node height option.
             */
            node.getSum = function (factor) {
                var sumTo = 0,
                    sumFrom = 0,
                    minHeight = node.minNodeHeight / factor || 0;
                each(node.linksTo, function (link) {
                    sumTo += link.weight;
                });
                each(node.linksFrom, function (link) {
                    sumFrom += link.weight;
                });
                return Math.max(sumTo, sumFrom, minHeight);
            };
            /**
             * Get the offset in weight values of a point/link.
             */
            node.offset = function (point, coll) {
                var offset = 0;
                for (var i = 0; i < node[coll].length; i++) {
                    if (node[coll][i] === point) {
                        return offset;
                    }
                    offset += node[coll][i].weight;
                }
            };

            /**
             * Return true if the node has a shape, otherwise all links are
             * outgoing.
             */
            node.hasShape = function () {
                var outgoing = 0;
                each(node.linksTo, function (link) {
                    if (link.outgoing) {
                        outgoing++;
                    }
                });
                return !node.linksTo.length || outgoing !== node.linksTo.length;
            };

            this.nodes.push(node);
        }
        return node;
=======
    getNodePadding: function () {
        return this.options.nodePadding;
>>>>>>> 3e992254
    },
    /**
     * Create a node column.
     * @private
     */
    createNodeColumn: function () {
<<<<<<< HEAD
        var chart = this.chart,
            column = [],
            nodePadding = this.options.nodePadding;

        column.sum = function (factor) {
            var sum = 0;
            each(this, function (node) {
                sum += node.getSum(factor);
            });
            return sum;
=======
        var chart = this.chart, column = [], nodePadding = this.getNodePadding();
        column.sum = function () {
            return this.reduce(function (sum, node) {
                return sum + node.getSum();
            }, 0);
>>>>>>> 3e992254
        };
        // Get the offset in pixels of a node inside the column.
        column.offset = function (node, factor) {
            var offset = 0, totalNodeOffset;
            for (var i = 0; i < column.length; i++) {
                totalNodeOffset = column[i].getSum() * factor + nodePadding;
                if (column[i] === node) {
                    return {
                        relativeTop: offset + H.relativeLength(node.options.offset || 0, totalNodeOffset)
                    };
                }
<<<<<<< HEAD
                offset += column[i].getSum(factor) * factor + nodePadding;
=======
                offset += totalNodeOffset;
>>>>>>> 3e992254
            }
        };
        // Get the column height in pixels.
        column.top = function (factor) {
            var height = this.reduce(function (height, node) {
                if (height > 0) {
                    height += nodePadding;
                }
<<<<<<< HEAD
                height += column[i].getSum(factor) * factor;
            }
=======
                height += node.getSum() * factor;
                return height;
            }, 0);
>>>>>>> 3e992254
            return (chart.plotSizeY - height) / 2;
        };
        return column;
    },
    /**
     * Create node columns by analyzing the nodes and the relations between
     * incoming and outgoing links.
     * @private
     */
    createNodeColumns: function () {
        var columns = [];
        this.nodes.forEach(function (node) {
            var fromColumn = -1, fromNode, i, point;
            if (!defined(node.options.column)) {
                // No links to this node, place it left
                if (node.linksTo.length === 0) {
                    node.column = 0;
                    // There are incoming links, place it to the right of the
                    // highest order column that links to this one.
                }
                else {
                    for (i = 0; i < node.linksTo.length; i++) {
                        point = node.linksTo[0];
                        if (point.fromNode.column > fromColumn) {
                            fromNode = point.fromNode;
                            fromColumn = fromNode.column;
                        }
                    }
                    node.column = fromColumn + 1;
                    // Hanging layout for organization chart
                    if (fromNode.options.layout === 'hanging') {
                        node.hangsFrom = fromNode;
                        i = -1; // Reuse existing variable i
                        find(fromNode.linksFrom, function (link, index) {
                            var found = link.toNode === node;
                            if (found) {
                                i = index;
                            }
                            return found;
                        });
                        node.column += i;
                    }
                }
            }
            if (!columns[node.column]) {
                columns[node.column] = this.createNodeColumn();
            }
            columns[node.column].push(node);
        }, this);
        // Fill in empty columns (#8865)
        for (var i = 0; i < columns.length; i++) {
            if (columns[i] === undefined) {
                columns[i] = this.createNodeColumn();
            }
        }
        return columns;
    },
    /**
     * Define hasData function for non-cartesian series.
     * @private
     * @return {boolean}
     *         Returns true if the series has points at all.
     */
    hasData: function () {
        return !!this.processedXData.length; // != 0
    },
    /**
     * Return the presentational attributes.
     * @private
     */
    pointAttribs: function (point, state) {
        var series = this, level = point.isNode ? point.level : point.fromNode.level, levelOptions = series.mapOptionsToLevel[level || 0] || {}, options = point.options, stateOptions = (levelOptions.states && levelOptions.states[state]) || {}, values = [
            'colorByPoint', 'borderColor', 'borderWidth', 'linkOpacity'
        ].reduce(function (obj, key) {
            obj[key] = pick(stateOptions[key], options[key], levelOptions[key], series.options[key]);
            return obj;
        }, {}), color = pick(stateOptions.color, options.color, values.colorByPoint ? point.color : levelOptions.color);
        // Node attributes
        if (point.isNode) {
            return {
                fill: color,
                stroke: values.borderColor,
                'stroke-width': values.borderWidth
            };
        }
        // Link attributes
        return {
            fill: H.color(color).setOpacity(values.linkOpacity).get()
        };
    },
    /**
     * Extend generatePoints by adding the nodes, which are Point objects
     * but pushed to the this.nodes array.
     * @private
     */
    generatePoints: function () {
        H.NodesMixin.generatePoints.apply(this, arguments);
        /**
         * Order the nodes, starting with the root node(s). (#9818)
         * @private
         */
        function order(node, level) {
            if (node.level === undefined) { // Prevents circular recursion
                node.level = level;
                node.linksFrom.forEach(function (link) {
                    order(link.toNode, level + 1);
                });
            }
        }
        if (this.orderNodes) {
            this.nodes
                // Identify the root node(s)
                .filter(function (node) {
                return node.linksTo.length === 0;
            })
                // Start by the root node(s) and recursively set the level
                // on all following nodes.
                .forEach(function (node) {
                order(node, 0);
            });
            H.stableSort(this.nodes, function (a, b) {
                return a.level - b.level;
            });
        }
    },
    /**
     * Run translation operations for one node.
     * @private
     */
    translateNode: function (node, column) {
        var translationFactor = this.translationFactor, chart = this.chart, options = this.options, sum = node.getSum(), height = Math.round(sum * translationFactor), crisp = Math.round(options.borderWidth) % 2 / 2, nodeOffset = column.offset(node, translationFactor), fromNodeTop = Math.floor(pick(nodeOffset.absoluteTop, (column.top(translationFactor) +
            nodeOffset.relativeTop))) + crisp, left = Math.floor(this.colDistance * node.column +
            options.borderWidth / 2) + crisp, nodeLeft = chart.inverted ?
            chart.plotSizeX - left :
            left, nodeWidth = Math.round(this.nodeWidth);
        node.sum = sum;
        // Draw the node
        node.shapeType = 'rect';
        node.nodeX = nodeLeft;
        node.nodeY = fromNodeTop;
        if (!chart.inverted) {
            node.shapeArgs = {
                x: nodeLeft,
                y: fromNodeTop,
                width: node.options.width || options.width || nodeWidth,
                height: node.options.height || options.height || height
            };
        }
        else {
            node.shapeArgs = {
                x: nodeLeft - nodeWidth,
                y: chart.plotSizeY - fromNodeTop - height,
                width: node.options.height || options.height || nodeWidth,
                height: node.options.width || options.width || height
            };
        }
        node.shapeArgs.display = node.hasShape() ? '' : 'none';
        // Calculate data label options for the point
        node.dlOptions = getDLOptions({
            level: this.mapOptionsToLevel[node.level],
            optionsPoint: node.options
        });
        // Pass test in drawPoints
        node.plotY = 1;
    },
    /**
     * Run translation operations for one link.
     * @private
     */
    translateLink: function (point) {
        var fromNode = point.fromNode, toNode = point.toNode, chart = this.chart, translationFactor = this.translationFactor, linkHeight = Math.max(point.weight * translationFactor, this.options.minLinkWidth), options = this.options, fromLinkTop = (fromNode.offset(point, 'linksFrom') *
            translationFactor), curvy = ((chart.inverted ? -this.colDistance : this.colDistance) *
            options.curveFactor), fromY = fromNode.nodeY + fromLinkTop, nodeLeft = fromNode.nodeX, toColTop = this.nodeColumns[toNode.column]
            .top(translationFactor), toY = (toColTop +
            (toNode.offset(point, 'linksTo') *
                translationFactor) +
            this.nodeColumns[toNode.column].offset(toNode, translationFactor).relativeTop), nodeW = this.nodeWidth, right = toNode.column * this.colDistance, outgoing = point.outgoing, straight = right > nodeLeft;
        if (chart.inverted) {
            fromY = chart.plotSizeY - fromY;
            toY = chart.plotSizeY - toY;
            right = chart.plotSizeX - right;
            nodeW = -nodeW;
            linkHeight = -linkHeight;
            straight = nodeLeft > right;
        }
        point.shapeType = 'path';
        point.linkBase = [
            fromY,
            fromY + linkHeight,
            toY,
            toY + linkHeight
        ];
        // Links going from left to right
        if (straight) {
            point.shapeArgs = {
                d: [
                    'M', nodeLeft + nodeW, fromY,
                    'C', nodeLeft + nodeW + curvy, fromY,
                    right - curvy, toY,
                    right, toY,
                    'L',
                    right + (outgoing ? nodeW : 0),
                    toY + linkHeight / 2,
                    'L',
                    right,
                    toY + linkHeight,
                    'C', right - curvy, toY + linkHeight,
                    nodeLeft + nodeW + curvy,
                    fromY + linkHeight,
                    nodeLeft + nodeW, fromY + linkHeight,
                    'z'
                ]
            };
            // Experimental: Circular links pointing backwards. In
            // v6.1.0 this breaks the rendering completely, so even
            // this experimental rendering is an improvement. #8218.
            // @todo
            // - Make room for the link in the layout
            // - Automatically determine if the link should go up or
            //   down.
        }
        else {
            var bend = 20, vDist = chart.plotHeight - fromY - linkHeight, x1 = right - bend - linkHeight, x2 = right - bend, x3 = right, x4 = nodeLeft + nodeW, x5 = x4 + bend, x6 = x5 + linkHeight, fy1 = fromY, fy2 = fromY + linkHeight, fy3 = fy2 + bend, y4 = fy3 + vDist, y5 = y4 + bend, y6 = y5 + linkHeight, ty1 = toY, ty2 = ty1 + linkHeight, ty3 = ty2 + bend, cfy1 = fy2 - linkHeight * 0.7, cy2 = y5 + linkHeight * 0.7, cty1 = ty2 - linkHeight * 0.7, cx1 = x3 - linkHeight * 0.7, cx2 = x4 + linkHeight * 0.7;
            point.shapeArgs = {
                d: [
                    'M', x4, fy1,
                    'C', cx2, fy1, x6, cfy1, x6, fy3,
                    'L', x6, y4,
                    'C', x6, cy2, cx2, y6, x4, y6,
                    'L', x3, y6,
                    'C', cx1, y6, x1, cy2, x1, y4,
                    'L', x1, ty3,
                    'C', x1, cty1, cx1, ty1, x3, ty1,
                    'L', x3, ty2,
                    'C', x2, ty2, x2, ty2, x2, ty3,
                    'L', x2, y4,
                    'C', x2, y5, x2, y5, x3, y5,
                    'L', x4, y5,
                    'C', x5, y5, x5, y5, x5, y4,
                    'L', x5, fy3,
                    'C', x5, fy2, x5, fy2, x4, fy2,
                    'z'
                ]
            };
        }
        // Place data labels in the middle
        point.dlBox = {
            x: nodeLeft + (right - nodeLeft + nodeW) / 2,
            y: fromY + (toY - fromY) / 2,
            height: linkHeight,
            width: 0
        };
        // Pass test in drawPoints
        point.y = point.plotY = 1;
        if (!point.color) {
            point.color = fromNode.color;
        }
    },
    /**
     * Run pre-translation by generating the nodeColumns.
     * @private
     */
    translate: function () {
        if (!this.processedXData) {
            this.processData();
        }
        this.generatePoints();
        this.nodeColumns = this.createNodeColumns();
        this.nodeWidth = H.relativeLength(this.options.nodeWidth, this.chart.plotSizeX);
        var series = this, chart = this.chart, options = this.options, nodeWidth = this.nodeWidth, nodeColumns = this.nodeColumns, nodePadding = this.getNodePadding();
        // Find out how much space is needed. Base it on the translation
        // factor of the most spaceous column.
        this.translationFactor = nodeColumns.reduce(function (translationFactor, column) {
            var height = chart.plotSizeY -
<<<<<<< HEAD
                (column.length - 1) * options.nodePadding;

            factor = Math.min(factor, height / column.sum(factor));
        });

        each(this.nodeColumns, function (column) {
            each(column, function (node) {
                var sum = node.getSum(factor),
                    height = sum * factor,
                    fromNodeTop = (
                        column.top(factor) +
                        column.offset(node, factor)
                    ),
                    nodeLeft = inverted ?
                        chart.plotSizeX - left :
                        left;

                node.sum = sum;

                // Draw the node
                node.shapeType = 'rect';
                if (!inverted) {
                    node.shapeArgs = {
                        x: nodeLeft,
                        y: fromNodeTop,
                        width: nodeWidth,
                        height: height
                    };
                } else {
                    node.shapeArgs = {
                        x: nodeLeft - nodeWidth,
                        y: chart.plotSizeY - fromNodeTop - height,
                        width: nodeWidth,
                        height: height
                    };
                }
                node.shapeArgs.display = node.hasShape() ? '' : 'none';

                // Pass test in drawPoints
                node.plotY = 1;

                // Draw the links from this node
                each(node.linksFrom, function (point) {
                    var linkHeight = point.weight * factor,
                        fromLinkTop = node.offset(point, 'linksFrom') *
                            factor,
                        fromY = fromNodeTop + fromLinkTop,
                        toNode = point.toNode,
                        toColTop = nodeColumns[toNode.column].top(factor),
                        toY = (
                            toColTop +
                            (toNode.offset(point, 'linksTo') * factor) +
                            nodeColumns[toNode.column].offset(
                                toNode,
                                factor
                            )
                        ),
                        nodeW = nodeWidth,
                        right = toNode.column * colDistance,
                        outgoing = point.outgoing;

                    if (inverted) {
                        fromY = chart.plotSizeY - fromY;
                        toY = chart.plotSizeY - toY;
                        right = chart.plotSizeX - right;
                        nodeW = -nodeW;
                        linkHeight = -linkHeight;
                    }

                    point.shapeType = 'path';

                    // Links going from left to right
                    if (right > left) {
                        point.shapeArgs = {
                            d: [
                                'M', nodeLeft + nodeW, fromY,
                                'C', nodeLeft + nodeW + curvy, fromY,
                                right - curvy, toY,
                                right, toY,
                                'L',
                                right + (outgoing ? nodeW : 0),
                                toY + linkHeight / 2,
                                'L',
                                right,
                                toY + linkHeight,
                                'C', right - curvy, toY + linkHeight,
                                nodeLeft + nodeW + curvy, fromY + linkHeight,
                                nodeLeft + nodeW, fromY + linkHeight,
                                'z'
                            ]
                        };

                    // Experimental: Circular links pointing backwards. In
                    // v6.1.0 this breaks the rendering completely, so even this
                    // experimental rendering is an improvement. #8218.
                    // @todo
                    // - Make room for the link in the layout
                    // - Automatically determine if the link should go up or
                    //   down.
                    } else {
                        var bend = 20,
                            vDist = chart.plotHeight - fromY - linkHeight,
                            x1 = right - bend - linkHeight,
                            x2 = right - bend,
                            x3 = right,
                            x4 = nodeLeft + nodeW,
                            x5 = x4 + bend,
                            x6 = x5 + linkHeight,
                            fy1 = fromY,
                            fy2 = fromY + linkHeight,
                            fy3 = fy2 + bend,
                            y4 = fy3 + vDist,
                            y5 = y4 + bend,
                            y6 = y5 + linkHeight,
                            ty1 = toY,
                            ty2 = ty1 + linkHeight,
                            ty3 = ty2 + bend,
                            cfy1 = fy2 - linkHeight * 0.7,
                            cy2 = y5 + linkHeight * 0.7,
                            cty1 = ty2 - linkHeight * 0.7,
                            cx1 = x3 - linkHeight * 0.7,
                            cx2 = x4 + linkHeight * 0.7;

                        point.shapeArgs = {
                            d: [
                                'M', x4, fy1,
                                'C', cx2, fy1, x6, cfy1, x6, fy3,
                                'L', x6, y4,
                                'C', x6, cy2, cx2, y6, x4, y6,
                                'L', x3, y6,
                                'C', cx1, y6, x1, cy2, x1, y4,
                                'L', x1, ty3,
                                'C', x1, cty1, cx1, ty1, x3, ty1,
                                'L', x3, ty2,
                                'C', x2, ty2, x2, ty2, x2, ty3,
                                'L', x2, y4,
                                'C', x2, y5, x2, y5, x3, y5,
                                'L', x4, y5,
                                'C', x5, y5, x5, y5, x5, y4,
                                'L', x5, fy3,
                                'C', x5, fy2, x5, fy2, x4, fy2,
                                'z'
                            ]
                        };

                    }

                    // Place data labels in the middle
                    point.dlBox = {
                        x: nodeLeft + (right - nodeLeft + nodeW) / 2,
                        y: fromY + (toY - fromY) / 2,
                        height: linkHeight,
                        width: 0
                    };
                    // Pass test in drawPoints
                    point.y = point.plotY = 1;

                    if (!point.color) {
                        point.color = node.color;
                    }
                });
=======
                options.borderWidth -
                (column.length - 1) * nodePadding;
            return Math.min(translationFactor, height / column.sum());
        }, Infinity);
        this.colDistance =
            (chart.plotSizeX - nodeWidth -
                options.borderWidth) / (nodeColumns.length - 1);
        // Calculate level options used in sankey and organization
        series.mapOptionsToLevel = getLevelOptions({
            // NOTE: if support for allowTraversingTree is added, then from
            // should be the level of the root node.
            from: 1,
            levels: options.levels,
            to: nodeColumns.length - 1,
            defaults: {
                borderColor: options.borderColor,
                borderRadius: options.borderRadius,
                borderWidth: options.borderWidth,
                color: series.color,
                colorByPoint: options.colorByPoint,
                // NOTE: if support for allowTraversingTree is added, then
                // levelIsConstant should be optional.
                levelIsConstant: true,
                linkColor: options.linkColor,
                linkLineWidth: options.linkLineWidth,
                linkOpacity: options.linkOpacity,
                states: options.states
            }
        });
        // First translate all nodes so we can use them when drawing links
        nodeColumns.forEach(function (column) {
            column.forEach(function (node) {
                series.translateNode(node, column);
>>>>>>> 3e992254
            });
        }, this);
        // Then translate links
        this.nodes.forEach(function (node) {
            // Translate the links from this node
            node.linksFrom.forEach(function (linkPoint) {
                series.translateLink(linkPoint);
                linkPoint.allowShadow = false;
            });
        });
    },
    /**
     * Extend the render function to also render this.nodes together with
     * the points.
     * @private
     */
    render: function () {
        var points = this.points;
        this.points = this.points.concat(this.nodes || []);
        H.seriesTypes.column.prototype.render.call(this);
        this.points = points;
    },
    /* eslint-enable valid-jsdoc */
    animate: H.Series.prototype.animate
}, {
    applyOptions: function (options, x) {
        Point.prototype.applyOptions.call(this, options, x);
        // Treat point.level as a synonym of point.column
        if (defined(this.options.level)) {
            this.options.column = this.column = this.options.level;
        }
        return this;
    },
    setState: H.NodesMixin.setNodeState,
    getClassName: function () {
        return (this.isNode ? 'highcharts-node ' : 'highcharts-link ') +
            Point.prototype.getClassName.call(this);
    },
    isValid: function () {
        return this.isNode || typeof this.weight === 'number';
    }
});
/**
 * A `sankey` series. If the [type](#series.sankey.type) option is not
 * specified, it is inherited from [chart.type](#chart.type).
 *
 * @extends   series,plotOptions.sankey
 * @excluding animationLimit, boostBlending, boostThreshold, borderColor,
 *            borderRadius, borderWidth, crisp, cropThreshold, dataParser,
 *            dataURL, depth, dragDrop, edgeColor, edgeWidth,
 *            findNearestPointBy, getExtremesFromAll, grouping, groupPadding,
 *            groupZPadding, label, maxPointWidth, negativeColor, pointInterval,
 *            pointIntervalUnit, pointPadding, pointPlacement, pointRange,
 *            pointStart, pointWidth, shadow, softThreshold, stacking,
 *            threshold, zoneAxis, zones
 * @product   highcharts
 * @apioption series.sankey
 */
/**
 * A collection of options for the individual nodes. The nodes in a sankey
 * diagram are auto-generated instances of `Highcharts.Point`, but options can
 * be applied here and linked by the `id`.
 *
 * @sample highcharts/css/sankey/
 *         Sankey diagram with node options
 *
 * @type      {Array<*>}
 * @product   highcharts
 * @apioption series.sankey.nodes
 */
/**
 * The id of the auto-generated node, refering to the `from` or `to` setting of
 * the link.
 *
 * @type      {string}
 * @product   highcharts
 * @apioption series.sankey.nodes.id
 */
/**
 * The color of the auto generated node.
 *
 * @type      {Highcharts.ColorString|Highcharts.GradientColorObject|Highcharts.PatternObject}
 * @product   highcharts
 * @apioption series.sankey.nodes.color
 */
/**
 * The color index of the auto generated node, especially for use in styled
 * mode.
 *
 * @type      {number}
 * @product   highcharts
 * @apioption series.sankey.nodes.colorIndex
 */
/**
 * An optional column index of where to place the node. The default behaviour is
 * to place it next to the preceding node. Note that this option name is
 * counter intuitive in inverted charts, like for example an organization chart
 * rendered top down. In this case the "columns" are horizontal.
 *
 * @sample highcharts/plotoptions/sankey-node-column/
 *         Specified node column
 *
 * @type      {number}
 * @since     6.0.5
 * @product   highcharts
 * @apioption series.sankey.nodes.column
 */
/**
 * Individual data label for each node. The options are the same as
 * the ones for [series.sankey.dataLabels](#series.sankey.dataLabels).
 *
 * @type    {Highcharts.SeriesSankeyDataLabelsOptionsObject|Array<Highcharts.SeriesSankeyDataLabelsOptionsObject>}
 *
 * @apioption series.sankey.nodes.dataLabels
 */
/**
 * An optional level index of where to place the node. The default behaviour is
 * to place it next to the preceding node. Alias of `nodes.column`, but in
 * inverted sankeys and org charts, the levels are laid out as rows.
 *
 * @type      {number}
 * @since     7.1.0
 * @product   highcharts
 * @apioption series.sankey.nodes.level
 */
/**
 * The name to display for the node in data labels and tooltips. Use this when
 * the name is different from the `id`. Where the id must be unique for each
 * node, this is not necessary for the name.
 *
 * @sample highcharts/css/sankey/
 *         Sankey diagram with node options
 *
 * @type      {string}
 * @product   highcharts
 * @apioption series.sankey.nodes.name
 */
/**
 * In a horizontal layout, the vertical offset of a node in terms of weight.
 * Positive values shift the node downwards, negative shift it upwards. In a
 * vertical layout, like organization chart, the offset is horizontal.
 *
 * If a percantage string is given, the node is offset by the percentage of the
 * node size plus `nodePadding`.
 *
 * @sample highcharts/plotoptions/sankey-node-column/
 *         Specified node offset
 *
 * @type      {number|string}
 * @default   0
 * @since     6.0.5
 * @product   highcharts
 * @apioption series.sankey.nodes.offset
 */
/**
 * An array of data points for the series. For the `sankey` series type,
 * points can be given in the following way:
 *
 * An array of objects with named values. The following snippet shows only a
 * few settings, see the complete options set below. If the total number of data
 * points exceeds the series' [turboThreshold](#series.area.turboThreshold),
 * this option is not available.
 *
 *  ```js
 *     data: [{
 *         from: 'Category1',
 *         to: 'Category2',
 *         weight: 2
 *     }, {
 *         from: 'Category1',
 *         to: 'Category3',
 *         weight: 5
 *     }]
 *  ```
 *
 * @sample {highcharts} highcharts/series/data-array-of-objects/
 *         Config objects
 *
 * @type      {Array<*>}
 * @extends   series.line.data
 * @excluding dragDrop, drilldown, marker, x, y
 * @product   highcharts
 * @apioption series.sankey.data
 */
/**
 * The color for the individual _link_. By default, the link color is the same
 * as the node it extends from. The `series.fillOpacity` option also applies to
 * the points, so when setting a specific link color, consider setting the
 * `fillOpacity` to 1.
 *
 * @type      {Highcharts.ColorString|Highcharts.GradientColorObject|Highcharts.PatternObject}
 * @product   highcharts
 * @apioption series.sankey.data.color
 */
/**
 * @type      {Highcharts.SeriesSankeyDataLabelsOptionsObject|Array<Highcharts.SeriesSankeyDataLabelsOptionsObject>}
 * @product   highcharts
 * @apioption series.sankey.data.dataLabels
 */
/**
 * The node that the link runs from.
 *
 * @type      {string}
 * @product   highcharts
 * @apioption series.sankey.data.from
 */
/**
 * The node that the link runs to.
 *
 * @type      {string}
 * @product   highcharts
 * @apioption series.sankey.data.to
 */
/**
 * Whether the link goes out of the system.
 *
 * @sample highcharts/plotoptions/sankey-outgoing
 *         Sankey chart with outgoing links
 *
 * @type      {boolean}
 * @default   false
 * @product   highcharts
 * @apioption series.sankey.data.outgoing
 */
/**
 * The weight of the link.
 *
 * @type      {number|null}
 * @product   highcharts
 * @apioption series.sankey.data.weight
 */
''; // adds doclets above to transpiled file<|MERGE_RESOLUTION|>--- conflicted
+++ resolved
@@ -303,14 +303,11 @@
      * @private
      */
     linkOpacity: 0.5,
-<<<<<<< HEAD
     /**
      * The minimal height for a node in the sankey diagram.
      */
     minNodeHeight: 0,
     /*= } =*/
-=======
->>>>>>> 3e992254
     /**
      * The minimal width for a line of a sankey. By default,
      * 0 values are not shown.
@@ -417,109 +414,19 @@
      * wheel series type.
      * @private
      */
-<<<<<<< HEAD
-    createNode: function (id) {
-
-        function findById(nodes, id) {
-            return H.find(nodes, function (node) {
-                return node.id === id;
-            });
-        }
-
-        var node = findById(this.nodes, id),
-            options;
-
-        if (!node) {
-            options = this.options.nodes && findById(this.options.nodes, id);
-            node = (new Point()).init(
-                this,
-                extend({
-                    className: 'highcharts-node',
-                    isNode: true,
-                    id: id,
-                    y: 1 // Pass isNull test
-                }, options)
-            );
-            node.linksTo = [];
-            node.linksFrom = [];
-            node.formatPrefix = 'node';
-            node.name = node.name || node.id; // for use in formats
-            node.minNodeHeight = this.options.minNodeHeight;
-
-            /**
-             * Return the largest sum of either the incoming links,
-             * the outgoing links, or the minimum node height option.
-             */
-            node.getSum = function (factor) {
-                var sumTo = 0,
-                    sumFrom = 0,
-                    minHeight = node.minNodeHeight / factor || 0;
-                each(node.linksTo, function (link) {
-                    sumTo += link.weight;
-                });
-                each(node.linksFrom, function (link) {
-                    sumFrom += link.weight;
-                });
-                return Math.max(sumTo, sumFrom, minHeight);
-            };
-            /**
-             * Get the offset in weight values of a point/link.
-             */
-            node.offset = function (point, coll) {
-                var offset = 0;
-                for (var i = 0; i < node[coll].length; i++) {
-                    if (node[coll][i] === point) {
-                        return offset;
-                    }
-                    offset += node[coll][i].weight;
-                }
-            };
-
-            /**
-             * Return true if the node has a shape, otherwise all links are
-             * outgoing.
-             */
-            node.hasShape = function () {
-                var outgoing = 0;
-                each(node.linksTo, function (link) {
-                    if (link.outgoing) {
-                        outgoing++;
-                    }
-                });
-                return !node.linksTo.length || outgoing !== node.linksTo.length;
-            };
-
-            this.nodes.push(node);
-        }
-        return node;
-=======
     getNodePadding: function () {
         return this.options.nodePadding;
->>>>>>> 3e992254
     },
     /**
      * Create a node column.
      * @private
      */
     createNodeColumn: function () {
-<<<<<<< HEAD
-        var chart = this.chart,
-            column = [],
-            nodePadding = this.options.nodePadding;
-
+        var chart = this.chart, column = [], nodePadding = this.getNodePadding();
         column.sum = function (factor) {
-            var sum = 0;
-            each(this, function (node) {
-                sum += node.getSum(factor);
-            });
-            return sum;
-=======
-        var chart = this.chart, column = [], nodePadding = this.getNodePadding();
-        column.sum = function () {
             return this.reduce(function (sum, node) {
-                return sum + node.getSum();
+                return sum + node.getSum(factor);
             }, 0);
->>>>>>> 3e992254
         };
         // Get the offset in pixels of a node inside the column.
         column.offset = function (node, factor) {
@@ -531,11 +438,7 @@
                         relativeTop: offset + H.relativeLength(node.options.offset || 0, totalNodeOffset)
                     };
                 }
-<<<<<<< HEAD
-                offset += column[i].getSum(factor) * factor + nodePadding;
-=======
                 offset += totalNodeOffset;
->>>>>>> 3e992254
             }
         };
         // Get the column height in pixels.
@@ -544,14 +447,9 @@
                 if (height > 0) {
                     height += nodePadding;
                 }
-<<<<<<< HEAD
-                height += column[i].getSum(factor) * factor;
-            }
-=======
-                height += node.getSum() * factor;
+                height += node.getSum(factor) * factor;
                 return height;
             }, 0);
->>>>>>> 3e992254
             return (chart.plotSizeY - height) / 2;
         };
         return column;
@@ -826,169 +724,6 @@
         // factor of the most spaceous column.
         this.translationFactor = nodeColumns.reduce(function (translationFactor, column) {
             var height = chart.plotSizeY -
-<<<<<<< HEAD
-                (column.length - 1) * options.nodePadding;
-
-            factor = Math.min(factor, height / column.sum(factor));
-        });
-
-        each(this.nodeColumns, function (column) {
-            each(column, function (node) {
-                var sum = node.getSum(factor),
-                    height = sum * factor,
-                    fromNodeTop = (
-                        column.top(factor) +
-                        column.offset(node, factor)
-                    ),
-                    nodeLeft = inverted ?
-                        chart.plotSizeX - left :
-                        left;
-
-                node.sum = sum;
-
-                // Draw the node
-                node.shapeType = 'rect';
-                if (!inverted) {
-                    node.shapeArgs = {
-                        x: nodeLeft,
-                        y: fromNodeTop,
-                        width: nodeWidth,
-                        height: height
-                    };
-                } else {
-                    node.shapeArgs = {
-                        x: nodeLeft - nodeWidth,
-                        y: chart.plotSizeY - fromNodeTop - height,
-                        width: nodeWidth,
-                        height: height
-                    };
-                }
-                node.shapeArgs.display = node.hasShape() ? '' : 'none';
-
-                // Pass test in drawPoints
-                node.plotY = 1;
-
-                // Draw the links from this node
-                each(node.linksFrom, function (point) {
-                    var linkHeight = point.weight * factor,
-                        fromLinkTop = node.offset(point, 'linksFrom') *
-                            factor,
-                        fromY = fromNodeTop + fromLinkTop,
-                        toNode = point.toNode,
-                        toColTop = nodeColumns[toNode.column].top(factor),
-                        toY = (
-                            toColTop +
-                            (toNode.offset(point, 'linksTo') * factor) +
-                            nodeColumns[toNode.column].offset(
-                                toNode,
-                                factor
-                            )
-                        ),
-                        nodeW = nodeWidth,
-                        right = toNode.column * colDistance,
-                        outgoing = point.outgoing;
-
-                    if (inverted) {
-                        fromY = chart.plotSizeY - fromY;
-                        toY = chart.plotSizeY - toY;
-                        right = chart.plotSizeX - right;
-                        nodeW = -nodeW;
-                        linkHeight = -linkHeight;
-                    }
-
-                    point.shapeType = 'path';
-
-                    // Links going from left to right
-                    if (right > left) {
-                        point.shapeArgs = {
-                            d: [
-                                'M', nodeLeft + nodeW, fromY,
-                                'C', nodeLeft + nodeW + curvy, fromY,
-                                right - curvy, toY,
-                                right, toY,
-                                'L',
-                                right + (outgoing ? nodeW : 0),
-                                toY + linkHeight / 2,
-                                'L',
-                                right,
-                                toY + linkHeight,
-                                'C', right - curvy, toY + linkHeight,
-                                nodeLeft + nodeW + curvy, fromY + linkHeight,
-                                nodeLeft + nodeW, fromY + linkHeight,
-                                'z'
-                            ]
-                        };
-
-                    // Experimental: Circular links pointing backwards. In
-                    // v6.1.0 this breaks the rendering completely, so even this
-                    // experimental rendering is an improvement. #8218.
-                    // @todo
-                    // - Make room for the link in the layout
-                    // - Automatically determine if the link should go up or
-                    //   down.
-                    } else {
-                        var bend = 20,
-                            vDist = chart.plotHeight - fromY - linkHeight,
-                            x1 = right - bend - linkHeight,
-                            x2 = right - bend,
-                            x3 = right,
-                            x4 = nodeLeft + nodeW,
-                            x5 = x4 + bend,
-                            x6 = x5 + linkHeight,
-                            fy1 = fromY,
-                            fy2 = fromY + linkHeight,
-                            fy3 = fy2 + bend,
-                            y4 = fy3 + vDist,
-                            y5 = y4 + bend,
-                            y6 = y5 + linkHeight,
-                            ty1 = toY,
-                            ty2 = ty1 + linkHeight,
-                            ty3 = ty2 + bend,
-                            cfy1 = fy2 - linkHeight * 0.7,
-                            cy2 = y5 + linkHeight * 0.7,
-                            cty1 = ty2 - linkHeight * 0.7,
-                            cx1 = x3 - linkHeight * 0.7,
-                            cx2 = x4 + linkHeight * 0.7;
-
-                        point.shapeArgs = {
-                            d: [
-                                'M', x4, fy1,
-                                'C', cx2, fy1, x6, cfy1, x6, fy3,
-                                'L', x6, y4,
-                                'C', x6, cy2, cx2, y6, x4, y6,
-                                'L', x3, y6,
-                                'C', cx1, y6, x1, cy2, x1, y4,
-                                'L', x1, ty3,
-                                'C', x1, cty1, cx1, ty1, x3, ty1,
-                                'L', x3, ty2,
-                                'C', x2, ty2, x2, ty2, x2, ty3,
-                                'L', x2, y4,
-                                'C', x2, y5, x2, y5, x3, y5,
-                                'L', x4, y5,
-                                'C', x5, y5, x5, y5, x5, y4,
-                                'L', x5, fy3,
-                                'C', x5, fy2, x5, fy2, x4, fy2,
-                                'z'
-                            ]
-                        };
-
-                    }
-
-                    // Place data labels in the middle
-                    point.dlBox = {
-                        x: nodeLeft + (right - nodeLeft + nodeW) / 2,
-                        y: fromY + (toY - fromY) / 2,
-                        height: linkHeight,
-                        width: 0
-                    };
-                    // Pass test in drawPoints
-                    point.y = point.plotY = 1;
-
-                    if (!point.color) {
-                        point.color = node.color;
-                    }
-                });
-=======
                 options.borderWidth -
                 (column.length - 1) * nodePadding;
             return Math.min(translationFactor, height / column.sum());
@@ -1022,7 +757,6 @@
         nodeColumns.forEach(function (column) {
             column.forEach(function (node) {
                 series.translateNode(node, column);
->>>>>>> 3e992254
             });
         }, this);
         // Then translate links
