--- conflicted
+++ resolved
@@ -186,12 +186,8 @@
          * `nodeFormat`, and the `format` that applies to links and is an empty
          * string by default.
          *
-<<<<<<< HEAD
-         * @type    {Highcharts.DataLabelsOptionsObject|Highcharts.SeriesSankeyDataLabelsOptionsObject}
+         * @type    {Highcharts.SeriesSankeyDataLabelsOptionsObject}
          * @default {"enabled": true, "backgroundColor": "none", "crop": false, "nodeFormatter": function () { return this.point.name; }, "inside": true}
-=======
-         * @type {Highcharts.DataLabelsOptionsObject|Highcharts.SeriesSankeyDataLabelsOptionsObject}
->>>>>>> b3ac3848
          *
          * @private
          */
