/**
<<<<<<< HEAD
 * @license Highcharts JS v5.0-dev (2015-10-26)
=======
 * @license Highcharts JS v4.2.0-modified (2016-01-05)
>>>>>>> e6238c3f
 *
 * (c) 2011-2016 Torstein Honsi
 *
 * License: www.highcharts.com/license
 */
<<<<<<< HEAD
/* eslint indent: 0 */

(function (H) {
        var Axis = H.Axis,
            Chart = H.Chart,
            Color = H.Color,
            ColorAxis,
            each = H.each,
            extend = H.extend,
            Legend = H.Legend,
            LegendSymbolMixin = H.LegendSymbolMixin,
            noop = H.noop,
            merge = H.merge,
            pick = H.pick,
            wrap = H.wrap;
=======
/* eslint indent: [2, 4] */
(function (factory) {
    if (typeof module === 'object' && module.exports) {
        module.exports = factory;
    } else {
        factory(Highcharts);
    }
}(function (Highcharts) {


    var UNDEFINED,
        Axis = Highcharts.Axis,
        Chart = Highcharts.Chart,
        Color = Highcharts.Color,
        Legend = Highcharts.Legend,
        LegendSymbolMixin = Highcharts.LegendSymbolMixin,
        Series = Highcharts.Series,
        Point = Highcharts.Point,

        defaultOptions = Highcharts.getOptions(),
        each = Highcharts.each,
        extend = Highcharts.extend,
        extendClass = Highcharts.extendClass,
        merge = Highcharts.merge,
        pick = Highcharts.pick,
        seriesTypes = Highcharts.seriesTypes,
        wrap = Highcharts.wrap,
        noop = function () {};

    

>>>>>>> e6238c3f

    /**
     * The ColorAxis object for inclusion in gradient legends
     */
    ColorAxis = H.ColorAxis = function () {
        this.isColorAxis = true;
        this.init.apply(this, arguments);
    };
    extend(ColorAxis.prototype, Axis.prototype);
    extend(ColorAxis.prototype, {
        defaultColorAxisOptions: {
            lineWidth: 0,
            minPadding: 0,
            maxPadding: 0,
            gridLineWidth: 1,
            tickPixelInterval: 72,
            startOnTick: true,
            endOnTick: true,
            offset: 0,
            marker: {
                animation: {
                    duration: 50
                },
                color: 'gray',
                width: 0.01
            },
            labels: {
                overflow: 'justify'
            },
            minColor: '#EFEFFF',
            maxColor: '#003875',
            tickLength: 5
        },
        init: function (chart, userOptions) {
            var horiz = chart.options.legend.layout !== 'vertical',
                options;

            // Build the options
            options = merge(this.defaultColorAxisOptions, {
                side: horiz ? 2 : 1,
                reversed: !horiz
            }, userOptions, {
                opposite: !horiz,
                showEmpty: false,
                title: null,
                isColor: true
            });

            Axis.prototype.init.call(this, chart, options);

            // Base init() pushes it to the xAxis array, now pop it again
            //chart[this.isXAxis ? 'xAxis' : 'yAxis'].pop();

            // Prepare data classes
            if (userOptions.dataClasses) {
                this.initDataClasses(userOptions);
            }
            this.initStops(userOptions);

            // Override original axis properties
            this.horiz = horiz;
            this.zoomEnabled = false;
        },

        /*
         * Return an intermediate color between two colors, according to pos where 0
         * is the from color and 1 is the to color.
         * NOTE: Changes here should be copied
         * to the same function in drilldown.src.js and solid-gauge-src.js.
         */
        tweenColors: function (from, to, pos) {
            // Check for has alpha, because rgba colors perform worse due to lack of
            // support in WebKit.
            var hasAlpha,
                ret;

            // Unsupported color, return to-color (#3920)
            if (!to.rgba.length || !from.rgba.length) {
                ret = to.raw || 'none';

            // Interpolate
            } else {
                from = from.rgba;
                to = to.rgba;
                hasAlpha = (to[3] !== 1 || from[3] !== 1);
                ret = (hasAlpha ? 'rgba(' : 'rgb(') +
                    Math.round(to[0] + (from[0] - to[0]) * (1 - pos)) + ',' +
                    Math.round(to[1] + (from[1] - to[1]) * (1 - pos)) + ',' +
                    Math.round(to[2] + (from[2] - to[2]) * (1 - pos)) +
                    (hasAlpha ? (',' + (to[3] + (from[3] - to[3]) * (1 - pos))) : '') + ')';
            }
            return ret;
        },

        initDataClasses: function (userOptions) {
            var axis = this,
                chart = this.chart,
                dataClasses,
                colorCounter = 0,
                options = this.options,
                len = userOptions.dataClasses.length;
            this.dataClasses = dataClasses = [];
            this.legendItems = [];

            each(userOptions.dataClasses, function (dataClass, i) {
                var colors;

                dataClass = merge(dataClass);
                dataClasses.push(dataClass);
                if (!dataClass.color) {
                    if (options.dataClassColor === 'category') {
                        colors = chart.options.colors;
                        dataClass.color = colors[colorCounter++];
                        // loop back to zero
                        if (colorCounter === colors.length) {
                            colorCounter = 0;
                        }
                    } else {
                        dataClass.color = axis.tweenColors(
                            Color(options.minColor),
                            Color(options.maxColor),
                            len < 2 ? 0.5 : i / (len - 1) // #3219
                        );
                    }
                }
            });
        },

        initStops: function (userOptions) {
            this.stops = userOptions.stops || [
                [0, this.options.minColor],
                [1, this.options.maxColor]
            ];
            each(this.stops, function (stop) {
                stop.color = Color(stop[1]);
            });
        },

        /**
         * Extend the setOptions method to process extreme colors and color
         * stops.
         */
        setOptions: function (userOptions) {
            Axis.prototype.setOptions.call(this, userOptions);

            this.options.crosshair = this.options.marker;
            this.coll = 'colorAxis';
        },

        setAxisSize: function () {
            var symbol = this.legendSymbol,
                chart = this.chart,
                x,
                y,
                width,
                height;

            if (symbol) {
                this.left = x = symbol.attr('x');
                this.top = y = symbol.attr('y');
                this.width = width = symbol.attr('width');
                this.height = height = symbol.attr('height');
                this.right = chart.chartWidth - x - width;
                this.bottom = chart.chartHeight - y - height;

                this.len = this.horiz ? width : height;
                this.pos = this.horiz ? x : y;
            }
        },

        /**
         * Translate from a value to a color
         */
        toColor: function (value, point) {
            var pos,
                stops = this.stops,
                from,
                to,
                color,
                dataClasses = this.dataClasses,
                dataClass,
                i;

            if (dataClasses) {
                i = dataClasses.length;
                while (i--) {
                    dataClass = dataClasses[i];
                    from = dataClass.from;
                    to = dataClass.to;
                    if ((from === undefined || value >= from) && (to === undefined || value <= to)) {
                        color = dataClass.color;
                        if (point) {
                            point.dataClass = i;
                        }
                        break;
                    }
                }

            } else {

                if (this.isLog) {
                    value = this.val2lin(value);
                }
                pos = 1 - ((this.max - value) / ((this.max - this.min) || 1));
                i = stops.length;
                while (i--) {
                    if (pos > stops[i][0]) {
                        break;
                    }
                }
                from = stops[i] || stops[i + 1];
                to = stops[i + 1] || from;

                // The position within the gradient
                pos = 1 - (to[0] - pos) / ((to[0] - from[0]) || 1);

                color = this.tweenColors(
                    from.color,
                    to.color,
                    pos
                );
            }
            return color;
        },

        /**
         * Override the getOffset method to add the whole axis groups inside the legend.
         */
        getOffset: function () {
            var group = this.legendGroup,
                sideOffset = this.chart.axisOffset[this.side];

            if (group) {

                // Hook for the getOffset method to add groups to this parent group
                this.axisParent = group;

                // Call the base
                Axis.prototype.getOffset.call(this);

                // First time only
                if (!this.added) {

                    this.added = true;

                    this.labelLeft = 0;
                    this.labelRight = this.width;
                }
                // Reset it to avoid color axis reserving space
                this.chart.axisOffset[this.side] = sideOffset;
            }
        },

        /**
         * Create the color gradient
         */
        setLegendColor: function () {
            var grad,
                horiz = this.horiz,
                options = this.options,
                reversed = this.reversed,
                one = reversed ? 1 : 0,
                zero = reversed ? 0 : 1;

            grad = horiz ? [one, 0, zero, 0] : [0, zero, 0, one]; // #3190
            this.legendColor = {
                linearGradient: { x1: grad[0], y1: grad[1], x2: grad[2], y2: grad[3] },
                stops: options.stops || [
                    [0, options.minColor],
                    [1, options.maxColor]
                ]
            };
        },

        /**
         * The color axis appears inside the legend and has its own legend symbol
         */
        drawLegendSymbol: function (legend, item) {
            var padding = legend.padding,
                legendOptions = legend.options,
                horiz = this.horiz,
                width = pick(legendOptions.symbolWidth, horiz ? 200 : 12),
                height = pick(legendOptions.symbolHeight, horiz ? 12 : 200),
                labelPadding = pick(legendOptions.labelPadding, horiz ? 16 : 30),
                itemDistance = pick(legendOptions.itemDistance, 10);

            this.setLegendColor();

            // Create the gradient
            item.legendSymbol = this.chart.renderer.rect(
                0,
                legend.baseline - 11,
                width,
                height
            ).attr({
                zIndex: 1
            }).add(item.legendGroup);

            // Set how much space this legend item takes up
            this.legendItemWidth = width + padding + (horiz ? itemDistance : labelPadding);
            this.legendItemHeight = height + padding + (horiz ? labelPadding : 0);
        },
        /**
         * Fool the legend
         */
        setState: noop,
        visible: true,
        setVisible: noop,
        getSeriesExtremes: function () {
            var series;
            if (this.series.length) {
                series = this.series[0];
                this.dataMin = series.valueMin;
                this.dataMax = series.valueMax;
            }
        },
        drawCrosshair: function (e, point) {
            var plotX = point && point.plotX,
                plotY = point && point.plotY,
                crossPos,
                axisPos = this.pos,
                axisLen = this.len;

            if (point) {
                crossPos = this.toPixels(point[point.series.colorKey]);
                if (crossPos < axisPos) {
                    crossPos = axisPos - 2;
                } else if (crossPos > axisPos + axisLen) {
                    crossPos = axisPos + axisLen + 2;
                }

                point.plotX = crossPos;
                point.plotY = this.len - crossPos;
                Axis.prototype.drawCrosshair.call(this, e, point);
                point.plotX = plotX;
                point.plotY = plotY;

                if (this.cross) {
                    this.cross
                        .attr({
                            fill: this.crosshair.color
                        })
                        .add(this.legendGroup);
                }
            }
        },
        getPlotLinePath: function (a, b, c, d, pos) {
            return typeof pos === 'number' ? // crosshairs only // #3969 pos can be 0 !!
                (this.horiz ?
                    ['M', pos - 4, this.top - 6, 'L', pos + 4, this.top - 6, pos, this.top, 'Z'] :
                    ['M', this.left, pos, 'L', this.left - 6, pos + 6, this.left - 6, pos - 6, 'Z']
                ) :
                Axis.prototype.getPlotLinePath.call(this, a, b, c, d);
        },

        update: function (newOptions, redraw) {
            var chart = this.chart,
                legend = chart.legend;

            each(this.series, function (series) {
                series.isDirtyData = true; // Needed for Axis.update when choropleth colors change
            });

            // When updating data classes, destroy old items and make sure new ones are created (#3207)
            if (newOptions.dataClasses && legend.allItems) {
                each(legend.allItems, function (item) {
                    if (item.isDataClass) {
                        item.legendGroup.destroy();
                    }
                });
                chart.isDirtyLegend = true;
            }

            // Keep the options structure updated for export. Unlike xAxis and yAxis, the colorAxis is
            // not an array. (#3207)
            chart.options[this.coll] = merge(this.userOptions, newOptions);

            Axis.prototype.update.call(this, newOptions, redraw);
            if (this.legendItem) {
                this.setLegendColor();
                legend.colorizeItem(this, true);
            }
        },

        /**
         * Get the legend item symbols for data classes
         */
        getDataClassLegendSymbols: function () {
            var axis = this,
                chart = this.chart,
                legendItems = this.legendItems,
                legendOptions = chart.options.legend,
                valueDecimals = legendOptions.valueDecimals,
                valueSuffix = legendOptions.valueSuffix || '',
                name;

            if (!legendItems.length) {
                each(this.dataClasses, function (dataClass, i) {
                    var vis = true,
                        from = dataClass.from,
                        to = dataClass.to;

                    // Assemble the default name. This can be overridden by legend.options.labelFormatter
                    name = '';
                    if (from === undefined) {
                        name = '< ';
                    } else if (to === undefined) {
                        name = '> ';
                    }
                    if (from !== undefined) {
                        name += H.numberFormat(from, valueDecimals) + valueSuffix;
                    }
                    if (from !== undefined && to !== undefined) {
                        name += ' - ';
                    }
                    if (to !== undefined) {
                        name += H.numberFormat(to, valueDecimals) + valueSuffix;
                    }
                    // Add a mock object to the legend items
                    legendItems.push(extend({
                        chart: chart,
                        name: name,
                        options: {},
                        drawLegendSymbol: LegendSymbolMixin.drawRectangle,
                        visible: true,
                        setState: noop,
                        isDataClass: true,
                        setVisible: function () {
                            vis = this.visible = !vis;
                            each(axis.series, function (series) {
                                each(series.points, function (point) {
                                    if (point.dataClass === i) {
                                        point.setVisible(vis);
                                    }
                                });
                            });

                            chart.legend.colorizeItem(this, vis);
                        }
                    }, dataClass));
                });
            }
            return legendItems;
        },
        name: '' // Prevents 'undefined' in legend in IE8
    });

    /**
     * Handle animation of the color attributes directly
     */
    each(['fill', 'stroke'], function (prop) {
<<<<<<< HEAD
        H.addAnimSetter(prop, function (fx) {
            fx.elem.attr(prop, ColorAxis.prototype.tweenColors(Color(fx.start), Color(fx.end), fx.pos));
        });
=======
        Highcharts.Fx.prototype[prop + 'Setter'] = function () {
            this.elem.attr(prop, ColorAxis.prototype.tweenColors(Color(this.start), Color(this.end), this.pos));
        };
>>>>>>> e6238c3f
    });

    /**
     * Extend the chart getAxes method to also get the color axis
     */
    wrap(Chart.prototype, 'getAxes', function (proceed) {

        var options = this.options,
            colorAxisOptions = options.colorAxis;

        proceed.call(this);

        this.colorAxis = [];
        if (colorAxisOptions) {
            new ColorAxis(this, colorAxisOptions); // eslint-disable-line no-new
        }
    });


    /**
     * Wrap the legend getAllItems method to add the color axis. This also removes the
     * axis' own series to prevent them from showing up individually.
     */
    wrap(Legend.prototype, 'getAllItems', function (proceed) {
        var allItems = [],
            colorAxis = this.chart.colorAxis[0];

        if (colorAxis) {

            // Data classes
            if (colorAxis.options.dataClasses) {
                allItems = allItems.concat(colorAxis.getDataClassLegendSymbols());
            // Gradient legend
            } else {
                // Add this axis on top
                allItems.push(colorAxis);
            }

            // Don't add the color axis' series
            each(colorAxis.series, function (series) {
                series.options.showInLegend = false;
            });
        }

        return allItems.concat(proceed.call(this));
    });

        return H;
    }(Highcharts));
    (function (H) {
        var each = H.each,
            noop = H.noop,
            seriesTypes = H.seriesTypes;

    /**
     * Mixin for maps and heatmaps
     */
    H.colorPointMixin = {
        /**
         * Set the visibility of a single point
         */
        setVisible: function (vis) {
            var point = this,
                method = vis ? 'show' : 'hide';

            // Show and hide associated elements
            each(['graphic', 'dataLabel'], function (key) {
                if (point[key]) {
                    point[key][method]();
                }
            });
        }
    };

    H.colorSeriesMixin = {
        pointArrayMap: ['value'],
        axisTypes: ['xAxis', 'yAxis', 'colorAxis'],
        optionalAxis: 'colorAxis',
        trackerGroups: ['group', 'markerGroup', 'dataLabelsGroup'],
        getSymbol: noop,
        parallelArrays: ['x', 'y', 'value'],
        colorKey: 'value',

        pointAttribs: seriesTypes.column.prototype.pointAttribs,
    
        /**
         * In choropleth maps, the color is a result of the value, so this needs translation too
         */
        translateColors: function () {
            var series = this,
                nullColor = this.options.nullColor,
                colorAxis = this.colorAxis,
                colorKey = this.colorKey;

            each(this.data, function (point) {
                var value = point[colorKey],
                    color;

                color = point.options.color ||
                    (value === null ? nullColor : (colorAxis && value !== undefined) ? colorAxis.toColor(value, point) : point.color || series.color);

                if (color) {
                    point.color = color;
                }
            });
        }
    };
        return H;
    }(Highcharts));
    (function (H) {
        var colorPointMixin = H.colorPointMixin,
            colorSeriesMixin = H.colorSeriesMixin,
            defaultOptions = H.defaultOptions,
            each = H.each,
            extendClass = H.extendClass,
            LegendSymbolMixin = H.LegendSymbolMixin,
            merge = H.merge,
            noop = H.noop,
            pick = H.pick,
            Point = H.Point,
            Series = H.Series,
            seriesTypes = H.seriesTypes;
    /**
     * Extend the default options with map options
     */
    defaultOptions.plotOptions.heatmap = merge(defaultOptions.plotOptions.scatter, {
        animation: false,
        borderWidth: 0,
        nullColor: '#F8F8F8',
        dataLabels: {
            formatter: function () { // #2945
                return this.point.value;
            },
            inside: true,
            verticalAlign: 'middle',
            crop: false,
            overflow: false,
            padding: 0 // #3837
        },
        marker: null,
        pointRange: null, // dynamically set to colsize by default
        tooltip: {
            pointFormat: '{point.x}, {point.y}: {point.value}<br/>'
        },
        states: {
            normal: {
                animation: true
            },
            hover: {
                halo: false,  // #3406, halo is not required on heatmaps
                brightness: 0.2
            }
        }
    });

    // The Heatmap series type
    seriesTypes.heatmap = extendClass(seriesTypes.scatter, merge(colorSeriesMixin, {
        type: 'heatmap',
        pointArrayMap: ['y', 'value'],
        hasPointSpecificOptions: true,
        pointClass: extendClass(Point, colorPointMixin),
        supportsDrilldown: true,
        getExtremesFromAll: true,
        directTouch: true,

        /**
         * Override the init method to add point ranges on both axes.
         */
        init: function () {
            var options;
            seriesTypes.scatter.prototype.init.apply(this, arguments);

            options = this.options;
            this.pointRange = options.pointRange = pick(options.pointRange, options.colsize || 1); // #3758, prevent resetting in setData
            this.yAxis.axisPointRange = options.rowsize || 1; // general point range
        },
        translate: function () {
            var series = this,
                options = series.options,
                xAxis = series.xAxis,
                yAxis = series.yAxis,
                between = function (x, a, b) {
                    return Math.min(Math.max(a, x), b);
                };

            series.generatePoints();

            each(series.points, function (point) {
                var xPad = (options.colsize || 1) / 2,
                    yPad = (options.rowsize || 1) / 2,
                    x1 = between(Math.round(xAxis.len - xAxis.translate(point.x - xPad, 0, 1, 0, 1)), 0, xAxis.len),
                    x2 = between(Math.round(xAxis.len - xAxis.translate(point.x + xPad, 0, 1, 0, 1)), 0, xAxis.len),
                    y1 = between(Math.round(yAxis.translate(point.y - yPad, 0, 1, 0, 1)), 0, yAxis.len),
                    y2 = between(Math.round(yAxis.translate(point.y + yPad, 0, 1, 0, 1)), 0, yAxis.len);

                // Set plotX and plotY for use in K-D-Tree and more
                point.plotX = point.clientX = (x1 + x2) / 2;
                point.plotY = (y1 + y2) / 2;

                point.shapeType = 'rect';
                point.shapeArgs = {
                    x: Math.min(x1, x2),
                    y: Math.min(y1, y2),
                    width: Math.abs(x2 - x1),
                    height: Math.abs(y2 - y1)
                };
            });

            series.translateColors();

            // Make sure colors are updated on colorAxis update (#2893)
            if (this.chart.hasRendered) {
                each(series.points, function (point) {
                    point.shapeArgs.fill = point.options.color || point.color; // #3311
                });
            }
        },
        drawPoints: seriesTypes.column.prototype.drawPoints,
        animate: noop,
        getBox: noop,
        drawLegendSymbol: LegendSymbolMixin.drawRectangle,

        getExtremes: function () {
            // Get the extremes from the value data
            Series.prototype.getExtremes.call(this, this.valueData);
            this.valueMin = this.dataMin;
            this.valueMax = this.dataMax;

            // Get the extremes from the y data
            Series.prototype.getExtremes.call(this);
        }

    }));

<<<<<<< HEAD
        return H;
    }(Highcharts));
=======

}));
>>>>>>> e6238c3f
<|MERGE_RESOLUTION|>--- conflicted
+++ resolved
@@ -1,15 +1,10 @@
 /**
-<<<<<<< HEAD
- * @license Highcharts JS v5.0-dev (2015-10-26)
-=======
- * @license Highcharts JS v4.2.0-modified (2016-01-05)
->>>>>>> e6238c3f
+ * @license Highcharts JS v5.0-dev (2016-01-12)
  *
  * (c) 2011-2016 Torstein Honsi
  *
  * License: www.highcharts.com/license
  */
-<<<<<<< HEAD
 /* eslint indent: 0 */
 
 (function (H) {
@@ -25,39 +20,6 @@
             merge = H.merge,
             pick = H.pick,
             wrap = H.wrap;
-=======
-/* eslint indent: [2, 4] */
-(function (factory) {
-    if (typeof module === 'object' && module.exports) {
-        module.exports = factory;
-    } else {
-        factory(Highcharts);
-    }
-}(function (Highcharts) {
-
-
-    var UNDEFINED,
-        Axis = Highcharts.Axis,
-        Chart = Highcharts.Chart,
-        Color = Highcharts.Color,
-        Legend = Highcharts.Legend,
-        LegendSymbolMixin = Highcharts.LegendSymbolMixin,
-        Series = Highcharts.Series,
-        Point = Highcharts.Point,
-
-        defaultOptions = Highcharts.getOptions(),
-        each = Highcharts.each,
-        extend = Highcharts.extend,
-        extendClass = Highcharts.extendClass,
-        merge = Highcharts.merge,
-        pick = Highcharts.pick,
-        seriesTypes = Highcharts.seriesTypes,
-        wrap = Highcharts.wrap,
-        noop = function () {};
-
-    
-
->>>>>>> e6238c3f
 
     /**
      * The ColorAxis object for inclusion in gradient legends
@@ -136,7 +98,7 @@
 
             // Unsupported color, return to-color (#3920)
             if (!to.rgba.length || !from.rgba.length) {
-                ret = to.raw || 'none';
+                ret = to.input || 'none';
 
             // Interpolate
             } else {
@@ -509,15 +471,9 @@
      * Handle animation of the color attributes directly
      */
     each(['fill', 'stroke'], function (prop) {
-<<<<<<< HEAD
-        H.addAnimSetter(prop, function (fx) {
-            fx.elem.attr(prop, ColorAxis.prototype.tweenColors(Color(fx.start), Color(fx.end), fx.pos));
-        });
-=======
         Highcharts.Fx.prototype[prop + 'Setter'] = function () {
             this.elem.attr(prop, ColorAxis.prototype.tweenColors(Color(this.start), Color(this.end), this.pos));
         };
->>>>>>> e6238c3f
     });
 
     /**
@@ -691,7 +647,7 @@
             seriesTypes.scatter.prototype.init.apply(this, arguments);
 
             options = this.options;
-            this.pointRange = options.pointRange = pick(options.pointRange, options.colsize || 1); // #3758, prevent resetting in setData
+            options.pointRange = pick(options.pointRange, options.colsize || 1); // #3758, prevent resetting in setData
             this.yAxis.axisPointRange = options.rowsize || 1; // general point range
         },
         translate: function () {
@@ -752,10 +708,6 @@
 
     }));
 
-<<<<<<< HEAD
         return H;
     }(Highcharts));
-=======
-
-}));
->>>>>>> e6238c3f
+    