/* *
 *
 *  This module implements sunburst charts in Highcharts.
 *
 *  (c) 2016-2019 Highsoft AS
 *
 *  Authors: Jon Arild Nygard
 *
 *  License: www.highcharts.com/license
 *
 * */

/**
 * Possible rotation options for data labels in the sunburst series.
 *
 * @typedef {"auto"|"perpendicular"|"parallel"} Highcharts.SeriesSunburstDataLabelsRotationValues
 */

/**
 * Options for data labels in the sunburst series.
 *
 * @interface Highcharts.SeriesSunburstDataLabelsOptionsObject
 * @extends Highcharts.DataLabelsOptionsObject
 *//**
 * @name Highcharts.SeriesSunburstDataLabelsOptionsObject#align
 * @type {undefined}
 *//**
 * @name Highcharts.SeriesSunburstDataLabelsOptionsObject#allowOverlap
 * @type {undefined}
 *//**
 * Decides how the data label will be rotated relative to the perimeter
 * of the sunburst. Valid values are `auto`, `parallel` and
 * `perpendicular`. When `auto`, the best fit will be computed for the
 * point.
 *
 * The `series.rotation` option takes precedence over `rotationMode`.
 *
 * @name Highcharts.SeriesSunburstDataLabelsOptionsObject#rotationMode
 * @type {Highcharts.SeriesSunburstDataLabelsRotationValues|undefined}
 * @since 6.0.0
 */

'use strict';

import H from '../parts/Globals.js';
import '../mixins/centered-series.js';
import drawPoint from '../mixins/draw-point.js';
import mixinTreeSeries from '../mixins/tree-series.js';
import '../parts/Series.js';
import './treemap.src.js';

var CenteredSeriesMixin = H.CenteredSeriesMixin,
    Series = H.Series,
    extend = H.extend,
    getCenter = CenteredSeriesMixin.getCenter,
    getColor = mixinTreeSeries.getColor,
    getLevelOptions = mixinTreeSeries.getLevelOptions,
    getStartAndEndRadians = CenteredSeriesMixin.getStartAndEndRadians,
    isBoolean = function (x) {
        return typeof x === 'boolean';
    },
    isNumber = H.isNumber,
    isObject = H.isObject,
    isString = H.isString,
    merge = H.merge,
    noop = H.noop,
    rad2deg = 180 / Math.PI,
    seriesType = H.seriesType,
    seriesTypes = H.seriesTypes,
    setTreeValues = mixinTreeSeries.setTreeValues,
    updateRootId = mixinTreeSeries.updateRootId;

// TODO introduce step, which should default to 1.
var range = function range(from, to) {
    var result = [],
        i;

    if (isNumber(from) && isNumber(to) && from <= to) {
        for (i = from; i <= to; i++) {
            result.push(i);
        }
    }
    return result;
};

/**
 * @private
 * @function calculateLevelSizes
 *
 * @param {object} levelOptions
 *        Map of level to its options.
 *
 * @param {object} params
 *        Object containing number parameters `innerRadius` and `outerRadius`.
 */
var calculateLevelSizes = function calculateLevelSizes(levelOptions, params) {
    var result,
        p = isObject(params) ? params : {},
        totalWeight = 0,
        diffRadius,
        levels,
        levelsNotIncluded,
        remainingSize,
        from,
        to;

    if (isObject(levelOptions)) {
        result = merge({}, levelOptions); // Copy levelOptions
        from = isNumber(p.from) ? p.from : 0;
        to = isNumber(p.to) ? p.to : 0;
        levels = range(from, to);
        levelsNotIncluded = Object.keys(result).filter(function (k) {
            return levels.indexOf(+k) === -1;
        });
        diffRadius = remainingSize = isNumber(p.diffRadius) ? p.diffRadius : 0;

        // Convert percentage to pixels.
        // Calculate the remaining size to divide between "weight" levels.
        // Calculate total weight to use in convertion from weight to pixels.
        levels.forEach(function (level) {
            var options = result[level],
                unit = options.levelSize.unit,
                value = options.levelSize.value;

            if (unit === 'weight') {
                totalWeight += value;
            } else if (unit === 'percentage') {
                options.levelSize = {
                    unit: 'pixels',
                    value: (value / 100) * diffRadius
                };
                remainingSize -= options.levelSize.value;
            } else if (unit === 'pixels') {
                remainingSize -= value;
            }
        });

        // Convert weight to pixels.
        levels.forEach(function (level) {
            var options = result[level],
                weight;

            if (options.levelSize.unit === 'weight') {
                weight = options.levelSize.value;
                result[level].levelSize = {
                    unit: 'pixels',
                    value: (weight / totalWeight) * remainingSize
                };
            }
        });

        // Set all levels not included in interval [from,to] to have 0 pixels.
        levelsNotIncluded.forEach(function (level) {
            result[level].levelSize = {
                value: 0,
                unit: 'pixels'
            };
        });
    }
    return result;
};

/**
 * Find a set of coordinates given a start coordinates, an angle, and a
 * distance.
 *
 * @private
 * @function getEndPoint
 *
 * @param {number} x
 *        Start coordinate x
 *
 * @param {number} y
 *        Start coordinate y
 *
 * @param {number} angle
 *        Angle in radians
 *
 * @param {number} distance
 *        Distance from start to end coordinates
 *
 * @return {Highcharts.SVGAttributes}
 *         Returns the end coordinates, x and y.
 */
var getEndPoint = function getEndPoint(x, y, angle, distance) {
    return {
        x: x + (Math.cos(angle) * distance),
        y: y + (Math.sin(angle) * distance)
    };
};

var layoutAlgorithm = function layoutAlgorithm(parent, children, options) {
    var startAngle = parent.start,
        range = parent.end - startAngle,
        total = parent.val,
        x = parent.x,
        y = parent.y,
        radius = (
            (
                options &&
                isObject(options.levelSize) &&
                isNumber(options.levelSize.value)
            ) ?
                options.levelSize.value :
                0
        ),
        innerRadius = parent.r,
        outerRadius = innerRadius + radius,
        slicedOffset = options && isNumber(options.slicedOffset) ?
            options.slicedOffset :
            0;

    return (children || []).reduce(function (arr, child) {
        var percentage = (1 / total) * child.val,
            radians = percentage * range,
            radiansCenter = startAngle + (radians / 2),
            offsetPosition = getEndPoint(x, y, radiansCenter, slicedOffset),
            values = {
                x: child.sliced ? offsetPosition.x : x,
                y: child.sliced ? offsetPosition.y : y,
                innerR: innerRadius,
                r: outerRadius,
                radius: radius,
                start: startAngle,
                end: startAngle + radians
            };

        arr.push(values);
        startAngle = values.end;
        return arr;
    }, []);
};

var getDlOptions = function getDlOptions(params) {
    // Set options to new object to avoid problems with scope
    var point = params.point,
        shape = isObject(params.shapeArgs) ? params.shapeArgs : {},
        optionsPoint = (
            isObject(params.optionsPoint) ?
                params.optionsPoint.dataLabels :
                {}
        ),
        optionsLevel = (
            isObject(params.level) ?
                params.level.dataLabels :
                {}
        ),
        options = merge({
            style: {}
        }, optionsLevel, optionsPoint),
        rotationRad,
        rotation,
        rotationMode = options.rotationMode;

    if (!isNumber(options.rotation)) {
        if (rotationMode === 'auto') {
            if (
                point.innerArcLength < 1 &&
                point.outerArcLength > shape.radius
            ) {
                rotationRad = 0;
            } else if (
                point.innerArcLength > 1 &&
                point.outerArcLength > 1.5 * shape.radius
            ) {
                rotationMode = 'parallel';
            } else {
                rotationMode = 'perpendicular';
            }
        }

        if (rotationMode !== 'auto') {
            rotationRad = (shape.end - (shape.end - shape.start) / 2);
        }

        if (rotationMode === 'parallel') {
            options.style.width = Math.min(
                shape.radius * 2.5,
                (point.outerArcLength + point.innerArcLength) / 2
            );
        } else {
            options.style.width = shape.radius;
        }

        if (
            rotationMode === 'perpendicular' &&
            point.series.chart.renderer.fontMetrics(options.style.fontSize).h >
            point.outerArcLength
        ) {
            options.style.width = 1;
        }

        // Apply padding (#8515)
        options.style.width = Math.max(
            options.style.width - 2 * (options.padding || 0),
            1
        );

        rotation = (rotationRad * rad2deg) % 180;
        if (rotationMode === 'parallel') {
            rotation -= 90;
        }

        // Prevent text from rotating upside down
        if (rotation > 90) {
            rotation -= 180;
        } else if (rotation < -90) {
            rotation += 180;
        }

        options.rotation = rotation;
    }
    // NOTE: alignDataLabel positions the data label differntly when rotation is
    // 0. Avoiding this by setting rotation to a small number.
    if (options.rotation === 0) {
        options.rotation = 0.001;
    }
    return options;
};

var getAnimation = function getAnimation(shape, params) {
    var point = params.point,
        radians = params.radians,
        innerR = params.innerR,
        idRoot = params.idRoot,
        idPreviousRoot = params.idPreviousRoot,
        shapeExisting = params.shapeExisting,
        shapeRoot = params.shapeRoot,
        shapePreviousRoot = params.shapePreviousRoot,
        visible = params.visible,
        from = {},
        to = {
            end: shape.end,
            start: shape.start,
            innerR: shape.innerR,
            r: shape.r,
            x: shape.x,
            y: shape.y
        };

    if (visible) {
        // Animate points in
        if (!point.graphic && shapePreviousRoot) {
            if (idRoot === point.id) {
                from = {
                    start: radians.start,
                    end: radians.end
                };
            } else {
                from = (shapePreviousRoot.end <= shape.start) ? {
                    start: radians.end,
                    end: radians.end
                } : {
                    start: radians.start,
                    end: radians.start
                };
            }
            // Animate from center and outwards.
            from.innerR = from.r = innerR;
        }
    } else {
        // Animate points out
        if (point.graphic) {
            if (idPreviousRoot === point.id) {
                to = {
                    innerR: innerR,
                    r: innerR
                };
            } else if (shapeRoot) {
                to = (shapeRoot.end <= shapeExisting.start) ?
                    {
                        innerR: innerR,
                        r: innerR,
                        start: radians.end,
                        end: radians.end
                    } : {
                        innerR: innerR,
                        r: innerR,
                        start: radians.start,
                        end: radians.start
                    };
            }
        }
    }
    return {
        from: from,
        to: to
    };
};

var getDrillId = function getDrillId(point, idRoot, mapIdToNode) {
    var drillId,
        node = point.node,
        nodeRoot;

    if (!node.isLeaf) {
        // When it is the root node, the drillId should be set to parent.
        if (idRoot === point.id) {
            nodeRoot = mapIdToNode[idRoot];
            drillId = nodeRoot.parent;
        } else {
            drillId = point.id;
        }
    }
    return drillId;
};

var cbSetTreeValuesBefore = function before(node, options) {
    var mapIdToNode = options.mapIdToNode,
        nodeParent = mapIdToNode[node.parent],
        series = options.series,
        chart = series.chart,
        points = series.points,
        point = points[node.i],
        colorInfo = getColor(node, {
            colors: chart && chart.options && chart.options.colors,
            colorIndex: series.colorIndex,
            index: options.index,
            mapOptionsToLevel: options.mapOptionsToLevel,
            parentColor: nodeParent && nodeParent.color,
            parentColorIndex: nodeParent && nodeParent.colorIndex,
            series: options.series,
            siblings: options.siblings
        });

    node.color = colorInfo.color;
    node.colorIndex = colorInfo.colorIndex;
    if (point) {
        point.color = node.color;
        point.colorIndex = node.colorIndex;
        // Set slicing on node, but avoid slicing the top node.
        node.sliced = (node.id !== options.idRoot) ? point.sliced : false;
    }
    return node;
};

/**
 * A Sunburst displays hierarchical data, where a level in the hierarchy is
 * represented by a circle. The center represents the root node of the tree.
 * The visualization bears a resemblance to both treemap and pie charts.
 *
 * @sample highcharts/demo/sunburst
 *         Sunburst chart
 *
 * @extends      plotOptions.pie
 * @excluding    allAreas, clip, colorAxis, compare, compareBase, dataGrouping,
 *               depth, endAngle, gapSize, gapUnit, ignoreHiddenPoint,
 *               innerSize, joinBy, legendType, linecap, minSize,
 *               navigatorOptions, pointRange
 * @product      highcharts
 * @optionparent plotOptions.sunburst
 */
var sunburstOptions = {

    /**
     * Set options on specific levels. Takes precedence over series options,
     * but not point options.
     *
     * @sample highcharts/demo/sunburst
     *         Sunburst chart
     *
     * @type      {Array<*>}
     * @apioption plotOptions.sunburst.levels
     */

    /**
     * Can set a `borderColor` on all points which lies on the same level.
     *
     * @type      {Highcharts.ColorString}
     * @apioption plotOptions.sunburst.levels.borderColor
     */

    /**
     * Can set a `borderWidth` on all points which lies on the same level.
     *
     * @type      {number}
     * @apioption plotOptions.sunburst.levels.borderWidth
     */

    /**
     * Can set a `borderDashStyle` on all points which lies on the same level.
     *
     * @type      {string}
     * @apioption plotOptions.sunburst.levels.borderDashStyle
     */

    /**
     * Can set a `color` on all points which lies on the same level.
     *
     * @type      {Highcharts.ColorString|Highcharts.GradientColorObject|Highcharts.PatternObject}
     * @apioption plotOptions.sunburst.levels.color
     */

    /**
     * Can set a `colorVariation` on all points which lies on the same level.
     *
     * @apioption plotOptions.sunburst.levels.colorVariation
     */

    /**
     * The key of a color variation. Currently supports `brightness` only.
     *
     * @type      {string}
     * @apioption plotOptions.sunburst.levels.colorVariation.key
     */

    /**
     * The ending value of a color variation. The last sibling will receive this
     * value.
     *
     * @type      {number}
     * @apioption plotOptions.sunburst.levels.colorVariation.to
     */

    /**
     * Can set `dataLabels` on all points which lies on the same level.
     *
     * @type      {object}
     * @apioption plotOptions.sunburst.levels.dataLabels
     */

    /**
     * Can set a `levelSize` on all points which lies on the same level.
     *
     * @type      {object}
     * @apioption plotOptions.sunburst.levels.levelSize
     */

    /**
     * Can set a `rotation` on all points which lies on the same level.
     *
     * @type      {number}
     * @apioption plotOptions.sunburst.levels.rotation
     */

    /**
     * Can set a `rotationMode` on all points which lies on the same level.
     *
     * @type      {string}
     * @apioption plotOptions.sunburst.levels.rotationMode
     */

    /**
     * When enabled the user can click on a point which is a parent and
     * zoom in on its children. Deprecated and replaced by
     * [allowTraversingTree](#plotOptions.sunburst.allowTraversingTree).
     *
     * @deprecated
     * @type      {boolean}
     * @default   false
     * @since     6.0.0
     * @product   highcharts
     * @apioption plotOptions.sunburst.allowDrillToNode
     */

    /**
     * When enabled the user can click on a point which is a parent and
     * zoom in on its children.
     *
     * @type      {boolean}
     * @default   false
<<<<<<< HEAD
     * @since     next
=======
     * @since     7.0.3
>>>>>>> 8d62703e
     * @product   highcharts
     * @apioption plotOptions.sunburst.allowTraversingTree
     */

    /**
     * The center of the sunburst chart relative to the plot area. Can be
     * percentages or pixel values.
     *
     * @sample {highcharts} highcharts/plotoptions/pie-center/
     *         Centered at 100, 100
     *
     * @type    {Array<number|string>}
     * @default ["50%", "50%"]
     * @product highcharts
     */
    center: ['50%', '50%'],
    colorByPoint: false,
    /**
     * @type {Highcharts.SeriesSunburstDataLabelsOptionsObject|Highcharts.DataLabelsOptionsObject}
     */
    dataLabels: {
        /** @ignore-option */
        allowOverlap: true,
        /** @ignore-option */
        defer: true,
        /** @ignore-option */
        rotationMode: 'auto',
        /** @ignore-option */
        style: {
            textOverflow: 'ellipsis'
        }
    },
    /**
     * Which point to use as a root in the visualization.
     *
     * @type {string}
     */
    rootId: undefined,

    /**
     * Used together with the levels and `allowDrillToNode` options. When
     * set to false the first level visible when drilling is considered
     * to be level one. Otherwise the level will be the same as the tree
     * structure.
     */
    levelIsConstant: true,

    /**
     * Determines the width of the ring per level.
     *
     * @sample {highcharts} highcharts/plotoptions/sunburst-levelsize/
     *         Sunburst with various sizes per level
     *
     * @since 6.0.5
     */
    levelSize: {
        /**
         * The value used for calculating the width of the ring. Its' affect is
         * determined by `levelSize.unit`.
         *
         * @sample {highcharts} highcharts/plotoptions/sunburst-levelsize/
         *         Sunburst with various sizes per level
         */
        value: 1,
        /**
         * How to interpret `levelSize.value`.
         *
         * - `percentage` gives a width relative to result of outer radius minus
         *   inner radius.
         *
         * - `pixels` gives the ring a fixed width in pixels.
         *
         * - `weight` takes the remaining width after percentage and pixels, and
         *   distributes it accross all "weighted" levels. The value relative to
         *   the sum of all weights determines the width.
         *
         * @sample {highcharts} highcharts/plotoptions/sunburst-levelsize/
         *         Sunburst with various sizes per level
         *
         * @validvalue ["percentage", "pixels", "weight"]
         */
        unit: 'weight'
    },

    /**
     * Options for the button appearing when traversing down in a treemap.
     *
     * @extends plotOptions.treemap.traverseUpButton
     * @since 6.0.0
     * @apioption plotOptions.sunburst.traverseUpButton
     */

    /**
     * If a point is sliced, moved out from the center, how many pixels
     * should it be moved?.
     *
     * @sample highcharts/plotoptions/sunburst-sliced
     *         Sliced sunburst
     *
     * @since 6.0.4
     */
    slicedOffset: 10
};

// Properties of the Sunburst series.
var sunburstSeries = {
    drawDataLabels: noop, // drawDataLabels is called in drawPoints
    drawPoints: function drawPoints() {
        var series = this,
            mapOptionsToLevel = series.mapOptionsToLevel,
            shapeRoot = series.shapeRoot,
            group = series.group,
            hasRendered = series.hasRendered,
            idRoot = series.rootNode,
            idPreviousRoot = series.idPreviousRoot,
            nodeMap = series.nodeMap,
            nodePreviousRoot = nodeMap[idPreviousRoot],
            shapePreviousRoot = nodePreviousRoot && nodePreviousRoot.shapeArgs,
            points = series.points,
            radians = series.startAndEndRadians,
            chart = series.chart,
            optionsChart = chart && chart.options && chart.options.chart || {},
            animation = (
                isBoolean(optionsChart.animation) ?
                    optionsChart.animation :
                    true
            ),
            positions = series.center,
            center = {
                x: positions[0],
                y: positions[1]
            },
            innerR = positions[3] / 2,
            renderer = series.chart.renderer,
            animateLabels,
            animateLabelsCalled = false,
            addedHack = false,
            hackDataLabelAnimation = !!(
                animation &&
                hasRendered &&
                idRoot !== idPreviousRoot &&
                series.dataLabelsGroup
            );

        if (hackDataLabelAnimation) {
            series.dataLabelsGroup.attr({ opacity: 0 });
            animateLabels = function () {
                var s = series;

                animateLabelsCalled = true;
                if (s.dataLabelsGroup) {
                    s.dataLabelsGroup.animate({
                        opacity: 1,
                        visibility: 'visible'
                    });
                }
            };
        }
        points.forEach(function (point) {
            var node = point.node,
                level = mapOptionsToLevel[node.level],
                shapeExisting = point.shapeExisting || {},
                shape = node.shapeArgs || {},
                animationInfo,
                onComplete,
                visible = !!(node.visible && node.shapeArgs);

            if (hasRendered && animation) {
                animationInfo = getAnimation(shape, {
                    center: center,
                    point: point,
                    radians: radians,
                    innerR: innerR,
                    idRoot: idRoot,
                    idPreviousRoot: idPreviousRoot,
                    shapeExisting: shapeExisting,
                    shapeRoot: shapeRoot,
                    shapePreviousRoot: shapePreviousRoot,
                    visible: visible
                });
            } else {
                // When animation is disabled, attr is called from animation.
                animationInfo = {
                    to: shape,
                    from: {}
                };
            }
            extend(point, {
                shapeExisting: shape, // Store for use in animation
                tooltipPos: [shape.plotX, shape.plotY],
                drillId: getDrillId(point, idRoot, nodeMap),
                name: '' + (point.name || point.id || point.index),
                plotX: shape.plotX, // used for data label position
                plotY: shape.plotY, // used for data label position
                value: node.val,
                isNull: !visible // used for dataLabels & point.draw
            });
            point.dlOptions = getDlOptions({
                point: point,
                level: level,
                optionsPoint: point.options,
                shapeArgs: shape
            });
            if (!addedHack && visible) {
                addedHack = true;
                onComplete = animateLabels;
            }
            point.draw({
                animatableAttribs: animationInfo.to,
                attribs: extend(
                    animationInfo.from,
                    !chart.styledMode && series.pointAttribs(
                        point,
                        point.selected && 'select'
                    )
                ),
                onComplete: onComplete,
                group: group,
                renderer: renderer,
                shapeType: 'arc',
                shapeArgs: shape
            });
        });
        // Draw data labels after points
        // TODO draw labels one by one to avoid addtional looping
        if (hackDataLabelAnimation && addedHack) {
            series.hasRendered = false;
            series.options.dataLabels.defer = true;
            Series.prototype.drawDataLabels.call(series);
            series.hasRendered = true;
            // If animateLabels is called before labels were hidden, then call
            // it again.
            if (animateLabelsCalled) {
                animateLabels();
            }
        } else {
            Series.prototype.drawDataLabels.call(series);
        }
    },

    pointAttribs: seriesTypes.column.prototype.pointAttribs,

    // The layout algorithm for the levels
    layoutAlgorithm: layoutAlgorithm,

    // Set the shape arguments on the nodes. Recursive from root down.
    setShapeArgs: function (parent, parentValues, mapOptionsToLevel) {
        var childrenValues = [],
            level = parent.level + 1,
            options = mapOptionsToLevel[level],
            // Collect all children which should be included
            children = parent.children.filter(function (n) {
                return n.visible;
            }),
            twoPi = 6.28; // Two times Pi.

        childrenValues = this.layoutAlgorithm(parentValues, children, options);
        children.forEach(function (child, index) {
            var values = childrenValues[index],
                angle = values.start + ((values.end - values.start) / 2),
                radius = values.innerR + ((values.r - values.innerR) / 2),
                radians = (values.end - values.start),
                isCircle = (values.innerR === 0 && radians > twoPi),
                center = (
                    isCircle ?
                        { x: values.x, y: values.y } :
                        getEndPoint(values.x, values.y, angle, radius)
                ),
                val = (
                    child.val ?
                        (
                            child.childrenTotal > child.val ?
                                child.childrenTotal :
                                child.val
                        ) :
                        child.childrenTotal
                );

            // The inner arc length is a convenience for data label filters.
            if (this.points[child.i]) {
                this.points[child.i].innerArcLength = radians * values.innerR;
                this.points[child.i].outerArcLength = radians * values.r;
            }

            child.shapeArgs = merge(values, {
                plotX: center.x,
                plotY: center.y + 4 * Math.abs(Math.cos(angle))
            });
            child.values = merge(values, {
                val: val
            });
            // If node has children, then call method recursively
            if (child.children.length) {
                this.setShapeArgs(child, child.values, mapOptionsToLevel);
            }
        }, this);
    },


    translate: function translate() {
        var series = this,
            options = series.options,
            positions = series.center = getCenter.call(series),
            radians = series.startAndEndRadians = getStartAndEndRadians(
                options.startAngle,
                options.endAngle
            ),
            innerRadius = positions[3] / 2,
            outerRadius = positions[2] / 2,
            diffRadius = outerRadius - innerRadius,
            // NOTE: updateRootId modifies series.
            rootId = updateRootId(series),
            mapIdToNode = series.nodeMap,
            mapOptionsToLevel,
            idTop,
            nodeRoot = mapIdToNode && mapIdToNode[rootId],
            nodeTop,
            tree,
            values;

        series.shapeRoot = nodeRoot && nodeRoot.shapeArgs;
        // Call prototype function
        Series.prototype.translate.call(series);
        // @todo Only if series.isDirtyData is true
        tree = series.tree = series.getTree();

        // Render traverseUpButton, after series.nodeMap i calculated.
        series.renderTraverseUpButton(rootId);
        mapIdToNode = series.nodeMap;
        nodeRoot = mapIdToNode[rootId];
        idTop = isString(nodeRoot.parent) ? nodeRoot.parent : '';
        nodeTop = mapIdToNode[idTop];
        mapOptionsToLevel = getLevelOptions({
            from: nodeRoot.level > 0 ? nodeRoot.level : 1,
            levels: series.options.levels,
            to: tree.height,
            defaults: {
                colorByPoint: options.colorByPoint,
                dataLabels: options.dataLabels,
                levelIsConstant: options.levelIsConstant,
                levelSize: options.levelSize,
                slicedOffset: options.slicedOffset
            }
        });
        // NOTE consider doing calculateLevelSizes in a callback to
        // getLevelOptions
        mapOptionsToLevel = calculateLevelSizes(mapOptionsToLevel, {
            diffRadius: diffRadius,
            from: nodeRoot.level > 0 ? nodeRoot.level : 1,
            to: tree.height
        });
        // TODO Try to combine setTreeValues & setColorRecursive to avoid
        //  unnecessary looping.
        setTreeValues(tree, {
            before: cbSetTreeValuesBefore,
            idRoot: rootId,
            levelIsConstant: options.levelIsConstant,
            mapOptionsToLevel: mapOptionsToLevel,
            mapIdToNode: mapIdToNode,
            points: series.points,
            series: series
        });
        values = mapIdToNode[''].shapeArgs = {
            end: radians.end,
            r: innerRadius,
            start: radians.start,
            val: nodeRoot.val,
            x: positions[0],
            y: positions[1]
        };
        this.setShapeArgs(nodeTop, values, mapOptionsToLevel);
        // Set mapOptionsToLevel on series for use in drawPoints.
        series.mapOptionsToLevel = mapOptionsToLevel;
    },

    // Animate the slices in. Similar to the animation of polar charts.
    animate: function (init) {
        var chart = this.chart,
            center = [
                chart.plotWidth / 2,
                chart.plotHeight / 2
            ],
            plotLeft = chart.plotLeft,
            plotTop = chart.plotTop,
            attribs,
            group = this.group;

        // Initialize the animation
        if (init) {

            // Scale down the group and place it in the center
            attribs = {
                translateX: center[0] + plotLeft,
                translateY: center[1] + plotTop,
                scaleX: 0.001, // #1499
                scaleY: 0.001,
                rotation: 10,
                opacity: 0.01
            };

            group.attr(attribs);

        // Run the animation
        } else {
            attribs = {
                translateX: plotLeft,
                translateY: plotTop,
                scaleX: 1,
                scaleY: 1,
                rotation: 0,
                opacity: 1
            };
            group.animate(attribs, this.options.animation);

            // Delete this function to allow it only once
            this.animate = null;
        }
    },
    utils: {
        calculateLevelSizes: calculateLevelSizes,
        range: range
    }
};

// Properties of the Sunburst series.
var sunburstPoint = {
    draw: drawPoint,
    shouldDraw: function shouldDraw() {
        var point = this;

        return !point.isNull;
    }
};

/**
 * A `sunburst` series. If the [type](#series.sunburst.type) option is
 * not specified, it is inherited from [chart.type](#chart.type).
 *
 * @extends   series,plotOptions.sunburst
 * @excluding dataParser, dataURL, stack
 * @product   highcharts
 * @apioption series.sunburst
 */

/**
 * @type      {Array<number|null|*>}
 * @extends   series.treemap.data
 * @excluding x, y
 * @product   highcharts
 * @apioption series.sunburst.data
 */

/**
 * The value of the point, resulting in a relative area of the point
 * in the sunburst.
 *
 * @type      {number|null}
 * @since     6.0.0
 * @product   highcharts
 * @apioption series.sunburst.data.value
 */

/**
 * Use this option to build a tree structure. The value should be the id of the
 * point which is the parent. If no points has a matching id, or this option is
 * undefined, then the parent will be set to the root.
 *
 * @type      {string}
 * @since     6.0.0
 * @product   highcharts
 * @apioption series.treemap.data.parent
 */

/**
  * Whether to display a slice offset from the center. When a sunburst point is
  * sliced, its children are also offset.
  *
  * @sample highcharts/plotoptions/sunburst-sliced
  *         Sliced sunburst
  *
  * @type      {boolean}
  * @default   false
  * @since     6.0.4
  * @product   highcharts
  * @apioption series.sunburst.data.sliced
  */

/**
 * @private
 * @class
 * @name Highcharts.seriesTypes.sunburst
 *
 * @augments Highcharts.Series
 */
seriesType(
    'sunburst',
    'treemap',
    sunburstOptions,
    sunburstSeries,
    sunburstPoint
);<|MERGE_RESOLUTION|>--- conflicted
+++ resolved
@@ -559,11 +559,7 @@
      *
      * @type      {boolean}
      * @default   false
-<<<<<<< HEAD
-     * @since     next
-=======
      * @since     7.0.3
->>>>>>> 8d62703e
      * @product   highcharts
      * @apioption plotOptions.sunburst.allowTraversingTree
      */
