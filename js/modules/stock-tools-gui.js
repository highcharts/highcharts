/* *
 *
 *  GUI generator for Stock tools
 *
 *  (c) 2009-2017 Sebastian Bochan
 *
 *  License: www.highcharts.com/license
 *
 *  !!!!!!! SOURCE GETS TRANSPILED BY TYPESCRIPT. EDIT TS FILE ONLY. !!!!!!!
 *
 * */
'use strict';
import H from '../parts/Globals.js';
import U from '../parts/Utilities.js';
var addEvent = U.addEvent, createElement = U.createElement, css = U.css, extend = U.extend, fireEvent = U.fireEvent, getStyle = U.getStyle, isArray = U.isArray, merge = U.merge, pick = U.pick;
var win = H.win, DIV = 'div', SPAN = 'span', UL = 'ul', LI = 'li', PREFIX = 'highcharts-', activeClass = PREFIX + 'active';
H.setOptions({
    /**
     * @optionparent lang
     */
    lang: {
        /**
         * Configure the stockTools GUI titles(hints) in the chart. Requires
         * the `stock-tools.js` module to be loaded.
         *
         * @product highstock
         * @since   7.0.0
         */
        stockTools: {
            gui: {
                // Main buttons:
                simpleShapes: 'Simple shapes',
                lines: 'Lines',
                crookedLines: 'Crooked lines',
                measure: 'Measure',
                advanced: 'Advanced',
                toggleAnnotations: 'Toggle annotations',
                verticalLabels: 'Vertical labels',
                flags: 'Flags',
                zoomChange: 'Zoom change',
                typeChange: 'Type change',
                saveChart: 'Save chart',
                indicators: 'Indicators',
                currentPriceIndicator: 'Current Price Indicators',
                // Other features:
                zoomX: 'Zoom X',
                zoomY: 'Zoom Y',
                zoomXY: 'Zooom XY',
                fullScreen: 'Fullscreen',
                typeOHLC: 'OHLC',
                typeLine: 'Line',
                typeCandlestick: 'Candlestick',
                // Basic shapes:
                circle: 'Circle',
                label: 'Label',
                rectangle: 'Rectangle',
                // Flags:
                flagCirclepin: 'Flag circle',
                flagDiamondpin: 'Flag diamond',
                flagSquarepin: 'Flag square',
                flagSimplepin: 'Flag simple',
                // Measures:
                measureXY: 'Measure XY',
                measureX: 'Measure X',
                measureY: 'Measure Y',
                // Segment, ray and line:
                segment: 'Segment',
                arrowSegment: 'Arrow segment',
                ray: 'Ray',
                arrowRay: 'Arrow ray',
                line: 'Line',
                arrowLine: 'Arrow line',
                horizontalLine: 'Horizontal line',
                verticalLine: 'Vertical line',
                infinityLine: 'Infinity line',
                // Crooked lines:
                crooked3: 'Crooked 3 line',
                crooked5: 'Crooked 5 line',
                elliott3: 'Elliott 3 line',
                elliott5: 'Elliott 5 line',
                // Counters:
                verticalCounter: 'Vertical counter',
                verticalLabel: 'Vertical label',
                verticalArrow: 'Vertical arrow',
                // Advanced:
                fibonacci: 'Fibonacci',
                pitchfork: 'Pitchfork',
                parallelChannel: 'Parallel channel'
            }
        },
        navigation: {
            popup: {
                // Annotations:
                circle: 'Circle',
                rectangle: 'Rectangle',
                label: 'Label',
                segment: 'Segment',
                arrowSegment: 'Arrow segment',
                ray: 'Ray',
                arrowRay: 'Arrow ray',
                line: 'Line',
                arrowLine: 'Arrow line',
                horizontalLine: 'Horizontal line',
                verticalLine: 'Vertical line',
                crooked3: 'Crooked 3 line',
                crooked5: 'Crooked 5 line',
                elliott3: 'Elliott 3 line',
                elliott5: 'Elliott 5 line',
                verticalCounter: 'Vertical counter',
                verticalLabel: 'Vertical label',
                verticalArrow: 'Vertical arrow',
                fibonacci: 'Fibonacci',
                pitchfork: 'Pitchfork',
                parallelChannel: 'Parallel channel',
                infinityLine: 'Infinity line',
                measure: 'Measure',
                measureXY: 'Measure XY',
                measureX: 'Measure X',
                measureY: 'Measure Y',
                // Flags:
                flags: 'Flags',
                // GUI elements:
                addButton: 'add',
                saveButton: 'save',
                editButton: 'edit',
                removeButton: 'remove',
                series: 'Series',
                volume: 'Volume',
                connector: 'Connector',
                // Field names:
                innerBackground: 'Inner background',
                outerBackground: 'Outer background',
                crosshairX: 'Crosshair X',
                crosshairY: 'Crosshair Y',
                tunnel: 'Tunnel',
                background: 'Background'
            }
        }
    },
    /**
     * Configure the stockTools gui strings in the chart. Requires the
     * [stockTools module]() to be loaded. For a description of the module
     * and information on its features, see [Highcharts StockTools]().
     *
     * @product highstock
     *
     * @sample stock/demo/stock-tools-gui Stock Tools GUI
     *
     * @sample stock/demo/stock-tools-custom-gui Stock Tools customized GUI
     *
     * @since        7.0.0
     * @optionparent stockTools
     */
    stockTools: {
        /**
         * Definitions of buttons in Stock Tools GUI.
         */
        gui: {
            /**
             * Path where Highcharts will look for icons. Change this to use
             * icons from a different server.
             *
             * Since 7.1.3 use [iconsURL](#navigation.iconsURL) for popup and
             * stock tools.
             *
             * @deprecated
             * @apioption stockTools.gui.iconsURL
             *
             */
            /**
             * Enable or disable the stockTools gui.
             */
            enabled: true,
            /**
             * A CSS class name to apply to the stocktools' div,
             * allowing unique CSS styling for each chart.
             */
            className: 'highcharts-bindings-wrapper',
            /**
             * A CSS class name to apply to the container of buttons,
             * allowing unique CSS styling for each chart.
             */
            toolbarClassName: 'stocktools-toolbar',
            /**
             * A collection of strings pointing to config options for the
             * toolbar items. Each name refers to unique key from definitions
             * object.
             *
             * @default [
             *   'indicators',
             *   'separator',
             *   'simpleShapes',
             *   'lines',
             *   'crookedLines',
             *   'measure',
             *   'advanced',
             *   'toggleAnnotations',
             *   'separator',
             *   'verticalLabels',
             *   'flags',
             *   'separator',
             *   'zoomChange',
             *   'fullScreen',
             *   'typeChange',
             *   'separator',
             *   'currentPriceIndicator',
             *   'saveChart'
             * ]
             */
            buttons: [
                'indicators',
                'separator',
                'simpleShapes',
                'lines',
                'crookedLines',
                'measure',
                'advanced',
                'toggleAnnotations',
                'separator',
                'verticalLabels',
                'flags',
                'separator',
                'zoomChange',
                'fullScreen',
                'typeChange',
                'separator',
                'currentPriceIndicator',
                'saveChart'
            ],
            /**
             * An options object of the buttons definitions. Each name refers to
             * unique key from buttons array.
             */
            definitions: {
                separator: {
                    /**
                     * A predefined background symbol for the button.
                     */
                    symbol: 'separator.svg'
                },
                simpleShapes: {
                    /**
                     * A collection of strings pointing to config options for
                     * the items.
                     *
                     * @type {array}
                     * @default [
                     *   'label',
                     *   'circle',
                     *   'rectangle'
                     * ]
                     *
                     */
                    items: [
                        'label',
                        'circle',
                        'rectangle'
                    ],
                    circle: {
                        /**
                         * A predefined background symbol for the button.
                         *
                         * @type   {string}
                         *
                         */
                        symbol: 'circle.svg'
                    },
                    rectangle: {
                        /**
                         * A predefined background symbol for the button.
                         *
                         * @type   {string}
                         *
                         */
                        symbol: 'rectangle.svg'
                    },
                    label: {
                        /**
                         * A predefined background symbol for the button.
                         *
                         * @type   {string}
                         *
                         */
                        symbol: 'label.svg'
                    }
                },
                flags: {
                    /**
                     * A collection of strings pointing to config options for
                     * the items.
                     *
                     * @type {array}
                     * @default [
                     *   'flagCirclepin',
                     *   'flagDiamondpin',
                     *   'flagSquarepin',
                     *   'flagSimplepin'
                     * ]
                     *
                     */
                    items: [
                        'flagCirclepin',
                        'flagDiamondpin',
                        'flagSquarepin',
                        'flagSimplepin'
                    ],
                    flagSimplepin: {
                        /**
                         * A predefined background symbol for the button.
                         *
                         * @type   {string}
                         *
                         */
                        symbol: 'flag-basic.svg'
                    },
                    flagDiamondpin: {
                        /**
                         * A predefined background symbol for the button.
                         *
                         * @type   {string}
                         *
                         */
                        symbol: 'flag-diamond.svg'
                    },
                    flagSquarepin: {
                        /**
                         * A predefined background symbol for the button.
                         *
                         * @type   {string}
                         */
                        symbol: 'flag-trapeze.svg'
                    },
                    flagCirclepin: {
                        /**
                         * A predefined background symbol for the button.
                         *
                         * @type   {string}
                         */
                        symbol: 'flag-elipse.svg'
                    }
                },
                lines: {
                    /**
                     * A collection of strings pointing to config options for
                     * the items.
                     *
                     * @type {array}
                     * @default [
                     *   'segment',
                     *   'arrowSegment',
                     *   'ray',
                     *   'arrowRay',
                     *   'line',
                     *   'arrowLine',
                     *   'horizontalLine',
                     *   'verticalLine'
                     * ]
                     */
                    items: [
                        'segment',
                        'arrowSegment',
                        'ray',
                        'arrowRay',
                        'line',
                        'arrowLine',
                        'horizontalLine',
                        'verticalLine'
                    ],
                    segment: {
                        /**
                         * A predefined background symbol for the button.
                         *
                         * @type   {string}
                         */
                        symbol: 'segment.svg'
                    },
                    arrowSegment: {
                        /**
                         * A predefined background symbol for the button.
                         *
                         * @type   {string}
                         */
                        symbol: 'arrow-segment.svg'
                    },
                    ray: {
                        /**
                         * A predefined background symbol for the button.
                         *
                         * @type   {string}
                         */
                        symbol: 'ray.svg'
                    },
                    arrowRay: {
                        /**
                         * A predefined background symbol for the button.
                         *
                         * @type   {string}
                         */
                        symbol: 'arrow-ray.svg'
                    },
                    line: {
                        /**
                         * A predefined background symbol for the button.
                         *
                         * @type   {string}
                         */
                        symbol: 'line.svg'
                    },
                    arrowLine: {
                        /**
                         * A predefined background symbol for the button.
                         *
                         * @type   {string}
                         */
                        symbol: 'arrow-line.svg'
                    },
                    verticalLine: {
                        /**
                         * A predefined background symbol for the button.
                         *
                         * @type   {string}
                         */
                        symbol: 'vertical-line.svg'
                    },
                    horizontalLine: {
                        /**
                         * A predefined background symbol for the button.
                         *
                         * @type   {string}
                         */
                        symbol: 'horizontal-line.svg'
                    }
                },
                crookedLines: {
                    /**
                     * A collection of strings pointing to config options for
                     * the items.
                     *
                     * @type {array}
                     * @default [
                     *   'elliott3',
                     *   'elliott5',
                     *   'crooked3',
                     *   'crooked5'
                     * ]
                     *
                     */
                    items: [
                        'elliott3',
                        'elliott5',
                        'crooked3',
                        'crooked5'
                    ],
                    crooked3: {
                        /**
                         * A predefined background symbol for the button.
                         *
                         * @type   {string}
                         */
                        symbol: 'crooked-3.svg'
                    },
                    crooked5: {
                        /**
                         * A predefined background symbol for the button.
                         *
                         * @type   {string}
                         */
                        symbol: 'crooked-5.svg'
                    },
                    elliott3: {
                        /**
                         * A predefined background symbol for the button.
                         *
                         * @type   {string}
                         */
                        symbol: 'elliott-3.svg'
                    },
                    elliott5: {
                        /**
                         * A predefined background symbol for the button.
                         *
                         * @type   {string}
                         */
                        symbol: 'elliott-5.svg'
                    }
                },
                verticalLabels: {
                    /**
                     * A collection of strings pointing to config options for
                     * the items.
                     *
                     * @type {array}
                     * @default [
                     *   'verticalCounter',
                     *   'verticalLabel',
                     *   'verticalArrow'
                     * ]
                     */
                    items: [
                        'verticalCounter',
                        'verticalLabel',
                        'verticalArrow'
                    ],
                    verticalCounter: {
                        /**
                         * A predefined background symbol for the button.
                         *
                         * @type   {string}
                         */
                        symbol: 'vertical-counter.svg'
                    },
                    verticalLabel: {
                        /**
                         * A predefined background symbol for the button.
                         *
                         * @type   {string}
                         */
                        symbol: 'vertical-label.svg'
                    },
                    verticalArrow: {
                        /**
                         * A predefined background symbol for the button.
                         *
                         * @type   {string}
                         */
                        symbol: 'vertical-arrow.svg'
                    }
                },
                advanced: {
                    /**
                     * A collection of strings pointing to config options for
                     * the items.
                     *
                     * @type {array}
                     * @default [
                     *   'fibonacci',
                     *   'pitchfork',
                     *   'parallelChannel'
                     * ]
                     */
                    items: [
                        'fibonacci',
                        'pitchfork',
                        'parallelChannel'
                    ],
                    pitchfork: {
                        /**
                         * A predefined background symbol for the button.
                         *
                         * @type   {string}
                         */
                        symbol: 'pitchfork.svg'
                    },
                    fibonacci: {
                        /**
                         * A predefined background symbol for the button.
                         *
                         * @type   {string}
                         */
                        symbol: 'fibonacci.svg'
                    },
                    parallelChannel: {
                        /**
                         * A predefined background symbol for the button.
                         *
                         * @type   {string}
                         */
                        symbol: 'parallel-channel.svg'
                    }
                },
                measure: {
                    /**
                     * A collection of strings pointing to config options for
                     * the items.
                     *
                     * @type {array}
                     * @default [
                     *   'measureXY',
                     *   'measureX',
                     *   'measureY'
                     * ]
                     */
                    items: [
                        'measureXY',
                        'measureX',
                        'measureY'
                    ],
                    measureX: {
                        /**
                         * A predefined background symbol for the button.
                         *
                         * @type   {string}
                         */
                        symbol: 'measure-x.svg'
                    },
                    measureY: {
                        /**
                         * A predefined background symbol for the button.
                         *
                         * @type   {string}
                         */
                        symbol: 'measure-y.svg'
                    },
                    measureXY: {
                        /**
                         * A predefined background symbol for the button.
                         *
                         * @type   {string}
                         */
                        symbol: 'measure-xy.svg'
                    }
                },
                toggleAnnotations: {
                    /**
                     * A predefined background symbol for the button.
                     *
                     * @type   {string}
                     */
                    symbol: 'annotations-visible.svg'
                },
                currentPriceIndicator: {
                    /**
                     * A predefined background symbol for the button.
                     *
                     * @type   {string}
                     */
                    symbol: 'current-price-show.svg'
                },
                indicators: {
                    /**
                     * A predefined background symbol for the button.
                     *
                     * @type   {string}
                     */
                    symbol: 'indicators.svg'
                },
                zoomChange: {
                    /**
                     * A collection of strings pointing to config options for
                     * the items.
                     *
                     * @type {array}
                     * @default [
                     *   'zoomX',
                     *   'zoomY',
                     *   'zoomXY'
                     * ]
                     */
                    items: [
                        'zoomX',
                        'zoomY',
                        'zoomXY'
                    ],
                    zoomX: {
                        /**
                         * A predefined background symbol for the button.
                         *
                         * @type   {string}
                         */
                        symbol: 'zoom-x.svg'
                    },
                    zoomY: {
                        /**
                         * A predefined background symbol for the button.
                         *
                         * @type   {string}
                         */
                        symbol: 'zoom-y.svg'
                    },
                    zoomXY: {
                        /**
                         * A predefined background symbol for the button.
                         *
                         * @type   {string}
                         */
                        symbol: 'zoom-xy.svg'
                    }
                },
                typeChange: {
                    /**
                     * A collection of strings pointing to config options for
                     * the items.
                     *
                     * @type {array}
                     * @default [
                     *   'typeOHLC',
                     *   'typeLine',
                     *   'typeCandlestick'
                     * ]
                     */
                    items: [
                        'typeOHLC',
                        'typeLine',
                        'typeCandlestick'
                    ],
                    typeOHLC: {
                        /**
                         * A predefined background symbol for the button.
                         *
                         * @type   {string}
                         */
                        symbol: 'series-ohlc.svg'
                    },
                    typeLine: {
                        /**
                         * A predefined background symbol for the button.
                         *
                         * @type   {string}
                         */
                        symbol: 'series-line.svg'
                    },
                    typeCandlestick: {
                        /**
                         * A predefined background symbol for the button.
                         *
                         * @type   {string}
                         */
                        symbol: 'series-candlestick.svg'
                    }
                },
                fullScreen: {
                    /**
                     * A predefined background symbol for the button.
                     *
                     * @type   {string}
                     */
                    symbol: 'fullscreen.svg'
                },
                saveChart: {
                    /**
                     * A predefined background symbol for the button.
                     *
                     * @type   {string}
                     */
                    symbol: 'save-chart.svg'
                }
            }
        }
    }
});
/* eslint-disable no-invalid-this, valid-jsdoc */
// Run HTML generator
addEvent(H.Chart, 'afterGetContainer', function () {
    this.setStockTools();
});
addEvent(H.Chart, 'getMargins', function () {
    var listWrapper = this.stockTools && this.stockTools.listWrapper, offsetWidth = listWrapper && ((listWrapper.startWidth +
        getStyle(listWrapper, 'padding-left') +
        getStyle(listWrapper, 'padding-right')) || listWrapper.offsetWidth);
    if (offsetWidth && offsetWidth < this.plotWidth) {
        this.plotLeft += offsetWidth;
    }
});
addEvent(H.Chart, 'destroy', function () {
    if (this.stockTools) {
        this.stockTools.destroy();
    }
});
addEvent(H.Chart, 'redraw', function () {
    if (this.stockTools && this.stockTools.guiEnabled) {
        this.stockTools.redraw();
    }
});
/**
 * Toolbar Class
 * @private
 * @constructor
 * @param {Object} - options of toolbar
 * @param {Chart} - Reference to chart
 */
var Toolbar = /** @class */ (function () {
    function Toolbar(options, langOptions, chart) {
        this.arrowDown = void 0;
        this.arrowUp = void 0;
        this.arrowWrapper = void 0;
        this.listWrapper = void 0;
        this.showhideBtn = void 0;
        this.submenu = void 0;
        this.toolbar = void 0;
        this.wrapper = void 0;
        this.chart = chart;
        this.options = options;
        this.lang = langOptions;
        // set url for icons.
        this.iconsURL = this.getIconsURL();
        this.guiEnabled = options.enabled;
        this.visible = pick(options.visible, true);
        this.placed = pick(options.placed, false);
        // General events collection which should be removed upon
        // destroy/update:
        this.eventsToUnbind = [];
        if (this.guiEnabled) {
            this.createHTML();
            this.init();
            this.showHideNavigatorion();
        }
        fireEvent(this, 'afterInit');
    }
    /**
     * Initialize the toolbar. Create buttons and submenu for each option
     * defined in `stockTools.gui`.
     * @private
     */
<<<<<<< HEAD
    init: function () {
        var _self = this, lang = this.lang, guiOptions = this.options, toolbar = this.toolbar, addSubmenu = _self.addSubmenu, buttons = guiOptions.buttons, defs = guiOptions.definitions, allButtons = toolbar.childNodes, button;
=======
    Toolbar.prototype.init = function () {
        var _self = this, lang = this.lang, guiOptions = this.options, toolbar = this.toolbar, addSubmenu = _self.addSubmenu, buttons = guiOptions.buttons, defs = guiOptions.definitions, allButtons = toolbar.childNodes, inIframe = this.inIframe(), button;
>>>>>>> 2eec6839
        // create buttons
        buttons.forEach(function (btnName) {
            button = _self.addButton(toolbar, defs, btnName, lang);
            _self.eventsToUnbind.push(addEvent(button.buttonWrapper, 'click', function () {
                _self.eraseActiveButtons(allButtons, button.buttonWrapper);
            }));
            if (isArray(defs[btnName].items)) {
                // create submenu buttons
                addSubmenu.call(_self, button, defs[btnName]);
            }
        });
    };
    /**
     * Create submenu (list of buttons) for the option. In example main button
     * is Line, in submenu will be buttons with types of lines.
     * @private
     * @param {Highcharts.Dictionary<Highcharts.HTMLDOMElement>}
     * button which has submenu
     * @param {Highcharts.StockToolsGuiDefinitionsButtonsOptions}
     * list of all buttons
     */
    Toolbar.prototype.addSubmenu = function (parentBtn, button) {
        var _self = this, submenuArrow = parentBtn.submenuArrow, buttonWrapper = parentBtn.buttonWrapper, buttonWidth = getStyle(buttonWrapper, 'width'), wrapper = this.wrapper, menuWrapper = this.listWrapper, allButtons = this.toolbar.childNodes, topMargin = 0, submenuWrapper;
        // create submenu container
        this.submenu = submenuWrapper = createElement(UL, {
            className: PREFIX + 'submenu-wrapper'
        }, null, buttonWrapper);
        // create submenu buttons and select the first one
        this.addSubmenuItems(buttonWrapper, button);
        // show / hide submenu
        _self.eventsToUnbind.push(addEvent(submenuArrow, 'click', function (e) {
            e.stopPropagation();
            // Erase active class on all other buttons
            _self.eraseActiveButtons(allButtons, buttonWrapper);
            // hide menu
            if (buttonWrapper.className.indexOf(PREFIX + 'current') >= 0) {
                menuWrapper.style.width =
                    menuWrapper.startWidth + 'px';
                buttonWrapper.classList.remove(PREFIX + 'current');
                submenuWrapper.style.display = 'none';
            }
            else {
                // show menu
                // to calculate height of element
                submenuWrapper.style.display = 'block';
                topMargin = submenuWrapper.offsetHeight -
                    buttonWrapper.offsetHeight - 3;
                // calculate position of submenu in the box
                // if submenu is inside, reset top margin
                if (
                // cut on the bottom
                !(submenuWrapper.offsetHeight +
                    buttonWrapper.offsetTop >
                    wrapper.offsetHeight &&
                    // cut on the top
                    buttonWrapper.offsetTop > topMargin)) {
                    topMargin = 0;
                }
                // apply calculated styles
                css(submenuWrapper, {
                    top: -topMargin + 'px',
                    left: buttonWidth + 3 + 'px'
                });
                buttonWrapper.className += ' ' + PREFIX + 'current';
                menuWrapper.startWidth = wrapper.offsetWidth;
                menuWrapper.style.width = menuWrapper.startWidth +
                    getStyle(menuWrapper, 'padding-left') +
                    submenuWrapper.offsetWidth + 3 + 'px';
            }
        }));
    };
    /**
     * Create buttons in submenu
     * @private
     * @param {Highcharts.HTMLDOMElement}
     * button where submenu is placed
     * @param {Highcharts.StockToolsGuiDefinitionsButtonsOptions}
     * list of all buttons options
     *
     */
    Toolbar.prototype.addSubmenuItems = function (buttonWrapper, button) {
        var _self = this, submenuWrapper = this.submenu, lang = this.lang, menuWrapper = this.listWrapper, items = button.items, firstSubmenuItem, submenuBtn;
        // add items to submenu
        items.forEach(function (btnName) {
            // add buttons to submenu
            submenuBtn = _self.addButton(submenuWrapper, button, btnName, lang);
            _self.eventsToUnbind.push(addEvent(submenuBtn.mainButton, 'click', function () {
                _self.switchSymbol(this, buttonWrapper, true);
                menuWrapper.style.width =
                    menuWrapper.startWidth + 'px';
                submenuWrapper.style.display = 'none';
            }));
        });
        // select first submenu item
        firstSubmenuItem = submenuWrapper
            .querySelectorAll('li > .' + PREFIX + 'menu-item-btn')[0];
        // replace current symbol, in main button, with submenu's button style
        _self.switchSymbol(firstSubmenuItem, false);
    };
    /*
     * Erase active class on all other buttons.
     *
     * @param {Array} - Array of HTML buttons
     * @param {HTMLDOMElement} - Current HTML button
     *
     */
    Toolbar.prototype.eraseActiveButtons = function (buttons, currentButton, submenuItems) {
        [].forEach.call(buttons, function (btn) {
            if (btn !== currentButton) {
                btn.classList.remove(PREFIX + 'current');
                btn.classList.remove(PREFIX + 'active');
                submenuItems =
                    btn.querySelectorAll('.' + PREFIX + 'submenu-wrapper');
                // hide submenu
                if (submenuItems.length > 0) {
                    submenuItems[0].style.display = 'none';
                }
            }
        });
    };
    /**
     * Create single button. Consist of HTML elements `li`, `span`, and (if
     * exists) submenu container.
     * @private
     * @param {Highcharts.HTMLDOMElement} target
     * HTML reference, where button should be added
     * @param {Highcharts.StockToolsGuiDefinitionsButtonsOptions|Highcharts.StockToolsGuiDefinitionsOptions} options
     * All options, by btnName refer to particular button
     * @param {string} btnName
     * of functionality mapped for specific class
     * @param {Highcharts.Dictionary<string>} lang
     * All titles, by btnName refer to particular button
     * @return {Object} - references to all created HTML elements
     */
    Toolbar.prototype.addButton = function (target, options, btnName, lang) {
        if (lang === void 0) { lang = {}; }
        var btnOptions = options[btnName], items = btnOptions.items, classMapping = Toolbar.prototype.classMapping, userClassName = btnOptions.className || '', mainButton, submenuArrow, buttonWrapper;
        // main button wrapper
        buttonWrapper = createElement(LI, {
            className: pick(classMapping[btnName], '') + ' ' + userClassName,
            title: lang[btnName] || btnName
        }, null, target);
        // single button
        mainButton = createElement(SPAN, {
            className: PREFIX + 'menu-item-btn'
        }, null, buttonWrapper);
        // submenu
        if (items && items.length) {
            // arrow is a hook to show / hide submenu
            submenuArrow = createElement(SPAN, {
                className: PREFIX + 'submenu-item-arrow ' +
                    PREFIX + 'arrow-right'
            }, null, buttonWrapper);
            submenuArrow.style['background-image'] = 'url(' +
                this.iconsURL + 'arrow-bottom.svg)';
        }
        else {
            mainButton.style['background-image'] = 'url(' +
                this.iconsURL + btnOptions.symbol + ')';
        }
        return {
            buttonWrapper: buttonWrapper,
            mainButton: mainButton,
            submenuArrow: submenuArrow
        };
    };
    /*
     * Create navigation's HTML elements: container and arrows.
     *
     */
    Toolbar.prototype.addNavigation = function () {
        var stockToolbar = this, wrapper = stockToolbar.wrapper;
        // arrow wrapper
        stockToolbar.arrowWrapper = createElement(DIV, {
            className: PREFIX + 'arrow-wrapper'
        });
        stockToolbar.arrowUp = createElement(DIV, {
            className: PREFIX + 'arrow-up'
        }, null, stockToolbar.arrowWrapper);
        stockToolbar.arrowUp.style['background-image'] =
            'url(' + this.iconsURL + 'arrow-right.svg)';
        stockToolbar.arrowDown = createElement(DIV, {
            className: PREFIX + 'arrow-down'
        }, null, stockToolbar.arrowWrapper);
        stockToolbar.arrowDown.style['background-image'] =
            'url(' + this.iconsURL + 'arrow-right.svg)';
        wrapper.insertBefore(stockToolbar.arrowWrapper, wrapper.childNodes[0]);
        // attach scroll events
        stockToolbar.scrollButtons();
    };
    /*
     * Add events to navigation (two arrows) which allows user to scroll
     * top/down GUI buttons, if container's height is not enough.
     *
     */
    Toolbar.prototype.scrollButtons = function () {
        var targetY = 0, _self = this, wrapper = _self.wrapper, toolbar = _self.toolbar, step = 0.1 * wrapper.offsetHeight; // 0.1 = 10%
        _self.eventsToUnbind.push(addEvent(_self.arrowUp, 'click', function () {
            if (targetY > 0) {
                targetY -= step;
                toolbar.style['margin-top'] = -targetY + 'px';
            }
        }));
        _self.eventsToUnbind.push(addEvent(_self.arrowDown, 'click', function () {
            if (wrapper.offsetHeight + targetY <=
                toolbar.offsetHeight + step) {
                targetY += step;
                toolbar.style['margin-top'] = -targetY + 'px';
            }
        }));
    };
    /*
     * Create stockTools HTML main elements.
     *
     */
    Toolbar.prototype.createHTML = function () {
        var stockToolbar = this, chart = stockToolbar.chart, guiOptions = stockToolbar.options, container = chart.container, navigation = chart.options.navigation, bindingsClassName = navigation && navigation.bindingsClassName, listWrapper, toolbar, wrapper;
        // create main container
        stockToolbar.wrapper = wrapper = createElement(DIV, {
            className: PREFIX + 'stocktools-wrapper ' +
                guiOptions.className + ' ' + bindingsClassName
        });
        container.parentNode.insertBefore(wrapper, container);
        // toolbar
        stockToolbar.toolbar = toolbar = createElement(UL, {
            className: PREFIX + 'stocktools-toolbar ' +
                guiOptions.toolbarClassName
        });
        // add container for list of buttons
        stockToolbar.listWrapper = listWrapper = createElement(DIV, {
            className: PREFIX + 'menu-wrapper'
        });
        wrapper.insertBefore(listWrapper, wrapper.childNodes[0]);
        listWrapper.insertBefore(toolbar, listWrapper.childNodes[0]);
        stockToolbar.showHideToolbar();
        // add navigation which allows user to scroll down / top GUI buttons
        stockToolbar.addNavigation();
    };
    /**
     * Function called in redraw verifies if the navigation should be visible.
     * @private
     */
    Toolbar.prototype.showHideNavigatorion = function () {
        // arrows
        // 50px space for arrows
        if (this.visible &&
            this.toolbar.offsetHeight > (this.wrapper.offsetHeight - 50)) {
            this.arrowWrapper.style.display = 'block';
        }
        else {
            // reset margin if whole toolbar is visible
            this.toolbar.style.marginTop = '0px';
            // hide arrows
            this.arrowWrapper.style.display = 'none';
        }
    };
    /**
     * Create button which shows or hides GUI toolbar.
     * @private
     */
    Toolbar.prototype.showHideToolbar = function () {
        var stockToolbar = this, chart = this.chart, wrapper = stockToolbar.wrapper, toolbar = this.listWrapper, submenu = this.submenu, visible = this.visible, showhideBtn;
        // Show hide toolbar
        this.showhideBtn = showhideBtn = createElement(DIV, {
            className: PREFIX + 'toggle-toolbar ' + PREFIX + 'arrow-left'
        }, null, wrapper);
        showhideBtn.style['background-image'] =
            'url(' + this.iconsURL + 'arrow-right.svg)';
        if (!visible) {
            // hide
            if (submenu) {
                submenu.style.display = 'none';
            }
            showhideBtn.style.left = '0px';
            stockToolbar.visible = visible = false;
            toolbar.classList.add(PREFIX + 'hide');
            showhideBtn.classList.toggle(PREFIX + 'arrow-right');
            wrapper.style.height = showhideBtn.offsetHeight + 'px';
        }
        else {
            wrapper.style.height = '100%';
            showhideBtn.style.top = getStyle(toolbar, 'padding-top') + 'px';
            showhideBtn.style.left = (wrapper.offsetWidth +
                getStyle(toolbar, 'padding-left')) + 'px';
        }
        // Toggle menu
        stockToolbar.eventsToUnbind.push(addEvent(showhideBtn, 'click', function () {
            chart.update({
                stockTools: {
                    gui: {
                        visible: !visible,
                        placed: true
                    }
                }
            });
        }));
    };
    /*
     * In main GUI button, replace icon and class with submenu button's
     * class / symbol.
     *
     * @param {HTMLDOMElement} - submenu button
     * @param {Boolean} - true or false
     *
     */
    Toolbar.prototype.switchSymbol = function (button, redraw) {
        var buttonWrapper = button.parentNode, buttonWrapperClass = buttonWrapper.classList.value, 
        // main button in first level og GUI
        mainNavButton = buttonWrapper.parentNode.parentNode;
        // set class
        mainNavButton.className = '';
        if (buttonWrapperClass) {
            mainNavButton.classList.add(buttonWrapperClass.trim());
        }
        // set icon
        mainNavButton
            .querySelectorAll('.' + PREFIX + 'menu-item-btn')[0]
            .style['background-image'] =
            button.style['background-image'];
        // set active class
        if (redraw) {
            this.selectButton(mainNavButton);
        }
    };
    /*
     * Set select state (active class) on button.
     *
     * @param {HTMLDOMElement} - button
     *
     */
    Toolbar.prototype.selectButton = function (button) {
        if (button.className.indexOf(activeClass) >= 0) {
            button.classList.remove(activeClass);
        }
        else {
            button.classList.add(activeClass);
        }
    };
    /*
     * Remove active class from all buttons except defined.
     *
     * @param {HTMLDOMElement} - button which should not be deactivated
     *
     */
    Toolbar.prototype.unselectAllButtons = function (button) {
        var activeButtons = button.parentNode
            .querySelectorAll('.' + activeClass);
        [].forEach.call(activeButtons, function (activeBtn) {
            if (activeBtn !== button) {
                activeBtn.classList.remove(activeClass);
            }
        });
    };
    /*
<<<<<<< HEAD
=======
     * Verify if chart is in iframe.
     *
     * @return {Object} - elements translations.
     */
    Toolbar.prototype.inIframe = function () {
        try {
            return win.self !== win.top;
        }
        catch (e) {
            return true;
        }
    };
    /*
>>>>>>> 2eec6839
     * Update GUI with given options.
     *
     * @param {Object} - general options for Stock Tools
     */
    Toolbar.prototype.update = function (options) {
        merge(true, this.chart.options.stockTools, options);
        this.destroy();
        this.chart.setStockTools(options);
        // If Stock Tools are updated, then bindings should be updated too:
        if (this.chart.navigationBindings) {
            this.chart.navigationBindings.update();
        }
    };
    /**
     * Destroy all HTML GUI elements.
     * @private
     */
    Toolbar.prototype.destroy = function () {
        var stockToolsDiv = this.wrapper, parent = stockToolsDiv && stockToolsDiv.parentNode;
        this.eventsToUnbind.forEach(function (unbinder) {
            unbinder();
        });
        // Remove the empty element
        if (parent) {
            parent.removeChild(stockToolsDiv);
        }
        // redraw
        this.chart.isDirtyBox = true;
        this.chart.redraw();
    };
    /**
     * Redraw, GUI requires to verify if the navigation should be visible.
     * @private
     */
    Toolbar.prototype.redraw = function () {
        this.showHideNavigatorion();
    };
    Toolbar.prototype.getIconsURL = function () {
        return this.chart.options.navigation.iconsURL ||
            this.options.iconsURL ||
            'https://code.highcharts.com/@product.version@/gfx/stock-icons/';
    };
    return Toolbar;
}());
/**
 * Mapping JSON fields to CSS classes.
 * @private
 */
Toolbar.prototype.classMapping = {
    circle: PREFIX + 'circle-annotation',
    rectangle: PREFIX + 'rectangle-annotation',
    label: PREFIX + 'label-annotation',
    segment: PREFIX + 'segment',
    arrowSegment: PREFIX + 'arrow-segment',
    ray: PREFIX + 'ray',
    arrowRay: PREFIX + 'arrow-ray',
    line: PREFIX + 'infinity-line',
    arrowLine: PREFIX + 'arrow-infinity-line',
    verticalLine: PREFIX + 'vertical-line',
    horizontalLine: PREFIX + 'horizontal-line',
    crooked3: PREFIX + 'crooked3',
    crooked5: PREFIX + 'crooked5',
    elliott3: PREFIX + 'elliott3',
    elliott5: PREFIX + 'elliott5',
    pitchfork: PREFIX + 'pitchfork',
    fibonacci: PREFIX + 'fibonacci',
    parallelChannel: PREFIX + 'parallel-channel',
    measureX: PREFIX + 'measure-x',
    measureY: PREFIX + 'measure-y',
    measureXY: PREFIX + 'measure-xy',
    verticalCounter: PREFIX + 'vertical-counter',
    verticalLabel: PREFIX + 'vertical-label',
    verticalArrow: PREFIX + 'vertical-arrow',
    currentPriceIndicator: PREFIX + 'current-price-indicator',
    indicators: PREFIX + 'indicators',
    flagCirclepin: PREFIX + 'flag-circlepin',
    flagDiamondpin: PREFIX + 'flag-diamondpin',
    flagSquarepin: PREFIX + 'flag-squarepin',
    flagSimplepin: PREFIX + 'flag-simplepin',
    zoomX: PREFIX + 'zoom-x',
    zoomY: PREFIX + 'zoom-y',
    zoomXY: PREFIX + 'zoom-xy',
    typeLine: PREFIX + 'series-type-line',
    typeOHLC: PREFIX + 'series-type-ohlc',
    typeCandlestick: PREFIX + 'series-type-candlestick',
    fullScreen: PREFIX + 'full-screen',
    toggleAnnotations: PREFIX + 'toggle-annotations',
    saveChart: PREFIX + 'save-chart',
    separator: PREFIX + 'separator'
};
extend(H.Chart.prototype, {
    /**
     * Verify if Toolbar should be added.
     * @private
     * @param {Highcharts.StockToolsOptions} - chart options
     * @return {void}
     */
    setStockTools: function (options) {
        var chartOptions = this.options, lang = chartOptions.lang, guiOptions = merge(chartOptions.stockTools && chartOptions.stockTools.gui, options && options.gui), langOptions = lang.stockTools && lang.stockTools.gui;
        this.stockTools = new H.Toolbar(guiOptions, langOptions, this);
        if (this.stockTools.guiEnabled) {
            this.isDirtyBox = true;
        }
    }
});
// Comunication with bindings:
addEvent(H.NavigationBindings, 'selectButton', function (event) {
    var button = event.button, className = PREFIX + 'submenu-wrapper', gui = this.chart.stockTools;
    if (gui && gui.guiEnabled) {
        // Unslect other active buttons
        gui.unselectAllButtons(event.button);
        // If clicked on a submenu, select state for it's parent
        if (button.parentNode.className.indexOf(className) >= 0) {
            button = button.parentNode.parentNode;
        }
        // Set active class on the current button
        gui.selectButton(button);
    }
});
addEvent(H.NavigationBindings, 'deselectButton', function (event) {
    var button = event.button, className = PREFIX + 'submenu-wrapper', gui = this.chart.stockTools;
    if (gui && gui.guiEnabled) {
        // If deselecting a button from a submenu, select state for it's parent
        if (button.parentNode.className.indexOf(className) >= 0) {
            button = button.parentNode.parentNode;
        }
        gui.selectButton(button);
    }
});
H.Toolbar = Toolbar;
export default H.Toolbar;<|MERGE_RESOLUTION|>--- conflicted
+++ resolved
@@ -801,13 +801,8 @@
      * defined in `stockTools.gui`.
      * @private
      */
-<<<<<<< HEAD
-    init: function () {
+    Toolbar.prototype.init = function () {
         var _self = this, lang = this.lang, guiOptions = this.options, toolbar = this.toolbar, addSubmenu = _self.addSubmenu, buttons = guiOptions.buttons, defs = guiOptions.definitions, allButtons = toolbar.childNodes, button;
-=======
-    Toolbar.prototype.init = function () {
-        var _self = this, lang = this.lang, guiOptions = this.options, toolbar = this.toolbar, addSubmenu = _self.addSubmenu, buttons = guiOptions.buttons, defs = guiOptions.definitions, allButtons = toolbar.childNodes, inIframe = this.inIframe(), button;
->>>>>>> 2eec6839
         // create buttons
         buttons.forEach(function (btnName) {
             button = _self.addButton(toolbar, defs, btnName, lang);
@@ -1162,22 +1157,6 @@
         });
     };
     /*
-<<<<<<< HEAD
-=======
-     * Verify if chart is in iframe.
-     *
-     * @return {Object} - elements translations.
-     */
-    Toolbar.prototype.inIframe = function () {
-        try {
-            return win.self !== win.top;
-        }
-        catch (e) {
-            return true;
-        }
-    };
-    /*
->>>>>>> 2eec6839
      * Update GUI with given options.
      *
      * @param {Object} - general options for Stock Tools
