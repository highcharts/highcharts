/**
 * @product.name@ JS v@product.version@ (@product.date@)
 * Highcharts module to hide overlapping data labels. This module is included by default in Highmaps.
 *
 * (c) 2010-2014 Torstein Honsi
 *
 * License: www.highcharts.com/license
 */

/*global Highcharts, HighchartsAdapter */
(function (H) {
	var Chart = H.Chart,
		each = H.each,
<<<<<<< HEAD
		addEvent = Highcharts.addEvent;
=======
		pick = H.pick,
		addEvent = HighchartsAdapter.addEvent;
>>>>>>> 7a45a398

	// Collect potensial overlapping data labels. Stack labels probably don't need to be 
	// considered because they are usually accompanied by data labels that lie inside the columns.
	Chart.prototype.callbacks.push(function (chart) {
		function collectAndHide() {
			var labels = [];

			each(chart.series, function (series) {
				var dlOptions = series.options.dataLabels;
				if ((dlOptions.enabled || series._hasPointLabels) && !dlOptions.allowOverlap && series.visible) { // #3866
					each(series.points, function (point) { 
						if (point.dataLabel) {
							point.dataLabel.labelrank = pick(point.labelrank, point.shapeArgs && point.shapeArgs.height); // #4118
							labels.push(point.dataLabel);
						}
					});
				}
			});
			chart.hideOverlappingLabels(labels);
		}

		// Do it now ...
		collectAndHide();

		// ... and after each chart redraw
		addEvent(chart, 'redraw', collectAndHide);

	});

	/**
	 * Hide overlapping labels. Labels are moved and faded in and out on zoom to provide a smooth 
	 * visual imression.
	 */		
	Chart.prototype.hideOverlappingLabels = function (labels) {

		var len = labels.length,
			label,
			i,
			j,
			label1,
			label2,
			intersectRect = function (pos1, pos2, size1, size2) {
				return !(
					pos2.x > pos1.x + size1.width ||
					pos2.x + size2.width < pos1.x ||
					pos2.y > pos1.y + size1.height ||
					pos2.y + size2.height < pos1.y
				);
			};
	
		// Mark with initial opacity
		for (i = 0; i < len; i++) {
			label = labels[i];
			if (label) {
				label.oldOpacity = label.opacity;
				label.newOpacity = 1;
			}
		}

		// Prevent a situation in a gradually rising slope, that each label
		// will hide the previous one because the previous one always has
		// lower rank.
		labels.sort(function (a, b) {
			return b.labelrank - a.labelrank;
		});

		// Detect overlapping labels
		for (i = 0; i < len; i++) {
			label1 = labels[i];

			for (j = i + 1; j < len; ++j) {
				label2 = labels[j];
				if (label1 && label2 && label1.placed && label2.placed && label1.newOpacity !== 0 && label2.newOpacity !== 0 && 
						intersectRect(label1.alignAttr, label2.alignAttr, label1, label2)) {
					(label1.labelrank < label2.labelrank ? label1 : label2).newOpacity = 0;
				}
			}
		}

		// Hide or show
		for (i = 0; i < len; i++) {
			label = labels[i];
			if (label) {
				if (label.oldOpacity !== label.newOpacity && label.placed) {
					label.alignAttr.opacity = label.newOpacity;
					label[label.isOld && label.newOpacity ? 'animate' : 'attr'](label.alignAttr);
				}
				label.isOld = true;
			}
		}
	};

}(Highcharts));<|MERGE_RESOLUTION|>--- conflicted
+++ resolved
@@ -11,12 +11,8 @@
 (function (H) {
 	var Chart = H.Chart,
 		each = H.each,
-<<<<<<< HEAD
-		addEvent = Highcharts.addEvent;
-=======
 		pick = H.pick,
 		addEvent = HighchartsAdapter.addEvent;
->>>>>>> 7a45a398
 
 	// Collect potensial overlapping data labels. Stack labels probably don't need to be 
 	// considered because they are usually accompanied by data labels that lie inside the columns.
