// ==ClosureCompiler==
// @compilation_level SIMPLE_OPTIMIZATIONS

/**
<<<<<<< HEAD
 * @license Highcharts JS v5.0-dev (2015-10-26)
=======
 * @license Highcharts JS v4.2.0-modified (2016-01-12)
>>>>>>> e6238c3f
 *
 * (c) 2009-2016 Torstein Honsi
 *
 * License: www.highcharts.com/license
 */

<<<<<<< HEAD
(function (H) {
        var each = H.each,
            extend = H.extend,
            merge = H.merge,
            splat = H.splat;
    /**
=======
(function (factory) {
    if (typeof module === 'object' && module.exports) {
        module.exports = factory;
    } else {
        factory(Highcharts);
    }
}(function (Highcharts) {
var arrayMin = Highcharts.arrayMin,
        arrayMax = Highcharts.arrayMax,
        each = Highcharts.each,
        extend = Highcharts.extend,
        merge = Highcharts.merge,
        map = Highcharts.map,
        pick = Highcharts.pick,
        pInt = Highcharts.pInt,
        defaultPlotOptions = Highcharts.getOptions().plotOptions,
        seriesTypes = Highcharts.seriesTypes,
        extendClass = Highcharts.extendClass,
        splat = Highcharts.splat,
        wrap = Highcharts.wrap,
        Axis = Highcharts.Axis,
        Tick = Highcharts.Tick,
        Point = Highcharts.Point,
        Pointer = Highcharts.Pointer,
        CenteredSeriesMixin = Highcharts.CenteredSeriesMixin,
        TrackerMixin = Highcharts.TrackerMixin,
        Series = Highcharts.Series,
        math = Math,
        mathRound = math.round,
        mathFloor = math.floor,
        mathMax = math.max,
        Color = Highcharts.Color,
        noop = function () {},
        UNDEFINED;/**
>>>>>>> e6238c3f
     * The Pane object allows options that are common to a set of X and Y axes.
     *
     * In the future, this can be extended to basic Highcharts and Highstock.
     */
    function Pane(options, chart, firstAxis) {
        this.init(options, chart, firstAxis);
    }

    // Extend the Pane prototype
    extend(Pane.prototype, {

        /**
         * Initiate the Pane object
         */
        init: function (options, chart, firstAxis) {
            var pane = this,
                backgroundOption,
                defaultOptions = pane.defaultOptions;

            pane.chart = chart;

            // Set options. Angular charts have a default background (#3318)
            pane.options = options = merge(defaultOptions, chart.angular ? { background: {} } : undefined, options);

            backgroundOption = options.background;

            // To avoid having weighty logic to place, update and remove the backgrounds,
            // push them to the first axis' plot bands and borrow the existing logic there.
            if (backgroundOption) {
                each([].concat(splat(backgroundOption)).reverse(), function (config) {
                    var mConfig,
                        axisUserOptions = firstAxis.userOptions;
                    mConfig = merge(pane.defaultBackgroundOptions, config);

                    
                    if (config.backgroundColor) {
                        mConfig.backgroundColor = config.backgroundColor;
                    }
                    mConfig.color = mConfig.backgroundColor; // due to naming in plotBands
                    

                    firstAxis.options.plotBands.unshift(mConfig);
                    axisUserOptions.plotBands = axisUserOptions.plotBands || []; // #3176
                    if (axisUserOptions.plotBands !== firstAxis.options.plotBands) {
                        axisUserOptions.plotBands.unshift(mConfig);
                    }
                });
            }
        },

        /**
         * The default options object
         */
        defaultOptions: {
            // background: {conditional},
            center: ['50%', '50%'],
            size: '85%',
            startAngle: 0
            //endAngle: startAngle + 360
        },

        /**
         * The default background options
         */
        defaultBackgroundOptions: {
            className: 'highcharts-pane', // docs
            shape: 'circle',
            
            borderWidth: 1,
            borderColor: 'silver',
            backgroundColor: {
                linearGradient: { x1: 0, y1: 0, x2: 0, y2: 1 },
                stops: [
                    [0, '#FFF'],
                    [1, '#DDD']
                ]
            },
            
            from: -Number.MAX_VALUE, // corrected to axis min
            innerRadius: 0,
            to: Number.MAX_VALUE, // corrected to axis max
            outerRadius: '105%'
        }
    
    });

    H.Pane = Pane;

        return H;
    }(Highcharts));
    (function (H) {
    var Axis = H.Axis,
        CenteredSeriesMixin = H.CenteredSeriesMixin,
        each = H.each,
        extend = H.extend,
        map = H.map,
        merge = H.merge,
        noop = H.noop,
        Pane = H.Pane,
        pick = H.pick,
        pInt = H.pInt,
        Tick = H.Tick,
        splat = H.splat,
        wrap = H.wrap,
    

        hiddenAxisMixin, // @todo Extract this to a new file
        radialAxisMixin, // @todo Extract this to a new file
        axisProto = Axis.prototype,
        tickProto = Tick.prototype;

    /**
     * Augmented methods for the x axis in order to hide it completely, used for the X axis in gauges
     */
    hiddenAxisMixin = {
        getOffset: noop,
        redraw: function () {
            this.isDirty = false; // prevent setting Y axis dirty
        },
        render: function () {
            this.isDirty = false; // prevent setting Y axis dirty
        },
        setScale: noop,
        setCategories: noop,
        setTitle: noop
    };

    /**
     * Augmented methods for the value axis
     */
    radialAxisMixin = {
        isRadial: true,

        /**
         * The default options extend defaultYAxisOptions
         */
        defaultRadialGaugeOptions: {
            labels: {
                align: 'center',
                x: 0,
                y: null // auto
            },
            minorGridLineWidth: 0,
            minorTickInterval: 'auto',
            minorTickLength: 10,
            minorTickPosition: 'inside',
            minorTickWidth: 1,
            tickLength: 10,
            tickPosition: 'inside',
            tickWidth: 2,
            title: {
                rotation: 0
            },
            zIndex: 2 // behind dials, points in the series group
        },

        // Circular axis around the perimeter of a polar chart
        defaultRadialXOptions: {
            gridLineWidth: 1, // spokes
            labels: {
                align: null, // auto
                distance: 15,
                x: 0,
                y: null // auto
            },
            maxPadding: 0,
            minPadding: 0,
            showLastLabel: false,
            tickLength: 0
        },

        // Radial axis, like a spoke in a polar chart
        defaultRadialYOptions: {
            gridLineInterpolation: 'circle',
            labels: {
                align: 'right',
                x: -3,
                y: -2
            },
            showLastLabel: false,
            title: {
                x: 4,
                text: null,
                rotation: 90
            }
        },

        /**
         * Merge and set options
         */
        setOptions: function (userOptions) {

            var options = this.options = merge(
                this.defaultOptions,
                this.defaultRadialOptions,
                userOptions
            );

            // Make sure the plotBands array is instanciated for each Axis (#2649)
            if (!options.plotBands) {
                options.plotBands = [];
            }

        },

        /**
         * Wrap the getOffset method to return zero offset for title or labels in a radial
         * axis
         */
        getOffset: function () {
            // Call the Axis prototype method (the method we're in now is on the instance)
            axisProto.getOffset.call(this);

            // Title or label offsets are not counted
            this.chart.axisOffset[this.side] = 0;

            // Set the center array
            this.center = this.pane.center = CenteredSeriesMixin.getCenter.call(this.pane);
        },


        /**
         * Get the path for the axis line. This method is also referenced in the getPlotLinePath
         * method.
         */
        getLinePath: function (lineWidth, radius) {
            var center = this.center;
            radius = pick(radius, center[2] / 2 - this.offset);

            return this.chart.renderer.symbols.arc(
                this.left + center[0],
                this.top + center[1],
                radius,
                radius,
                {
                    start: this.startAngleRad,
                    end: this.endAngleRad,
                    open: true,
                    innerR: 0
                }
            );
        },

        /**
         * Override setAxisTranslation by setting the translation to the difference
         * in rotation. This allows the translate method to return angle for
         * any given value.
         */
        setAxisTranslation: function () {

            // Call uber method
            axisProto.setAxisTranslation.call(this);

            // Set transA and minPixelPadding
            if (this.center) { // it's not defined the first time
                if (this.isCircular) {

                    this.transA = (this.endAngleRad - this.startAngleRad) /
                        ((this.max - this.min) || 1);


                } else {
                    this.transA = (this.center[2] / 2) / ((this.max - this.min) || 1);
                }

                if (this.isXAxis) {
                    this.minPixelPadding = this.transA * this.minPointOffset;
                } else {
                    // This is a workaround for regression #2593, but categories still don't position correctly.
                    this.minPixelPadding = 0;
                }
            }
        },

        /**
         * In case of auto connect, add one closestPointRange to the max value right before
         * tickPositions are computed, so that ticks will extend passed the real max.
         */
        beforeSetTickPositions: function () {
            if (this.autoConnect) {
                this.max += (this.categories && 1) || this.pointRange || this.closestPointRange || 0; // #1197, #2260
            }
        },

        /**
         * Override the setAxisSize method to use the arc's circumference as length. This
         * allows tickPixelInterval to apply to pixel lengths along the perimeter
         */
        setAxisSize: function () {

            axisProto.setAxisSize.call(this);

            if (this.isRadial) {

                // Set the center array
                this.center = this.pane.center = CenteredSeriesMixin.getCenter.call(this.pane);

                // The sector is used in Axis.translate to compute the translation of reversed axis points (#2570)
                if (this.isCircular) {
                    this.sector = this.endAngleRad - this.startAngleRad;
                }

                // Axis len is used to lay out the ticks
                this.len = this.width = this.height = this.center[2] * pick(this.sector, 1) / 2;


            }
        },

        /**
         * Returns the x, y coordinate of a point given by a value and a pixel distance
         * from center
         */
        getPosition: function (value, length) {
            return this.postTranslate(
                this.isCircular ? this.translate(value) : 0, // #2848
                pick(this.isCircular ? length : this.translate(value), this.center[2] / 2) - this.offset
            );
        },

        /**
         * Translate from intermediate plotX (angle), plotY (axis.len - radius) to final chart coordinates.
         */
        postTranslate: function (angle, radius) {

            var chart = this.chart,
                center = this.center;

            angle = this.startAngleRad + angle;

            return {
                x: chart.plotLeft + center[0] + Math.cos(angle) * radius,
                y: chart.plotTop + center[1] + Math.sin(angle) * radius
            };

        },

        /**
         * Find the path for plot bands along the radial axis
         */
        getPlotBandPath: function (from, to, options) {
            var center = this.center,
                startAngleRad = this.startAngleRad,
                fullRadius = center[2] / 2,
                radii = [
                    pick(options.outerRadius, '100%'),
                    options.innerRadius,
                    pick(options.thickness, 10)
                ],
                percentRegex = /%$/,
                start,
                end,
                open,
                isCircular = this.isCircular, // X axis in a polar chart
                ret;

            // Polygonal plot bands
            if (this.options.gridLineInterpolation === 'polygon') {
                ret = this.getPlotLinePath(from).concat(this.getPlotLinePath(to, true));

            // Circular grid bands
            } else {

                // Keep within bounds
                from = Math.max(from, this.min);
                to = Math.min(to, this.max);

                // Plot bands on Y axis (radial axis) - inner and outer radius depend on to and from
                if (!isCircular) {
                    radii[0] = this.translate(from);
                    radii[1] = this.translate(to);
                }

                // Convert percentages to pixel values
                radii = map(radii, function (radius) {
                    if (percentRegex.test(radius)) {
                        radius = (pInt(radius, 10) * fullRadius) / 100;
                    }
                    return radius;
                });

                // Handle full circle
                if (options.shape === 'circle' || !isCircular) {
                    start = -Math.PI / 2;
                    end = Math.PI * 1.5;
                    open = true;
                } else {
                    start = startAngleRad + this.translate(from);
                    end = startAngleRad + this.translate(to);
                }


                ret = this.chart.renderer.symbols.arc(
                    this.left + center[0],
                    this.top + center[1],
                    radii[0],
                    radii[0],
                    {
                        start: Math.min(start, end), // Math is for reversed yAxis (#3606)
                        end: Math.max(start, end),
                        innerR: pick(radii[1], radii[0] - radii[2]),
                        open: open
                    }
                );
            }

            return ret;
        },

        /**
         * Find the path for plot lines perpendicular to the radial axis.
         */
        getPlotLinePath: function (value, reverse) {
            var axis = this,
                center = axis.center,
                chart = axis.chart,
                end = axis.getPosition(value),
                xAxis,
                xy,
                tickPositions,
                ret;

            // Spokes
            if (axis.isCircular) {
                ret = ['M', center[0] + chart.plotLeft, center[1] + chart.plotTop, 'L', end.x, end.y];

            // Concentric circles
            } else if (axis.options.gridLineInterpolation === 'circle') {
                value = axis.translate(value);
                if (value) { // a value of 0 is in the center
                    ret = axis.getLinePath(0, value);
                }
            // Concentric polygons
            } else {
                // Find the X axis in the same pane
                each(chart.xAxis, function (a) {
                    if (a.pane === axis.pane) {
                        xAxis = a;
                    }
                });
                ret = [];
                value = axis.translate(value);
                tickPositions = xAxis.tickPositions;
                if (xAxis.autoConnect) {
                    tickPositions = tickPositions.concat([tickPositions[0]]);
                }
                // Reverse the positions for concatenation of polygonal plot bands
                if (reverse) {
                    tickPositions = [].concat(tickPositions).reverse();
                }

                each(tickPositions, function (pos, i) {
                    xy = xAxis.getPosition(pos, value);
                    ret.push(i ? 'L' : 'M', xy.x, xy.y);
                });

            }
            return ret;
        },

        /**
         * Find the position for the axis title, by default inside the gauge
         */
        getTitlePosition: function () {
            var center = this.center,
                chart = this.chart,
                titleOptions = this.options.title;

            return {
                x: chart.plotLeft + center[0] + (titleOptions.x || 0),
                y: chart.plotTop + center[1] - ({ high: 0.5, middle: 0.25, low: 0 }[titleOptions.align] *
                    center[2]) + (titleOptions.y || 0)
            };
        }

    };

    /**
     * Override axisProto.init to mix in special axis instance functions and function overrides
     */
    wrap(axisProto, 'init', function (proceed, chart, userOptions) {
        var axis = this,
            angular = chart.angular,
            polar = chart.polar,
            isX = userOptions.isX,
            isHidden = angular && isX,
            isCircular,
            startAngleRad,
            endAngleRad,
            options,
            chartOptions = chart.options,
            paneIndex = userOptions.pane || 0,
            pane,
            paneOptions;

        // Before prototype.init
        if (angular) {
            extend(this, isHidden ? hiddenAxisMixin : radialAxisMixin);
            isCircular =  !isX;
            if (isCircular) {
                this.defaultRadialOptions = this.defaultRadialGaugeOptions;
            }

        } else if (polar) {
            //extend(this, userOptions.isX ? radialAxisMixin : radialAxisMixin);
            extend(this, radialAxisMixin);
            isCircular = isX;
            this.defaultRadialOptions = isX ? this.defaultRadialXOptions : merge(this.defaultYAxisOptions, this.defaultRadialYOptions);

        }

        // Run prototype.init
        proceed.call(this, chart, userOptions);

        if (!isHidden && (angular || polar)) {
            options = this.options;

            // Create the pane and set the pane options.
            if (!chart.panes) {
                chart.panes = [];
            }
            this.pane = pane = chart.panes[paneIndex] = chart.panes[paneIndex] || new Pane(
                splat(chartOptions.pane)[paneIndex],
                chart,
                axis
            );
            paneOptions = pane.options;


            // Disable certain features on angular and polar axes
            chart.inverted = false;
            chartOptions.chart.zoomType = null;

            // Start and end angle options are
            // given in degrees relative to top, while internal computations are
            // in radians relative to right (like SVG).
            this.startAngleRad = startAngleRad = (paneOptions.startAngle - 90) * Math.PI / 180;
            this.endAngleRad = endAngleRad = (pick(paneOptions.endAngle, paneOptions.startAngle + 360)  - 90) * Math.PI / 180;
            this.offset = options.offset || 0;

            this.isCircular = isCircular;

            // Automatically connect grid lines?
            if (isCircular && userOptions.max === undefined && endAngleRad - startAngleRad === 2 * Math.PI) {
                this.autoConnect = true;
            }
        }

    });

    /**
     * Add special cases within the Tick class' methods for radial axes.
     */
    wrap(tickProto, 'getPosition', function (proceed, horiz, pos, tickmarkOffset, old) {
        var axis = this.axis;

        return axis.getPosition ?
            axis.getPosition(pos) :
            proceed.call(this, horiz, pos, tickmarkOffset, old);
    });

    /**
     * Wrap the getLabelPosition function to find the center position of the label
     * based on the distance option
     */
    wrap(tickProto, 'getLabelPosition', function (proceed, x, y, label, horiz, labelOptions, tickmarkOffset, index, step) {
        var axis = this.axis,
            optionsY = labelOptions.y,
            ret,
            centerSlot = 20, // 20 degrees to each side at the top and bottom
            align = labelOptions.align,
            angle = ((axis.translate(this.pos) + axis.startAngleRad + Math.PI / 2) / Math.PI * 180) % 360;

        if (axis.isRadial) {
            ret = axis.getPosition(this.pos, (axis.center[2] / 2) + pick(labelOptions.distance, -25));

            // Automatically rotated
            if (labelOptions.rotation === 'auto') {
                label.attr({
                    rotation: angle
                });

            // Vertically centered
            } else if (optionsY === null) {
                optionsY = axis.chart.renderer.fontMetrics(label.styles.fontSize).b - label.getBBox().height / 2;
            }

            // Automatic alignment
            if (align === null) {
                if (axis.isCircular) {
                    if (this.label.getBBox().width > axis.len * axis.tickInterval / (axis.max - axis.min)) { // #3506
                        centerSlot = 0;
                    }
                    if (angle > centerSlot && angle < 180 - centerSlot) {
                        align = 'left'; // right hemisphere
                    } else if (angle > 180 + centerSlot && angle < 360 - centerSlot) {
                        align = 'right'; // left hemisphere
                    } else {
                        align = 'center'; // top or bottom
                    }
                } else {
                    align = 'center';
                }
                label.attr({
                    align: align
                });
            }

            ret.x += labelOptions.x;
            ret.y += optionsY;

        } else {
            ret = proceed.call(this, x, y, label, horiz, labelOptions, tickmarkOffset, index, step);
        }
        return ret;
    });

    /**
     * Wrap the getMarkPath function to return the path of the radial marker
     */
    wrap(tickProto, 'getMarkPath', function (proceed, x, y, tickLength, tickWidth, horiz, renderer) {
        var axis = this.axis,
            endPoint,
            ret;

        if (axis.isRadial) {
            endPoint = axis.getPosition(this.pos, axis.center[2] / 2 + tickLength);
            ret = [
                'M',
                x,
                y,
                'L',
                endPoint.x,
                endPoint.y
            ];
        } else {
            ret = proceed.call(this, x, y, tickLength, tickWidth, horiz, renderer);
        }
        return ret;
    });

        return H;
    }(Highcharts));
    (function (H) {
        var defaultPlotOptions = H.defaultPlotOptions,
            each = H.each,
            extendClass = H.extendClass,
            grep = H.grep,
            merge = H.merge,
            noop = H.noop,
            Series = H.Series,
            seriesTypes = H.seriesTypes;
    /* 
     * The AreaRangeSeries class
     *
     */

    /**
     * Extend the default options with map options
     */
    defaultPlotOptions.arearange = merge(defaultPlotOptions.area, {
        lineWidth: 1,
        marker: null,
        threshold: null,
        tooltip: {
            pointFormat: '<span style="color:{series.color}">\u25CF</span> {series.name}: <b>{point.low}</b> - <b>{point.high}</b><br/>'
        },
        trackByArea: true,
        dataLabels: {
            align: null,
            verticalAlign: null,
            xLow: 0,
            xHigh: 0,
            yLow: 0,
            yHigh: 0
        },
        states: {
            hover: {
                halo: false
            }
        }
    });

    /**
     * Add the series type
     */
    seriesTypes.arearange = extendClass(seriesTypes.area, {
        type: 'arearange',
        pointArrayMap: ['low', 'high'],
        dataLabelCollections: ['dataLabel', 'dataLabelUpper'],
        toYData: function (point) {
            return [point.low, point.high];
        },
        pointValKey: 'low',
        deferTranslatePolar: true,

        /**
         * Translate a point's plotHigh from the internal angle and radius measures to
         * true plotHigh coordinates. This is an addition of the toXY method found in
         * Polar.js, because it runs too early for arearanges to be considered (#3419).
         */
        highToXY: function (point) {
            // Find the polar plotX and plotY
            var chart = this.chart,
                xy = this.xAxis.postTranslate(point.rectPlotX, this.yAxis.len - point.plotHigh);
            point.plotHighX = xy.x - chart.plotLeft;
            point.plotHigh = xy.y - chart.plotTop;
        },

        /**
         * Translate data points from raw values x and y to plotX and plotY
         */
        translate: function () {
            var series = this,
                yAxis = series.yAxis;

            seriesTypes.area.prototype.translate.apply(series);

            // Set plotLow and plotHigh
            each(series.points, function (point) {

                var low = point.low,
                    high = point.high,
                    plotY = point.plotY;

                if (high === null || low === null) {
                    point.isNull = true;
                } else {
                    point.plotLow = plotY;
                    point.plotHigh = yAxis.translate(high, 0, 1, 0, 1);
                }
            });

            // Postprocess plotHigh
            if (this.chart.polar) {
                each(this.points, function (point) {
                    series.highToXY(point);
                });
            }
        },

        /**
         * Extend the line series' getSegmentPath method by applying the segment
         * path to both lower and higher values of the range
         */
        getGraphPath: function () {
        
            var points = this.points,
                highPoints = [],
                highAreaPoints = [],
                i = points.length,
                getGraphPath = Series.prototype.getGraphPath,
                point,
                pointShim,
                linePath,
                lowerPath,
                options = this.options,
                step = options.step,
<<<<<<< HEAD
                higherPath;

            // Remove nulls from low segment
            lowSegment = grep(segment, function (point) {
                return point.plotLow !== null;
            });
=======
                higherPath,
                higherAreaPath;
>>>>>>> e6238c3f

            // Create the top line and the top part of the area fill. The area fill compensates for 
            // null points by drawing down to the lower graph, moving across the null gap and 
            // starting again at the lower graph.
            i = points.length;
            while (i--) {
                point = points[i];
        
                if (!point.isNull && (!points[i + 1] || points[i + 1].isNull)) {
                    highAreaPoints.push({
                        plotX: point.plotX,
                        plotY: point.plotLow
                    });
                }
                pointShim = {
                    plotX: point.plotX,
                    plotY: point.plotHigh,
                    isNull: point.isNull
                };
                highAreaPoints.push(pointShim);
                highPoints.push(pointShim);
                if (!point.isNull && (!points[i - 1] || points[i - 1].isNull)) {
                    highAreaPoints.push({
                        plotX: point.plotX,
                        plotY: point.plotLow
                    });
                }
            }

            // Get the paths
            lowerPath = getGraphPath.call(this, points);
            if (step) {
                if (step === true) {
                    step = 'left';
                }
                options.step = { left: 'right', center: 'center', right: 'left' }[step]; // swap for reading in getGraphPath
            }
            higherPath = getGraphPath.call(this, highPoints);
            higherAreaPath = getGraphPath.call(this, highAreaPoints);
            options.step = step;

            // Create a line on both top and bottom of the range
            linePath = [].concat(lowerPath, higherPath);

            // For the area path, we need to change the 'move' statement into 'lineTo' or 'curveTo'
            if (!this.chart.polar) {
                higherAreaPath[0] = 'L'; // this probably doesn't work for spline        
            }
            this.areaPath = this.areaPath.concat(lowerPath, higherAreaPath);
        
            return linePath;
        },

        /**
         * Extend the basic drawDataLabels method by running it for both lower and higher
         * values.
         */
        drawDataLabels: function () {

            var data = this.data,
                length = data.length,
                i,
                originalDataLabels = [],
                seriesProto = Series.prototype,
                dataLabelOptions = this.options.dataLabels,
                align = dataLabelOptions.align,
                verticalAlign = dataLabelOptions.verticalAlign,
                inside = dataLabelOptions.inside,
                point,
                up,
                inverted = this.chart.inverted;

            if (dataLabelOptions.enabled || this._hasPointLabels) {

                // Step 1: set preliminary values for plotY and dataLabel and draw the upper labels
                i = length;
                while (i--) {
                    point = data[i];
                    if (point) {
                        up = inside ? point.plotHigh < point.plotLow : point.plotHigh > point.plotLow;

                        // Set preliminary values
                        point.y = point.high;
                        point._plotY = point.plotY;
                        point.plotY = point.plotHigh;

                        // Store original data labels and set preliminary label objects to be picked up
                        // in the uber method
                        originalDataLabels[i] = point.dataLabel;
                        point.dataLabel = point.dataLabelUpper;

                        // Set the default offset
                        point.below = up;
                        if (inverted) {
                            if (!align) {
                                dataLabelOptions.align = up ? 'right' : 'left';
                            }
                            dataLabelOptions.x = dataLabelOptions.xHigh;
                        } else {
                            if (!verticalAlign) {
                                dataLabelOptions.verticalAlign = up ? 'top' : 'bottom';
                            }
                            dataLabelOptions.y = dataLabelOptions.yHigh;
                        }
                    }
                }

                if (seriesProto.drawDataLabels) {
                    seriesProto.drawDataLabels.apply(this, arguments); // #1209
                }

                // Step 2: reorganize and handle data labels for the lower values
                i = length;
                while (i--) {
                    point = data[i];
                    if (point) {
                        up = inside ? point.plotHigh < point.plotLow : point.plotHigh > point.plotLow;

                        // Move the generated labels from step 1, and reassign the original data labels
                        point.dataLabelUpper = point.dataLabel;
                        point.dataLabel = originalDataLabels[i];

                        // Reset values
                        point.y = point.low;
                        point.plotY = point._plotY;

                        // Set the default offset
                        point.below = !up;
                        if (inverted) {
                            if (!align) {
                                dataLabelOptions.align = up ? 'left' : 'right';
                            }
                            dataLabelOptions.x = dataLabelOptions.xLow;
                        } else {
                            if (!verticalAlign) {
                                dataLabelOptions.verticalAlign = up ? 'bottom' : 'top';
                            }
                            dataLabelOptions.y = dataLabelOptions.yLow;
                        }
                    }
                }
                if (seriesProto.drawDataLabels) {
                    seriesProto.drawDataLabels.apply(this, arguments);
                }
            }

            dataLabelOptions.align = align;
            dataLabelOptions.verticalAlign = verticalAlign;
        },

        alignDataLabel: function () {
            seriesTypes.column.prototype.alignDataLabel.apply(this, arguments);
        },

        setStackedPoints: noop,

        getSymbol: noop,

        drawPoints: noop
    });

        return H;
    }(Highcharts));
    (function (H) {
        var defaultPlotOptions = H.defaultPlotOptions,
            extendClass = H.extendClass,
            merge = H.merge,
            seriesTypes = H.seriesTypes;
    /**
     * The AreaSplineRangeSeries class
     */

    defaultPlotOptions.areasplinerange = merge(defaultPlotOptions.arearange);

    /**
     * AreaSplineRangeSeries object
     */
    seriesTypes.areasplinerange = extendClass(seriesTypes.arearange, {
        type: 'areasplinerange',
        getPointSpline: seriesTypes.spline.prototype.getPointSpline
    });

        return H;
    }(Highcharts));
    (function (H) {
    
        var defaultPlotOptions = H.defaultPlotOptions,
            each = H.each,
            extendClass = H.extendClass,
            merge = H.merge,
            noop = H.noop,
            seriesTypes = H.seriesTypes,

            colProto = seriesTypes.column.prototype;

        /**
         * The ColumnRangeSeries class
         */
        defaultPlotOptions.columnrange = merge(defaultPlotOptions.column, defaultPlotOptions.arearange, {
            lineWidth: 1,
            pointRange: null
        });

        /**
         * ColumnRangeSeries object
         */
        seriesTypes.columnrange = extendClass(seriesTypes.arearange, {
            type: 'columnrange',
            /**
             * Translate data points from raw values x and y to plotX and plotY
             */
            translate: function () {
                var series = this,
                    yAxis = series.yAxis,
                    xAxis = series.xAxis,
                    chart = series.chart,
                    plotHigh;

                colProto.translate.apply(series);

                // Set plotLow and plotHigh
                each(series.points, function (point) {
                    var shapeArgs = point.shapeArgs,
                        minPointLength = series.options.minPointLength,
                        heightDifference,
                        height,
                        y;

                    point.plotHigh = plotHigh = yAxis.translate(point.high, 0, 1, 0, 1);
                    point.plotLow = point.plotY;

                    // adjust shape
                    y = plotHigh;
                    height = point.plotY - plotHigh;

                    // Adjust for minPointLength
                    if (Math.abs(height) < minPointLength) {
                        heightDifference = (minPointLength - height);
                        height += heightDifference;
                        y -= heightDifference / 2;

                    // Adjust for negative ranges or reversed Y axis (#1457)
                    } else if (height < 0) {
                        height *= -1;
                        y -= height;
                    }

                    shapeArgs.height = height;
                    shapeArgs.y = y;

                    point.tooltipPos = chart.inverted ? 
                        [ 
                            yAxis.len + yAxis.pos - chart.plotLeft - y - height / 2, 
                            xAxis.len + xAxis.pos - chart.plotTop - shapeArgs.x - shapeArgs.width / 2, 
                            height
                        ] : [
                            xAxis.left - chart.plotLeft + shapeArgs.x + shapeArgs.width / 2, 
                            yAxis.pos - chart.plotTop + y + height / 2, 
                            height
                        ]; // don't inherit from column tooltip position - #3372
                });
            },
            directTouch: true,
            trackerGroups: ['group', 'dataLabelsGroup'],
            drawGraph: noop,
            crispCol: colProto.crispCol,
            drawPoints: colProto.drawPoints,
            drawTracker: colProto.drawTracker,
            animate: colProto.animate,
            getColumnMetrics: colProto.getColumnMetrics,
            pointAttribs: colProto.pointAttribs
        });

        return H;
    }(Highcharts));

    (function (H) {
        var defaultPlotOptions = H.defaultPlotOptions,
            each = H.each,
            extendClass = H.extendClass,
            merge = H.merge,
            noop = H.noop,
            pick = H.pick,
            pInt = H.pInt,
            Point = H.Point,
            Series = H.Series,
            seriesTypes = H.seriesTypes,
            TrackerMixin = H.TrackerMixin,

            GaugePoint;
    /* 
     * The GaugeSeries class
     */



    /**
     * Extend the default options
     */
    defaultPlotOptions.gauge = merge(defaultPlotOptions.line, {
        dataLabels: {
            enabled: true,
            defer: false,
            y: 15,
            borderWidth: 1,
            borderColor: 'silver',
            borderRadius: 3,
            crop: false,
            verticalAlign: 'top',
            zIndex: 2
        },
        dial: {
            // radius: '80%',
            // backgroundColor: 'black',
            // borderColor: 'silver',
            // borderWidth: 0,
            // baseWidth: 3,
            // topWidth: 1,
            // baseLength: '70%' // of radius
            // rearLength: '10%'
        },
        pivot: {
            //radius: 5,
            //borderWidth: 0
            //borderColor: 'silver',
            //backgroundColor: 'black'
        },
        tooltip: {
            headerFormat: ''
        },
        showInLegend: false
    });

    /**
     * Extend the point object
     */
    GaugePoint = extendClass(Point, {
        /**
         * Don't do any hover colors or anything
         */
        setState: function (state) {
            this.state = state;
        }
    });


    /**
     * Add the series type
     */
    seriesTypes.gauge = extendClass(seriesTypes.line, {
        type: 'gauge',
        pointClass: GaugePoint,

        // chart.angular will be set to true when a gauge series is present, and this will
        // be used on the axes
        angular: true,
        drawGraph: noop,
        fixedBox: true,
        forceDL: true,
        trackerGroups: ['group', 'dataLabelsGroup'],

        /**
         * Calculate paths etc
         */
        translate: function () {

            var series = this,
                yAxis = series.yAxis,
                options = series.options,
                center = yAxis.center;

            series.generatePoints();

            each(series.points, function (point) {

                var dialOptions = merge(options.dial, point.dial),
                    radius = (pInt(pick(dialOptions.radius, 80)) * center[2]) / 200,
                    baseLength = (pInt(pick(dialOptions.baseLength, 70)) * radius) / 100,
                    rearLength = (pInt(pick(dialOptions.rearLength, 10)) * radius) / 100,
                    baseWidth = dialOptions.baseWidth || 3,
                    topWidth = dialOptions.topWidth || 1,
                    overshoot = options.overshoot,
                    rotation = yAxis.startAngleRad + yAxis.translate(point.y, null, null, null, true);

                // Handle the wrap and overshoot options
                if (overshoot && typeof overshoot === 'number') {
                    overshoot = overshoot / 180 * Math.PI;
                    rotation = Math.max(yAxis.startAngleRad - overshoot, Math.min(yAxis.endAngleRad + overshoot, rotation));

                } else if (options.wrap === false) {
                    rotation = Math.max(yAxis.startAngleRad, Math.min(yAxis.endAngleRad, rotation));
                }

                rotation = rotation * 180 / Math.PI;

                point.shapeType = 'path';
                point.shapeArgs = {
                    d: dialOptions.path || [
                        'M',
                        -rearLength, -baseWidth / 2,
                        'L',
                        baseLength, -baseWidth / 2,
                        radius, -topWidth / 2,
                        radius, topWidth / 2,
                        baseLength, baseWidth / 2,
                        -rearLength, baseWidth / 2,
                        'z'
                    ],
                    translateX: center[0],
                    translateY: center[1],
                    rotation: rotation
                };

                // Positions for data label
                point.plotX = center[0];
                point.plotY = center[1];
            });
        },

        /**
         * Draw the points where each point is one needle
         */
        drawPoints: function () {

            var series = this,
                center = series.yAxis.center,
                pivot = series.pivot,
                options = series.options,
                pivotOptions = options.pivot,
                renderer = series.chart.renderer;

            each(series.points, function (point) {

                var graphic = point.graphic,
                    shapeArgs = point.shapeArgs,
                    d = shapeArgs.d,
                    dialOptions = merge(options.dial, point.dial); // #1233

                if (graphic) {
                    graphic.animate(shapeArgs);
                    shapeArgs.d = d; // animate alters it
                } else {
                    point.graphic = renderer[point.shapeType](shapeArgs)
                        .attr({
                            stroke: dialOptions.borderColor || 'none',
                            'stroke-width': dialOptions.borderWidth || 0,
                            fill: dialOptions.backgroundColor || 'black',
                            rotation: shapeArgs.rotation, // required by VML when animation is false
                            zIndex: 1
                        })
                        .add(series.group);
                }
            });

            // Add or move the pivot
            if (pivot) {
                pivot.animate({ // #1235
                    translateX: center[0],
                    translateY: center[1]
                });
            } else {
                series.pivot = renderer.circle(0, 0, pick(pivotOptions.radius, 5))
                    .attr({
                        'stroke-width': pivotOptions.borderWidth || 0,
                        stroke: pivotOptions.borderColor || 'silver',
                        fill: pivotOptions.backgroundColor || 'black',
                        zIndex: 2
                    })
                    .translate(center[0], center[1])
                    .add(series.group);
            }
        },

        /**
         * Animate the arrow up from startAngle
         */
        animate: function (init) {
            var series = this;

            if (!init) {
                each(series.points, function (point) {
                    var graphic = point.graphic;

                    if (graphic) {
                        // start value
                        graphic.attr({
                            rotation: series.yAxis.startAngleRad * 180 / Math.PI
                        });

                        // animate
                        graphic.animate({
                            rotation: point.shapeArgs.rotation
                        }, series.options.animation);
                    }
                });

                // delete this function to allow it only once
                series.animate = null;
            }
        },

        render: function () {
            this.group = this.plotGroup(
                'group',
                'series',
                this.visible ? 'visible' : 'hidden',
                this.options.zIndex,
                this.chart.seriesGroup
            );
            Series.prototype.render.call(this);
            this.group.clip(this.chart.clipRect);
        },

        /**
         * Extend the basic setData method by running processData and generatePoints immediately,
         * in order to access the points from the legend.
         */
        setData: function (data, redraw) {
            Series.prototype.setData.call(this, data, false);
            this.processData();
            this.generatePoints();
            if (pick(redraw, true)) {
                this.chart.redraw();
            }
        },

        /**
         * If the tracking module is loaded, add the point tracker
         */
        drawTracker: TrackerMixin && TrackerMixin.drawTrackerPoint
    });


        return H;
    }(Highcharts));
    (function (H) {
        var defaultPlotOptions = H.defaultPlotOptions,
            each = H.each,
            extendClass = H.extendClass,
            merge = H.merge,
            noop = H.noop,
            pick = H.pick,
            seriesTypes = H.seriesTypes;

    /* ****************************************************************************
     * Start Box plot series code                                                  *
     *****************************************************************************/

    // Set default options
    defaultPlotOptions.boxplot = merge(defaultPlotOptions.column, {
        fillColor: '#FFFFFF',
        lineWidth: 1,
        //medianColor: null,
        medianWidth: 2,
        states: {
            hover: {
                brightness: -0.3
            }
        },
        //stemColor: null,
        //stemDashStyle: 'solid'
        //stemWidth: null,
        threshold: null,
        tooltip: {
            pointFormat: '<span style="color:{point.color}">\u25CF</span> <b> {series.name}</b><br/>' + // docs
                'Maximum: {point.high}<br/>' +
                'Upper quartile: {point.q3}<br/>' +
                'Median: {point.median}<br/>' +
                'Lower quartile: {point.q1}<br/>' +
                'Minimum: {point.low}<br/>'

        },
        //whiskerColor: null,
        whiskerLength: '50%',
        whiskerWidth: 2
    });

    // Create the series object
    seriesTypes.boxplot = extendClass(seriesTypes.column, {
        type: 'boxplot',
        pointArrayMap: ['low', 'q1', 'median', 'q3', 'high'], // array point configs are mapped to this
        toYData: function (point) { // return a plain array for speedy calculation
            return [point.low, point.q1, point.median, point.q3, point.high];
        },
        pointValKey: 'high', // defines the top of the tracker

        /**
         * Get presentational attributes
         */
        pointAttribs: function (point) {
            var options = this.options,
                color = (point && point.color) || this.color;

            return {
                'fill': options.fillColor || color,
                'stroke': options.lineColor || color,
                'stroke-width': options.lineWidth || 0
            };
        },

        /**
         * Disable data labels for box plot
         */
        drawDataLabels: noop,

        /**
         * Translate data points from raw values x and y to plotX and plotY
         */
        translate: function () {
            var series = this,
                yAxis = series.yAxis,
                pointArrayMap = series.pointArrayMap;

            seriesTypes.column.prototype.translate.apply(series);

            // do the translation on each point dimension
            each(series.points, function (point) {
                each(pointArrayMap, function (key) {
                    if (point[key] !== null) {
                        point[key + 'Plot'] = yAxis.translate(point[key], 0, 1, 0, 1);
                    }
                });
            });
        },

        /**
         * Draw the data points
         */
        drawPoints: function () {
            var series = this,  //state = series.state,
                points = series.points,
                options = series.options,
                chart = series.chart,
                renderer = chart.renderer,
                boxAttr,
                q1Plot,
                q3Plot,
                highPlot,
                lowPlot,
                medianPlot,
                crispCorr,
                crispX,
                graphic,
                stemPath,
                stemAttr,
                boxPath,
                whiskersPath,
                whiskersAttr,
                medianPath,
                medianAttr,
                width,
                left,
                right,
                halfWidth,
                shapeArgs,
                color,
                doQuartiles = series.doQuartiles !== false, // error bar inherits this series type but doesn't do quartiles
                pointWiskerLength,
                whiskerLength = series.options.whiskerLength;


            each(points, function (point) {

                graphic = point.graphic;
                shapeArgs = point.shapeArgs; // the box
                stemAttr = {};
                whiskersAttr = {};
                medianAttr = {};
                color = point.color || series.color;
            
                if (point.plotY !== undefined) {

                    // crisp vector coordinates
                    width = shapeArgs.width;
                    left = Math.floor(shapeArgs.x);
                    right = left + width;
                    halfWidth = Math.round(width / 2);
                    //crispX = Math.round(left + halfWidth) + crispCorr;
                    q1Plot = Math.floor(doQuartiles ? point.q1Plot : point.lowPlot);// + crispCorr;
                    q3Plot = Math.floor(doQuartiles ? point.q3Plot : point.lowPlot);// + crispCorr;
                    highPlot = Math.floor(point.highPlot);// + crispCorr;
                    lowPlot = Math.floor(point.lowPlot);// + crispCorr;
                
                    // Stem attributes
                    stemAttr.stroke = point.stemColor || options.stemColor || color;
                    stemAttr['stroke-width'] = pick(point.stemWidth, options.stemWidth, options.lineWidth);
                    
                    stemAttr.dashstyle = point.stemDashStyle || options.stemDashStyle;
                    
                
                    // Whiskers attributes
                    whiskersAttr.stroke = point.whiskerColor || options.whiskerColor || color;
                    whiskersAttr['stroke-width'] = pick(point.whiskerWidth, options.whiskerWidth, options.lineWidth);

                    // Median attributes
                    medianAttr.stroke = point.medianColor || options.medianColor || color;
                    medianAttr['stroke-width'] = pick(point.medianWidth, options.medianWidth, options.lineWidth);

                    // The stem
                    crispCorr = (stemAttr['stroke-width'] % 2) / 2;
                    crispX = left + halfWidth + crispCorr;
                    stemPath = [
                        // stem up
                        'M',
                        crispX, q3Plot,
                        'L',
                        crispX, highPlot,

                        // stem down
                        'M',
                        crispX, q1Plot,
                        'L',
                        crispX, lowPlot
                    ];

                    // The box
                    if (doQuartiles) {
                        boxAttr = series.pointAttribs(point);
                        crispCorr = (boxAttr['stroke-width'] % 2) / 2;
                        crispX = Math.floor(crispX) + crispCorr;
                        q1Plot = Math.floor(q1Plot) + crispCorr;
                        q3Plot = Math.floor(q3Plot) + crispCorr;
                        left += crispCorr;
                        right += crispCorr;
                        boxPath = [
                            'M',
                            left, q3Plot,
                            'L',
                            left, q1Plot,
                            'L',
                            right, q1Plot,
                            'L',
                            right, q3Plot,
                            'L',
                            left, q3Plot,
                            'z'
                        ];
                    }

                    // The whiskers
                    if (whiskerLength) {
                        crispCorr = (whiskersAttr['stroke-width'] % 2) / 2;
                        highPlot = highPlot + crispCorr;
                        lowPlot = lowPlot + crispCorr;
                        pointWiskerLength = (/%$/).test(whiskerLength) ? halfWidth * parseFloat(whiskerLength) / 100 : whiskerLength / 2;
                        whiskersPath = [
                            // High whisker
                            'M',
                            crispX - pointWiskerLength,
                            highPlot,
                            'L',
                            crispX + pointWiskerLength,
                            highPlot,

                            // Low whisker
                            'M',
                            crispX - pointWiskerLength,
                            lowPlot,
                            'L',
                            crispX + pointWiskerLength,
                            lowPlot
                        ];
                    }

                    // The median
                    crispCorr = (medianAttr['stroke-width'] % 2) / 2;            
                    medianPlot = Math.round(point.medianPlot) + crispCorr;
                    medianPath = [
                        'M',
                        left,
                        medianPlot,
                        'L',
                        right,
                        medianPlot
                    ];

                    // Create or update the graphics
                    if (graphic) { // update

                        point.stem.animate({ d: stemPath });
                        if (whiskerLength) {
                            point.whiskers.animate({ d: whiskersPath });
                        }
                        if (doQuartiles) {
                            point.box.animate({ d: boxPath });
                        }
                        point.medianShape.animate({ d: medianPath });

                    } else { // create new
                        point.graphic = graphic = renderer.g()
                            .add(series.group);

                        point.stem = renderer.path(stemPath)
                            .attr(stemAttr)
                            .add(graphic);

                        if (whiskerLength) {
                            point.whiskers = renderer.path(whiskersPath)
                                .attr(whiskersAttr)
                                .add(graphic);
                        }
                        if (doQuartiles) {
                            point.box = renderer.path(boxPath)
                                .attr(boxAttr)
                                .add(graphic);
                        }
                        point.medianShape = renderer.path(medianPath)
                            .attr(medianAttr)
                            .add(graphic);
                    }
                }
            });

        },
        setStackedPoints: noop // #3890


    });

    /* ****************************************************************************
     * End Box plot series code                                                *
     *****************************************************************************/

        return H;
    }(Highcharts));
    (function (H) {
        var defaultPlotOptions = H.defaultPlotOptions,
            extendClass = H.extendClass,
            merge = H.merge,
            noop = H.noop,
            seriesTypes = H.seriesTypes;


    /* ****************************************************************************
     * Start error bar series code                                                *
     *****************************************************************************/

    // 1 - set default options
    defaultPlotOptions.errorbar = merge(defaultPlotOptions.boxplot, {
        color: '#000000',
        grouping: false,
        linkedTo: ':previous',
        tooltip: {
            pointFormat: '<span style="color:{point.color}">\u25CF</span> {series.name}: <b>{point.low}</b> - <b>{point.high}</b><br/>' // docs
        },
        whiskerWidth: null
    });

    // 2 - Create the series object
    seriesTypes.errorbar = extendClass(seriesTypes.boxplot, {
        type: 'errorbar',
        pointArrayMap: ['low', 'high'], // array point configs are mapped to this
        toYData: function (point) { // return a plain array for speedy calculation
            return [point.low, point.high];
        },
        pointValKey: 'high', // defines the top of the tracker
        doQuartiles: false,
        drawDataLabels: seriesTypes.arearange ? seriesTypes.arearange.prototype.drawDataLabels : noop,

        /**
         * Get the width and X offset, either on top of the linked series column
         * or standalone
         */
        getColumnMetrics: function () {
            return (this.linkedParent && this.linkedParent.columnMetrics) ||
                seriesTypes.column.prototype.getColumnMetrics.call(this);
        }
    });

    /* ****************************************************************************
     * End error bar series code                                                  *
     *****************************************************************************/

    }(Highcharts));
    (function (H) {
        var defaultPlotOptions = H.defaultPlotOptions,
            extendClass = H.extendClass,
            merge = H.merge,
            noop = H.noop,
            Series = H.Series,
            seriesTypes = H.seriesTypes;

    /* ****************************************************************************
     * Start Waterfall series code                                                *
     *****************************************************************************/

    // 1 - set default options
    defaultPlotOptions.waterfall = merge(defaultPlotOptions.column, {
        lineWidth: 1,
        lineColor: '#333',
        dashStyle: 'dot',
        borderColor: '#333',
        dataLabels: {
            inside: true
        },
        states: {
            hover: {
                lineWidthPlus: 0 // #3126
            }
        }
    });


    // 2 - Create the series object
    seriesTypes.waterfall = extendClass(seriesTypes.column, {
        type: 'waterfall',

        pointValKey: 'y',

        /**
         * Translate data points from raw values
         */
        translate: function () {
            var series = this,
                options = series.options,
                yAxis = series.yAxis,
                len,
                i,
                points,
                point,
                shapeArgs,
                stack,
                y,
                yValue,
                previousY,
                previousIntermediate,
                range,
                minPointLength = pick(options.minPointLength, 5),
                threshold = options.threshold,
                stacking = options.stacking,
                tooltipY;

            // run column series translate
            seriesTypes.column.prototype.translate.apply(this);
            series.minPointLengthOffset = 0;

            previousY = previousIntermediate = threshold;
            points = series.points;

            for (i = 0, len = points.length; i < len; i++) {
                // cache current point object
                point = points[i];
                yValue = this.processedYData[i];
                shapeArgs = point.shapeArgs;

                // get current stack
                stack = stacking && yAxis.stacks[(series.negStacks && yValue < threshold ? '-' : '') + series.stackKey];
                range = stack ?
                    stack[point.x].points[series.index + ',' + i] :
                    [0, yValue];

                // override point value for sums
                // #3710 Update point does not propagate to sum
                if (point.isSum) {
                    point.y = yValue;
                } else if (point.isIntermediateSum) {
                    point.y = yValue - previousIntermediate; // #3840
                }
                // up points
                y = Math.max(previousY, previousY + point.y) + range[0];
                shapeArgs.y = yAxis.translate(y, 0, 1);


                // sum points
                if (point.isSum) {
                    shapeArgs.y = yAxis.translate(range[1], 0, 1);
                    shapeArgs.height = Math.min(yAxis.translate(range[0], 0, 1), yAxis.len) - shapeArgs.y + series.minPointLengthOffset; // #4256

                } else if (point.isIntermediateSum) {
                    shapeArgs.y = yAxis.translate(range[1], 0, 1);
                    shapeArgs.height = Math.min(yAxis.translate(previousIntermediate, 0, 1), yAxis.len) - shapeArgs.y + series.minPointLengthOffset;
                    previousIntermediate = range[1];

                // If it's not the sum point, update previous stack end position and get
                // shape height (#3886)
                } else {
                    if (previousY !== 0) { // Not the first point
                        shapeArgs.height = yValue > 0 ?
                            yAxis.translate(previousY, 0, 1) - shapeArgs.y :
                            yAxis.translate(previousY, 0, 1) - yAxis.translate(previousY - yValue, 0, 1);
                    }
                    previousY += yValue;
                }
                // #3952 Negative sum or intermediate sum not rendered correctly
                if (shapeArgs.height < 0) {
                    shapeArgs.y += shapeArgs.height;
                    shapeArgs.height *= -1;
                }

                point.plotY = shapeArgs.y = Math.round(shapeArgs.y) - (series.borderWidth % 2) / 2;
                shapeArgs.height = Math.max(Math.round(shapeArgs.height), 0.001); // #3151
                point.yBottom = shapeArgs.y + shapeArgs.height;

                if (shapeArgs.height <= minPointLength) {
                    shapeArgs.height = minPointLength;
                    series.minPointLengthOffset += minPointLength;
                }

                shapeArgs.y -= series.minPointLengthOffset;

                // Correct tooltip placement (#3014)
                tooltipY = point.plotY + (point.negative ? shapeArgs.height : 0) - series.minPointLengthOffset;
                if (series.chart.inverted) {
                    point.tooltipPos[0] = yAxis.len - tooltipY;
                } else {
                    point.tooltipPos[1] = tooltipY;
                }

            }
        },

        /**
         * Call default processData then override yData to reflect waterfall's extremes on yAxis
         */
        processData: function (force) {
            var series = this,
                options = series.options,
                yData = series.yData,
                points = series.options.data, // #3710 Update point does not propagate to sum
                point,
                dataLength = yData.length,
                threshold = options.threshold || 0,
                subSum,
                sum,
                dataMin,
                dataMax,
                y,
                i;

            sum = subSum = dataMin = dataMax = threshold;

            for (i = 0; i < dataLength; i++) {
                y = yData[i];
                point = points && points[i] ? points[i] : {};

                if (y === 'sum' || point.isSum) {
                    yData[i] = sum;
                } else if (y === 'intermediateSum' || point.isIntermediateSum) {
                    yData[i] = subSum;
                } else {
                    sum += y;
                    subSum += y;
                }
                dataMin = Math.min(sum, dataMin);
                dataMax = Math.max(sum, dataMax);
            }

            Series.prototype.processData.call(this, force);

            // Record extremes
            series.dataMin = dataMin;
            series.dataMax = dataMax;
        },

        /**
         * Return y value or string if point is sum
         */
        toYData: function (pt) {
            if (pt.isSum) {
                return (pt.x === 0 ? null : 'sum'); //#3245 Error when first element is Sum or Intermediate Sum
            }
            if (pt.isIntermediateSum) {
                return (pt.x === 0 ? null : 'intermediateSum'); //#3245
            }
            return pt.y;
        },

        /**
         * Postprocess mapping between options and SVG attributes
         */
        pointAttribs: function (point, state) {

            var upColor = this.options.upColor,
                attr;

            // Set or reset up color (#3710, update to negative)
            if (upColor && !point.options.color) {
                point.color = point.y > 0 ? upColor : null;
            }

            attr = seriesTypes.column.prototype.pointAttribs.call(this, point, state);

            // The dashStyle option in waterfall applies to the graph, not
            // the points
            delete attr.dashstyle;

            return attr;
        },

        /**
         * Draw columns' connector lines
         */
        getGraphPath: function () {

            var data = this.data,
                length = data.length,
                lineWidth = this.options.lineWidth + this.borderWidth,
                normalizer = Math.round(lineWidth) % 2 / 2,
                path = [],
                prevArgs,
                pointArgs,
                i,
                d;

            for (i = 1; i < length; i++) {
                pointArgs = data[i].shapeArgs;
                prevArgs = data[i - 1].shapeArgs;

                d = [
                    'M',
                    prevArgs.x + prevArgs.width, prevArgs.y + normalizer,
                    'L',
                    pointArgs.x, prevArgs.y + normalizer
                ];

                if (data[i - 1].y < 0) {
                    d[2] += prevArgs.height;
                    d[5] += prevArgs.height;
                }

                path = path.concat(d);
            }

            return path;
        },

        /**
         * Extremes are recorded in processData
         */
        getExtremes: noop,

        drawGraph: Series.prototype.drawGraph
    });

    /* ****************************************************************************
     * End Waterfall series code                                                  *
     *****************************************************************************/

        return H;
    }(Highcharts));
    (function (H) {
        var defaultPlotOptions = H.defaultPlotOptions,
            extendClass = H.extendClass,
            LegendSymbolMixin = H.LegendSymbolMixin,
            merge = H.merge,
            Series = H.Series,
            seriesTypes = H.seriesTypes;
    /**
     * Set the default options for polygon
     */
    defaultPlotOptions.polygon = merge(defaultPlotOptions.scatter, {
        marker: {
            enabled: false
        }
    });

    /**
     * The polygon series class
     */
    seriesTypes.polygon = extendClass(seriesTypes.scatter, {
        type: 'polygon',
        fillGraph: true,
        // Close all segments
        getSegmentPath: function (segment) {
            return Series.prototype.getSegmentPath.call(this, segment).concat('z');
        },
        drawGraph: Series.prototype.drawGraph,
        drawLegendSymbol: LegendSymbolMixin.drawRectangle
    });

        return H;
    }(Highcharts));
    (function (H) {
        var arrayMax = H.arrayMax,
            arrayMin = H.arrayMin,
            defaultPlotOptions = H.defaultPlotOptions,
            Axis = H.Axis,
            Color = H.Color,
            each = H.each,
            extendClass = H.extendClass,
            merge = H.merge,
            noop = H.noop,
            pick = H.pick,
            pInt = H.pInt,
            Point = H.Point,
            Series = H.Series,
            seriesTypes = H.seriesTypes;

    /* ****************************************************************************
     * Start Bubble series code                                                      *
     *****************************************************************************/

    // 1 - set default options
    defaultPlotOptions.bubble = merge(defaultPlotOptions.scatter, {
        dataLabels: {
            formatter: function () { // #2945
                return this.point.z;
            },
            inside: true,
            verticalAlign: 'middle'
        },
        // displayNegative: true,
        marker: {
            // fillOpacity: 0.5,
            lineColor: null, // inherit from series.color
            lineWidth: 1
        },
        minSize: 8,
        maxSize: '20%',
        // negativeColor: null,
        // sizeBy: 'area'
        softThreshold: false,
        states: {
            hover: {
                halo: {
                    size: 5
                }
            }
        },
        tooltip: {
            pointFormat: '({point.x}, {point.y}), Size: {point.z}'
        },
        turboThreshold: 0,
        zThreshold: 0,
        zoneAxis: 'z'
    });

    var BubblePoint = extendClass(Point, {
        haloPath: function () {
            return Point.prototype.haloPath.call(this, this.shapeArgs.r + this.series.options.states.hover.halo.size);
        },
        ttBelow: false
    });

    // 2 - Create the series object
    seriesTypes.bubble = extendClass(seriesTypes.scatter, {
        type: 'bubble',
        pointClass: BubblePoint,
        pointArrayMap: ['y', 'z'],
        parallelArrays: ['x', 'y', 'z'],
        trackerGroups: ['group', 'dataLabelsGroup'],
        bubblePadding: true,
        zoneAxis: 'z',
    
        pointAttribs: function (point, state) {
            var markerOptions = this.options.marker,
                fillOpacity = pick(markerOptions.fillOpacity, 0.5),
                attr = Series.prototype.pointAttribs.call(this, point, state);

            if (fillOpacity !== 1) {
                attr.fill = Color(attr.fill).setOpacity(fillOpacity).get('rgba');
            }

            return attr;
        },

        /**
         * Get the radius for each point based on the minSize, maxSize and each point's Z value. This
         * must be done prior to Series.translate because the axis needs to add padding in
         * accordance with the point sizes.
         */
        getRadii: function (zMin, zMax, minSize, maxSize) {
            var len,
                i,
                pos,
                zData = this.zData,
                radii = [],
                options = this.options,
                sizeByArea = options.sizeBy !== 'width',
                zThreshold = options.zThreshold,
                zRange = zMax - zMin,
                value,
                radius;

            // Set the shape type and arguments to be picked up in drawPoints
            for (i = 0, len = zData.length; i < len; i++) {

                value = zData[i];

                // When sizing by threshold, the absolute value of z determines the size
                // of the bubble.
                if (options.sizeByAbsoluteValue && value !== null) {
                    value = Math.abs(value - zThreshold);
                    zMax = Math.max(zMax - zThreshold, Math.abs(zMin - zThreshold));
                    zMin = 0;
                }

                if (value === null) {
                    radius = null;
                // Issue #4419 - if value is less than zMin, push a radius that's always smaller than the minimum size
                } else if (value < zMin) {
                    radius = minSize / 2 - 1;
                } else {
                    // Relative size, a number between 0 and 1
                    pos = zRange > 0 ? (value - zMin) / zRange : 0.5;

                    if (sizeByArea && pos >= 0) {
                        pos = Math.sqrt(pos);
                    }
                    radius = Math.ceil(minSize + pos * (maxSize - minSize)) / 2;
                }
                radii.push(radius);
            }
            this.radii = radii;
        },

        /**
         * Perform animation on the bubbles
         */
        animate: function (init) {
            var animation = this.options.animation;

            if (!init) { // run the animation
                each(this.points, function (point) {
                    var graphic = point.graphic,
                        shapeArgs = point.shapeArgs;

                    if (graphic && shapeArgs) {
                        // start values
                        graphic.attr('r', 1);

                        // animate
                        graphic.animate({
                            r: shapeArgs.r
                        }, animation);
                    }
                });

                // delete this function to allow it only once
                this.animate = null;
            }
        },

        /**
         * Extend the base translate method to handle bubble size
         */
        translate: function () {

            var i,
                data = this.data,
                point,
                radius,
                radii = this.radii;

            // Run the parent method
            seriesTypes.scatter.prototype.translate.call(this);

            // Set the shape type and arguments to be picked up in drawPoints
            i = data.length;

            while (i--) {
                point = data[i];
                radius = radii ? radii[i] : 0; // #1737

                if (typeof radius === 'number' && radius >= this.minPxSize / 2) {
                    // Shape arguments
                    point.shapeType = 'circle';
                    point.shapeArgs = {
                        x: point.plotX,
                        y: point.plotY,
                        r: radius
                    };

                    // Alignment box for the data label
                    point.dlBox = {
                        x: point.plotX - radius,
                        y: point.plotY - radius,
                        width: 2 * radius,
                        height: 2 * radius
                    };
                } else { // below zThreshold
                    point.shapeArgs = point.plotY = point.dlBox = undefined; // #1691
                }
            }
        },

        /**
         * Get the series' symbol in the legend
         *
         * @param {Object} legend The legend object
         * @param {Object} item The series (this) or point
         */
        drawLegendSymbol: function (legend, item) {
            var renderer = this.chart.renderer,
                radius = renderer.fontMetrics(legend.itemStyle.fontSize).f / 2;

            item.legendSymbol = renderer.circle(
                radius,
                legend.baseline - radius,
                radius
            ).attr({
                zIndex: 3
            }).add(item.legendGroup);
            item.legendSymbol.isMarker = true;

        },

        drawPoints: seriesTypes.column.prototype.drawPoints,
        alignDataLabel: seriesTypes.column.prototype.alignDataLabel,
        buildKDTree: noop,
        applyZones: noop
    });

    /**
     * Add logic to pad each axis with the amount of pixels
     * necessary to avoid the bubbles to overflow.
     */
    Axis.prototype.beforePadding = function () {
        var axis = this,
            axisLength = this.len,
            chart = this.chart,
            pxMin = 0,
            pxMax = axisLength,
            isXAxis = this.isXAxis,
            dataKey = isXAxis ? 'xData' : 'yData',
            min = this.min,
            extremes = {},
            smallestSize = Math.min(chart.plotWidth, chart.plotHeight),
            zMin = Number.MAX_VALUE,
            zMax = -Number.MAX_VALUE,
            range = this.max - min,
            transA = axisLength / range,
            activeSeries = [];

        // Handle padding on the second pass, or on redraw
        each(this.series, function (series) {

            var seriesOptions = series.options,
                zData;

            if (series.bubblePadding && (series.visible || !chart.options.chart.ignoreHiddenSeries)) {

                // Correction for #1673
                axis.allowZoomOutside = true;

                // Cache it
                activeSeries.push(series);

                if (isXAxis) { // because X axis is evaluated first

                    // For each series, translate the size extremes to pixel values
                    each(['minSize', 'maxSize'], function (prop) {
                        var length = seriesOptions[prop],
                            isPercent = /%$/.test(length);

                        length = pInt(length);
                        extremes[prop] = isPercent ?
                            smallestSize * length / 100 :
                            length;

                    });
                    series.minPxSize = extremes.minSize;
                    series.maxPxSize = extremes.maxSize;

                    // Find the min and max Z
                    zData = series.zData;
                    if (zData.length) { // #1735
                        zMin = pick(seriesOptions.zMin, Math.min(
                            zMin,
                            Math.max(
                                arrayMin(zData), 
                                seriesOptions.displayNegative === false ? seriesOptions.zThreshold : -Number.MAX_VALUE
                            )
                        ));
                        zMax = pick(seriesOptions.zMax, Math.max(zMax, arrayMax(zData)));
                    }
                }
            }
        });

        each(activeSeries, function (series) {

            var data = series[dataKey],
                i = data.length,
                radius;

            if (isXAxis) {
                series.getRadii(zMin, zMax, series.minPxSize, series.maxPxSize);
            }

            if (range > 0) {
                while (i--) {
                    if (typeof data[i] === 'number') {
                        radius = series.radii[i];
                        pxMin = Math.min(((data[i] - min) * transA) - radius, pxMin);
                        pxMax = Math.max(((data[i] - min) * transA) + radius, pxMax);
                    }
                }
            }
        });

        if (activeSeries.length && range > 0 && !this.isLog) {
            pxMax -= axisLength;
            transA *= (axisLength + pxMin - pxMax) / axisLength;
            each([['min', 'userMin', pxMin], ['max', 'userMax', pxMax]], function (keys) {
                if (pick(axis.options[keys[0]], axis[keys[1]]) === undefined) {
                    axis[keys[0]] += keys[2] / transA; 
                }
            });
        }
    };

    /* ****************************************************************************
     * End Bubble series code                                                     *
     *****************************************************************************/

        return H;
    }(Highcharts));
    (function (H) {

        /**
         * Extensions for polar charts. Additionally, much of the geometry required for polar charts is
         * gathered in RadialAxes.js.
         *
         */

        var each = H.each,
            pick = H.pick,
            Pointer = H.Pointer,
            Series = H.Series,
            seriesTypes = H.seriesTypes,
            wrap = H.wrap,

            seriesProto = Series.prototype,
            pointerProto = Pointer.prototype,
            colProto;

        /**
         * Search a k-d tree by the point angle, used for shared tooltips in polar charts
         */
        seriesProto.searchPointByAngle = function (e) {
            var series = this,
                chart = series.chart,
                xAxis = series.xAxis,
                center = xAxis.pane.center,
                plotX = e.chartX - center[0] - chart.plotLeft,
                plotY = e.chartY - center[1] - chart.plotTop;

            return this.searchKDTree({
                clientX: 180 + (Math.atan2(plotX, plotY) * (-180 / Math.PI))
            });

        };

        /**
         * Wrap the buildKDTree function so that it searches by angle (clientX) in case of shared tooltip,
         * and by two dimensional distance in case of non-shared.
         */
        wrap(seriesProto, 'buildKDTree', function (proceed) {
            if (this.chart.polar) {
                if (this.kdByAngle) {
                    this.searchPoint = this.searchPointByAngle;
                } else {
                    this.kdDimensions = 2;
                }
            }
            proceed.apply(this);
        });

        /**
         * Translate a point's plotX and plotY from the internal angle and radius measures to
         * true plotX, plotY coordinates
         */
        seriesProto.toXY = function (point) {
            var xy,
                chart = this.chart,
                plotX = point.plotX,
                plotY = point.plotY,
                clientX;

            // Save rectangular plotX, plotY for later computation
            point.rectPlotX = plotX;
            point.rectPlotY = plotY;

            // Find the polar plotX and plotY
            xy = this.xAxis.postTranslate(point.plotX, this.yAxis.len - plotY);
            point.plotX = point.polarPlotX = xy.x - chart.plotLeft;
            point.plotY = point.polarPlotY = xy.y - chart.plotTop;

            // If shared tooltip, record the angle in degrees in order to align X points. Otherwise,
            // use a standard k-d tree to get the nearest point in two dimensions.
            if (this.kdByAngle) {
                clientX = ((plotX / Math.PI * 180) + this.xAxis.pane.options.startAngle) % 360;
                if (clientX < 0) { // #2665
                    clientX += 360;
                }
                point.clientX = clientX;
            } else {
                point.clientX = point.plotX;
            }
        };

        if (seriesTypes.spline) {
            /**
             * Overridden method for calculating a spline from one point to the next
             */
            wrap(seriesTypes.spline.prototype, 'getPointSpline', function (proceed, segment, point, i) {

                var ret,
                    smoothing = 1.5, // 1 means control points midway between points, 2 means 1/3 from the point, 3 is 1/4 etc;
                    denom = smoothing + 1,
                    plotX,
                    plotY,
                    lastPoint,
                    nextPoint,
                    lastX,
                    lastY,
                    nextX,
                    nextY,
                    leftContX,
                    leftContY,
                    rightContX,
                    rightContY,
                    distanceLeftControlPoint,
                    distanceRightControlPoint,
                    leftContAngle,
                    rightContAngle,
                    jointAngle;


                if (this.chart.polar) {

                    plotX = point.plotX;
                    plotY = point.plotY;
                    lastPoint = segment[i - 1];
                    nextPoint = segment[i + 1];

                    // Connect ends
                    if (this.connectEnds) {
                        if (!lastPoint) {
                            lastPoint = segment[segment.length - 2]; // not the last but the second last, because the segment is already connected
                        }
                        if (!nextPoint) {
                            nextPoint = segment[1];
                        }
                    }

                    // find control points
                    if (lastPoint && nextPoint) {

                        lastX = lastPoint.plotX;
                        lastY = lastPoint.plotY;
                        nextX = nextPoint.plotX;
                        nextY = nextPoint.plotY;
                        leftContX = (smoothing * plotX + lastX) / denom;
                        leftContY = (smoothing * plotY + lastY) / denom;
                        rightContX = (smoothing * plotX + nextX) / denom;
                        rightContY = (smoothing * plotY + nextY) / denom;
                        distanceLeftControlPoint = Math.sqrt(Math.pow(leftContX - plotX, 2) + Math.pow(leftContY - plotY, 2));
                        distanceRightControlPoint = Math.sqrt(Math.pow(rightContX - plotX, 2) + Math.pow(rightContY - plotY, 2));
                        leftContAngle = Math.atan2(leftContY - plotY, leftContX - plotX);
                        rightContAngle = Math.atan2(rightContY - plotY, rightContX - plotX);
                        jointAngle = (Math.PI / 2) + ((leftContAngle + rightContAngle) / 2);


                        // Ensure the right direction, jointAngle should be in the same quadrant as leftContAngle
                        if (Math.abs(leftContAngle - jointAngle) > Math.PI / 2) {
                            jointAngle -= Math.PI;
                        }

                        // Find the corrected control points for a spline straight through the point
                        leftContX = plotX + Math.cos(jointAngle) * distanceLeftControlPoint;
                        leftContY = plotY + Math.sin(jointAngle) * distanceLeftControlPoint;
                        rightContX = plotX + Math.cos(Math.PI + jointAngle) * distanceRightControlPoint;
                        rightContY = plotY + Math.sin(Math.PI + jointAngle) * distanceRightControlPoint;

                        // Record for drawing in next point
                        point.rightContX = rightContX;
                        point.rightContY = rightContY;

                    }


                    // moveTo or lineTo
                    if (!i) {
                        ret = ['M', plotX, plotY];
                    } else { // curve from last point to this
                        ret = [
                            'C',
                            lastPoint.rightContX || lastPoint.plotX,
                            lastPoint.rightContY || lastPoint.plotY,
                            leftContX || plotX,
                            leftContY || plotY,
                            plotX,
                            plotY
                        ];
                        lastPoint.rightContX = lastPoint.rightContY = null; // reset for updating series later
                    }


                } else {
                    ret = proceed.call(this, segment, point, i);
                }
                return ret;
            });
        }

        /**
         * Extend translate. The plotX and plotY values are computed as if the polar chart were a
         * cartesian plane, where plotX denotes the angle in radians and (yAxis.len - plotY) is the pixel distance from
         * center.
         */
        wrap(seriesProto, 'translate', function (proceed) {
            var chart = this.chart,
                points,
                i;

            // Run uber method
            proceed.call(this);

            // Postprocess plot coordinates
            if (chart.polar) {
                this.kdByAngle = chart.tooltip && chart.tooltip.shared;

                if (!this.preventPostTranslate) {
                    points = this.points;
                    i = points.length;

                    while (i--) {
                        // Translate plotX, plotY from angle and radius to true plot coordinates
                        this.toXY(points[i]);
                    }
                }
            }
        });

        /**
         * Extend getSegmentPath to allow connecting ends across 0 to provide a closed circle in
         * line-like series.
         */
        wrap(seriesProto, 'getGraphPath', function (proceed, points) {
            var series = this;
        
            // Connect the path
            if (this.chart.polar) {
                points = points || this.points;
    
                if (this.options.connectEnds !== false && points[0].y !== null) {
                    this.connectEnds = true; // re-used in splines
                    points.splice(points.length, 0, points[0]);
                }

                // For area charts, pseudo points are added to the graph, now we need to translate these
                each(points, function (point) {
                    if (point.polarPlotY === undefined) {
                        series.toXY(point);
                    }
                });
            }

            // Run uber method
            return proceed.apply(this, [].slice.call(arguments, 1));
    
        });


        function polarAnimate(proceed, init) {
            var chart = this.chart,
                animation = this.options.animation,
                group = this.group,
                markerGroup = this.markerGroup,
                center = this.xAxis.center,
                plotLeft = chart.plotLeft,
                plotTop = chart.plotTop,
                attribs;

            // Specific animation for polar charts
            if (chart.polar) {

                // Enable animation on polar charts only in SVG. In VML, the scaling is different, plus animation
                // would be so slow it would't matter.
                if (chart.renderer.isSVG) {

                    if (animation === true) {
                        animation = {};
                    }

                    // Initialize the animation
                    if (init) {

                        // Scale down the group and place it in the center
                        attribs = {
                            translateX: center[0] + plotLeft,
                            translateY: center[1] + plotTop,
                            scaleX: 0.001, // #1499
                            scaleY: 0.001
                        };

                        group.attr(attribs);
                        if (markerGroup) {
                            //markerGroup.attrSetters = group.attrSetters;
                            markerGroup.attr(attribs);
                        }

                    // Run the animation
                    } else {
                        attribs = {
                            translateX: plotLeft,
                            translateY: plotTop,
                            scaleX: 1,
                            scaleY: 1
                        };
                        group.animate(attribs, animation);
                        if (markerGroup) {
                            markerGroup.animate(attribs, animation);
                        }

                        // Delete this function to allow it only once
                        this.animate = null;
                    }
                }

            // For non-polar charts, revert to the basic animation
            } else {
                proceed.call(this, init);
            }
        }

        // Define the animate method for regular series
        wrap(seriesProto, 'animate', polarAnimate);


        if (seriesTypes.column) {

            colProto = seriesTypes.column.prototype;
            /**
            * Define the animate method for columnseries
            */
            wrap(colProto, 'animate', polarAnimate);


            /**
             * Extend the column prototype's translate method
             */
            wrap(colProto, 'translate', function (proceed) {

                var xAxis = this.xAxis,
                    len = this.yAxis.len,
                    center = xAxis.center,
                    startAngleRad = xAxis.startAngleRad,
                    renderer = this.chart.renderer,
                    start,
                    points,
                    point,
                    i;

                this.preventPostTranslate = true;

                // Run uber method
                proceed.call(this);

                // Postprocess plot coordinates
                if (xAxis.isRadial) {
                    points = this.points;
                    i = points.length;
                    while (i--) {
                        point = points[i];
                        start = point.barX + startAngleRad;
                        point.shapeType = 'path';
                        point.shapeArgs = {
                            d: renderer.symbols.arc(
                                center[0],
                                center[1],
                                len - point.plotY,
                                null,
                                {
                                    start: start,
                                    end: start + point.pointWidth,
                                    innerR: len - pick(point.yBottom, len)
                                }
                            )
                        };
                        // Provide correct plotX, plotY for tooltip
                        this.toXY(point);
                        point.tooltipPos = [point.plotX, point.plotY];
                        point.ttBelow = point.plotY > center[1];
                    }
                }
            });


            /**
             * Align column data labels outside the columns. #1199.
             */
            wrap(colProto, 'alignDataLabel', function (proceed, point, dataLabel, options, alignTo, isNew) {

                if (this.chart.polar) {
                    var angle = point.rectPlotX / Math.PI * 180,
                        align,
                        verticalAlign;

                    // Align nicely outside the perimeter of the columns
                    if (options.align === null) {
                        if (angle > 20 && angle < 160) {
                            align = 'left'; // right hemisphere
                        } else if (angle > 200 && angle < 340) {
                            align = 'right'; // left hemisphere
                        } else {
                            align = 'center'; // top or bottom
                        }
                        options.align = align;
                    }
                    if (options.verticalAlign === null) {
                        if (angle < 45 || angle > 315) {
                            verticalAlign = 'bottom'; // top part
                        } else if (angle > 135 && angle < 225) {
                            verticalAlign = 'top'; // bottom part
                        } else {
                            verticalAlign = 'middle'; // left or right
                        }
                        options.verticalAlign = verticalAlign;
                    }

                    seriesProto.alignDataLabel.call(this, point, dataLabel, options, alignTo, isNew);
                } else {
                    proceed.call(this, point, dataLabel, options, alignTo, isNew);
                }

            });
        }

        /**
         * Extend getCoordinates to prepare for polar axis values
         */
        wrap(pointerProto, 'getCoordinates', function (proceed, e) {
            var chart = this.chart,
                ret = {
                    xAxis: [],
                    yAxis: []
                };

            if (chart.polar) {

                each(chart.axes, function (axis) {
                    var isXAxis = axis.isXAxis,
                        center = axis.center,
                        x = e.chartX - center[0] - chart.plotLeft,
                        y = e.chartY - center[1] - chart.plotTop;

                    ret[isXAxis ? 'xAxis' : 'yAxis'].push({
                        axis: axis,
                        value: axis.translate(
                            isXAxis ?
                                Math.PI - Math.atan2(x, y) : // angle
                                Math.sqrt(Math.pow(x, 2) + Math.pow(y, 2)), // distance from center
                            true
                        )
                    });
                });

            } else {
                ret = proceed.call(this, e);
            }

            return ret;
        });

<<<<<<< HEAD
        return H;
    }(Highcharts));
=======
    }());

}));
>>>>>>> e6238c3f
<|MERGE_RESOLUTION|>--- conflicted
+++ resolved
@@ -2,60 +2,19 @@
 // @compilation_level SIMPLE_OPTIMIZATIONS
 
 /**
-<<<<<<< HEAD
- * @license Highcharts JS v5.0-dev (2015-10-26)
-=======
- * @license Highcharts JS v4.2.0-modified (2016-01-12)
->>>>>>> e6238c3f
+ * @license Highcharts JS v5.0-dev (2016-01-12)
  *
  * (c) 2009-2016 Torstein Honsi
  *
  * License: www.highcharts.com/license
  */
 
-<<<<<<< HEAD
 (function (H) {
         var each = H.each,
             extend = H.extend,
             merge = H.merge,
             splat = H.splat;
     /**
-=======
-(function (factory) {
-    if (typeof module === 'object' && module.exports) {
-        module.exports = factory;
-    } else {
-        factory(Highcharts);
-    }
-}(function (Highcharts) {
-var arrayMin = Highcharts.arrayMin,
-        arrayMax = Highcharts.arrayMax,
-        each = Highcharts.each,
-        extend = Highcharts.extend,
-        merge = Highcharts.merge,
-        map = Highcharts.map,
-        pick = Highcharts.pick,
-        pInt = Highcharts.pInt,
-        defaultPlotOptions = Highcharts.getOptions().plotOptions,
-        seriesTypes = Highcharts.seriesTypes,
-        extendClass = Highcharts.extendClass,
-        splat = Highcharts.splat,
-        wrap = Highcharts.wrap,
-        Axis = Highcharts.Axis,
-        Tick = Highcharts.Tick,
-        Point = Highcharts.Point,
-        Pointer = Highcharts.Pointer,
-        CenteredSeriesMixin = Highcharts.CenteredSeriesMixin,
-        TrackerMixin = Highcharts.TrackerMixin,
-        Series = Highcharts.Series,
-        math = Math,
-        mathRound = math.round,
-        mathFloor = math.floor,
-        mathMax = math.max,
-        Color = Highcharts.Color,
-        noop = function () {},
-        UNDEFINED;/**
->>>>>>> e6238c3f
      * The Pane object allows options that are common to a set of X and Y axes.
      *
      * In the future, this can be extended to basic Highcharts and Highstock.
@@ -814,17 +773,8 @@
                 lowerPath,
                 options = this.options,
                 step = options.step,
-<<<<<<< HEAD
-                higherPath;
-
-            // Remove nulls from low segment
-            lowSegment = grep(segment, function (point) {
-                return point.plotLow !== null;
-            });
-=======
                 higherPath,
                 higherAreaPath;
->>>>>>> e6238c3f
 
             // Create the top line and the top part of the area fill. The area fill compensates for 
             // null points by drawing down to the lower graph, moving across the null gap and 
@@ -922,13 +872,14 @@
                             if (!align) {
                                 dataLabelOptions.align = up ? 'right' : 'left';
                             }
-                            dataLabelOptions.x = dataLabelOptions.xHigh;
                         } else {
                             if (!verticalAlign) {
                                 dataLabelOptions.verticalAlign = up ? 'top' : 'bottom';
                             }
-                            dataLabelOptions.y = dataLabelOptions.yHigh;
                         }
+
+                        dataLabelOptions.x = dataLabelOptions.xHigh;
+                        dataLabelOptions.y = dataLabelOptions.yHigh;
                     }
                 }
 
@@ -957,13 +908,15 @@
                             if (!align) {
                                 dataLabelOptions.align = up ? 'left' : 'right';
                             }
-                            dataLabelOptions.x = dataLabelOptions.xLow;
                         } else {
                             if (!verticalAlign) {
                                 dataLabelOptions.verticalAlign = up ? 'bottom' : 'top';
                             }
-                            dataLabelOptions.y = dataLabelOptions.yLow;
+                        
                         }
+
+                        dataLabelOptions.x = dataLabelOptions.xLow;
+                        dataLabelOptions.y = dataLabelOptions.yLow;
                     }
                 }
                 if (seriesProto.drawDataLabels) {
@@ -2782,11 +2735,6 @@
             return ret;
         });
 
-<<<<<<< HEAD
         return H;
     }(Highcharts));
-=======
-    }());
-
-}));
->>>>>>> e6238c3f
+    