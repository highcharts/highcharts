// ==ClosureCompiler==
// @compilation_level SIMPLE_OPTIMIZATIONS

/**
 * @license Highcharts JS v4.1.8-modified ()
 *
 * (c) 2009-2014 Torstein Honsi
 *
 * License: www.highcharts.com/license
 */

// JSLint options:
/*global Highcharts, HighchartsAdapter, document, window, navigator, setInterval, clearInterval, clearTimeout, setTimeout, location, jQuery, $, console */
(function (H) {
	var each = H.each,
		extend = H.extend,
		merge = H.merge,
		splat = H.splat;
/**
 * The Pane object allows options that are common to a set of X and Y axes.
 * 
 * In the future, this can be extended to basic Highcharts and Highstock.
 */
function Pane(options, chart, firstAxis) {
	this.init.call(this, options, chart, firstAxis);
}

// Extend the Pane prototype
extend(Pane.prototype, {
	
	/**
	 * Initiate the Pane object
	 */
	init: function (options, chart, firstAxis) {
		var pane = this,
			backgroundOption,
			defaultOptions = pane.defaultOptions;
		
		pane.chart = chart;
		
		// Set options. Angular charts have a default background (#3318)
		pane.options = options = merge(defaultOptions, chart.angular ? { background: {} } : undefined, options);
		
		backgroundOption = options.background;
		
		// To avoid having weighty logic to place, update and remove the backgrounds,
		// push them to the first axis' plot bands and borrow the existing logic there.
		if (backgroundOption) {
			each([].concat(splat(backgroundOption)).reverse(), function (config) {
				var backgroundColor = config.backgroundColor,  // if defined, replace the old one (specific for gradients)
					axisUserOptions = firstAxis.userOptions;
				config = merge(pane.defaultBackgroundOptions, config);
				if (backgroundColor) {
					config.backgroundColor = backgroundColor;
				}
				config.color = config.backgroundColor; // due to naming in plotBands
				firstAxis.options.plotBands.unshift(config);
				axisUserOptions.plotBands = axisUserOptions.plotBands || []; // #3176
				axisUserOptions.plotBands.unshift(config);
			});
		}
	},
	
	/**
	 * The default options object
	 */
	defaultOptions: {
		// background: {conditional},
		center: ['50%', '50%'],
		size: '85%',
		startAngle: 0
		//endAngle: startAngle + 360
	},	
	
	/**
	 * The default background options
	 */
	defaultBackgroundOptions: {
		shape: 'circle',
		borderWidth: 1,
		borderColor: 'silver',
		backgroundColor: {
			linearGradient: { x1: 0, y1: 0, x2: 0, y2: 1 },
			stops: [
				[0, '#FFF'],
				[1, '#DDD']
			]
		},
		from: -Number.MAX_VALUE, // corrected to axis min
		innerRadius: 0,
		to: Number.MAX_VALUE, // corrected to axis max
		outerRadius: '105%'
	}
	
});

H.Pane = Pane;

	return H;
}(Highcharts));
(function (H) {
var Axis = H.Axis,
	CenteredSeriesMixin = H.CenteredSeriesMixin,
	each = H.each,
	extend = H.extend,
	map = H.map,
	merge = H.merge,
	noop = H.noop,
	Pane = H.Pane,
	pick = H.pick,
	pInt = H.pInt,
	Tick = H.Tick,
	splat = H.splat,
	wrap = H.wrap,
	

	hiddenAxisMixin, // @todo Extract this to a new file
	radialAxisMixin, // @todo Extract this to a new file
	axisProto = Axis.prototype,
	tickProto = Tick.prototype;
	
/**
 * Augmented methods for the x axis in order to hide it completely, used for the X axis in gauges
 */
hiddenAxisMixin = {
	getOffset: noop,
	redraw: function () {
		this.isDirty = false; // prevent setting Y axis dirty
	},
	render: function () {
		this.isDirty = false; // prevent setting Y axis dirty
	},
	setScale: noop,
	setCategories: noop,
	setTitle: noop
};

/**
 * Augmented methods for the value axis
 */
/*jslint unparam: true*/
radialAxisMixin = {
	isRadial: true,
	
	/**
	 * The default options extend defaultYAxisOptions
	 */
	defaultRadialGaugeOptions: {
		labels: {
			align: 'center',
			x: 0,
			y: null // auto
		},
		minorGridLineWidth: 0,
		minorTickInterval: 'auto',
		minorTickLength: 10,
		minorTickPosition: 'inside',
		minorTickWidth: 1,
		tickLength: 10,
		tickPosition: 'inside',
		tickWidth: 2,
		title: {
			rotation: 0
		},
		zIndex: 2 // behind dials, points in the series group
	},
	
	// Circular axis around the perimeter of a polar chart
	defaultRadialXOptions: {
		gridLineWidth: 1, // spokes
		labels: {
			align: null, // auto
			distance: 15,
			x: 0,
			y: null // auto
		},
		maxPadding: 0,
		minPadding: 0,
		showLastLabel: false, 
		tickLength: 0
	},
	
	// Radial axis, like a spoke in a polar chart
	defaultRadialYOptions: {
		gridLineInterpolation: 'circle',
		labels: {
			align: 'right',
			x: -3,
			y: -2
		},
		showLastLabel: false,
		title: {
			x: 4,
			text: null,
			rotation: 90
		}
	},
	
	/**
	 * Merge and set options
	 */
	setOptions: function (userOptions) {
		
		var options = this.options = merge(
			this.defaultOptions,
			this.defaultRadialOptions,
			userOptions
		);

		// Make sure the plotBands array is instanciated for each Axis (#2649)
		if (!options.plotBands) {
			options.plotBands = [];
		}
		
	},
	
	/**
	 * Wrap the getOffset method to return zero offset for title or labels in a radial 
	 * axis
	 */
	getOffset: function () {
		// Call the Axis prototype method (the method we're in now is on the instance)
		axisProto.getOffset.call(this);
		
		// Title or label offsets are not counted
		this.chart.axisOffset[this.side] = 0;
		
		// Set the center array
		this.center = this.pane.center = CenteredSeriesMixin.getCenter.call(this.pane);
	},


	/**
	 * Get the path for the axis line. This method is also referenced in the getPlotLinePath
	 * method.
	 */
	getLinePath: function (lineWidth, radius) {
		var center = this.center;
		radius = pick(radius, center[2] / 2 - this.offset);
		
		return this.chart.renderer.symbols.arc(
			this.left + center[0],
			this.top + center[1],
			radius,
			radius, 
			{
				start: this.startAngleRad,
				end: this.endAngleRad,
				open: true,
				innerR: 0
			}
		);
	},

	/**
	 * Override setAxisTranslation by setting the translation to the difference
	 * in rotation. This allows the translate method to return angle for 
	 * any given value.
	 */
	setAxisTranslation: function () {
		
		// Call uber method		
		axisProto.setAxisTranslation.call(this);
			
		// Set transA and minPixelPadding
		if (this.center) { // it's not defined the first time
			if (this.isCircular) {
				
				this.transA = (this.endAngleRad - this.startAngleRad) / 
					((this.max - this.min) || 1);
					
				
			} else { 
				this.transA = (this.center[2] / 2) / ((this.max - this.min) || 1);
			}
			
			if (this.isXAxis) {
				this.minPixelPadding = this.transA * this.minPointOffset;
			} else {
				// This is a workaround for regression #2593, but categories still don't position correctly.
				// TODO: Implement true handling of Y axis categories on gauges.
				this.minPixelPadding = 0; 
			}
		}
	},
	
	/**
	 * In case of auto connect, add one closestPointRange to the max value right before
	 * tickPositions are computed, so that ticks will extend passed the real max.
	 */
	beforeSetTickPositions: function () {
		if (this.autoConnect) {
			this.max += (this.categories && 1) || this.pointRange || this.closestPointRange || 0; // #1197, #2260
		}
	},
	
	/**
	 * Override the setAxisSize method to use the arc's circumference as length. This
	 * allows tickPixelInterval to apply to pixel lengths along the perimeter
	 */
	setAxisSize: function () {
		
		axisProto.setAxisSize.call(this);

		if (this.isRadial) {

			// Set the center array
			this.center = this.pane.center = CenteredSeriesMixin.getCenter.call(this.pane);

			// The sector is used in Axis.translate to compute the translation of reversed axis points (#2570)
			if (this.isCircular) {
				this.sector = this.endAngleRad - this.startAngleRad;	
			}
			
			// Axis len is used to lay out the ticks
			this.len = this.width = this.height = this.center[2] * pick(this.sector, 1) / 2;


		}
	},
	
	/**
	 * Returns the x, y coordinate of a point given by a value and a pixel distance
	 * from center
	 */
	getPosition: function (value, length) {
		return this.postTranslate(
			this.isCircular ? this.translate(value) : 0, // #2848
			pick(this.isCircular ? length : this.translate(value), this.center[2] / 2) - this.offset
		);		
	},
	
	/**
	 * Translate from intermediate plotX (angle), plotY (axis.len - radius) to final chart coordinates. 
	 */
	postTranslate: function (angle, radius) {
		
		var chart = this.chart,
			center = this.center;
			
		angle = this.startAngleRad + angle;

		return {
			x: chart.plotLeft + center[0] + Math.cos(angle) * radius,
			y: chart.plotTop + center[1] + Math.sin(angle) * radius
		}; 
		
	},
	
	/**
	 * Find the path for plot bands along the radial axis
	 */
	getPlotBandPath: function (from, to, options) {
		var center = this.center,
			startAngleRad = this.startAngleRad,
			fullRadius = center[2] / 2,
			radii = [
				pick(options.outerRadius, '100%'),
				options.innerRadius,
				pick(options.thickness, 10)
			],
			percentRegex = /%$/,
			start,
			end,
			open,
			isCircular = this.isCircular, // X axis in a polar chart
			ret;
			
		// Polygonal plot bands
		if (this.options.gridLineInterpolation === 'polygon') {
			ret = this.getPlotLinePath(from).concat(this.getPlotLinePath(to, true));
		
		// Circular grid bands
		} else {

			// Keep within bounds
			from = Math.max(from, this.min);
			to = Math.min(to, this.max);
			
			// Plot bands on Y axis (radial axis) - inner and outer radius depend on to and from
			if (!isCircular) {
				radii[0] = this.translate(from);
				radii[1] = this.translate(to);
			}
			
			// Convert percentages to pixel values
			radii = map(radii, function (radius) {
				if (percentRegex.test(radius)) {
					radius = (pInt(radius, 10) * fullRadius) / 100;
				}
				return radius;
			});
			
			// Handle full circle
			if (options.shape === 'circle' || !isCircular) {
				start = -Math.PI / 2;
				end = Math.PI * 1.5;
				open = true;
			} else {
				start = startAngleRad + this.translate(from);
				end = startAngleRad + this.translate(to);
			}
		
		
			ret = this.chart.renderer.symbols.arc(
				this.left + center[0],
				this.top + center[1],
				radii[0],
				radii[0],
				{
					start: Math.min(start, end), // Math is for reversed yAxis (#3606)
					end: Math.max(start, end),
					innerR: pick(radii[1], radii[0] - radii[2]),
					open: open
				}
			);
		}

		return ret;
	},
	
	/**
	 * Find the path for plot lines perpendicular to the radial axis.
	 */
	getPlotLinePath: function (value, reverse) {
		var axis = this,
			center = axis.center,
			chart = axis.chart,
			end = axis.getPosition(value),
			xAxis,
			xy,
			tickPositions,
			ret;
		
		// Spokes
		if (axis.isCircular) {
			ret = ['M', center[0] + chart.plotLeft, center[1] + chart.plotTop, 'L', end.x, end.y];
		
		// Concentric circles			
		} else if (axis.options.gridLineInterpolation === 'circle') {
			value = axis.translate(value);
			if (value) { // a value of 0 is in the center
				ret = axis.getLinePath(0, value);
			}
		// Concentric polygons 
		} else {
			// Find the X axis in the same pane
			each(chart.xAxis, function (a) {
				if (a.pane === axis.pane) {
					xAxis = a;
				}
			});
			ret = [];
			value = axis.translate(value);
			tickPositions = xAxis.tickPositions;
			if (xAxis.autoConnect) {
				tickPositions = tickPositions.concat([tickPositions[0]]);
			}
			// Reverse the positions for concatenation of polygonal plot bands
			if (reverse) {
				tickPositions = [].concat(tickPositions).reverse();
			}
				
			each(tickPositions, function (pos, i) {
				xy = xAxis.getPosition(pos, value);
				ret.push(i ? 'L' : 'M', xy.x, xy.y);
			});
			
		}
		return ret;
	},
	
	/**
	 * Find the position for the axis title, by default inside the gauge
	 */
	getTitlePosition: function () {
		var center = this.center,
			chart = this.chart,
			titleOptions = this.options.title;
		
		return { 
			x: chart.plotLeft + center[0] + (titleOptions.x || 0), 
			y: chart.plotTop + center[1] - ({ high: 0.5, middle: 0.25, low: 0 }[titleOptions.align] * 
				center[2]) + (titleOptions.y || 0)  
		};
	}
	
};
/*jslint unparam: false*/

/**
 * Override axisProto.init to mix in special axis instance functions and function overrides
 */
wrap(axisProto, 'init', function (proceed, chart, userOptions) {
	var axis = this,
		angular = chart.angular,
		polar = chart.polar,
		isX = userOptions.isX,
		isHidden = angular && isX,
		isCircular,
		startAngleRad,
		endAngleRad,
		options,
		chartOptions = chart.options,
		paneIndex = userOptions.pane || 0,
		pane,
		paneOptions;
		
	// Before prototype.init
	if (angular) {
		extend(this, isHidden ? hiddenAxisMixin : radialAxisMixin);
		isCircular =  !isX;
		if (isCircular) {
			this.defaultRadialOptions = this.defaultRadialGaugeOptions;
		}
		
	} else if (polar) {
		//extend(this, userOptions.isX ? radialAxisMixin : radialAxisMixin);
		extend(this, radialAxisMixin);
		isCircular = isX;
		this.defaultRadialOptions = isX ? this.defaultRadialXOptions : merge(this.defaultYAxisOptions, this.defaultRadialYOptions);
		
	}
	
	// Run prototype.init
	proceed.call(this, chart, userOptions);
	
	if (!isHidden && (angular || polar)) {
		options = this.options;
		
		// Create the pane and set the pane options.
		if (!chart.panes) {
			chart.panes = [];
		}
		this.pane = pane = chart.panes[paneIndex] = chart.panes[paneIndex] || new Pane(
			splat(chartOptions.pane)[paneIndex],
			chart,
			axis
		);
		paneOptions = pane.options;
		
			
		// Disable certain features on angular and polar axes
		chart.inverted = false;
		chartOptions.chart.zoomType = null;
		
		// Start and end angle options are
		// given in degrees relative to top, while internal computations are
		// in radians relative to right (like SVG).
		this.startAngleRad = startAngleRad = (paneOptions.startAngle - 90) * Math.PI / 180;
		this.endAngleRad = endAngleRad = (pick(paneOptions.endAngle, paneOptions.startAngle + 360)  - 90) * Math.PI / 180;
		this.offset = options.offset || 0;
		
		this.isCircular = isCircular;
		
		// Automatically connect grid lines?
		if (isCircular && userOptions.max === undefined && endAngleRad - startAngleRad === 2 * Math.PI) {
			this.autoConnect = true;
		}
	}
	
});

/**
 * Add special cases within the Tick class' methods for radial axes.
 */	
wrap(tickProto, 'getPosition', function (proceed, horiz, pos, tickmarkOffset, old) {
	var axis = this.axis;
	
	return axis.getPosition ? 
		axis.getPosition(pos) :
		proceed.call(this, horiz, pos, tickmarkOffset, old);	
});

/**
 * Wrap the getLabelPosition function to find the center position of the label
 * based on the distance option
 */	
wrap(tickProto, 'getLabelPosition', function (proceed, x, y, label, horiz, labelOptions, tickmarkOffset, index, step) {
	var axis = this.axis,
		optionsY = labelOptions.y,
		ret,
		centerSlot = 20, // 20 degrees to each side at the top and bottom
		align = labelOptions.align,
		angle = ((axis.translate(this.pos) + axis.startAngleRad + Math.PI / 2) / Math.PI * 180) % 360;

	if (axis.isRadial) {
		ret = axis.getPosition(this.pos, (axis.center[2] / 2) + pick(labelOptions.distance, -25));
		
		// Automatically rotated
		if (labelOptions.rotation === 'auto') {
			label.attr({ 
				rotation: angle
			});
		
		// Vertically centered
		} else if (optionsY === null) {
			optionsY = axis.chart.renderer.fontMetrics(label.styles.fontSize).b - label.getBBox().height / 2;
		}
		
		// Automatic alignment
		if (align === null) {
			if (axis.isCircular) {
				if (this.label.getBBox().width > axis.len * axis.tickInterval / (axis.max - axis.min)) { // #3506
					centerSlot = 0;
				}
				if (angle > centerSlot && angle < 180 - centerSlot) {
					align = 'left'; // right hemisphere
				} else if (angle > 180 + centerSlot && angle < 360 - centerSlot) {
					align = 'right'; // left hemisphere
				} else {
					align = 'center'; // top or bottom
				}
			} else {
				align = 'center';
			}
			label.attr({
				align: align
			});
		}
		
		ret.x += labelOptions.x;
		ret.y += optionsY;
		
	} else {
		ret = proceed.call(this, x, y, label, horiz, labelOptions, tickmarkOffset, index, step);
	}
	return ret;
});

/**
 * Wrap the getMarkPath function to return the path of the radial marker
 */
wrap(tickProto, 'getMarkPath', function (proceed, x, y, tickLength, tickWidth, horiz, renderer) {
	var axis = this.axis,
		endPoint,
		ret;
		
	if (axis.isRadial) {
		endPoint = axis.getPosition(this.pos, axis.center[2] / 2 + tickLength);
		ret = [
			'M',
			x,
			y,
			'L',
			endPoint.x,
			endPoint.y
		];
	} else {
		ret = proceed.call(this, x, y, tickLength, tickWidth, horiz, renderer);
	}
	return ret;
});

	return H;
}(Highcharts));
(function (H) {
	var defaultPlotOptions = H.defaultPlotOptions,
		each = H.each,
		extendClass = H.extendClass,
		merge = H.merge,
		noop = H.noop,
		Series = H.Series,
		seriesTypes = H.seriesTypes;
/* 
 * The AreaRangeSeries class
 * 
 */

/**
 * Extend the default options with map options
 */
defaultPlotOptions.arearange = merge(defaultPlotOptions.area, {
	lineWidth: 1,
	marker: null,
	threshold: null,
	tooltip: {
		pointFormat: '<span style="color:{series.color}">\u25CF</span> {series.name}: <b>{point.low}</b> - <b>{point.high}</b><br/>'
	},
	trackByArea: true,
	dataLabels: {
		align: null,
		verticalAlign: null,
		xLow: 0,
		xHigh: 0,
		yLow: 0,
		yHigh: 0	
	},
	states: {
		hover: {
			halo: false
		}
	}
});

/**
 * Add the series type
 */
seriesTypes.arearange = extendClass(seriesTypes.area, {
	type: 'arearange',
	pointArrayMap: ['low', 'high'],
	dataLabelCollections: ['dataLabel', 'dataLabelUpper'],
	toYData: function (point) {
		return [point.low, point.high];
	},
	pointValKey: 'low',
	deferTranslatePolar: true,

	/**
	 * Translate a point's plotHigh from the internal angle and radius measures to 
	 * true plotHigh coordinates. This is an addition of the toXY method found in
	 * Polar.js, because it runs too early for arearanges to be considered (#3419).
	 */
	highToXY: function (point) {
		// Find the polar plotX and plotY
		var chart = this.chart,
			xy = this.xAxis.postTranslate(point.rectPlotX, this.yAxis.len - point.plotHigh);
		point.plotHighX = xy.x - chart.plotLeft;
		point.plotHigh = xy.y - chart.plotTop;
	},
	
	/**
	 * Extend getSegments to force null points if the higher value is null. #1703.
	 */
	getSegments: function () {
		var series = this;

		each(series.points, function (point) {
			if (!series.options.connectNulls && (point.low === null || point.high === null)) {
				point.y = null;
			} else if (point.low === null && point.high !== null) {
				point.y = point.high;
			}
		});
		Series.prototype.getSegments.call(this);
	},
	
	/**
	 * Translate data points from raw values x and y to plotX and plotY
	 */
	translate: function () {
		var series = this,
			yAxis = series.yAxis;

		seriesTypes.area.prototype.translate.apply(series);

		// Set plotLow and plotHigh
		each(series.points, function (point) {

			var low = point.low,
				high = point.high,
				plotY = point.plotY;

			if (high === null && low === null) {
				point.y = null;
			} else if (low === null) {
				point.plotLow = point.plotY = null;
				point.plotHigh = yAxis.translate(high, 0, 1, 0, 1);
			} else if (high === null) {
				point.plotLow = plotY;
				point.plotHigh = null;
			} else {
				point.plotLow = plotY;
				point.plotHigh = yAxis.translate(high, 0, 1, 0, 1);
			}
		});

		// Postprocess plotHigh
		if (this.chart.polar) {
			each(this.points, function (point) {
				series.highToXY(point);
			});
		}
	},
	
	/**
	 * Extend the line series' getSegmentPath method by applying the segment
	 * path to both lower and higher values of the range
	 */
	getSegmentPath: function (segment) {
		
		var lowSegment,
			highSegment = [],
			i = segment.length,
			baseGetSegmentPath = Series.prototype.getSegmentPath,
			point,
			linePath,
			lowerPath,
			options = this.options,
			step = options.step,
			higherPath;
			
		// Remove nulls from low segment
		lowSegment = HighchartsAdapter.grep(segment, function (point) {
			return point.plotLow !== null;
		});
		
		// Make a segment with plotX and plotY for the top values
		while (i--) {
			point = segment[i];
			if (point.plotHigh !== null) {
				highSegment.push({
					plotX: point.plotHighX || point.plotX, // plotHighX is for polar charts
					plotY: point.plotHigh
				});
			}
		}
		
		// Get the paths
		lowerPath = baseGetSegmentPath.call(this, lowSegment);
		if (step) {
			if (step === true) {
				step = 'left';
			}
			options.step = { left: 'right', center: 'center', right: 'left' }[step]; // swap for reading in getSegmentPath
		}
		higherPath = baseGetSegmentPath.call(this, highSegment);
		options.step = step;
		
		// Create a line on both top and bottom of the range
		linePath = [].concat(lowerPath, higherPath);
		
		// For the area path, we need to change the 'move' statement into 'lineTo' or 'curveTo'
		if (!this.chart.polar) {
			higherPath[0] = 'L'; // this probably doesn't work for spline
		}
		this.areaPath = this.areaPath.concat(lowerPath, higherPath);
		
		return linePath;
	},
	
	/**
	 * Extend the basic drawDataLabels method by running it for both lower and higher
	 * values.
	 */
	drawDataLabels: function () {
		
		var data = this.data,
			length = data.length,
			i,
			originalDataLabels = [],
			seriesProto = Series.prototype,
			dataLabelOptions = this.options.dataLabels,
			align = dataLabelOptions.align,
			point,
			up,
			inverted = this.chart.inverted;
			
		if (dataLabelOptions.enabled || this._hasPointLabels) {
			
			// Step 1: set preliminary values for plotY and dataLabel and draw the upper labels
			i = length;
			while (i--) {
				point = data[i];
				if (point) {
					up = point.plotHigh > point.plotLow;
					
					// Set preliminary values
					point.y = point.high;
					point._plotY = point.plotY;
					point.plotY = point.plotHigh;
					
					// Store original data labels and set preliminary label objects to be picked up 
					// in the uber method
					originalDataLabels[i] = point.dataLabel;
					point.dataLabel = point.dataLabelUpper;
					
					// Set the default offset
					point.below = up;
					if (inverted) {
						if (!align) {
							dataLabelOptions.align = up ? 'right' : 'left';
						}
						dataLabelOptions.x = dataLabelOptions.xHigh;								
					} else {
						dataLabelOptions.y = dataLabelOptions.yHigh;
					}
				}
			}
			
			if (seriesProto.drawDataLabels) {
				seriesProto.drawDataLabels.apply(this, arguments); // #1209
			}
			
			// Step 2: reorganize and handle data labels for the lower values
			i = length;
			while (i--) {
				point = data[i];
				if (point) {
					up = point.plotHigh > point.plotLow;
					
					// Move the generated labels from step 1, and reassign the original data labels
					point.dataLabelUpper = point.dataLabel;
					point.dataLabel = originalDataLabels[i];
					
					// Reset values
					point.y = point.low;
					point.plotY = point._plotY;
					
					// Set the default offset
					point.below = !up;
					if (inverted) {
						if (!align) {
							dataLabelOptions.align = up ? 'left' : 'right';
						}
						dataLabelOptions.x = dataLabelOptions.xLow;
					} else {
						dataLabelOptions.y = dataLabelOptions.yLow;
					}
				}
			}
			if (seriesProto.drawDataLabels) {
				seriesProto.drawDataLabels.apply(this, arguments);
			}
		}

		dataLabelOptions.align = align;
	
	},
	
	alignDataLabel: function () {
		seriesTypes.column.prototype.alignDataLabel.apply(this, arguments);
	},
	
	setStackedPoints: noop,
	
	getSymbol: noop,
	
	drawPoints: noop
});

	return H;
}(Highcharts));
(function (H) {
	var defaultPlotOptions = H.defaultPlotOptions,
		extendClass = H.extendClass,
		merge = H.merge,
		seriesTypes = H.seriesTypes;
/**
 * The AreaSplineRangeSeries class
 */

defaultPlotOptions.areasplinerange = merge(defaultPlotOptions.arearange);

/**
 * AreaSplineRangeSeries object
 */
seriesTypes.areasplinerange = extendClass(seriesTypes.arearange, {
	type: 'areasplinerange',
	getPointSpline: seriesTypes.spline.prototype.getPointSpline
});

	return H;
}(Highcharts));
(function (H) {
	
	var defaultPlotOptions = H.defaultPlotOptions,
		each = H.each,
		extendClass = H.extendClass,
		merge = H.merge,
		noop = H.noop,
		seriesTypes = H.seriesTypes,

		colProto = seriesTypes.column.prototype;

	/**
	 * The ColumnRangeSeries class
	 */
	defaultPlotOptions.columnrange = merge(defaultPlotOptions.column, defaultPlotOptions.arearange, {
		lineWidth: 1,
		pointRange: null
	});

	/**
	 * ColumnRangeSeries object
	 */
	seriesTypes.columnrange = extendClass(seriesTypes.arearange, {
		type: 'columnrange',
		/**
		 * Translate data points from raw values x and y to plotX and plotY
		 */
		translate: function () {
			var series = this,
				yAxis = series.yAxis,
				plotHigh;

			colProto.translate.apply(series);

			// Set plotLow and plotHigh
			each(series.points, function (point) {
				var shapeArgs = point.shapeArgs,
					minPointLength = series.options.minPointLength,
					heightDifference,
					height,
					y;

				point.tooltipPos = null; // don't inherit from column
				point.plotHigh = plotHigh = yAxis.translate(point.high, 0, 1, 0, 1);
				point.plotLow = point.plotY;

				// adjust shape
				y = plotHigh;
				height = point.plotY - plotHigh;

				// Adjust for minPointLength
				if (Math.abs(height) < minPointLength) {
					heightDifference = (minPointLength - height);
					height += heightDifference;
					y -= heightDifference / 2;

				// Adjust for negative ranges or reversed Y axis (#1457)
				} else if (height < 0) {
					height *= -1;
					y -= height;
				}

				shapeArgs.height = height;
				shapeArgs.y = y;
			});
		},
		directTouch: true,
		trackerGroups: ['group', 'dataLabelsGroup'],
		drawGraph: noop,
		pointAttrToOptions: colProto.pointAttrToOptions,
		drawPoints: colProto.drawPoints,
		drawTracker: colProto.drawTracker,
		animate: colProto.animate,
		getColumnMetrics: colProto.getColumnMetrics
	});

	return H;
}(Highcharts));

(function (H) {
	var defaultPlotOptions = H.defaultPlotOptions,
		each = H.each,
		extendClass = H.extendClass,
		merge = H.merge,
		noop = H.noop,
		pick = H.pick,
		pInt = H.pInt,
		Point = H.Point,
		Series = H.Series,
		seriesTypes = H.seriesTypes,
		TrackerMixin = H.TrackerMixin,

		GaugePoint;
/* 
 * The GaugeSeries class
 */



/**
 * Extend the default options
 */
defaultPlotOptions.gauge = merge(defaultPlotOptions.line, {
	dataLabels: {
		enabled: true,
		defer: false,
		y: 15,
		borderWidth: 1,
		borderColor: 'silver',
		borderRadius: 3,
		crop: false,
		verticalAlign: 'top',
		zIndex: 2
	},
	dial: {
		// radius: '80%',
		// backgroundColor: 'black',
		// borderColor: 'silver',
		// borderWidth: 0,
		// baseWidth: 3,
		// topWidth: 1,
		// baseLength: '70%' // of radius
		// rearLength: '10%'
	},
	pivot: {
		//radius: 5,
		//borderWidth: 0
		//borderColor: 'silver',
		//backgroundColor: 'black'
	},
	tooltip: {
		headerFormat: ''
	},
	showInLegend: false
});

/**
 * Extend the point object
 */
GaugePoint = extendClass(Point, {
	/**
	 * Don't do any hover colors or anything
	 */
	setState: function (state) {
		this.state = state;
	}
});


/**
 * Add the series type
 */
seriesTypes.gauge = extendClass(seriesTypes.line, {
	type: 'gauge',
	pointClass: GaugePoint,
	
	// chart.angular will be set to true when a gauge series is present, and this will
	// be used on the axes
	angular: true, 
	drawGraph: noop,
	fixedBox: true,
	forceDL: true,
	trackerGroups: ['group', 'dataLabelsGroup'],
	
	/**
	 * Calculate paths etc
	 */
	translate: function () {
		
		var series = this,
			yAxis = series.yAxis,
			options = series.options,
			center = yAxis.center;
			
		series.generatePoints();
		
		each(series.points, function (point) {
			
			var dialOptions = merge(options.dial, point.dial),
				radius = (pInt(pick(dialOptions.radius, 80)) * center[2]) / 200,
				baseLength = (pInt(pick(dialOptions.baseLength, 70)) * radius) / 100,
				rearLength = (pInt(pick(dialOptions.rearLength, 10)) * radius) / 100,
				baseWidth = dialOptions.baseWidth || 3,
				topWidth = dialOptions.topWidth || 1,
				overshoot = options.overshoot,
				rotation = yAxis.startAngleRad + yAxis.translate(point.y, null, null, null, true);

			// Handle the wrap and overshoot options
			if (overshoot && typeof overshoot === 'number') {
				overshoot = overshoot / 180 * Math.PI;
				rotation = Math.max(yAxis.startAngleRad - overshoot, Math.min(yAxis.endAngleRad + overshoot, rotation));			
			
			} else if (options.wrap === false) {
				rotation = Math.max(yAxis.startAngleRad, Math.min(yAxis.endAngleRad, rotation));
			}

			rotation = rotation * 180 / Math.PI;
				
			point.shapeType = 'path';
			point.shapeArgs = {
				d: dialOptions.path || [
					'M', 
					-rearLength, -baseWidth / 2, 
					'L', 
					baseLength, -baseWidth / 2,
					radius, -topWidth / 2,
					radius, topWidth / 2,
					baseLength, baseWidth / 2,
					-rearLength, baseWidth / 2,
					'z'
				],
				translateX: center[0],
				translateY: center[1],
				rotation: rotation
			};
			
			// Positions for data label
			point.plotX = center[0];
			point.plotY = center[1];
		});
	},
	
	/**
	 * Draw the points where each point is one needle
	 */
	drawPoints: function () {
		
		var series = this,
			center = series.yAxis.center,
			pivot = series.pivot,
			options = series.options,
			pivotOptions = options.pivot,
			renderer = series.chart.renderer;
		
		each(series.points, function (point) {
			
			var graphic = point.graphic,
				shapeArgs = point.shapeArgs,
				d = shapeArgs.d,
				dialOptions = merge(options.dial, point.dial); // #1233
			
			if (graphic) {
				graphic.animate(shapeArgs);
				shapeArgs.d = d; // animate alters it
			} else {
				point.graphic = renderer[point.shapeType](shapeArgs)
					.attr({
						stroke: dialOptions.borderColor || 'none',
						'stroke-width': dialOptions.borderWidth || 0,
						fill: dialOptions.backgroundColor || 'black',
						rotation: shapeArgs.rotation // required by VML when animation is false
					})
					.add(series.group);
			}
		});
		
		// Add or move the pivot
		if (pivot) {
			pivot.animate({ // #1235
				translateX: center[0],
				translateY: center[1]
			});
		} else {
			series.pivot = renderer.circle(0, 0, pick(pivotOptions.radius, 5))
				.attr({
					'stroke-width': pivotOptions.borderWidth || 0,
					stroke: pivotOptions.borderColor || 'silver',
					fill: pivotOptions.backgroundColor || 'black'
				})
				.translate(center[0], center[1])
				.add(series.group);
		}
	},
	
	/**
	 * Animate the arrow up from startAngle
	 */
	animate: function (init) {
		var series = this;

		if (!init) {
			each(series.points, function (point) {
				var graphic = point.graphic;

				if (graphic) {
					// start value
					graphic.attr({
						rotation: series.yAxis.startAngleRad * 180 / Math.PI
					});

					// animate
					graphic.animate({
						rotation: point.shapeArgs.rotation
					}, series.options.animation);
				}
			});

			// delete this function to allow it only once
			series.animate = null;
		}
	},
	
	render: function () {
		this.group = this.plotGroup(
			'group', 
			'series', 
			this.visible ? 'visible' : 'hidden', 
			this.options.zIndex, 
			this.chart.seriesGroup
		);
		Series.prototype.render.call(this);
		this.group.clip(this.chart.clipRect);
	},
	
	/**
	 * Extend the basic setData method by running processData and generatePoints immediately,
	 * in order to access the points from the legend.
	 */
	setData: function (data, redraw) {
		Series.prototype.setData.call(this, data, false);
		this.processData();
		this.generatePoints();
		if (pick(redraw, true)) {
			this.chart.redraw();
		}
	},

	/**
	 * If the tracking module is loaded, add the point tracker
	 */
	drawTracker: TrackerMixin && TrackerMixin.drawTrackerPoint
});


	return H;
}(Highcharts));
(function (H) {
	var defaultPlotOptions = H.defaultPlotOptions,
		each = H.each,
		extendClass = H.extendClass,
		merge = H.merge,
		noop = H.noop,
		pick = H.pick,
		seriesTypes = H.seriesTypes;

/* ****************************************************************************
 * Start Box plot series code											      *
 *****************************************************************************/

// Set default options
defaultPlotOptions.boxplot = merge(defaultPlotOptions.column, {
	fillColor: '#FFFFFF',
	lineWidth: 1,
	//medianColor: null,
	medianWidth: 2,
	states: {
		hover: {
			brightness: -0.3
		}
	},
	//stemColor: null,
	//stemDashStyle: 'solid'
	//stemWidth: null,
	threshold: null,
	tooltip: {
		pointFormat: '<span style="color:{point.color}">\u25CF</span> <b> {series.name}</b><br/>' + // docs
			'Maximum: {point.high}<br/>' +
			'Upper quartile: {point.q3}<br/>' +
			'Median: {point.median}<br/>' +
			'Lower quartile: {point.q1}<br/>' +
			'Minimum: {point.low}<br/>'
			
	},
	//whiskerColor: null,
	whiskerLength: '50%',
	whiskerWidth: 2
});

// Create the series object
seriesTypes.boxplot = extendClass(seriesTypes.column, {
	type: 'boxplot',
	pointArrayMap: ['low', 'q1', 'median', 'q3', 'high'], // array point configs are mapped to this
	toYData: function (point) { // return a plain array for speedy calculation
		return [point.low, point.q1, point.median, point.q3, point.high];
	},
	pointValKey: 'high', // defines the top of the tracker
	
	/**
	 * One-to-one mapping from options to SVG attributes
	 */
	pointAttrToOptions: { // mapping between SVG attributes and the corresponding options
		fill: 'fillColor',
		stroke: 'color',
		'stroke-width': 'lineWidth'
	},
	
	/**
	 * Disable data labels for box plot
	 */
	drawDataLabels: noop,

	/**
	 * Translate data points from raw values x and y to plotX and plotY
	 */
	translate: function () {
		var series = this,
			yAxis = series.yAxis,
			pointArrayMap = series.pointArrayMap;

		seriesTypes.column.prototype.translate.apply(series);

		// do the translation on each point dimension
		each(series.points, function (point) {
			each(pointArrayMap, function (key) {
				if (point[key] !== null) {
					point[key + 'Plot'] = yAxis.translate(point[key], 0, 1, 0, 1);
				}
			});
		});
	},

	/**
	 * Draw the data points
	 */
	drawPoints: function () {
		var series = this,  //state = series.state,
			points = series.points,
			options = series.options,
			chart = series.chart,
			renderer = chart.renderer,
			pointAttr,
			q1Plot,
			q3Plot,
			highPlot,
			lowPlot,
			medianPlot,
			crispCorr,
			crispX,
			graphic,
			stemPath,
			stemAttr,
			boxPath,
			whiskersPath,
			whiskersAttr,
			medianPath,
			medianAttr,
			width,
			left,
			right,
			halfWidth,
			shapeArgs,
			color,
			doQuartiles = series.doQuartiles !== false, // error bar inherits this series type but doesn't do quartiles
			whiskerLength = parseInt(series.options.whiskerLength, 10) / 100;


		each(points, function (point) {

			graphic = point.graphic;
			shapeArgs = point.shapeArgs; // the box
			stemAttr = {};
			whiskersAttr = {};
			medianAttr = {};
			color = point.color || series.color;
			
			if (point.plotY !== undefined) {

				pointAttr = point.pointAttr[point.selected ? 'selected' : ''];

				// crisp vector coordinates
				width = shapeArgs.width;
				left = Math.floor(shapeArgs.x);
				right = left + width;
				halfWidth = Math.round(width / 2);
				//crispX = Math.round(left + halfWidth) + crispCorr;
				q1Plot = Math.floor(doQuartiles ? point.q1Plot : point.lowPlot);// + crispCorr;
				q3Plot = Math.floor(doQuartiles ? point.q3Plot : point.lowPlot);// + crispCorr;
				highPlot = Math.floor(point.highPlot);// + crispCorr;
				lowPlot = Math.floor(point.lowPlot);// + crispCorr;
				
				// Stem attributes
				stemAttr.stroke = point.stemColor || options.stemColor || color;
				stemAttr['stroke-width'] = pick(point.stemWidth, options.stemWidth, options.lineWidth);
				stemAttr.dashstyle = point.stemDashStyle || options.stemDashStyle;
				
				// Whiskers attributes
				whiskersAttr.stroke = point.whiskerColor || options.whiskerColor || color;
				whiskersAttr['stroke-width'] = pick(point.whiskerWidth, options.whiskerWidth, options.lineWidth);
				
				// Median attributes
				medianAttr.stroke = point.medianColor || options.medianColor || color;
				medianAttr['stroke-width'] = pick(point.medianWidth, options.medianWidth, options.lineWidth);
				
				// The stem
				crispCorr = (stemAttr['stroke-width'] % 2) / 2;
				crispX = left + halfWidth + crispCorr;				
				stemPath = [
					// stem up
					'M',
					crispX, q3Plot,
					'L',
					crispX, highPlot,
					
					// stem down
					'M',
					crispX, q1Plot,
					'L',
					crispX, lowPlot
				];
				
				// The box
				if (doQuartiles) {
					crispCorr = (pointAttr['stroke-width'] % 2) / 2;
					crispX = Math.floor(crispX) + crispCorr;
					q1Plot = Math.floor(q1Plot) + crispCorr;
					q3Plot = Math.floor(q3Plot) + crispCorr;
					left += crispCorr;
					right += crispCorr;
					boxPath = [
						'M',
						left, q3Plot,
						'L',
						left, q1Plot,
						'L',
						right, q1Plot,
						'L',
						right, q3Plot,
						'L',
						left, q3Plot,
						'z'
					];
				}
				
				// The whiskers
				if (whiskerLength) {
					crispCorr = (whiskersAttr['stroke-width'] % 2) / 2;
					highPlot = highPlot + crispCorr;
					lowPlot = lowPlot + crispCorr;
					whiskersPath = [
						// High whisker
						'M',
						crispX - halfWidth * whiskerLength, 
						highPlot,
						'L',
						crispX + halfWidth * whiskerLength, 
						highPlot,
						
						// Low whisker
						'M',
						crispX - halfWidth * whiskerLength, 
						lowPlot,
						'L',
						crispX + halfWidth * whiskerLength, 
						lowPlot
					];
				}
				
				// The median
				crispCorr = (medianAttr['stroke-width'] % 2) / 2;				
				medianPlot = Math.round(point.medianPlot) + crispCorr;
				medianPath = [
					'M',
					left, 
					medianPlot,
					'L',
					right, 
					medianPlot
				];
				
				// Create or update the graphics
				if (graphic) { // update
					
					point.stem.animate({ d: stemPath });
					if (whiskerLength) {
						point.whiskers.animate({ d: whiskersPath });
					}
					if (doQuartiles) {
						point.box.animate({ d: boxPath });
					}
					point.medianShape.animate({ d: medianPath });
					
				} else { // create new
					point.graphic = graphic = renderer.g()
						.add(series.group);
					
					point.stem = renderer.path(stemPath)
						.attr(stemAttr)
						.add(graphic);
						
					if (whiskerLength) {
						point.whiskers = renderer.path(whiskersPath) 
							.attr(whiskersAttr)
							.add(graphic);
					}
					if (doQuartiles) {
						point.box = renderer.path(boxPath)
							.attr(pointAttr)
							.add(graphic);
					}	
					point.medianShape = renderer.path(medianPath)
						.attr(medianAttr)
						.add(graphic);
				}
			}
		});

	},
	setStackedPoints: noop // #3890


});

/* ****************************************************************************
 * End Box plot series code												*
 *****************************************************************************/

	return H;
}(Highcharts));
(function (H) {
	var defaultPlotOptions = H.defaultPlotOptions,
		extendClass = H.extendClass,
		merge = H.merge,
		noop = H.noop,
		seriesTypes = H.seriesTypes;


/* ****************************************************************************
 * Start error bar series code                                                *
 *****************************************************************************/

// 1 - set default options
defaultPlotOptions.errorbar = merge(defaultPlotOptions.boxplot, {
	color: '#000000',
	grouping: false,
	linkedTo: ':previous',
	tooltip: {
		pointFormat: '<span style="color:{point.color}">\u25CF</span> {series.name}: <b>{point.low}</b> - <b>{point.high}</b><br/>' // docs
	},
	whiskerWidth: null
});

// 2 - Create the series object
seriesTypes.errorbar = extendClass(seriesTypes.boxplot, {
	type: 'errorbar',
	pointArrayMap: ['low', 'high'], // array point configs are mapped to this
	toYData: function (point) { // return a plain array for speedy calculation
		return [point.low, point.high];
	},
	pointValKey: 'high', // defines the top of the tracker
	doQuartiles: false,
	drawDataLabels: seriesTypes.arearange ? seriesTypes.arearange.prototype.drawDataLabels : noop,

	/**
	 * Get the width and X offset, either on top of the linked series column
	 * or standalone
	 */
	getColumnMetrics: function () {
		return (this.linkedParent && this.linkedParent.columnMetrics) || 
			seriesTypes.column.prototype.getColumnMetrics.call(this);
	}
});

/* ****************************************************************************
 * End error bar series code                                                  *
 *****************************************************************************/

}(Highcharts));
(function (H) {
	var Color = H.Color,
		defaultPlotOptions = H.defaultPlotOptions,
		each = H.each,
		extendClass = H.extendClass,
		merge = H.merge,
		noop = H.noop,
		Series = H.Series,
		seriesTypes = H.seriesTypes;

/* ****************************************************************************
 * Start Waterfall series code                                                *
 *****************************************************************************/

// 1 - set default options
defaultPlotOptions.waterfall = merge(defaultPlotOptions.column, {
	lineWidth: 1,
	lineColor: '#333',
	dashStyle: 'dot',
	borderColor: '#333',
	dataLabels: {
		inside: true
	},
	states: {
		hover: {
			lineWidthPlus: 0 // #3126
		}
	}
});


// 2 - Create the series object
seriesTypes.waterfall = extendClass(seriesTypes.column, {
	type: 'waterfall',

	upColorProp: 'fill',

	pointValKey: 'y',

	/**
	 * Translate data points from raw values
	 */
	translate: function () {
		var series = this,
			options = series.options,
			yAxis = series.yAxis,
			len,
			i,
			points,
			point,
			shapeArgs,
			stack,
			y,
			yValue,
			previousY,
			previousIntermediate,
			range,
			threshold = options.threshold,
			stacking = options.stacking,
			tooltipY;

		// run column series translate
		seriesTypes.column.prototype.translate.apply(this);

		previousY = previousIntermediate = threshold;
		points = series.points;

		for (i = 0, len = points.length; i < len; i++) {
			// cache current point object
			point = points[i];
			yValue = this.processedYData[i];
			shapeArgs = point.shapeArgs;

			// get current stack
			stack = stacking && yAxis.stacks[(series.negStacks && yValue < threshold ? '-' : '') + series.stackKey];
			range = stack ? 
				stack[point.x].points[series.index + ',' + i] :
				[0, yValue];

			// override point value for sums
			// #3710 Update point does not propagate to sum
			if (point.isSum) {
				point.y = yValue;
			} else if (point.isIntermediateSum) {
				point.y = yValue - previousIntermediate; // #3840
			}
			// up points
			y = Math.max(previousY, previousY + point.y) + range[0];
			shapeArgs.y = yAxis.translate(y, 0, 1);


			// sum points
			if (point.isSum) {
				shapeArgs.y = yAxis.translate(range[1], 0, 1);
				shapeArgs.height = Math.min(yAxis.translate(range[0], 0, 1), yAxis.len) - shapeArgs.y; // #4256

			} else if (point.isIntermediateSum) {
				shapeArgs.y = yAxis.translate(range[1], 0, 1);
				shapeArgs.height = Math.min(yAxis.translate(previousIntermediate, 0, 1), yAxis.len) - shapeArgs.y;
				previousIntermediate = range[1];

			// If it's not the sum point, update previous stack end position and get 
			// shape height (#3886)
			} else {
				if (previousY !== 0) { // Not the first point
					shapeArgs.height = yValue > 0 ? 
						yAxis.translate(previousY, 0, 1) - shapeArgs.y :
						yAxis.translate(previousY, 0, 1) - yAxis.translate(previousY - yValue, 0, 1);
				}
				previousY += yValue;
			}
			// #3952 Negative sum or intermediate sum not rendered correctly
			if (shapeArgs.height < 0) {
				shapeArgs.y += shapeArgs.height;
				shapeArgs.height *= -1;
			}

			point.plotY = shapeArgs.y = Math.round(shapeArgs.y) - (series.borderWidth % 2) / 2;
			shapeArgs.height = Math.max(Math.round(shapeArgs.height), 0.001); // #3151
			point.yBottom = shapeArgs.y + shapeArgs.height;

			// Correct tooltip placement (#3014)
			tooltipY = point.plotY + (point.negative ? shapeArgs.height : 0);
			if (series.chart.inverted) {
				point.tooltipPos[0] = yAxis.len - tooltipY;
			} else {
				point.tooltipPos[1] = tooltipY;
			}

		}
	},

	/**
	 * Call default processData then override yData to reflect waterfall's extremes on yAxis
	 */
	processData: function (force) {
		var series = this,
			options = series.options,
			yData = series.yData,
			points = series.options.data, // #3710 Update point does not propagate to sum
			point,
			dataLength = yData.length,
			threshold = options.threshold || 0,
			subSum,
			sum,
			dataMin,
			dataMax,
			y,
			i;

		sum = subSum = dataMin = dataMax = threshold;

		for (i = 0; i < dataLength; i++) {
			y = yData[i];
			point = points && points[i] ? points[i] : {};

			if (y === "sum" || point.isSum) {
				yData[i] = sum;
			} else if (y === "intermediateSum" || point.isIntermediateSum) {
				yData[i] = subSum;
			} else {
				sum += y;
				subSum += y;
			}
			dataMin = Math.min(sum, dataMin);
			dataMax = Math.max(sum, dataMax);
		}

		Series.prototype.processData.call(this, force);

		// Record extremes
		series.dataMin = dataMin;
		series.dataMax = dataMax;
	},

	/**
	 * Return y value or string if point is sum
	 */
	toYData: function (pt) {
		if (pt.isSum) {
			return (pt.x === 0 ? null : "sum"); //#3245 Error when first element is Sum or Intermediate Sum
		} else if (pt.isIntermediateSum) {
			return (pt.x === 0 ? null : "intermediateSum"); //#3245
		}
		return pt.y;
	},

	/**
	 * Postprocess mapping between options and SVG attributes
	 */
	getAttribs: function () {
		seriesTypes.column.prototype.getAttribs.apply(this, arguments);

		var series = this,
			options = series.options,
			stateOptions = options.states,
			upColor = options.upColor || series.color,
			hoverColor = Color(upColor).brighten(0.1).get(),
			seriesDownPointAttr = merge(series.pointAttr),
			upColorProp = series.upColorProp;

		seriesDownPointAttr[''][upColorProp] = upColor;
		seriesDownPointAttr.hover[upColorProp] = stateOptions.hover.upColor || hoverColor;
		seriesDownPointAttr.select[upColorProp] = stateOptions.select.upColor || upColor;

		each(series.points, function (point) {
			if (!point.options.color) {
				// Up color
				if (point.y > 0) {
					point.pointAttr = seriesDownPointAttr;
					point.color = upColor;

				// Down color (#3710, update to negative)
				} else {
					point.pointAttr = series.pointAttr;
				}
			}
		});
	},

	/**
	 * Draw columns' connector lines
	 */
	getGraphPath: function () {

		var data = this.data,
			length = data.length,
			lineWidth = this.options.lineWidth + this.borderWidth,
			normalizer = Math.round(lineWidth) % 2 / 2,
			path = [],
			prevArgs,
			pointArgs,
			i,
			d;

		for (i = 1; i < length; i++) {
			pointArgs = data[i].shapeArgs;
			prevArgs = data[i - 1].shapeArgs;

			d = [
				'M',
				prevArgs.x + prevArgs.width, prevArgs.y + normalizer,
				'L',
				pointArgs.x, prevArgs.y + normalizer
			];

			if (data[i - 1].y < 0) {
				d[2] += prevArgs.height;
				d[5] += prevArgs.height;
			}

			path = path.concat(d);
		}

		return path;
	},

	/**
	 * Extremes are recorded in processData
	 */
	getExtremes: noop,

	drawGraph: Series.prototype.drawGraph
});

/* ****************************************************************************
 * End Waterfall series code                                                  *
 *****************************************************************************/

	return H;
}(Highcharts));
(function (H) {
	var defaultPlotOptions = H.defaultPlotOptions,
		extendClass = H.extendClass,
		LegendSymbolMixin = H.LegendSymbolMixin,
		merge = H.merge,
		Series = H.Series,
		seriesTypes = H.seriesTypes;
/**
 * Set the default options for polygon
 */
defaultPlotOptions.polygon = merge(defaultPlotOptions.scatter, {
	marker: {
		enabled: false
	}
});

/**
 * The polygon series class
 */
seriesTypes.polygon = extendClass(seriesTypes.scatter, {
	type: 'polygon',
	fillGraph: true,
	// Close all segments
	getSegmentPath: function (segment) {
		return Series.prototype.getSegmentPath.call(this, segment).concat('z');
	},
	drawGraph: Series.prototype.drawGraph,
	drawLegendSymbol: LegendSymbolMixin.drawRectangle
});

	return H;
}(Highcharts));
(function (H) {
	var arrayMax = H.arrayMax,
		arrayMin = H.arrayMin,
		defaultPlotOptions = H.defaultPlotOptions,
		Axis = H.Axis,
		Color = H.Color,
		each = H.each,
		extendClass = H.extendClass,
		merge = H.merge,
		noop = H.noop,
		pick = H.pick,
		pInt = H.pInt,
		Point = H.Point,
		Series = H.Series,
		seriesTypes = H.seriesTypes;

/* ****************************************************************************
 * Start Bubble series code											          *
 *****************************************************************************/

// 1 - set default options
defaultPlotOptions.bubble = merge(defaultPlotOptions.scatter, {
	dataLabels: {
		formatter: function () { // #2945
			return this.point.z;
		},
		inside: true,
		verticalAlign: 'middle'
	},
	// displayNegative: true,
	marker: {
		// fillOpacity: 0.5,
		lineColor: null, // inherit from series.color
		lineWidth: 1
	},
	minSize: 8,
	maxSize: '20%',
	// negativeColor: null,
	// sizeBy: 'area'
	softThreshold: false, // docs
	states: {
		hover: {
			halo: {
				size: 5
			}
		}
	},
	tooltip: {
		pointFormat: '({point.x}, {point.y}), Size: {point.z}'
	},
	turboThreshold: 0,
	zThreshold: 0,
	zoneAxis: 'z'
});

var BubblePoint = extendClass(Point, {
	haloPath: function () {
		return Point.prototype.haloPath.call(this, this.shapeArgs.r + this.series.options.states.hover.halo.size);
	},
	ttBelow: false
});

// 2 - Create the series object
seriesTypes.bubble = extendClass(seriesTypes.scatter, {
	type: 'bubble',
	pointClass: BubblePoint,
	pointArrayMap: ['y', 'z'],
	parallelArrays: ['x', 'y', 'z'],
	trackerGroups: ['group', 'dataLabelsGroup'],
	bubblePadding: true,
	zoneAxis: 'z',
	
	/**
	 * Mapping between SVG attributes and the corresponding options
	 */
	pointAttrToOptions: { 
		stroke: 'lineColor',
		'stroke-width': 'lineWidth',
		fill: 'fillColor'
	},
	
	/**
	 * Apply the fillOpacity to all fill positions
	 */
	applyOpacity: function (fill) {
		var markerOptions = this.options.marker,
			fillOpacity = pick(markerOptions.fillOpacity, 0.5);
		
		// When called from Legend.colorizeItem, the fill isn't predefined
		fill = fill || markerOptions.fillColor || this.color; 
		
		if (fillOpacity !== 1) {
			fill = Color(fill).setOpacity(fillOpacity).get('rgba');
		}
		return fill;
	},
	
	/**
	 * Extend the convertAttribs method by applying opacity to the fill
	 */
	convertAttribs: function () {
		var obj = Series.prototype.convertAttribs.apply(this, arguments);
		
		obj.fill = this.applyOpacity(obj.fill);
		
		return obj;
	},

	/**
	 * Get the radius for each point based on the minSize, maxSize and each point's Z value. This
	 * must be done prior to Series.translate because the axis needs to add padding in 
	 * accordance with the point sizes.
	 */
	getRadii: function (zMin, zMax, minSize, maxSize) {
		var len,
			i,
			pos,
			zData = this.zData,
			radii = [],
<<<<<<< HEAD
			sizeByArea = this.options.sizeBy !== 'width',
			zRange = zMax - zMin;

		// Set the shape type and arguments to be picked up in drawPoints
		for (i = 0, len = zData.length; i < len; i++) {
			// Issue #4419 - if value is less than zMin, push a radius that's always smaller than the minimum size
			if (zData[i] < zMin) {
				radii.push(minSize / 2 - 1);
			} else {
				// Relative size, a number between 0 and 1
				pos = zRange > 0 ? (zData[i] - zMin) / zRange : 0.5; 
				
				if (sizeByArea && pos >= 0) {
					pos = Math.sqrt(pos);
				}
		
				radii.push(Math.ceil(minSize + pos * (maxSize - minSize)) / 2);
			}
=======
			options = this.options,
			sizeByArea = options.sizeBy !== 'width',
			zThreshold = options.zThreshold,
			zRange = zMax - zMin,
			value,
			radius;

		// Set the shape type and arguments to be picked up in drawPoints
		for (i = 0, len = zData.length; i < len; i++) {

			value = zData[i];

			// When sizing by threshold, the absolute value of z determines the size
			// of the bubble. // docs. sample created
			if (options.sizeByAbsoluteValue) {
				value = Math.abs(value - zThreshold);
				zMax = Math.max(zMax - zThreshold, Math.abs(zMin - zThreshold));
				zMin = 0;
			}

			if (value === null) {
				radius = null;
			// Issue #4419 - if value is less than zMin, push a radius that's always smaller than the minimum size
			} else if (value < zMin) {
				radius = minSize / 2 - 1;
			} else {
				// Relative size, a number between 0 and 1
				pos = zRange > 0 ? (value - zMin) / zRange : 0.5; 

				if (sizeByArea && pos >= 0) {
					pos = Math.sqrt(pos);
				}
				radius = math.ceil(minSize + pos * (maxSize - minSize)) / 2;
			}
			radii.push(radius);
>>>>>>> edb05534
		}
		this.radii = radii;
	},
	
	/**
	 * Perform animation on the bubbles
	 */
	animate: function (init) {
		var animation = this.options.animation;
		
		if (!init) { // run the animation
			each(this.points, function (point) {
				var graphic = point.graphic,
					shapeArgs = point.shapeArgs;

				if (graphic && shapeArgs) {
					// start values
					graphic.attr('r', 1);

					// animate
					graphic.animate({
						r: shapeArgs.r
					}, animation);
				}
			});

			// delete this function to allow it only once
			this.animate = null;
		}
	},
	
	/**
	 * Extend the base translate method to handle bubble size
	 */
	translate: function () {
		
		var i,
			data = this.data,
			point,
			radius,
			radii = this.radii;
		
		// Run the parent method
		seriesTypes.scatter.prototype.translate.call(this);
		
		// Set the shape type and arguments to be picked up in drawPoints
		i = data.length;
		
		while (i--) {
			point = data[i];
			radius = radii ? radii[i] : 0; // #1737
			
			if (typeof radius === 'number' && radius >= this.minPxSize / 2) {
				// Shape arguments
				point.shapeType = 'circle';
				point.shapeArgs = {
					x: point.plotX,
					y: point.plotY,
					r: radius
				};
				
				// Alignment box for the data label
				point.dlBox = {
					x: point.plotX - radius,
					y: point.plotY - radius,
					width: 2 * radius,
					height: 2 * radius
				};
<<<<<<< HEAD
			} else { // below zThreshold
				point.shapeArgs = point.plotY = point.dlBox = undefined; // #1691
=======
			} else { // below zThreshold or z = null
				point.shapeArgs = point.plotY = point.dlBox = UNDEFINED; // #1691
>>>>>>> edb05534
			}
		}
	},
	
	/**
	 * Get the series' symbol in the legend
	 * 
	 * @param {Object} legend The legend object
	 * @param {Object} item The series (this) or point
	 */
	drawLegendSymbol: function (legend, item) {
		var radius = pInt(legend.itemStyle.fontSize) / 2;
		
		item.legendSymbol = this.chart.renderer.circle(
			radius,
			legend.baseline - radius,
			radius
		).attr({
			zIndex: 3
		}).add(item.legendGroup);
		item.legendSymbol.isMarker = true;	
		
	},
		
	drawPoints: seriesTypes.column.prototype.drawPoints,
	alignDataLabel: seriesTypes.column.prototype.alignDataLabel,
	buildKDTree: noop,
	applyZones: noop
});

/**
 * Add logic to pad each axis with the amount of pixels
 * necessary to avoid the bubbles to overflow.
 */
Axis.prototype.beforePadding = function () {
	var axis = this,
		axisLength = this.len,
		chart = this.chart,
		pxMin = 0, 
		pxMax = axisLength,
		isXAxis = this.isXAxis,
		dataKey = isXAxis ? 'xData' : 'yData',
		min = this.min,
		extremes = {},
		smallestSize = Math.min(chart.plotWidth, chart.plotHeight),
		zMin = Number.MAX_VALUE,
		zMax = -Number.MAX_VALUE,
		range = this.max - min,
		transA = axisLength / range,
		activeSeries = [];

	// Handle padding on the second pass, or on redraw
	each(this.series, function (series) {

		var seriesOptions = series.options,
			zData;

		if (series.bubblePadding && (series.visible || !chart.options.chart.ignoreHiddenSeries)) {

			// Correction for #1673
			axis.allowZoomOutside = true;

			// Cache it
			activeSeries.push(series);

			if (isXAxis) { // because X axis is evaluated first
			
				// For each series, translate the size extremes to pixel values
				each(['minSize', 'maxSize'], function (prop) {
					var length = seriesOptions[prop],
						isPercent = /%$/.test(length);
					
					length = pInt(length);
					extremes[prop] = isPercent ?
						smallestSize * length / 100 :
						length;
					
				});
				series.minPxSize = extremes.minSize;
				series.maxPxSize = extremes.maxSize;
				
				// Find the min and max Z
				zData = series.zData;
				if (zData.length) { // #1735
					zMin = pick(seriesOptions.zMin, Math.min(
						zMin,
						Math.max(
							arrayMin(zData), 
							seriesOptions.displayNegative === false ? seriesOptions.zThreshold : -Number.MAX_VALUE
						)
					));
					zMax = pick(seriesOptions.zMax, Math.max(zMax, arrayMax(zData)));
				}
			}
		}
	});

	each(activeSeries, function (series) {

		var data = series[dataKey],
			i = data.length,
			radius;

		if (isXAxis) {
			series.getRadii(zMin, zMax, series.minPxSize, series.maxPxSize);
		}
		
		if (range > 0) {
			while (i--) {
				if (typeof data[i] === 'number') {
					radius = series.radii[i];
					pxMin = Math.min(((data[i] - min) * transA) - radius, pxMin);
					pxMax = Math.max(((data[i] - min) * transA) + radius, pxMax);
				}
			}
		}
	});
<<<<<<< HEAD
=======
	
>>>>>>> edb05534

	if (activeSeries.length && range > 0 && !this.isLog) {
		pxMax -= axisLength;
		transA *= (axisLength + pxMin - pxMax) / axisLength;
		each([['min', 'userMin', pxMin], ['max', 'userMax', pxMax]], function (keys) {
<<<<<<< HEAD
			if (pick(axis.options[keys[0]], axis[keys[1]]) === undefined) {
=======
			if (pick(axis.options[keys[0]], axis[keys[1]]) === UNDEFINED) {
>>>>>>> edb05534
				axis[keys[0]] += keys[2] / transA; 
			}
		});
	}
};

/* ****************************************************************************
 * End Bubble series code                                                     *
 *****************************************************************************/

	return H;
}(Highcharts));
(function (H) {

	/**
	 * Extensions for polar charts. Additionally, much of the geometry required for polar charts is
	 * gathered in RadialAxes.js.
	 * 
	 */

	var each = H.each,
		pick = H.pick,
		Pointer = H.Pointer,
		Series = H.Series,
		seriesTypes = H.seriesTypes,
		wrap = H.wrap,

		seriesProto = Series.prototype,
		pointerProto = Pointer.prototype,
		colProto;

	/**
	 * Search a k-d tree by the point angle, used for shared tooltips in polar charts
	 */
	seriesProto.searchPointByAngle = function (e) {
		var series = this,
			chart = series.chart,
			xAxis = series.xAxis,
			center = xAxis.pane.center,
			plotX = e.chartX - center[0] - chart.plotLeft,
			plotY = e.chartY - center[1] - chart.plotTop;

		return this.searchKDTree({
			clientX: 180 + (Math.atan2(plotX, plotY) * (-180 / Math.PI))
		});

	};
	
	/**
	 * Wrap the buildKDTree function so that it searches by angle (clientX) in case of shared tooltip,
	 * and by two dimensional distance in case of non-shared.
	 */
	wrap(seriesProto, 'buildKDTree', function (proceed) {
		if (this.chart.polar) {
			if (this.kdByAngle) {
				this.searchPoint = this.searchPointByAngle;
			} else {
				this.kdDimensions = 2;
			}
		}
		proceed.apply(this);
	});

	/**
	 * Translate a point's plotX and plotY from the internal angle and radius measures to 
	 * true plotX, plotY coordinates
	 */
	seriesProto.toXY = function (point) {
		var xy,
			chart = this.chart,
			plotX = point.plotX,
			plotY = point.plotY,
			clientX;
	
		// Save rectangular plotX, plotY for later computation
		point.rectPlotX = plotX;
		point.rectPlotY = plotY;
	
		// Find the polar plotX and plotY
		xy = this.xAxis.postTranslate(point.plotX, this.yAxis.len - plotY);
		point.plotX = point.polarPlotX = xy.x - chart.plotLeft;
		point.plotY = point.polarPlotY = xy.y - chart.plotTop;

		// If shared tooltip, record the angle in degrees in order to align X points. Otherwise,
		// use a standard k-d tree to get the nearest point in two dimensions.
		if (this.kdByAngle) {
			clientX = ((plotX / Math.PI * 180) + this.xAxis.pane.options.startAngle) % 360;
			if (clientX < 0) { // #2665
				clientX += 360;
			}
			point.clientX = clientX;
		} else {
			point.clientX = point.plotX;
		}
	};

	/**
	 * Add some special init logic to areas and areasplines
	 */
	function initArea(proceed, chart, options) {
		proceed.call(this, chart, options);
		if (this.chart.polar) {
		
			/**
			 * Overridden method to close a segment path. While in a cartesian plane the area 
			 * goes down to the threshold, in the polar chart it goes to the center.
			 */
			this.closeSegment = function (path) {
				var center = this.xAxis.center;
				path.push(
					'L',
					center[0],
					center[1]
				);			
			};
		
			// Instead of complicated logic to draw an area around the inner area in a stack,
			// just draw it behind
			this.closedStacks = true;
		}
	}

 
	if (seriesTypes.area) {		
		wrap(seriesTypes.area.prototype, 'init', initArea);	
	}
	if (seriesTypes.areaspline) {		
		wrap(seriesTypes.areaspline.prototype, 'init', initArea);			
	}	

	if (seriesTypes.spline) {
		/**
		 * Overridden method for calculating a spline from one point to the next
		 */
		wrap(seriesTypes.spline.prototype, 'getPointSpline', function (proceed, segment, point, i) {
	
			var ret,
				smoothing = 1.5, // 1 means control points midway between points, 2 means 1/3 from the point, 3 is 1/4 etc;
				denom = smoothing + 1,
				plotX, 
				plotY,
				lastPoint,
				nextPoint,
				lastX,
				lastY,
				nextX,
				nextY,
				leftContX,
				leftContY,
				rightContX,
				rightContY,
				distanceLeftControlPoint,
				distanceRightControlPoint,
				leftContAngle,
				rightContAngle,
				jointAngle;
		
		
			if (this.chart.polar) {
		
				plotX = point.plotX;
				plotY = point.plotY;
				lastPoint = segment[i - 1];
				nextPoint = segment[i + 1];
			
				// Connect ends
				if (this.connectEnds) {
					if (!lastPoint) {
						lastPoint = segment[segment.length - 2]; // not the last but the second last, because the segment is already connected
					}
					if (!nextPoint) {
						nextPoint = segment[1];
					}	
				}

				// find control points
				if (lastPoint && nextPoint) {
		
					lastX = lastPoint.plotX;
					lastY = lastPoint.plotY;
					nextX = nextPoint.plotX;
					nextY = nextPoint.plotY;
					leftContX = (smoothing * plotX + lastX) / denom;
					leftContY = (smoothing * plotY + lastY) / denom;
					rightContX = (smoothing * plotX + nextX) / denom;
					rightContY = (smoothing * plotY + nextY) / denom;
					distanceLeftControlPoint = Math.sqrt(Math.pow(leftContX - plotX, 2) + Math.pow(leftContY - plotY, 2));
					distanceRightControlPoint = Math.sqrt(Math.pow(rightContX - plotX, 2) + Math.pow(rightContY - plotY, 2));
					leftContAngle = Math.atan2(leftContY - plotY, leftContX - plotX);
					rightContAngle = Math.atan2(rightContY - plotY, rightContX - plotX);
					jointAngle = (Math.PI / 2) + ((leftContAngle + rightContAngle) / 2);
				
				
					// Ensure the right direction, jointAngle should be in the same quadrant as leftContAngle
					if (Math.abs(leftContAngle - jointAngle) > Math.PI / 2) {
						jointAngle -= Math.PI;
					}
			
					// Find the corrected control points for a spline straight through the point
					leftContX = plotX + Math.cos(jointAngle) * distanceLeftControlPoint;
					leftContY = plotY + Math.sin(jointAngle) * distanceLeftControlPoint;
					rightContX = plotX + Math.cos(Math.PI + jointAngle) * distanceRightControlPoint;
					rightContY = plotY + Math.sin(Math.PI + jointAngle) * distanceRightControlPoint;
			
					// Record for drawing in next point
					point.rightContX = rightContX;
					point.rightContY = rightContY;

				}
		
		
				// moveTo or lineTo
				if (!i) {
					ret = ['M', plotX, plotY];
				} else { // curve from last point to this
					ret = [
						'C',
						lastPoint.rightContX || lastPoint.plotX,
						lastPoint.rightContY || lastPoint.plotY,
						leftContX || plotX,
						leftContY || plotY,
						plotX,
						plotY
					];
					lastPoint.rightContX = lastPoint.rightContY = null; // reset for updating series later
				}
		
		
			} else {
				ret = proceed.call(this, segment, point, i);
			}
			return ret;
		});
	}

	/**
	 * Extend translate. The plotX and plotY values are computed as if the polar chart were a
	 * cartesian plane, where plotX denotes the angle in radians and (yAxis.len - plotY) is the pixel distance from
	 * center. 
	 */
	wrap(seriesProto, 'translate', function (proceed) {
		var chart = this.chart,
			points,
			i;

		// Run uber method
		proceed.call(this);
	
		// Postprocess plot coordinates
		if (chart.polar) {
			this.kdByAngle = chart.tooltip && chart.tooltip.shared;
	
			if (!this.preventPostTranslate) {
				points = this.points;
				i = points.length;

				while (i--) {
					// Translate plotX, plotY from angle and radius to true plot coordinates
					this.toXY(points[i]);
				}
			}
		}
	});

	/** 
	 * Extend getSegmentPath to allow connecting ends across 0 to provide a closed circle in 
	 * line-like series.
	 */
	wrap(seriesProto, 'getSegmentPath', function (proceed, segment) {
		
		var points = this.points;
	
		// Connect the path
		if (this.chart.polar && this.options.connectEnds !== false && 
				segment[segment.length - 1] === points[points.length - 1] && points[0].y !== null) {
			this.connectEnds = true; // re-used in splines
			segment = [].concat(segment, [points[0]]);
		}
	
		// Run uber method
		return proceed.call(this, segment);
	
	});


	function polarAnimate(proceed, init) {
		var chart = this.chart,
			animation = this.options.animation,
			group = this.group,
			markerGroup = this.markerGroup,
			center = this.xAxis.center,
			plotLeft = chart.plotLeft,
			plotTop = chart.plotTop,
			attribs;

		// Specific animation for polar charts
		if (chart.polar) {
		
			// Enable animation on polar charts only in SVG. In VML, the scaling is different, plus animation
			// would be so slow it would't matter.
			if (chart.renderer.isSVG) {

				if (animation === true) {
					animation = {};
				}
	
				// Initialize the animation
				if (init) {
				
					// Scale down the group and place it in the center
					attribs = {
						translateX: center[0] + plotLeft,
						translateY: center[1] + plotTop,
						scaleX: 0.001, // #1499
						scaleY: 0.001
					};
					
					group.attr(attribs);
					if (markerGroup) {
						//markerGroup.attrSetters = group.attrSetters;
						markerGroup.attr(attribs);
					}
				
				// Run the animation
				} else {
					attribs = {
						translateX: plotLeft,
						translateY: plotTop,
						scaleX: 1,
						scaleY: 1
					};
					group.animate(attribs, animation);
					if (markerGroup) {
						markerGroup.animate(attribs, animation);
					}
				
					// Delete this function to allow it only once
					this.animate = null;
				}
			}
	
		// For non-polar charts, revert to the basic animation
		} else {
			proceed.call(this, init);
		} 
	}

	// Define the animate method for regular series
	wrap(seriesProto, 'animate', polarAnimate);


	if (seriesTypes.column) {

		colProto = seriesTypes.column.prototype;
		/**
		* Define the animate method for columnseries
		*/
		wrap(colProto, 'animate', polarAnimate);


		/**
		 * Extend the column prototype's translate method
		 */
		wrap(colProto, 'translate', function (proceed) {
		
			var xAxis = this.xAxis,
				len = this.yAxis.len,
				center = xAxis.center,
				startAngleRad = xAxis.startAngleRad,
				renderer = this.chart.renderer,
				start,
				points,
				point,
				i;
	
			this.preventPostTranslate = true;
	
			// Run uber method
			proceed.call(this);
	
			// Postprocess plot coordinates
			if (xAxis.isRadial) {
				points = this.points;
				i = points.length;
				while (i--) {
					point = points[i];
					start = point.barX + startAngleRad;
					point.shapeType = 'path';
					point.shapeArgs = {
						d: renderer.symbols.arc(
							center[0],
							center[1],
							len - point.plotY,
							null, 
							{
								start: start,
								end: start + point.pointWidth,
								innerR: len - pick(point.yBottom, len)
							}
						)
					};
					// Provide correct plotX, plotY for tooltip
					this.toXY(point); 
					point.tooltipPos = [point.plotX, point.plotY];
					point.ttBelow = point.plotY > center[1];
				}
			}
		});


		/**
		 * Align column data labels outside the columns. #1199.
		 */
		wrap(colProto, 'alignDataLabel', function (proceed, point, dataLabel, options, alignTo, isNew) {
	
			if (this.chart.polar) {
				var angle = point.rectPlotX / Math.PI * 180,
					align,
					verticalAlign;
		
				// Align nicely outside the perimeter of the columns
				if (options.align === null) {
					if (angle > 20 && angle < 160) {
						align = 'left'; // right hemisphere
					} else if (angle > 200 && angle < 340) {
						align = 'right'; // left hemisphere
					} else {
						align = 'center'; // top or bottom
					}
					options.align = align;
				}
				if (options.verticalAlign === null) {
					if (angle < 45 || angle > 315) {
						verticalAlign = 'bottom'; // top part
					} else if (angle > 135 && angle < 225) {
						verticalAlign = 'top'; // bottom part
					} else {
						verticalAlign = 'middle'; // left or right
					}
					options.verticalAlign = verticalAlign;
				}
		
				seriesProto.alignDataLabel.call(this, point, dataLabel, options, alignTo, isNew);
			} else {
				proceed.call(this, point, dataLabel, options, alignTo, isNew);
			}
	
		});		
	}

	/**
	 * Extend getCoordinates to prepare for polar axis values
	 */
	wrap(pointerProto, 'getCoordinates', function (proceed, e) {
		var chart = this.chart,
			ret = {
				xAxis: [],
				yAxis: []
			};
	
		if (chart.polar) {	

			each(chart.axes, function (axis) {
				var isXAxis = axis.isXAxis,
					center = axis.center,
					x = e.chartX - center[0] - chart.plotLeft,
					y = e.chartY - center[1] - chart.plotTop;
			
				ret[isXAxis ? 'xAxis' : 'yAxis'].push({
					axis: axis,
					value: axis.translate(
						isXAxis ?
							Math.PI - Math.atan2(x, y) : // angle 
							Math.sqrt(Math.pow(x, 2) + Math.pow(y, 2)), // distance from center
						true
					)
				});
			});
		
		} else {
			ret = proceed.call(this, e);
		}
	
		return ret;
	});

	return H;
}(Highcharts));<|MERGE_RESOLUTION|>--- conflicted
+++ resolved
@@ -2041,26 +2041,6 @@
 			pos,
 			zData = this.zData,
 			radii = [],
-<<<<<<< HEAD
-			sizeByArea = this.options.sizeBy !== 'width',
-			zRange = zMax - zMin;
-
-		// Set the shape type and arguments to be picked up in drawPoints
-		for (i = 0, len = zData.length; i < len; i++) {
-			// Issue #4419 - if value is less than zMin, push a radius that's always smaller than the minimum size
-			if (zData[i] < zMin) {
-				radii.push(minSize / 2 - 1);
-			} else {
-				// Relative size, a number between 0 and 1
-				pos = zRange > 0 ? (zData[i] - zMin) / zRange : 0.5; 
-				
-				if (sizeByArea && pos >= 0) {
-					pos = Math.sqrt(pos);
-				}
-		
-				radii.push(Math.ceil(minSize + pos * (maxSize - minSize)) / 2);
-			}
-=======
 			options = this.options,
 			sizeByArea = options.sizeBy !== 'width',
 			zThreshold = options.zThreshold,
@@ -2093,10 +2073,9 @@
 				if (sizeByArea && pos >= 0) {
 					pos = Math.sqrt(pos);
 				}
-				radius = math.ceil(minSize + pos * (maxSize - minSize)) / 2;
+				radius = Math.ceil(minSize + pos * (maxSize - minSize)) / 2;
 			}
 			radii.push(radius);
->>>>>>> edb05534
 		}
 		this.radii = radii;
 	},
@@ -2165,13 +2144,8 @@
 					width: 2 * radius,
 					height: 2 * radius
 				};
-<<<<<<< HEAD
 			} else { // below zThreshold
 				point.shapeArgs = point.plotY = point.dlBox = undefined; // #1691
-=======
-			} else { // below zThreshold or z = null
-				point.shapeArgs = point.plotY = point.dlBox = UNDEFINED; // #1691
->>>>>>> edb05534
 			}
 		}
 	},
@@ -2289,20 +2263,12 @@
 			}
 		}
 	});
-<<<<<<< HEAD
-=======
-	
->>>>>>> edb05534
 
 	if (activeSeries.length && range > 0 && !this.isLog) {
 		pxMax -= axisLength;
 		transA *= (axisLength + pxMin - pxMax) / axisLength;
 		each([['min', 'userMin', pxMin], ['max', 'userMax', pxMax]], function (keys) {
-<<<<<<< HEAD
 			if (pick(axis.options[keys[0]], axis[keys[1]]) === undefined) {
-=======
-			if (pick(axis.options[keys[0]], axis[keys[1]]) === UNDEFINED) {
->>>>>>> edb05534
 				axis[keys[0]] += keys[2] / transA; 
 			}
 		});
