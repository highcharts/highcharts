// ==ClosureCompiler==
// @compilation_level SIMPLE_OPTIMIZATIONS

/**
<<<<<<< HEAD
 * @license Highcharts JS v4.1.9-modified (2015-10-11)
=======
 * @license Highcharts JS v4.2.6-modified (2016-08-30)
>>>>>>> 6bad884d
 *
 * (c) 2009-2016 Torstein Honsi
 *
 * License: www.highcharts.com/license
 */

(function (factory) {
    if (typeof module === 'object' && module.exports) {
        module.exports = factory;
    } else {
        factory(Highcharts);
    }
}(function (Highcharts) {
var arrayMin = Highcharts.arrayMin,
        arrayMax = Highcharts.arrayMax,
        each = Highcharts.each,
        extend = Highcharts.extend,
        isNumber = Highcharts.isNumber,
        merge = Highcharts.merge,
        map = Highcharts.map,
        pick = Highcharts.pick,
        pInt = Highcharts.pInt,
        correctFloat = Highcharts.correctFloat,
        defaultPlotOptions = Highcharts.getOptions().plotOptions,
        seriesTypes = Highcharts.seriesTypes,
        extendClass = Highcharts.extendClass,
        splat = Highcharts.splat,
        wrap = Highcharts.wrap,
        Axis = Highcharts.Axis,
        Tick = Highcharts.Tick,
        Point = Highcharts.Point,
        Pointer = Highcharts.Pointer,
        CenteredSeriesMixin = Highcharts.CenteredSeriesMixin,
        TrackerMixin = Highcharts.TrackerMixin,
        Series = Highcharts.Series,
        math = Math,
        mathRound = math.round,
        mathFloor = math.floor,
        mathMax = math.max,
        Color = Highcharts.Color,
        noop = function () {},
        UNDEFINED;/**
     * The Pane object allows options that are common to a set of X and Y axes.
     *
     * In the future, this can be extended to basic Highcharts and Highstock.
     */
    function Pane(options, chart, firstAxis) {
        this.init(options, chart, firstAxis);
    }

    // Extend the Pane prototype
    extend(Pane.prototype, {

        /**
         * Initiate the Pane object
         */
        init: function (options, chart, firstAxis) {
            var pane = this,
                backgroundOption,
                defaultOptions = pane.defaultOptions;

            pane.chart = chart;

            // Set options. Angular charts have a default background (#3318)
            pane.options = options = merge(defaultOptions, chart.angular ? { background: {} } : undefined, options);

            backgroundOption = options.background;

            // To avoid having weighty logic to place, update and remove the backgrounds,
            // push them to the first axis' plot bands and borrow the existing logic there.
            if (backgroundOption) {
                each([].concat(splat(backgroundOption)).reverse(), function (config) {
                    var backgroundColor = config.backgroundColor,  // if defined, replace the old one (specific for gradients)
                        axisUserOptions = firstAxis.userOptions;
                    config = merge(pane.defaultBackgroundOptions, config);
                    if (backgroundColor) {
                        config.backgroundColor = backgroundColor;
                    }
                    config.color = config.backgroundColor; // due to naming in plotBands
                    firstAxis.options.plotBands.unshift(config);
                    axisUserOptions.plotBands = axisUserOptions.plotBands || []; // #3176
                    if (axisUserOptions.plotBands !== firstAxis.options.plotBands) {
                        axisUserOptions.plotBands.unshift(config);
                    }
                });
            }
        },

        /**
         * The default options object
         */
        defaultOptions: {
            // background: {conditional},
            center: ['50%', '50%'],
            size: '85%',
            startAngle: 0
            //endAngle: startAngle + 360
        },

        /**
         * The default background options
         */
        defaultBackgroundOptions: {
            shape: 'circle',
            borderWidth: 1,
            borderColor: 'silver',
            backgroundColor: {
                linearGradient: { x1: 0, y1: 0, x2: 0, y2: 1 },
                stops: [
                    [0, '#FFF'],
                    [1, '#DDD']
                ]
            },
            from: -Number.MAX_VALUE, // corrected to axis min
            innerRadius: 0,
            to: Number.MAX_VALUE, // corrected to axis max
            outerRadius: '105%'
        }
    });

    var axisProto = Axis.prototype,
        tickProto = Tick.prototype;

    /**
     * Augmented methods for the x axis in order to hide it completely, used for the X axis in gauges
     */
    var hiddenAxisMixin = {
        getOffset: noop,
        redraw: function () {
            this.isDirty = false; // prevent setting Y axis dirty
        },
        render: function () {
            this.isDirty = false; // prevent setting Y axis dirty
        },
        setScale: noop,
        setCategories: noop,
        setTitle: noop
    };

    /**
     * Augmented methods for the value axis
     */
    var radialAxisMixin = {
        isRadial: true,

        /**
         * The default options extend defaultYAxisOptions
         */
        defaultRadialGaugeOptions: {
            labels: {
                align: 'center',
                x: 0,
                y: null // auto
            },
            minorGridLineWidth: 0,
            minorTickInterval: 'auto',
            minorTickLength: 10,
            minorTickPosition: 'inside',
            minorTickWidth: 1,
            tickLength: 10,
            tickPosition: 'inside',
            tickWidth: 2,
            title: {
                rotation: 0
            },
            zIndex: 2 // behind dials, points in the series group
        },

        // Circular axis around the perimeter of a polar chart
        defaultRadialXOptions: {
            gridLineWidth: 1, // spokes
            labels: {
                align: null, // auto
                distance: 15,
                x: 0,
                y: null // auto
            },
            maxPadding: 0,
            minPadding: 0,
            showLastLabel: false,
            tickLength: 0
        },

        // Radial axis, like a spoke in a polar chart
        defaultRadialYOptions: {
            gridLineInterpolation: 'circle',
            labels: {
                align: 'right',
                x: -3,
                y: -2
            },
            showLastLabel: false,
            title: {
                x: 4,
                text: null,
                rotation: 90
            }
        },

        /**
         * Merge and set options
         */
        setOptions: function (userOptions) {

            var options = this.options = merge(
                this.defaultOptions,
                this.defaultRadialOptions,
                userOptions
            );

            // Make sure the plotBands array is instanciated for each Axis (#2649)
            if (!options.plotBands) {
                options.plotBands = [];
            }

        },

        /**
         * Wrap the getOffset method to return zero offset for title or labels in a radial
         * axis
         */
        getOffset: function () {
            // Call the Axis prototype method (the method we're in now is on the instance)
            axisProto.getOffset.call(this);

            // Title or label offsets are not counted
            this.chart.axisOffset[this.side] = 0;

            // Set the center array
            this.center = this.pane.center = CenteredSeriesMixin.getCenter.call(this.pane);
        },


        /**
         * Get the path for the axis line. This method is also referenced in the getPlotLinePath
         * method.
         */
        getLinePath: function (lineWidth, radius) {
            var center = this.center,
                end,
                chart = this.chart,
                r = pick(radius, center[2] / 2 - this.offset),
                path;

            if (this.isCircular || radius !== undefined) {
                path = this.chart.renderer.symbols.arc(
                    this.left + center[0],
                    this.top + center[1],
                    r,
                    r,
                    {
                        start: this.startAngleRad,
                        end: this.endAngleRad,
                        open: true,
                        innerR: 0
                    }
                );
            } else {
                end = this.postTranslate(this.angleRad, r);
                path = ['M', center[0] + chart.plotLeft, center[1] + chart.plotTop, 'L', end.x, end.y];
            }
            return path;
        },

        /**
         * Override setAxisTranslation by setting the translation to the difference
         * in rotation. This allows the translate method to return angle for
         * any given value.
         */
        setAxisTranslation: function () {

            // Call uber method
            axisProto.setAxisTranslation.call(this);

            // Set transA and minPixelPadding
            if (this.center) { // it's not defined the first time
                if (this.isCircular) {

                    this.transA = (this.endAngleRad - this.startAngleRad) /
                        ((this.max - this.min) || 1);


                } else {
                    this.transA = (this.center[2] / 2) / ((this.max - this.min) || 1);
                }

                if (this.isXAxis) {
                    this.minPixelPadding = this.transA * this.minPointOffset;
                } else {
                    // This is a workaround for regression #2593, but categories still don't position correctly.
                    this.minPixelPadding = 0;
                }
            }
        },

        /**
         * In case of auto connect, add one closestPointRange to the max value right before
         * tickPositions are computed, so that ticks will extend passed the real max.
         */
        beforeSetTickPositions: function () {
            if (this.autoConnect) {
                this.max += (this.categories && 1) || this.pointRange || this.closestPointRange || 0; // #1197, #2260
            }
        },

        /**
         * Override the setAxisSize method to use the arc's circumference as length. This
         * allows tickPixelInterval to apply to pixel lengths along the perimeter
         */
        setAxisSize: function () {

            axisProto.setAxisSize.call(this);

            if (this.isRadial) {

                // Set the center array
                this.center = this.pane.center = Highcharts.CenteredSeriesMixin.getCenter.call(this.pane);

                // The sector is used in Axis.translate to compute the translation of reversed axis points (#2570)
                if (this.isCircular) {
                    this.sector = this.endAngleRad - this.startAngleRad;
                }

                // Axis len is used to lay out the ticks
                this.len = this.width = this.height = this.center[2] * pick(this.sector, 1) / 2;


            }
        },

        /**
         * Returns the x, y coordinate of a point given by a value and a pixel distance
         * from center
         */
        getPosition: function (value, length) {
            return this.postTranslate(
                this.isCircular ? this.translate(value) : this.angleRad, // #2848
                pick(this.isCircular ? length : this.translate(value), this.center[2] / 2) - this.offset
            );
        },

        /**
         * Translate from intermediate plotX (angle), plotY (axis.len - radius) to final chart coordinates.
         */
        postTranslate: function (angle, radius) {

            var chart = this.chart,
                center = this.center;

            angle = this.startAngleRad + angle;

            return {
                x: chart.plotLeft + center[0] + Math.cos(angle) * radius,
                y: chart.plotTop + center[1] + Math.sin(angle) * radius
            };

        },

        /**
         * Find the path for plot bands along the radial axis
         */
        getPlotBandPath: function (from, to, options) {
            var center = this.center,
                startAngleRad = this.startAngleRad,
                fullRadius = center[2] / 2,
                radii = [
                    pick(options.outerRadius, '100%'),
                    options.innerRadius,
                    pick(options.thickness, 10)
                ],
                offset = Math.min(this.offset, 0),
                percentRegex = /%$/,
                start,
                end,
                open,
                isCircular = this.isCircular, // X axis in a polar chart
                ret;

            // Polygonal plot bands
            if (this.options.gridLineInterpolation === 'polygon') {
                ret = this.getPlotLinePath(from).concat(this.getPlotLinePath(to, true));

            // Circular grid bands
            } else {

                // Keep within bounds
                from = Math.max(from, this.min);
                to = Math.min(to, this.max);

                // Plot bands on Y axis (radial axis) - inner and outer radius depend on to and from
                if (!isCircular) {
                    radii[0] = this.translate(from);
                    radii[1] = this.translate(to);
                }

                // Convert percentages to pixel values
                radii = map(radii, function (radius) {
                    if (percentRegex.test(radius)) {
                        radius = (pInt(radius, 10) * fullRadius) / 100;
                    }
                    return radius;
                });

                // Handle full circle
                if (options.shape === 'circle' || !isCircular) {
                    start = -Math.PI / 2;
                    end = Math.PI * 1.5;
                    open = true;
                } else {
                    start = startAngleRad + this.translate(from);
                    end = startAngleRad + this.translate(to);
                }

                radii[0] -= offset; // #5283
                radii[2] -= offset; // #5283

                ret = this.chart.renderer.symbols.arc(
                    this.left + center[0],
                    this.top + center[1],
                    radii[0],
                    radii[0],
                    {
                        start: Math.min(start, end), // Math is for reversed yAxis (#3606)
                        end: Math.max(start, end),
                        innerR: pick(radii[1], radii[0] - radii[2]),
                        open: open
                    }
                );
            }

            return ret;
        },

        /**
         * Find the path for plot lines perpendicular to the radial axis.
         */
        getPlotLinePath: function (value, reverse) {
            var axis = this,
                center = axis.center,
                chart = axis.chart,
                end = axis.getPosition(value),
                xAxis,
                xy,
                tickPositions,
                ret;

            // Spokes
            if (axis.isCircular) {
                ret = ['M', center[0] + chart.plotLeft, center[1] + chart.plotTop, 'L', end.x, end.y];

            // Concentric circles
            } else if (axis.options.gridLineInterpolation === 'circle') {
                value = axis.translate(value);
                if (value) { // a value of 0 is in the center
                    ret = axis.getLinePath(0, value);
                }
            // Concentric polygons
            } else {
                // Find the X axis in the same pane
                each(chart.xAxis, function (a) {
                    if (a.pane === axis.pane) {
                        xAxis = a;
                    }
                });
                ret = [];
                value = axis.translate(value);
                tickPositions = xAxis.tickPositions;
                if (xAxis.autoConnect) {
                    tickPositions = tickPositions.concat([tickPositions[0]]);
                }
                // Reverse the positions for concatenation of polygonal plot bands
                if (reverse) {
                    tickPositions = [].concat(tickPositions).reverse();
                }

                each(tickPositions, function (pos, i) {
                    xy = xAxis.getPosition(pos, value);
                    ret.push(i ? 'L' : 'M', xy.x, xy.y);
                });

            }
            return ret;
        },

        /**
         * Find the position for the axis title, by default inside the gauge
         */
        getTitlePosition: function () {
            var center = this.center,
                chart = this.chart,
                titleOptions = this.options.title;

            return {
                x: chart.plotLeft + center[0] + (titleOptions.x || 0),
                y: chart.plotTop + center[1] - ({ high: 0.5, middle: 0.25, low: 0 }[titleOptions.align] *
                    center[2]) + (titleOptions.y || 0)
            };
        }

    };

    /**
     * Override axisProto.init to mix in special axis instance functions and function overrides
     */
    wrap(axisProto, 'init', function (proceed, chart, userOptions) {
        var axis = this,
            angular = chart.angular,
            polar = chart.polar,
            isX = userOptions.isX,
            isHidden = angular && isX,
            isCircular,
            startAngleRad,
            endAngleRad,
            options,
            chartOptions = chart.options,
            paneIndex = userOptions.pane || 0,
            pane,
            paneOptions;

        // Before prototype.init
        if (angular) {
            extend(this, isHidden ? hiddenAxisMixin : radialAxisMixin);
            isCircular =  !isX;
            if (isCircular) {
                this.defaultRadialOptions = this.defaultRadialGaugeOptions;
            }

        } else if (polar) {
            //extend(this, userOptions.isX ? radialAxisMixin : radialAxisMixin);
            extend(this, radialAxisMixin);
            isCircular = isX;
            this.defaultRadialOptions = isX ? this.defaultRadialXOptions : merge(this.defaultYAxisOptions, this.defaultRadialYOptions);

        }

        // Disable certain features on angular and polar axes
        if (angular || polar) {
            chart.inverted = false;
            chartOptions.chart.zoomType = null;
        }

        // Run prototype.init
        proceed.call(this, chart, userOptions);

        if (!isHidden && (angular || polar)) {
            options = this.options;

            // Create the pane and set the pane options.
            if (!chart.panes) {
                chart.panes = [];
            }
            this.pane = pane = chart.panes[paneIndex] = chart.panes[paneIndex] || new Pane(
                splat(chartOptions.pane)[paneIndex],
                chart,
                axis
            );
            paneOptions = pane.options;

            // Start and end angle options are
            // given in degrees relative to top, while internal computations are
            // in radians relative to right (like SVG).
            this.angleRad = (options.angle || 0) * Math.PI / 180; // Y axis in polar charts // docs. Sample created. API marked "next".
            this.startAngleRad = startAngleRad = (paneOptions.startAngle - 90) * Math.PI / 180; // Gauges
            this.endAngleRad = endAngleRad = (pick(paneOptions.endAngle, paneOptions.startAngle + 360)  - 90) * Math.PI / 180; // Gauges
            this.offset = options.offset || 0;

            this.isCircular = isCircular;

            // Automatically connect grid lines?
            if (isCircular && userOptions.max === UNDEFINED && endAngleRad - startAngleRad === 2 * Math.PI) {
                this.autoConnect = true;
            }
        }

    });

    /**
     * Wrap auto label align to avoid setting axis-wide rotation on radial axes (#4920)
     * @param   {Function} proceed
     * @returns {String} Alignment
     */
    wrap(axisProto, 'autoLabelAlign', function (proceed) {
        if (!this.isRadial) {
            return proceed.apply(this, [].slice.call(arguments, 1));
        } // else return undefined
    });

    /**
     * Add special cases within the Tick class' methods for radial axes.
     */
    wrap(tickProto, 'getPosition', function (proceed, horiz, pos, tickmarkOffset, old) {
        var axis = this.axis;

        return axis.getPosition ?
            axis.getPosition(pos) :
            proceed.call(this, horiz, pos, tickmarkOffset, old);
    });

    /**
     * Wrap the getLabelPosition function to find the center position of the label
     * based on the distance option
     */
    wrap(tickProto, 'getLabelPosition', function (proceed, x, y, label, horiz, labelOptions, tickmarkOffset, index, step) {
        var axis = this.axis,
            optionsY = labelOptions.y,
            ret,
            centerSlot = 20, // 20 degrees to each side at the top and bottom
            align = labelOptions.align,
            angle = ((axis.translate(this.pos) + axis.startAngleRad + Math.PI / 2) / Math.PI * 180) % 360;

        if (axis.isRadial) { // Both X and Y axes in a polar chart
            ret = axis.getPosition(this.pos, (axis.center[2] / 2) + pick(labelOptions.distance, -25));

            // Automatically rotated
            if (labelOptions.rotation === 'auto') {
                label.attr({
                    rotation: angle
                });

            // Vertically centered
            } else if (optionsY === null) {
                optionsY = axis.chart.renderer.fontMetrics(label.styles.fontSize).b - label.getBBox().height / 2;
            }

            // Automatic alignment
            if (align === null) {
                if (axis.isCircular) { // Y axis
                    if (this.label.getBBox().width > axis.len * axis.tickInterval / (axis.max - axis.min)) { // #3506
                        centerSlot = 0;
                    }
                    if (angle > centerSlot && angle < 180 - centerSlot) {
                        align = 'left'; // right hemisphere
                    } else if (angle > 180 + centerSlot && angle < 360 - centerSlot) {
                        align = 'right'; // left hemisphere
                    } else {
                        align = 'center'; // top or bottom
                    }
                } else {
                    align = 'center';
                }
                label.attr({
                    align: align
                });
            }

            ret.x += labelOptions.x;
            ret.y += optionsY;

        } else {
            ret = proceed.call(this, x, y, label, horiz, labelOptions, tickmarkOffset, index, step);
        }
        return ret;
    });

    /**
     * Wrap the getMarkPath function to return the path of the radial marker
     */
    wrap(tickProto, 'getMarkPath', function (proceed, x, y, tickLength, tickWidth, horiz, renderer) {
        var axis = this.axis,
            endPoint,
            ret;

        if (axis.isRadial) {
            endPoint = axis.getPosition(this.pos, axis.center[2] / 2 + tickLength);
            ret = [
                'M',
                x,
                y,
                'L',
                endPoint.x,
                endPoint.y
            ];
        } else {
            ret = proceed.call(this, x, y, tickLength, tickWidth, horiz, renderer);
        }
        return ret;
    });
    /*
     * The AreaRangeSeries class
     *
     */

    /**
     * Extend the default options with map options
     */
    defaultPlotOptions.arearange = merge(defaultPlotOptions.area, {
        lineWidth: 1,
        marker: null,
        threshold: null,
        tooltip: {
            pointFormat: '<span style="color:{series.color}">\u25CF</span> {series.name}: <b>{point.low}</b> - <b>{point.high}</b><br/>'
        },
        trackByArea: true,
        dataLabels: {
            align: null,
            verticalAlign: null,
            xLow: 0,
            xHigh: 0,
            yLow: 0,
            yHigh: 0
        },
        states: {
            hover: {
                halo: false
            }
        }
    });

    /**
     * Add the series type
     */
    seriesTypes.arearange = extendClass(seriesTypes.area, {
        type: 'arearange',
        pointArrayMap: ['low', 'high'],
        dataLabelCollections: ['dataLabel', 'dataLabelUpper'],
        toYData: function (point) {
            return [point.low, point.high];
        },
        pointValKey: 'low',
        deferTranslatePolar: true,

        /**
         * Translate a point's plotHigh from the internal angle and radius measures to
         * true plotHigh coordinates. This is an addition of the toXY method found in
         * Polar.js, because it runs too early for arearanges to be considered (#3419).
         */
        highToXY: function (point) {
            // Find the polar plotX and plotY
            var chart = this.chart,
                xy = this.xAxis.postTranslate(point.rectPlotX, this.yAxis.len - point.plotHigh);
            point.plotHighX = xy.x - chart.plotLeft;
            point.plotHigh = xy.y - chart.plotTop;
        },

        /**
         * Translate data points from raw values x and y to plotX and plotY
         */
        translate: function () {
            var series = this,
                yAxis = series.yAxis;

            seriesTypes.area.prototype.translate.apply(series);

            // Set plotLow and plotHigh
            each(series.points, function (point) {

                var low = point.low,
                    high = point.high,
                    plotY = point.plotY;

                if (high === null || low === null) {
                    point.isNull = true;
                } else {
                    point.plotLow = plotY;
                    point.plotHigh = yAxis.translate(high, 0, 1, 0, 1);
                }
            });

            // Postprocess plotHigh
            if (this.chart.polar) {
                each(this.points, function (point) {
                    series.highToXY(point);
                });
            }
        },

        /**
         * Extend the line series' getSegmentPath method by applying the segment
         * path to both lower and higher values of the range
         */
        getGraphPath: function (points) {
        
            var highPoints = [],
                highAreaPoints = [],
                i = points.length,
                getGraphPath = seriesTypes.area.prototype.getGraphPath,
                point,
                pointShim,
                linePath,
                lowerPath,
                options = this.options,
                step = options.step,
                higherPath,
                higherAreaPath;

            points = points || this.points;

            // Create the top line and the top part of the area fill. The area fill compensates for 
            // null points by drawing down to the lower graph, moving across the null gap and 
            // starting again at the lower graph.
            i = points.length;
            while (i--) {
                point = points[i];
        
                if (!point.isNull && !options.connectEnds && (!points[i + 1] || points[i + 1].isNull)) {
                    highAreaPoints.push({
                        plotX: point.plotX,
                        plotY: point.plotY,
                        doCurve: false // #5186, gaps in areasplinerange fill
                    });
                }
            
                pointShim = {
                    polarPlotY: point.polarPlotY,
                    rectPlotX: point.rectPlotX,
                    yBottom: point.yBottom,
                    plotX: pick(point.plotHighX, point.plotX), // plotHighX is for polar charts
                    plotY: point.plotHigh,
                    isNull: point.isNull
                };
                highAreaPoints.push(pointShim);
                highPoints.push(pointShim);
                if (!point.isNull && !options.connectEnds && (!points[i - 1] || points[i - 1].isNull)) {
                    highAreaPoints.push({
                        plotX: point.plotX,
                        plotY: point.plotY,
                        doCurve: false // #5186, gaps in areasplinerange fill
                    });
                }
            }

            // Get the paths
            lowerPath = getGraphPath.call(this, points);
            if (step) {
                if (step === true) {
                    step = 'left';
                }
                options.step = { left: 'right', center: 'center', right: 'left' }[step]; // swap for reading in getGraphPath
            }
            higherPath = getGraphPath.call(this, highPoints);
            higherAreaPath = getGraphPath.call(this, highAreaPoints);
            options.step = step;

            // Create a line on both top and bottom of the range
            linePath = [].concat(lowerPath, higherPath);

            // For the area path, we need to change the 'move' statement into 'lineTo' or 'curveTo'
            if (!this.chart.polar && higherAreaPath[0] === 'M') {
                higherAreaPath[0] = 'L'; // this probably doesn't work for spline        
            }

            this.graphPath = linePath;
            this.areaPath = this.areaPath.concat(lowerPath, higherAreaPath);

            // Prepare for sideways animation
            linePath.isArea = true;
            linePath.xMap = lowerPath.xMap;
            this.areaPath.xMap = lowerPath.xMap;

            return linePath;
        },

        /**
         * Extend the basic drawDataLabels method by running it for both lower and higher
         * values.
         */
        drawDataLabels: function () {

            var data = this.data,
                length = data.length,
                i,
                originalDataLabels = [],
                seriesProto = Series.prototype,
                dataLabelOptions = this.options.dataLabels,
                align = dataLabelOptions.align,
                verticalAlign = dataLabelOptions.verticalAlign,
                inside = dataLabelOptions.inside,
                point,
                up,
                inverted = this.chart.inverted;

            if (dataLabelOptions.enabled || this._hasPointLabels) {

                // Step 1: set preliminary values for plotY and dataLabel and draw the upper labels
                i = length;
                while (i--) {
                    point = data[i];
                    if (point) {
                        up = inside ? point.plotHigh < point.plotLow : point.plotHigh > point.plotLow;

                        // Set preliminary values
                        point.y = point.high;
                        point._plotY = point.plotY;
                        point.plotY = point.plotHigh;

                        // Store original data labels and set preliminary label objects to be picked up
                        // in the uber method
                        originalDataLabels[i] = point.dataLabel;
                        point.dataLabel = point.dataLabelUpper;

                        // Set the default offset
                        point.below = up;
                        if (inverted) {
                            if (!align) {
                                dataLabelOptions.align = up ? 'right' : 'left';
                            }
                        } else {
                            if (!verticalAlign) {
                                dataLabelOptions.verticalAlign = up ? 'top' : 'bottom';
                            }
                        }

                        dataLabelOptions.x = dataLabelOptions.xHigh;
                        dataLabelOptions.y = dataLabelOptions.yHigh;
                    }
                }

                if (seriesProto.drawDataLabels) {
                    seriesProto.drawDataLabels.apply(this, arguments); // #1209
                }

                // Step 2: reorganize and handle data labels for the lower values
                i = length;
                while (i--) {
                    point = data[i];
                    if (point) {
                        up = inside ? point.plotHigh < point.plotLow : point.plotHigh > point.plotLow;

                        // Move the generated labels from step 1, and reassign the original data labels
                        point.dataLabelUpper = point.dataLabel;
                        point.dataLabel = originalDataLabels[i];

                        // Reset values
                        point.y = point.low;
                        point.plotY = point._plotY;

                        // Set the default offset
                        point.below = !up;
                        if (inverted) {
                            if (!align) {
                                dataLabelOptions.align = up ? 'left' : 'right';
                            }
                        } else {
                            if (!verticalAlign) {
                                dataLabelOptions.verticalAlign = up ? 'bottom' : 'top';
                            }
                        
                        }

                        dataLabelOptions.x = dataLabelOptions.xLow;
                        dataLabelOptions.y = dataLabelOptions.yLow;
                    }
                }
                if (seriesProto.drawDataLabels) {
                    seriesProto.drawDataLabels.apply(this, arguments);
                }
            }

            dataLabelOptions.align = align;
            dataLabelOptions.verticalAlign = verticalAlign;
        },

        alignDataLabel: function () {
            seriesTypes.column.prototype.alignDataLabel.apply(this, arguments);
        },

        setStackedPoints: noop,

        getSymbol: noop,

        drawPoints: noop
    });
    /**
     * The AreaSplineRangeSeries class
     */

    defaultPlotOptions.areasplinerange = merge(defaultPlotOptions.arearange);

    /**
     * AreaSplineRangeSeries object
     */
    seriesTypes.areasplinerange = extendClass(seriesTypes.arearange, {
        type: 'areasplinerange',
        getPointSpline: seriesTypes.spline.prototype.getPointSpline
    });

    (function () {

        var colProto = seriesTypes.column.prototype;

        /**
         * The ColumnRangeSeries class
         */
        defaultPlotOptions.columnrange = merge(defaultPlotOptions.column, defaultPlotOptions.arearange, {
            lineWidth: 1,
            pointRange: null
        });

        /**
         * ColumnRangeSeries object
         */
        seriesTypes.columnrange = extendClass(seriesTypes.arearange, {
            type: 'columnrange',
            /**
             * Translate data points from raw values x and y to plotX and plotY
             */
            translate: function () {
                var series = this,
                    yAxis = series.yAxis,
                    xAxis = series.xAxis,
                    startAngleRad = xAxis.startAngleRad,
                    start,
                    chart = series.chart,
                    isRadial = series.xAxis.isRadial,
                    plotHigh;

                colProto.translate.apply(series);

                // Set plotLow and plotHigh
                each(series.points, function (point) {
                    var shapeArgs = point.shapeArgs,
                        minPointLength = series.options.minPointLength,
                        heightDifference,
                        height,
                        y;

                    point.plotHigh = plotHigh = yAxis.translate(point.high, 0, 1, 0, 1);
                    point.plotLow = point.plotY;

                    // adjust shape
                    y = plotHigh;
                    height = pick(point.rectPlotY, point.plotY) - plotHigh;

                    // Adjust for minPointLength
                    if (Math.abs(height) < minPointLength) {
                        heightDifference = (minPointLength - height);
                        height += heightDifference;
                        y -= heightDifference / 2;

                    // Adjust for negative ranges or reversed Y axis (#1457)
                    } else if (height < 0) {
                        height *= -1;
                        y -= height;
                    }

                    if (isRadial) {

                        start = point.barX + startAngleRad;
                        point.shapeType = 'path';
                        point.shapeArgs = {
                            d: series.polarArc(y + height, y, start, start + point.pointWidth)
                        };
                    } else {
                        shapeArgs.height = height;
                        shapeArgs.y = y;

                        point.tooltipPos = chart.inverted ? 
                            [ 
                                yAxis.len + yAxis.pos - chart.plotLeft - y - height / 2, 
                                xAxis.len + xAxis.pos - chart.plotTop - shapeArgs.x - shapeArgs.width / 2, 
                                height
                            ] : [
                                xAxis.left - chart.plotLeft + shapeArgs.x + shapeArgs.width / 2, 
                                yAxis.pos - chart.plotTop + y + height / 2, 
                                height
                            ]; // don't inherit from column tooltip position - #3372
                    }
                });
            },
            directTouch: true,
            trackerGroups: ['group', 'dataLabelsGroup'],
            drawGraph: noop,
            crispCol: colProto.crispCol,
            pointAttrToOptions: colProto.pointAttrToOptions,
            drawPoints: colProto.drawPoints,
            drawTracker: colProto.drawTracker,
            getColumnMetrics: colProto.getColumnMetrics,
            animate: function () {
                return colProto.animate.apply(this, arguments);
            },
            polarArc: function () {
                return colProto.polarArc.apply(this, arguments);
            }
        });
    }());

    /*
     * The GaugeSeries class
     */



    /**
     * Extend the default options
     */
    defaultPlotOptions.gauge = merge(defaultPlotOptions.line, {
        dataLabels: {
            enabled: true,
            defer: false,
            y: 15,
            borderWidth: 1,
            borderColor: 'silver',
            borderRadius: 3,
            crop: false,
            verticalAlign: 'top',
            zIndex: 2
        },
        dial: {
            // radius: '80%',
            // backgroundColor: 'black',
            // borderColor: 'silver',
            // borderWidth: 0,
            // baseWidth: 3,
            // topWidth: 1,
            // baseLength: '70%' // of radius
            // rearLength: '10%'
        },
        pivot: {
            //radius: 5,
            //borderWidth: 0
            //borderColor: 'silver',
            //backgroundColor: 'black'
        },
        tooltip: {
            headerFormat: ''
        },
        showInLegend: false
    });

    /**
     * Extend the point object
     */
    var GaugePoint = extendClass(Point, {
        /**
         * Don't do any hover colors or anything
         */
        setState: function (state) {
            this.state = state;
        }
    });


    /**
     * Add the series type
     */
    var GaugeSeries = {
        type: 'gauge',
        pointClass: GaugePoint,

        // chart.angular will be set to true when a gauge series is present, and this will
        // be used on the axes
        angular: true,
        directTouch: true, // #5063
        drawGraph: noop,
        fixedBox: true,
        forceDL: true,
        noSharedTooltip: true,
        trackerGroups: ['group', 'dataLabelsGroup'],

        /**
         * Calculate paths etc
         */
        translate: function () {

            var series = this,
                yAxis = series.yAxis,
                options = series.options,
                center = yAxis.center;

            series.generatePoints();

            each(series.points, function (point) {

                var dialOptions = merge(options.dial, point.dial),
                    radius = (pInt(pick(dialOptions.radius, 80)) * center[2]) / 200,
                    baseLength = (pInt(pick(dialOptions.baseLength, 70)) * radius) / 100,
                    rearLength = (pInt(pick(dialOptions.rearLength, 10)) * radius) / 100,
                    baseWidth = dialOptions.baseWidth || 3,
                    topWidth = dialOptions.topWidth || 1,
                    overshoot = options.overshoot,
                    rotation = yAxis.startAngleRad + yAxis.translate(point.y, null, null, null, true);

                // Handle the wrap and overshoot options
                if (isNumber(overshoot)) {
                    overshoot = overshoot / 180 * Math.PI;
                    rotation = Math.max(yAxis.startAngleRad - overshoot, Math.min(yAxis.endAngleRad + overshoot, rotation));

                } else if (options.wrap === false) {
                    rotation = Math.max(yAxis.startAngleRad, Math.min(yAxis.endAngleRad, rotation));
                }

                rotation = rotation * 180 / Math.PI;

                point.shapeType = 'path';
                point.shapeArgs = {
                    d: dialOptions.path || [
                        'M',
                        -rearLength, -baseWidth / 2,
                        'L',
                        baseLength, -baseWidth / 2,
                        radius, -topWidth / 2,
                        radius, topWidth / 2,
                        baseLength, baseWidth / 2,
                        -rearLength, baseWidth / 2,
                        'z'
                    ],
                    translateX: center[0],
                    translateY: center[1],
                    rotation: rotation
                };

                // Positions for data label
                point.plotX = center[0];
                point.plotY = center[1];
            });
        },

        /**
         * Draw the points where each point is one needle
         */
        drawPoints: function () {

            var series = this,
                center = series.yAxis.center,
                pivot = series.pivot,
                options = series.options,
                pivotOptions = options.pivot,
                renderer = series.chart.renderer;

            each(series.points, function (point) {

                var graphic = point.graphic,
                    shapeArgs = point.shapeArgs,
                    d = shapeArgs.d,
                    dialOptions = merge(options.dial, point.dial); // #1233

                if (graphic) {
                    graphic.animate(shapeArgs);
                    shapeArgs.d = d; // animate alters it
                } else {
                    point.graphic = renderer[point.shapeType](shapeArgs)
                        .attr({
                            stroke: dialOptions.borderColor || 'none',
                            'stroke-width': dialOptions.borderWidth || 0,
                            fill: dialOptions.backgroundColor || 'black',
                            rotation: shapeArgs.rotation, // required by VML when animation is false
                            zIndex: 1
                        })
                        .add(series.group);
                }
            });

            // Add or move the pivot
            if (pivot) {
                pivot.animate({ // #1235
                    translateX: center[0],
                    translateY: center[1]
                });
            } else {
                series.pivot = renderer.circle(0, 0, pick(pivotOptions.radius, 5))
                    .attr({
                        'stroke-width': pivotOptions.borderWidth || 0,
                        stroke: pivotOptions.borderColor || 'silver',
                        fill: pivotOptions.backgroundColor || 'black',
                        zIndex: 2
                    })
                    .translate(center[0], center[1])
                    .add(series.group);
            }
        },

        /**
         * Animate the arrow up from startAngle
         */
        animate: function (init) {
            var series = this;

            if (!init) {
                each(series.points, function (point) {
                    var graphic = point.graphic;

                    if (graphic) {
                        // start value
                        graphic.attr({
                            rotation: series.yAxis.startAngleRad * 180 / Math.PI
                        });

                        // animate
                        graphic.animate({
                            rotation: point.shapeArgs.rotation
                        }, series.options.animation);
                    }
                });

                // delete this function to allow it only once
                series.animate = null;
            }
        },

        render: function () {
            this.group = this.plotGroup(
                'group',
                'series',
                this.visible ? 'visible' : 'hidden',
                this.options.zIndex,
                this.chart.seriesGroup
            );
            Series.prototype.render.call(this);
            this.group.clip(this.chart.clipRect);
        },

        /**
         * Extend the basic setData method by running processData and generatePoints immediately,
         * in order to access the points from the legend.
         */
        setData: function (data, redraw) {
            Series.prototype.setData.call(this, data, false);
            this.processData();
            this.generatePoints();
            if (pick(redraw, true)) {
                this.chart.redraw();
            }
        },

        /**
         * If the tracking module is loaded, add the point tracker
         */
        drawTracker: TrackerMixin && TrackerMixin.drawTrackerPoint
    };
    seriesTypes.gauge = extendClass(seriesTypes.line, GaugeSeries);

    /* ****************************************************************************
     * Start Box plot series code                                                  *
     *****************************************************************************/

    // Set default options
    defaultPlotOptions.boxplot = merge(defaultPlotOptions.column, {
        fillColor: '#FFFFFF',
        lineWidth: 1,
        //medianColor: null,
        medianWidth: 2,
        states: {
            hover: {
                brightness: -0.3
            }
        },
        //stemColor: null,
        //stemDashStyle: 'solid'
        //stemWidth: null,
        threshold: null,
        tooltip: {
            pointFormat: '<span style="color:{point.color}">\u25CF</span> <b> {series.name}</b><br/>' +
                'Maximum: {point.high}<br/>' +
                'Upper quartile: {point.q3}<br/>' +
                'Median: {point.median}<br/>' +
                'Lower quartile: {point.q1}<br/>' +
                'Minimum: {point.low}<br/>'

        },
        //whiskerColor: null,
        whiskerLength: '50%',
        whiskerWidth: 2
    });

    // Create the series object
    seriesTypes.boxplot = extendClass(seriesTypes.column, {
        type: 'boxplot',
        pointArrayMap: ['low', 'q1', 'median', 'q3', 'high'], // array point configs are mapped to this
        toYData: function (point) { // return a plain array for speedy calculation
            return [point.low, point.q1, point.median, point.q3, point.high];
        },
        pointValKey: 'high', // defines the top of the tracker

        /**
         * One-to-one mapping from options to SVG attributes
         */
        pointAttrToOptions: { // mapping between SVG attributes and the corresponding options
            fill: 'fillColor',
            stroke: 'color',
            'stroke-width': 'lineWidth'
        },

        /**
         * Disable data labels for box plot
         */
        drawDataLabels: noop,

        /**
         * Translate data points from raw values x and y to plotX and plotY
         */
        translate: function () {
            var series = this,
                yAxis = series.yAxis,
                pointArrayMap = series.pointArrayMap;

            seriesTypes.column.prototype.translate.apply(series);

            // do the translation on each point dimension
            each(series.points, function (point) {
                each(pointArrayMap, function (key) {
                    if (point[key] !== null) {
                        point[key + 'Plot'] = yAxis.translate(point[key], 0, 1, 0, 1);
                    }
                });
            });
        },

        /**
         * Draw the data points
         */
        drawPoints: function () {
            var series = this,  //state = series.state,
                points = series.points,
                options = series.options,
                chart = series.chart,
                renderer = chart.renderer,
                pointAttr,
                q1Plot,
                q3Plot,
                highPlot,
                lowPlot,
                medianPlot,
                crispCorr,
                crispX,
                graphic,
                stemPath,
                stemAttr,
                boxPath,
                whiskersPath,
                whiskersAttr,
                medianPath,
                medianAttr,
                width,
                left,
                right,
                halfWidth,
                shapeArgs,
                color,
                doQuartiles = series.doQuartiles !== false, // error bar inherits this series type but doesn't do quartiles
                pointWiskerLength,
                whiskerLength = series.options.whiskerLength;


            each(points, function (point) {

                graphic = point.graphic;
                shapeArgs = point.shapeArgs; // the box
                stemAttr = {};
                whiskersAttr = {};
                medianAttr = {};
                color = point.color || series.color;

                if (point.plotY !== UNDEFINED) {

                    pointAttr = point.pointAttr[point.selected ? 'selected' : ''];

                    // crisp vector coordinates
                    width = shapeArgs.width;
                    left = mathFloor(shapeArgs.x);
                    right = left + width;
                    halfWidth = mathRound(width / 2);
                    //crispX = mathRound(left + halfWidth) + crispCorr;
                    q1Plot = mathFloor(doQuartiles ? point.q1Plot : point.lowPlot);// + crispCorr;
                    q3Plot = mathFloor(doQuartiles ? point.q3Plot : point.lowPlot);// + crispCorr;
                    highPlot = mathFloor(point.highPlot);// + crispCorr;
                    lowPlot = mathFloor(point.lowPlot);// + crispCorr;

                    // Stem attributes
                    stemAttr.stroke = point.stemColor || options.stemColor || color;
                    stemAttr['stroke-width'] = pick(point.stemWidth, options.stemWidth, options.lineWidth);
                    stemAttr.dashstyle = point.stemDashStyle || options.stemDashStyle;

                    // Whiskers attributes
                    whiskersAttr.stroke = point.whiskerColor || options.whiskerColor || color;
                    whiskersAttr['stroke-width'] = pick(point.whiskerWidth, options.whiskerWidth, options.lineWidth);

                    // Median attributes
                    medianAttr.stroke = point.medianColor || options.medianColor || color;
                    medianAttr['stroke-width'] = pick(point.medianWidth, options.medianWidth, options.lineWidth);

                    // The stem
                    crispCorr = (stemAttr['stroke-width'] % 2) / 2;
                    crispX = left + halfWidth + crispCorr;
                    stemPath = [
                        // stem up
                        'M',
                        crispX, q3Plot,
                        'L',
                        crispX, highPlot,

                        // stem down
                        'M',
                        crispX, q1Plot,
                        'L',
                        crispX, lowPlot
                    ];

                    // The box
                    if (doQuartiles) {
                        crispCorr = (pointAttr['stroke-width'] % 2) / 2;
                        crispX = mathFloor(crispX) + crispCorr;
                        q1Plot = mathFloor(q1Plot) + crispCorr;
                        q3Plot = mathFloor(q3Plot) + crispCorr;
                        left += crispCorr;
                        right += crispCorr;
                        boxPath = [
                            'M',
                            left, q3Plot,
                            'L',
                            left, q1Plot,
                            'L',
                            right, q1Plot,
                            'L',
                            right, q3Plot,
                            'L',
                            left, q3Plot,
                            'z'
                        ];
                    }

                    // The whiskers
                    if (whiskerLength) {
                        crispCorr = (whiskersAttr['stroke-width'] % 2) / 2;
                        highPlot = highPlot + crispCorr;
                        lowPlot = lowPlot + crispCorr;
                        pointWiskerLength = (/%$/).test(whiskerLength) ? halfWidth * parseFloat(whiskerLength) / 100 : whiskerLength / 2;
                        whiskersPath = [
                            // High whisker
                            'M',
                            crispX - pointWiskerLength,
                            highPlot,
                            'L',
                            crispX + pointWiskerLength,
                            highPlot,

                            // Low whisker
                            'M',
                            crispX - pointWiskerLength,
                            lowPlot,
                            'L',
                            crispX + pointWiskerLength,
                            lowPlot
                        ];
                    }

                    // The median
                    crispCorr = (medianAttr['stroke-width'] % 2) / 2;
                    medianPlot = mathRound(point.medianPlot) + crispCorr;
                    medianPath = [
                        'M',
                        left,
                        medianPlot,
                        'L',
                        right,
                        medianPlot
                    ];

                    // Create or update the graphics
                    if (graphic) { // update

                        point.stem.animate({ d: stemPath });
                        if (whiskerLength) {
                            point.whiskers.animate({ d: whiskersPath });
                        }
                        if (doQuartiles) {
                            point.box.animate({ d: boxPath });
                        }
                        point.medianShape.animate({ d: medianPath });

                    } else { // create new
                        point.graphic = graphic = renderer.g()
                            .add(series.group);

                        point.stem = renderer.path(stemPath)
                            .attr(stemAttr)
                            .add(graphic);

                        if (whiskerLength) {
                            point.whiskers = renderer.path(whiskersPath)
                                .attr(whiskersAttr)
                                .add(graphic);
                        }
                        if (doQuartiles) {
                            point.box = renderer.path(boxPath)
                                .attr(pointAttr)
                                .add(graphic);
                        }
                        point.medianShape = renderer.path(medianPath)
                            .attr(medianAttr)
                            .add(graphic);
                    }
                }
            });

        },
        setStackedPoints: noop // #3890


    });

    /* ****************************************************************************
     * End Box plot series code                                                *
     *****************************************************************************/
    /* ****************************************************************************
     * Start error bar series code                                                *
     *****************************************************************************/

    // 1 - set default options
    defaultPlotOptions.errorbar = merge(defaultPlotOptions.boxplot, {
        color: '#000000',
        grouping: false,
        linkedTo: ':previous',
        tooltip: {
            pointFormat: '<span style="color:{point.color}">\u25CF</span> {series.name}: <b>{point.low}</b> - <b>{point.high}</b><br/>'
        },
        whiskerWidth: null
    });

    // 2 - Create the series object
    seriesTypes.errorbar = extendClass(seriesTypes.boxplot, {
        type: 'errorbar',
        pointArrayMap: ['low', 'high'], // array point configs are mapped to this
        toYData: function (point) { // return a plain array for speedy calculation
            return [point.low, point.high];
        },
        pointValKey: 'high', // defines the top of the tracker
        doQuartiles: false,
        drawDataLabels: seriesTypes.arearange ? seriesTypes.arearange.prototype.drawDataLabels : noop,

        /**
         * Get the width and X offset, either on top of the linked series column
         * or standalone
         */
        getColumnMetrics: function () {
            return (this.linkedParent && this.linkedParent.columnMetrics) ||
                seriesTypes.column.prototype.getColumnMetrics.call(this);
        }
    });

    /* ****************************************************************************
     * End error bar series code                                                  *
     *****************************************************************************/
    /* ****************************************************************************
     * Start Waterfall series code                                                *
     *****************************************************************************/

    // 1 - set default options
    defaultPlotOptions.waterfall = merge(defaultPlotOptions.column, {
        lineWidth: 1,
        lineColor: '#333',
        dashStyle: 'dot',
        borderColor: '#333',
        dataLabels: {
            inside: true
        },
        states: {
            hover: {
                lineWidthPlus: 0 // #3126
            }
        }
    });


    // 2 - Create the series object
    seriesTypes.waterfall = extendClass(seriesTypes.column, {
        type: 'waterfall',

        upColorProp: 'fill',

        pointValKey: 'y',

        /**
         * Translate data points from raw values
         */
        translate: function () {
            var series = this,
                options = series.options,
                yAxis = series.yAxis,
                len,
                i,
                points,
                point,
                shapeArgs,
                stack,
                y,
                yValue,
                previousY,
                previousIntermediate,
                range,
                minPointLength = pick(options.minPointLength, 5),
                threshold = options.threshold,
                stacking = options.stacking,
                tooltipY;

            // run column series translate
            seriesTypes.column.prototype.translate.apply(this);
            series.minPointLengthOffset = 0;

            previousY = previousIntermediate = threshold;
            points = series.points;

            for (i = 0, len = points.length; i < len; i++) {
                // cache current point object
                point = points[i];
                yValue = this.processedYData[i];
                shapeArgs = point.shapeArgs;

                // get current stack
                stack = stacking && yAxis.stacks[(series.negStacks && yValue < threshold ? '-' : '') + series.stackKey];
                range = stack ?
                    stack[point.x].points[series.index + ',' + i] :
                    [0, yValue];

                // override point value for sums
                // #3710 Update point does not propagate to sum
                if (point.isSum) {
                    point.y = correctFloat(yValue);
                } else if (point.isIntermediateSum) {
                    point.y = correctFloat(yValue - previousIntermediate); // #3840
                }
                // up points
                y = mathMax(previousY, previousY + point.y) + range[0];
                shapeArgs.y = yAxis.translate(y, 0, 1);


                // sum points
                if (point.isSum) {
                    shapeArgs.y = yAxis.translate(range[1], 0, 1);
                    shapeArgs.height = Math.min(yAxis.translate(range[0], 0, 1), yAxis.len) - shapeArgs.y + series.minPointLengthOffset; // #4256

                } else if (point.isIntermediateSum) {
                    shapeArgs.y = yAxis.translate(range[1], 0, 1);
                    shapeArgs.height = Math.min(yAxis.translate(previousIntermediate, 0, 1), yAxis.len) - shapeArgs.y + series.minPointLengthOffset;
                    previousIntermediate = range[1];

                // If it's not the sum point, update previous stack end position and get
                // shape height (#3886)
                } else {
                    shapeArgs.height = yValue > 0 ?
                        yAxis.translate(previousY, 0, 1) - shapeArgs.y :
                        yAxis.translate(previousY, 0, 1) - yAxis.translate(previousY - yValue, 0, 1);
                    previousY += yValue;
                }
                // #3952 Negative sum or intermediate sum not rendered correctly
                if (shapeArgs.height < 0) {
                    shapeArgs.y += shapeArgs.height;
                    shapeArgs.height *= -1;
                }

                point.plotY = shapeArgs.y = mathRound(shapeArgs.y) - (series.borderWidth % 2) / 2;
                shapeArgs.height = mathMax(mathRound(shapeArgs.height), 0.001); // #3151
                point.yBottom = shapeArgs.y + shapeArgs.height;

                if (shapeArgs.height <= minPointLength) {
                    shapeArgs.height = minPointLength;
                    series.minPointLengthOffset += minPointLength;
                }

                shapeArgs.y -= series.minPointLengthOffset;

                // Correct tooltip placement (#3014)
                tooltipY = point.plotY + (point.negative ? shapeArgs.height : 0) - series.minPointLengthOffset;
                if (series.chart.inverted) {
                    point.tooltipPos[0] = yAxis.len - tooltipY;
                } else {
                    point.tooltipPos[1] = tooltipY;
                }

            }
        },

        /**
         * Call default processData then override yData to reflect waterfall's extremes on yAxis
         */
        processData: function (force) {
            var series = this,
                options = series.options,
                yData = series.yData,
                points = series.options.data, // #3710 Update point does not propagate to sum
                point,
                dataLength = yData.length,
                threshold = options.threshold || 0,
                subSum,
                sum,
                dataMin,
                dataMax,
                y,
                i;

            sum = subSum = dataMin = dataMax = threshold;

            for (i = 0; i < dataLength; i++) {
                y = yData[i];
                point = points && points[i] ? points[i] : {};

                if (y === 'sum' || point.isSum) {
                    yData[i] = correctFloat(sum);
                } else if (y === 'intermediateSum' || point.isIntermediateSum) {
                    yData[i] = correctFloat(subSum);
                } else {
                    sum += y;
                    subSum += y;
                }
                dataMin = Math.min(sum, dataMin);
                dataMax = Math.max(sum, dataMax);
            }

            Series.prototype.processData.call(this, force);

            // Record extremes
            series.dataMin = dataMin;
            series.dataMax = dataMax;
        },

        /**
         * Return y value or string if point is sum
         */
        toYData: function (pt) {
            if (pt.isSum) {
                return (pt.x === 0 ? null : 'sum'); //#3245 Error when first element is Sum or Intermediate Sum
            }
            if (pt.isIntermediateSum) {
                return (pt.x === 0 ? null : 'intermediateSum'); //#3245
            }
            return pt.y;
        },

        /**
         * Postprocess mapping between options and SVG attributes
         */
        getAttribs: function () {
            seriesTypes.column.prototype.getAttribs.apply(this, arguments);

            var series = this,
                options = series.options,
                stateOptions = options.states,
                upColor = options.upColor || series.color,
                hoverColor = Highcharts.Color(upColor).brighten(options.states.hover.brightness).get(),
                seriesDownPointAttr = merge(series.pointAttr),
                upColorProp = series.upColorProp;

            seriesDownPointAttr[''][upColorProp] = upColor;
            seriesDownPointAttr.hover[upColorProp] = stateOptions.hover.upColor || hoverColor;
            seriesDownPointAttr.select[upColorProp] = stateOptions.select.upColor || upColor;

            each(series.points, function (point) {
                if (!point.options.color) {
                    // Up color
                    if (point.y > 0) {
                        point.pointAttr = seriesDownPointAttr;
                        point.color = upColor;

                    // Down color (#3710, update to negative)
                    } else {
                        point.pointAttr = series.pointAttr;
                    }
                }
            });
        },

        /**
         * Draw columns' connector lines
         */
        getGraphPath: function () {

            var data = this.data,
                length = data.length,
                lineWidth = this.options.lineWidth + this.borderWidth,
                normalizer = mathRound(lineWidth) % 2 / 2,
                path = [],
                M = 'M',
                L = 'L',
                prevArgs,
                pointArgs,
                i,
                d;

            for (i = 1; i < length; i++) {
                pointArgs = data[i].shapeArgs;
                prevArgs = data[i - 1].shapeArgs;

                d = [
                    M,
                    prevArgs.x + prevArgs.width, prevArgs.y + normalizer,
                    L,
                    pointArgs.x, prevArgs.y + normalizer
                ];

                if (data[i - 1].y < 0) {
                    d[2] += prevArgs.height;
                    d[5] += prevArgs.height;
                }

                path = path.concat(d);
            }

            return path;
        },

        /**
         * Extremes are recorded in processData
         */
        getExtremes: noop,

        drawGraph: Series.prototype.drawGraph
    });

    /* ****************************************************************************
     * End Waterfall series code                                                  *
     *****************************************************************************/
    /**
     * Set the default options for polygon
     */
    defaultPlotOptions.polygon = merge(defaultPlotOptions.scatter, {
        marker: {
            enabled: false,
            states: {
                hover: {
                    enabled: false
                }
            }
        },
        stickyTracking: false,
        tooltip: {
            followPointer: true,
            pointFormat: ''
        },
        trackByArea: true
    });

    /**
     * The polygon series class
     */
    seriesTypes.polygon = extendClass(seriesTypes.scatter, {
        type: 'polygon',
        getGraphPath: function () {

            var graphPath = Series.prototype.getGraphPath.call(this),
                i = graphPath.length + 1;

            // Close all segments
            while (i--) {
                if ((i === graphPath.length || graphPath[i] === 'M') && i > 0) {
                    graphPath.splice(i, 0, 'z');
                }
            }
            this.areaPath = graphPath;
            return graphPath;
        },
        drawGraph: function () {
            this.options.fillColor = this.color; // Hack into the fill logic in area.drawGraph
            seriesTypes.area.prototype.drawGraph.call(this);
        },
        drawLegendSymbol: Highcharts.LegendSymbolMixin.drawRectangle,
        drawTracker: Series.prototype.drawTracker,
        setStackedPoints: noop // No stacking points on polygons (#5310)
    });
    /* ****************************************************************************
     * Start Bubble series code                                                      *
     *****************************************************************************/

    // 1 - set default options
    defaultPlotOptions.bubble = merge(defaultPlotOptions.scatter, {
        dataLabels: {
            formatter: function () { // #2945
                return this.point.z;
            },
            inside: true,
            verticalAlign: 'middle'
        },
        // displayNegative: true,
        marker: {
            // fillOpacity: 0.5,
            lineColor: null, // inherit from series.color
            lineWidth: 1
        },
        minSize: 8,
        maxSize: '20%',
        // negativeColor: null,
        // sizeBy: 'area'
        softThreshold: false,
        states: {
            hover: {
                halo: {
                    size: 5
                }
            }
        },
        tooltip: {
            pointFormat: '({point.x}, {point.y}), Size: {point.z}'
        },
        turboThreshold: 0,
        zThreshold: 0,
        zoneAxis: 'z'
    });

    var BubblePoint = extendClass(Point, {
        haloPath: function () {
            return Point.prototype.haloPath.call(this, this.shapeArgs.r + this.series.options.states.hover.halo.size);
        },
        ttBelow: false
    });

    // 2 - Create the series object
    seriesTypes.bubble = extendClass(seriesTypes.scatter, {
        type: 'bubble',
        pointClass: BubblePoint,
        pointArrayMap: ['y', 'z'],
        parallelArrays: ['x', 'y', 'z'],
        trackerGroups: ['group', 'dataLabelsGroup'],
        bubblePadding: true,
        zoneAxis: 'z',

        /**
         * Mapping between SVG attributes and the corresponding options
         */
        pointAttrToOptions: {
            stroke: 'lineColor',
            'stroke-width': 'lineWidth',
            fill: 'fillColor'
        },

        /**
         * Apply the fillOpacity to all fill positions
         */
        applyOpacity: function (fill) {
            var markerOptions = this.options.marker,
                fillOpacity = pick(markerOptions.fillOpacity, 0.5);

            // When called from Legend.colorizeItem, the fill isn't predefined
            fill = fill || markerOptions.fillColor || this.color;

            if (fillOpacity !== 1) {
                fill = Color(fill).setOpacity(fillOpacity).get('rgba');
            }
            return fill;
        },

        /**
         * Extend the convertAttribs method by applying opacity to the fill
         */
        convertAttribs: function () {
            var obj = Series.prototype.convertAttribs.apply(this, arguments);

            obj.fill = this.applyOpacity(obj.fill);

            return obj;
        },

        /**
         * Get the radius for each point based on the minSize, maxSize and each point's Z value. This
         * must be done prior to Series.translate because the axis needs to add padding in
         * accordance with the point sizes.
         */
        getRadii: function (zMin, zMax, minSize, maxSize) {
            var len,
                i,
                pos,
                zData = this.zData,
                radii = [],
                options = this.options,
                sizeByArea = options.sizeBy !== 'width',
                zThreshold = options.zThreshold,
                zRange = zMax - zMin,
                value,
                radius;

            // Set the shape type and arguments to be picked up in drawPoints
            for (i = 0, len = zData.length; i < len; i++) {

                value = zData[i];

                // When sizing by threshold, the absolute value of z determines the size
                // of the bubble.
                if (options.sizeByAbsoluteValue && value !== null) {
                    value = Math.abs(value - zThreshold);
                    zMax = Math.max(zMax - zThreshold, Math.abs(zMin - zThreshold));
                    zMin = 0;
                }

                if (value === null) {
                    radius = null;
                // Issue #4419 - if value is less than zMin, push a radius that's always smaller than the minimum size
                } else if (value < zMin) {
                    radius = minSize / 2 - 1;
                } else {
                    // Relative size, a number between 0 and 1
                    pos = zRange > 0 ? (value - zMin) / zRange : 0.5;

                    if (sizeByArea && pos >= 0) {
                        pos = Math.sqrt(pos);
                    }
                    radius = math.ceil(minSize + pos * (maxSize - minSize)) / 2;
                }
                radii.push(radius);
            }
            this.radii = radii;
        },

        /**
         * Perform animation on the bubbles
         */
        animate: function (init) {
            var animation = this.options.animation;

            if (!init) { // run the animation
                each(this.points, function (point) {
                    var graphic = point.graphic,
                        shapeArgs = point.shapeArgs;

                    if (graphic && shapeArgs) {
                        // start values
                        graphic.attr('r', 1);

                        // animate
                        graphic.animate({
                            r: shapeArgs.r
                        }, animation);
                    }
                });

                // delete this function to allow it only once
                this.animate = null;
            }
        },

        /**
         * Extend the base translate method to handle bubble size
         */
        translate: function () {

            var i,
                data = this.data,
                point,
                radius,
                radii = this.radii;

            // Run the parent method
            seriesTypes.scatter.prototype.translate.call(this);

            // Set the shape type and arguments to be picked up in drawPoints
            i = data.length;

            while (i--) {
                point = data[i];
                radius = radii ? radii[i] : 0; // #1737

                if (isNumber(radius) && radius >= this.minPxSize / 2) {
                    // Shape arguments
                    point.shapeType = 'circle';
                    point.shapeArgs = {
                        x: point.plotX,
                        y: point.plotY,
                        r: radius
                    };

                    // Alignment box for the data label
                    point.dlBox = {
                        x: point.plotX - radius,
                        y: point.plotY - radius,
                        width: 2 * radius,
                        height: 2 * radius
                    };
                } else { // below zThreshold or z = null
                    point.shapeArgs = point.plotY = point.dlBox = UNDEFINED; // #1691
                }
            }
        },

        /**
         * Get the series' symbol in the legend
         *
         * @param {Object} legend The legend object
         * @param {Object} item The series (this) or point
         */
        drawLegendSymbol: function (legend, item) {
            var renderer = this.chart.renderer,
                radius = renderer.fontMetrics(legend.itemStyle.fontSize).f / 2;

            item.legendSymbol = renderer.circle(
                radius,
                legend.baseline - radius,
                radius
            ).attr({
                zIndex: 3
            }).add(item.legendGroup);
            item.legendSymbol.isMarker = true;

        },

        drawPoints: seriesTypes.column.prototype.drawPoints,
        alignDataLabel: seriesTypes.column.prototype.alignDataLabel,
        buildKDTree: noop,
        applyZones: noop
    });

    /**
     * Add logic to pad each axis with the amount of pixels
     * necessary to avoid the bubbles to overflow.
     */
    Axis.prototype.beforePadding = function () {
        var axis = this,
            axisLength = this.len,
            chart = this.chart,
            pxMin = 0,
            pxMax = axisLength,
            isXAxis = this.isXAxis,
            dataKey = isXAxis ? 'xData' : 'yData',
            min = this.min,
            extremes = {},
            smallestSize = math.min(chart.plotWidth, chart.plotHeight),
            zMin = Number.MAX_VALUE,
            zMax = -Number.MAX_VALUE,
            range = this.max - min,
            transA = axisLength / range,
            activeSeries = [];

        // Handle padding on the second pass, or on redraw
        each(this.series, function (series) {

            var seriesOptions = series.options,
                zData;

            if (series.bubblePadding && (series.visible || !chart.options.chart.ignoreHiddenSeries)) {

                // Correction for #1673
                axis.allowZoomOutside = true;

                // Cache it
                activeSeries.push(series);

                if (isXAxis) { // because X axis is evaluated first

                    // For each series, translate the size extremes to pixel values
                    each(['minSize', 'maxSize'], function (prop) {
                        var length = seriesOptions[prop],
                            isPercent = /%$/.test(length);

                        length = pInt(length);
                        extremes[prop] = isPercent ?
                            smallestSize * length / 100 :
                            length;

                    });
                    series.minPxSize = extremes.minSize;
                    series.maxPxSize = extremes.maxSize;

                    // Find the min and max Z
                    zData = series.zData;
                    if (zData.length) { // #1735
                        zMin = pick(seriesOptions.zMin, math.min(
                            zMin,
                            math.max(
                                arrayMin(zData),
                                seriesOptions.displayNegative === false ? seriesOptions.zThreshold : -Number.MAX_VALUE
                            )
                        ));
                        zMax = pick(seriesOptions.zMax, math.max(zMax, arrayMax(zData)));
                    }
                }
            }
        });

        each(activeSeries, function (series) {

            var data = series[dataKey],
                i = data.length,
                radius;

            if (isXAxis) {
                series.getRadii(zMin, zMax, series.minPxSize, series.maxPxSize);
            }

            if (range > 0) {
                while (i--) {
                    if (isNumber(data[i]) && axis.dataMin <= data[i] && data[i] <= axis.dataMax) {
                        radius = series.radii[i];
                        pxMin = Math.min(((data[i] - min) * transA) - radius, pxMin);
                        pxMax = Math.max(((data[i] - min) * transA) + radius, pxMax);
                    }
                }
            }
        });


        if (activeSeries.length && range > 0 && !this.isLog) {
            pxMax -= axisLength;
            transA *= (axisLength + pxMin - pxMax) / axisLength;
            each([['min', 'userMin', pxMin], ['max', 'userMax', pxMax]], function (keys) {
                if (pick(axis.options[keys[0]], axis[keys[1]]) === UNDEFINED) {
                    axis[keys[0]] += keys[2] / transA;
                }
            });
        }
    };

    /* ****************************************************************************
     * End Bubble series code                                                     *
     *****************************************************************************/

    (function () {

        /**
         * Extensions for polar charts. Additionally, much of the geometry required for polar charts is
         * gathered in RadialAxes.js.
         *
         */

        var seriesProto = Series.prototype,
            pointerProto = Pointer.prototype,
            colProto;

        /**
         * Search a k-d tree by the point angle, used for shared tooltips in polar charts
         */
        seriesProto.searchPointByAngle = function (e) {
            var series = this,
                chart = series.chart,
                xAxis = series.xAxis,
                center = xAxis.pane.center,
                plotX = e.chartX - center[0] - chart.plotLeft,
                plotY = e.chartY - center[1] - chart.plotTop;

            return this.searchKDTree({
                clientX: 180 + (Math.atan2(plotX, plotY) * (-180 / Math.PI))
            });

        };

        /**
         * Wrap the buildKDTree function so that it searches by angle (clientX) in case of shared tooltip,
         * and by two dimensional distance in case of non-shared.
         */
        wrap(seriesProto, 'buildKDTree', function (proceed) {
            if (this.chart.polar) {
                if (this.kdByAngle) {
                    this.searchPoint = this.searchPointByAngle;
                } else {
                    this.kdDimensions = 2;
                }
            }
            proceed.apply(this);
        });

        /**
         * Translate a point's plotX and plotY from the internal angle and radius measures to
         * true plotX, plotY coordinates
         */
        seriesProto.toXY = function (point) {
            var xy,
                chart = this.chart,
                plotX = point.plotX,
                plotY = point.plotY,
                clientX;

            // Save rectangular plotX, plotY for later computation
            point.rectPlotX = plotX;
            point.rectPlotY = plotY;

            // Find the polar plotX and plotY
            xy = this.xAxis.postTranslate(point.plotX, this.yAxis.len - plotY);
            point.plotX = point.polarPlotX = xy.x - chart.plotLeft;
            point.plotY = point.polarPlotY = xy.y - chart.plotTop;

            // If shared tooltip, record the angle in degrees in order to align X points. Otherwise,
            // use a standard k-d tree to get the nearest point in two dimensions.
            if (this.kdByAngle) {
                clientX = ((plotX / Math.PI * 180) + this.xAxis.pane.options.startAngle) % 360;
                if (clientX < 0) { // #2665
                    clientX += 360;
                }
                point.clientX = clientX;
            } else {
                point.clientX = point.plotX;
            }
        };

        if (seriesTypes.spline) {
            /**
             * Overridden method for calculating a spline from one point to the next
             */
            wrap(seriesTypes.spline.prototype, 'getPointSpline', function (proceed, segment, point, i) {

                var ret,
                    smoothing = 1.5, // 1 means control points midway between points, 2 means 1/3 from the point, 3 is 1/4 etc;
                    denom = smoothing + 1,
                    plotX,
                    plotY,
                    lastPoint,
                    nextPoint,
                    lastX,
                    lastY,
                    nextX,
                    nextY,
                    leftContX,
                    leftContY,
                    rightContX,
                    rightContY,
                    distanceLeftControlPoint,
                    distanceRightControlPoint,
                    leftContAngle,
                    rightContAngle,
                    jointAngle;


                if (this.chart.polar) {

                    plotX = point.plotX;
                    plotY = point.plotY;
                    lastPoint = segment[i - 1];
                    nextPoint = segment[i + 1];

                    // Connect ends
                    if (this.connectEnds) {
                        if (!lastPoint) {
                            lastPoint = segment[segment.length - 2]; // not the last but the second last, because the segment is already connected
                        }
                        if (!nextPoint) {
                            nextPoint = segment[1];
                        }
                    }

                    // find control points
                    if (lastPoint && nextPoint) {

                        lastX = lastPoint.plotX;
                        lastY = lastPoint.plotY;
                        nextX = nextPoint.plotX;
                        nextY = nextPoint.plotY;
                        leftContX = (smoothing * plotX + lastX) / denom;
                        leftContY = (smoothing * plotY + lastY) / denom;
                        rightContX = (smoothing * plotX + nextX) / denom;
                        rightContY = (smoothing * plotY + nextY) / denom;
                        distanceLeftControlPoint = Math.sqrt(Math.pow(leftContX - plotX, 2) + Math.pow(leftContY - plotY, 2));
                        distanceRightControlPoint = Math.sqrt(Math.pow(rightContX - plotX, 2) + Math.pow(rightContY - plotY, 2));
                        leftContAngle = Math.atan2(leftContY - plotY, leftContX - plotX);
                        rightContAngle = Math.atan2(rightContY - plotY, rightContX - plotX);
                        jointAngle = (Math.PI / 2) + ((leftContAngle + rightContAngle) / 2);


                        // Ensure the right direction, jointAngle should be in the same quadrant as leftContAngle
                        if (Math.abs(leftContAngle - jointAngle) > Math.PI / 2) {
                            jointAngle -= Math.PI;
                        }

                        // Find the corrected control points for a spline straight through the point
                        leftContX = plotX + Math.cos(jointAngle) * distanceLeftControlPoint;
                        leftContY = plotY + Math.sin(jointAngle) * distanceLeftControlPoint;
                        rightContX = plotX + Math.cos(Math.PI + jointAngle) * distanceRightControlPoint;
                        rightContY = plotY + Math.sin(Math.PI + jointAngle) * distanceRightControlPoint;

                        // Record for drawing in next point
                        point.rightContX = rightContX;
                        point.rightContY = rightContY;

                    }


                    // moveTo or lineTo
                    if (!i) {
                        ret = ['M', plotX, plotY];
                    } else { // curve from last point to this
                        ret = [
                            'C',
                            lastPoint.rightContX || lastPoint.plotX,
                            lastPoint.rightContY || lastPoint.plotY,
                            leftContX || plotX,
                            leftContY || plotY,
                            plotX,
                            plotY
                        ];
                        lastPoint.rightContX = lastPoint.rightContY = null; // reset for updating series later
                    }


                } else {
                    ret = proceed.call(this, segment, point, i);
                }
                return ret;
            });
        }

        /**
         * Extend translate. The plotX and plotY values are computed as if the polar chart were a
         * cartesian plane, where plotX denotes the angle in radians and (yAxis.len - plotY) is the pixel distance from
         * center.
         */
        wrap(seriesProto, 'translate', function (proceed) {
            var chart = this.chart,
                points,
                i;

            // Run uber method
            proceed.call(this);

            // Postprocess plot coordinates
            if (chart.polar) {
                this.kdByAngle = chart.tooltip && chart.tooltip.shared;

                if (!this.preventPostTranslate) {
                    points = this.points;
                    i = points.length;

                    while (i--) {
                        // Translate plotX, plotY from angle and radius to true plot coordinates
                        this.toXY(points[i]);
                    }
                }
            }
        });

        /**
         * Extend getSegmentPath to allow connecting ends across 0 to provide a closed circle in
         * line-like series.
         */
        wrap(seriesProto, 'getGraphPath', function (proceed, points) {
            var series = this,
                i,
                firstValid;
        
            // Connect the path
            if (this.chart.polar) {
                points = points || this.points;

                // Append first valid point in order to connect the ends
                for (i = 0; i < points.length; i++) {
                    if (!points[i].isNull) {
                        firstValid = i;
                        break;
                    }
                }
                if (this.options.connectEnds !== false && firstValid !== undefined) {
                    this.connectEnds = true; // re-used in splines
                    points.splice(points.length, 0, points[firstValid]);
                }

                // For area charts, pseudo points are added to the graph, now we need to translate these
                each(points, function (point) {
                    if (point.polarPlotY === undefined) {
                        series.toXY(point);
                    }
                });
            }

            // Run uber method
            return proceed.apply(this, [].slice.call(arguments, 1));
    
        });


        function polarAnimate(proceed, init) {
            var chart = this.chart,
                animation = this.options.animation,
                group = this.group,
                markerGroup = this.markerGroup,
                center = this.xAxis.center,
                plotLeft = chart.plotLeft,
                plotTop = chart.plotTop,
                attribs;

            // Specific animation for polar charts
            if (chart.polar) {

                // Enable animation on polar charts only in SVG. In VML, the scaling is different, plus animation
                // would be so slow it would't matter.
                if (chart.renderer.isSVG) {

                    if (animation === true) {
                        animation = {};
                    }

                    // Initialize the animation
                    if (init) {

                        // Scale down the group and place it in the center
                        attribs = {
                            translateX: center[0] + plotLeft,
                            translateY: center[1] + plotTop,
                            scaleX: 0.001, // #1499
                            scaleY: 0.001
                        };

                        group.attr(attribs);
                        if (markerGroup) {
                            //markerGroup.attrSetters = group.attrSetters;
                            markerGroup.attr(attribs);
                        }

                    // Run the animation
                    } else {
                        attribs = {
                            translateX: plotLeft,
                            translateY: plotTop,
                            scaleX: 1,
                            scaleY: 1
                        };
                        group.animate(attribs, animation);
                        if (markerGroup) {
                            markerGroup.animate(attribs, animation);
                        }

                        // Delete this function to allow it only once
                        this.animate = null;
                    }
                }

            // For non-polar charts, revert to the basic animation
            } else {
                proceed.call(this, init);
            }
        }

        // Define the animate method for regular series
        wrap(seriesProto, 'animate', polarAnimate);


        if (seriesTypes.column) {

            colProto = seriesTypes.column.prototype;

            colProto.polarArc = function (low, high, start, end) {
                var center = this.xAxis.center,
                    len = this.yAxis.len;
                
                return this.chart.renderer.symbols.arc(
                    center[0],
                    center[1],
                    len - high,
                    null,
                    {
                        start: start,
                        end: end,
                        innerR: len - pick(low, len)
                    }
                );
            };

            /**
            * Define the animate method for columnseries
            */
            wrap(colProto, 'animate', polarAnimate);


            /**
             * Extend the column prototype's translate method
             */
            wrap(colProto, 'translate', function (proceed) {

                var xAxis = this.xAxis,
                    startAngleRad = xAxis.startAngleRad,
                    start,
                    points,
                    point,
                    i;

                this.preventPostTranslate = true;

                // Run uber method
                proceed.call(this);

                // Postprocess plot coordinates
                if (xAxis.isRadial) {
                    points = this.points;
                    i = points.length;
                    while (i--) {
                        point = points[i];
                        start = point.barX + startAngleRad;
                        point.shapeType = 'path';
                        point.shapeArgs = {
                            d: this.polarArc(point.yBottom, point.plotY, start, start + point.pointWidth)
                        };
                        // Provide correct plotX, plotY for tooltip
                        this.toXY(point);
                        point.tooltipPos = [point.plotX, point.plotY];
                        point.ttBelow = point.plotY > xAxis.center[1];
                    }
                }
            });


            /**
             * Align column data labels outside the columns. #1199.
             */
            wrap(colProto, 'alignDataLabel', function (proceed, point, dataLabel, options, alignTo, isNew) {

                if (this.chart.polar) {
                    var angle = point.rectPlotX / Math.PI * 180,
                        align,
                        verticalAlign;

                    // Align nicely outside the perimeter of the columns
                    if (options.align === null) {
                        if (angle > 20 && angle < 160) {
                            align = 'left'; // right hemisphere
                        } else if (angle > 200 && angle < 340) {
                            align = 'right'; // left hemisphere
                        } else {
                            align = 'center'; // top or bottom
                        }
                        options.align = align;
                    }
                    if (options.verticalAlign === null) {
                        if (angle < 45 || angle > 315) {
                            verticalAlign = 'bottom'; // top part
                        } else if (angle > 135 && angle < 225) {
                            verticalAlign = 'top'; // bottom part
                        } else {
                            verticalAlign = 'middle'; // left or right
                        }
                        options.verticalAlign = verticalAlign;
                    }

                    seriesProto.alignDataLabel.call(this, point, dataLabel, options, alignTo, isNew);
                } else {
                    proceed.call(this, point, dataLabel, options, alignTo, isNew);
                }

            });
        }

        /**
         * Extend getCoordinates to prepare for polar axis values
         */
        wrap(pointerProto, 'getCoordinates', function (proceed, e) {
            var chart = this.chart,
                ret = {
                    xAxis: [],
                    yAxis: []
                };

            if (chart.polar) {

                each(chart.axes, function (axis) {
                    var isXAxis = axis.isXAxis,
                        center = axis.center,
                        x = e.chartX - center[0] - chart.plotLeft,
                        y = e.chartY - center[1] - chart.plotTop;

                    ret[isXAxis ? 'xAxis' : 'yAxis'].push({
                        axis: axis,
                        value: axis.translate(
                            isXAxis ?
                                Math.PI - Math.atan2(x, y) : // angle
                                Math.sqrt(Math.pow(x, 2) + Math.pow(y, 2)), // distance from center
                            true
                        )
                    });
                });

            } else {
                ret = proceed.call(this, e);
            }

            return ret;
        });

    }());

}));<|MERGE_RESOLUTION|>--- conflicted
+++ resolved
@@ -2,11 +2,7 @@
 // @compilation_level SIMPLE_OPTIMIZATIONS
 
 /**
-<<<<<<< HEAD
- * @license Highcharts JS v4.1.9-modified (2015-10-11)
-=======
- * @license Highcharts JS v4.2.6-modified (2016-08-30)
->>>>>>> 6bad884d
+ * @license Highcharts JS v4.2.6-modified (2016-08-31)
  *
  * (c) 2009-2016 Torstein Honsi
  *
