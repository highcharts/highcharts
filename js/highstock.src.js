// ==ClosureCompiler==
// @compilation_level SIMPLE_OPTIMIZATIONS

/**
 * @license Highstock JS v1.1.5 (2012-03-15)
 *
 * (c) 2009-2011 Torstein Hønsi
 *
 * License: www.highcharts.com/license
 */

// JSLint options:
/*global Highcharts, document, window, navigator, setInterval, clearInterval, clearTimeout, setTimeout, location, jQuery, $, console */

(function () {
// encapsulated variables
var UNDEFINED,
	doc = document,
	win = window,
	math = Math,
	mathRound = math.round,
	mathFloor = math.floor,
	mathCeil = math.ceil,
	mathMax = math.max,
	mathMin = math.min,
	mathAbs = math.abs,
	mathCos = math.cos,
	mathSin = math.sin,
	mathPI = math.PI,
	deg2rad = mathPI * 2 / 360,


	// some variables
	userAgent = navigator.userAgent,
	isIE = /msie/i.test(userAgent) && !win.opera,
	docMode8 = doc.documentMode === 8,
	isWebKit = /AppleWebKit/.test(userAgent),
	isFirefox = /Firefox/.test(userAgent),
	SVG_NS = 'http://www.w3.org/2000/svg',
	hasSVG = !!doc.createElementNS && !!doc.createElementNS(SVG_NS, 'svg').createSVGRect,
	hasBidiBug = isFirefox && parseInt(userAgent.split('Firefox/')[1], 10) < 4, // issue #38
	useCanVG = !hasSVG && !isIE && !!doc.createElement('canvas').getContext,
	Renderer,
	hasTouch = doc.documentElement.ontouchstart !== UNDEFINED,
	symbolSizes = {},
	idCounter = 0,
	garbageBin,
	defaultOptions,
	dateFormat, // function
	globalAnimation,
	pathAnim,
	timeUnits,
	noop = function () {},

	// some constants for frequently used strings
	DIV = 'div',
	ABSOLUTE = 'absolute',
	RELATIVE = 'relative',
	HIDDEN = 'hidden',
	PREFIX = 'highcharts-',
	VISIBLE = 'visible',
	PX = 'px',
	NONE = 'none',
	M = 'M',
	L = 'L',
	/*
	 * Empirical lowest possible opacities for TRACKER_FILL
	 * IE6: 0.002
	 * IE7: 0.002
	 * IE8: 0.002
	 * IE9: 0.00000000001 (unlimited)
	 * FF: 0.00000000001 (unlimited)
	 * Chrome: 0.000001
	 * Safari: 0.000001
	 * Opera: 0.00000000001 (unlimited)
	 */
	TRACKER_FILL = 'rgba(192,192,192,' + (hasSVG ? 0.000001 : 0.002) + ')', // invisible but clickable
	//TRACKER_FILL = 'rgba(192,192,192,0.5)',
	NORMAL_STATE = '',
	HOVER_STATE = 'hover',
	SELECT_STATE = 'select',
	MILLISECOND = 'millisecond',
	SECOND = 'second',
	MINUTE = 'minute',
	HOUR = 'hour',
	DAY = 'day',
	WEEK = 'week',
	MONTH = 'month',
	YEAR = 'year',

	// constants for attributes
	FILL = 'fill',
	LINEAR_GRADIENT = 'linearGradient',
	STOPS = 'stops',
	STROKE = 'stroke',
	STROKE_WIDTH = 'stroke-width',

	// time methods, changed based on whether or not UTC is used
	makeTime,
	getMinutes,
	getHours,
	getDay,
	getDate,
	getMonth,
	getFullYear,
	setMinutes,
	setHours,
	setDate,
	setMonth,
	setFullYear,

	// check for a custom HighchartsAdapter defined prior to this file
	globalAdapter = win.HighchartsAdapter,
	adapter = globalAdapter || {},

	// Utility functions. If the HighchartsAdapter is not defined, adapter is an empty object
	// and all the utility functions will be null. In that case they are populated by the
	// default adapters below.
	getScript = adapter.getScript,
	each = adapter.each,
	grep = adapter.grep,
	offset = adapter.offset,
	map = adapter.map,
	merge = adapter.merge,
	addEvent = adapter.addEvent,
	removeEvent = adapter.removeEvent,
	fireEvent = adapter.fireEvent,
	washMouseEvent = adapter.washMouseEvent,
	animate = adapter.animate,
	stop = adapter.stop,

	// lookup over the types and the associated classes
	seriesTypes = {};

// The Highcharts namespace
win.Highcharts = {};

/**
 * Extend an object with the members of another
 * @param {Object} a The object to be extended
 * @param {Object} b The object to add to the first one
 */
function extend(a, b) {
	var n;
	if (!a) {
		a = {};
	}
	for (n in b) {
		a[n] = b[n];
	}
	return a;
}

/**
 * Take an array and turn into a hash with even number arguments as keys and odd numbers as
 * values. Allows creating constants for commonly used style properties, attributes etc.
 * Avoid it in performance critical situations like looping
 */
function hash() {
	var i = 0,
		args = arguments,
		length = args.length,
		obj = {};
	for (; i < length; i++) {
		obj[args[i++]] = args[i];
	}
	return obj;
}

/**
 * Shortcut for parseInt
 * @param {Object} s
 * @param {Number} mag Magnitude
 */
function pInt(s, mag) {
	return parseInt(s, mag || 10);
}

/**
 * Check for string
 * @param {Object} s
 */
function isString(s) {
	return typeof s === 'string';
}

/**
 * Check for object
 * @param {Object} obj
 */
function isObject(obj) {
	return typeof obj === 'object';
}

/**
 * Check for array
 * @param {Object} obj
 */
function isArray(obj) {
	return Object.prototype.toString.call(obj) === '[object Array]';
}

/**
 * Check for number
 * @param {Object} n
 */
function isNumber(n) {
	return typeof n === 'number';
}

function log2lin(num) {
	return math.log(num) / math.LN10;
}
function lin2log(num) {
	return math.pow(10, num);
}

/**
 * Remove last occurence of an item from an array
 * @param {Array} arr
 * @param {Mixed} item
 */
function erase(arr, item) {
	var i = arr.length;
	while (i--) {
		if (arr[i] === item) {
			arr.splice(i, 1);
			break;
		}
	}
	//return arr;
}

/**
 * Returns true if the object is not null or undefined. Like MooTools' $.defined.
 * @param {Object} obj
 */
function defined(obj) {
	return obj !== UNDEFINED && obj !== null;
}

/**
 * Set or get an attribute or an object of attributes. Can't use jQuery attr because
 * it attempts to set expando properties on the SVG element, which is not allowed.
 *
 * @param {Object} elem The DOM element to receive the attribute(s)
 * @param {String|Object} prop The property or an abject of key-value pairs
 * @param {String} value The value if a single property is set
 */
function attr(elem, prop, value) {
	var key,
		setAttribute = 'setAttribute',
		ret;

	// if the prop is a string
	if (isString(prop)) {
		// set the value
		if (defined(value)) {

			elem[setAttribute](prop, value);

		// get the value
		} else if (elem && elem.getAttribute) { // elem not defined when printing pie demo...
			ret = elem.getAttribute(prop);
		}

	// else if prop is defined, it is a hash of key/value pairs
	} else if (defined(prop) && isObject(prop)) {
		for (key in prop) {
			elem[setAttribute](key, prop[key]);
		}
	}
	return ret;
}
/**
 * Check if an element is an array, and if not, make it into an array. Like
 * MooTools' $.splat.
 */
function splat(obj) {
	return isArray(obj) ? obj : [obj];
}


/**
 * Return the first value that is defined. Like MooTools' $.pick.
 */
function pick() {
	var args = arguments,
		i,
		arg,
		length = args.length;
	for (i = 0; i < length; i++) {
		arg = args[i];
		if (typeof arg !== 'undefined' && arg !== null) {
			return arg;
		}
	}
}

/**
 * Set CSS on a given element
 * @param {Object} el
 * @param {Object} styles Style object with camel case property names
 */
function css(el, styles) {
	if (isIE) {
		if (styles && styles.opacity !== UNDEFINED) {
			styles.filter = 'alpha(opacity=' + (styles.opacity * 100) + ')';
		}
	}
	extend(el.style, styles);
}

/**
 * Utility function to create element with attributes and styles
 * @param {Object} tag
 * @param {Object} attribs
 * @param {Object} styles
 * @param {Object} parent
 * @param {Object} nopad
 */
function createElement(tag, attribs, styles, parent, nopad) {
	var el = doc.createElement(tag);
	if (attribs) {
		extend(el, attribs);
	}
	if (nopad) {
		css(el, {padding: 0, border: NONE, margin: 0});
	}
	if (styles) {
		css(el, styles);
	}
	if (parent) {
		parent.appendChild(el);
	}
	return el;
}

/**
 * Extend a prototyped class by new members
 * @param {Object} parent
 * @param {Object} members
 */
function extendClass(parent, members) {
	var object = function () {};
	object.prototype = new parent();
	extend(object.prototype, members);
	return object;
}

/**
 * Format a number and return a string based on input settings
 * @param {Number} number The input number to format
 * @param {Number} decimals The amount of decimals
 * @param {String} decPoint The decimal point, defaults to the one given in the lang options
 * @param {String} thousandsSep The thousands separator, defaults to the one given in the lang options
 */
function numberFormat(number, decimals, decPoint, thousandsSep) {
	var lang = defaultOptions.lang,
		// http://kevin.vanzonneveld.net/techblog/article/javascript_equivalent_for_phps_number_format/
		n = number,
		c = isNaN(decimals = mathAbs(decimals)) ? 2 : decimals,
		d = decPoint === undefined ? lang.decimalPoint : decPoint,
		t = thousandsSep === undefined ? lang.thousandsSep : thousandsSep,
		s = n < 0 ? "-" : "",
		i = String(pInt(n = mathAbs(+n || 0).toFixed(c))),
		j = i.length > 3 ? i.length % 3 : 0;

	return s + (j ? i.substr(0, j) + t : "") + i.substr(j).replace(/(\d{3})(?=\d)/g, "$1" + t) +
		(c ? d + mathAbs(n - i).toFixed(c).slice(2) : "");
}

/**
 * Pad a string to a given length by adding 0 to the beginning
 * @param {Number} number
 * @param {Number} length
 */
function pad(number, length) {
	// Create an array of the remaining length +1 and join it with 0's
	return new Array((length || 2) + 1 - String(number).length).join(0) + number;
}

/**
 * Based on http://www.php.net/manual/en/function.strftime.php
 * @param {String} format
 * @param {Number} timestamp
 * @param {Boolean} capitalize
 */
dateFormat = function (format, timestamp, capitalize) {
	if (!defined(timestamp) || isNaN(timestamp)) {
		return 'Invalid date';
	}
	format = pick(format, '%Y-%m-%d %H:%M:%S');

	var date = new Date(timestamp),
		key, // used in for constuct below
		// get the basic time values
		hours = date[getHours](),
		day = date[getDay](),
		dayOfMonth = date[getDate](),
		month = date[getMonth](),
		fullYear = date[getFullYear](),
		lang = defaultOptions.lang,
		langWeekdays = lang.weekdays,
		/* // uncomment this and the 'W' format key below to enable week numbers
		weekNumber = function () {
			var clone = new Date(date.valueOf()),
				day = clone[getDay]() == 0 ? 7 : clone[getDay](),
				dayNumber;
			clone.setDate(clone[getDate]() + 4 - day);
			dayNumber = mathFloor((clone.getTime() - new Date(clone[getFullYear](), 0, 1, -6)) / 86400000);
			return 1 + mathFloor(dayNumber / 7);
		},
		*/

		// list all format keys
		replacements = {

			// Day
			'a': langWeekdays[day].substr(0, 3), // Short weekday, like 'Mon'
			'A': langWeekdays[day], // Long weekday, like 'Monday'
			'd': pad(dayOfMonth), // Two digit day of the month, 01 to 31
			'e': dayOfMonth, // Day of the month, 1 through 31

			// Week (none implemented)
			//'W': weekNumber(),

			// Month
			'b': lang.shortMonths[month], // Short month, like 'Jan'
			'B': lang.months[month], // Long month, like 'January'
			'm': pad(month + 1), // Two digit month number, 01 through 12

			// Year
			'y': fullYear.toString().substr(2, 2), // Two digits year, like 09 for 2009
			'Y': fullYear, // Four digits year, like 2009

			// Time
			'H': pad(hours), // Two digits hours in 24h format, 00 through 23
			'I': pad((hours % 12) || 12), // Two digits hours in 12h format, 00 through 11
			'l': (hours % 12) || 12, // Hours in 12h format, 1 through 12
			'M': pad(date[getMinutes]()), // Two digits minutes, 00 through 59
			'p': hours < 12 ? 'AM' : 'PM', // Upper case AM or PM
			'P': hours < 12 ? 'am' : 'pm', // Lower case AM or PM
			'S': pad(date.getSeconds()), // Two digits seconds, 00 through  59
			'L': pad(mathRound(timestamp % 1000), 3) // Milliseconds (naming from Ruby)
		};


	// do the replaces
	for (key in replacements) {
		format = format.replace('%' + key, replacements[key]);
	}

	// Optionally capitalize the string and return
	return capitalize ? format.substr(0, 1).toUpperCase() + format.substr(1) : format;
};

/**
 * Take an interval and normalize it to multiples of 1, 2, 2.5 and 5
 * @param {Number} interval
 * @param {Array} multiples
 * @param {Number} magnitude
 * @param {Object} options
 */
function normalizeTickInterval(interval, multiples, magnitude, options) {
	var normalized, i;

	// round to a tenfold of 1, 2, 2.5 or 5
	magnitude = pick(magnitude, 1);
	normalized = interval / magnitude;

	// multiples for a linear scale
	if (!multiples) {
		multiples = [1, 2, 2.5, 5, 10];

		// the allowDecimals option
		if (options && options.allowDecimals === false) {
			if (magnitude === 1) {
				multiples = [1, 2, 5, 10];
			} else if (magnitude <= 0.1) {
				multiples = [1 / magnitude];
			}
		}
	}

	// normalize the interval to the nearest multiple
	for (i = 0; i < multiples.length; i++) {
		interval = multiples[i];
		if (normalized <= (multiples[i] + (multiples[i + 1] || multiples[i])) / 2) {
			break;
		}
	}

	// multiply back to the correct magnitude
	interval *= magnitude;

	return interval;
}

/**
 * Get a normalized tick interval for dates. Returns a configuration object with
 * unit range (interval), count and name. Used to prepare data for getTimeTicks. 
 * Previously this logic was part of getTimeTicks, but as getTimeTicks now runs
 * of segments in stock charts, the normalizing logic was extracted in order to 
 * prevent it for running over again for each segment having the same interval. 
 * #662, #697.
 */
function normalizeTimeTickInterval(tickInterval, unitsOption) {
	var units = unitsOption || [[
				MILLISECOND, // unit name
				[1, 2, 5, 10, 20, 25, 50, 100, 200, 500] // allowed multiples
			], [
				SECOND,
				[1, 2, 5, 10, 15, 30]
			], [
				MINUTE,
				[1, 2, 5, 10, 15, 30]
			], [
				HOUR,
				[1, 2, 3, 4, 6, 8, 12]
			], [
				DAY,
				[1, 2]
			], [
				WEEK,
				[1, 2]
			], [
				MONTH,
				[1, 2, 3, 4, 6]
			], [
				YEAR,
				null
			]],
		unit = units[units.length - 1], // default unit is years
		interval = timeUnits[unit[0]],
		multiples = unit[1],
		count,
		i;
		
	// loop through the units to find the one that best fits the tickInterval
	for (i = 0; i < units.length; i++) {
		unit = units[i];
		interval = timeUnits[unit[0]];
		multiples = unit[1];


		if (units[i + 1]) {
			// lessThan is in the middle between the highest multiple and the next unit.
			var lessThan = (interval * multiples[multiples.length - 1] +
						timeUnits[units[i + 1][0]]) / 2;

			// break and keep the current unit
			if (tickInterval <= lessThan) {
				break;
			}
		}
	}

	// prevent 2.5 years intervals, though 25, 250 etc. are allowed
	if (interval === timeUnits[YEAR] && tickInterval < 5 * interval) {
		multiples = [1, 2, 5];
	}
	
	// prevent 2.5 years intervals, though 25, 250 etc. are allowed
	if (interval === timeUnits[YEAR] && tickInterval < 5 * interval) {
		multiples = [1, 2, 5];
	}

	// get the count
	count = normalizeTickInterval(tickInterval / interval, multiples);
	
	return {
		unitRange: interval,
		count: count,
		unitName: unit[0]
	};
}

/**
 * Set the tick positions to a time unit that makes sense, for example
 * on the first of each month or on every Monday. Return an array
 * with the time positions. Used in datetime axes as well as for grouping
 * data on a datetime axis.
 *
 * @param {Object} normalizedInterval The interval in axis values (ms) and the count
 * @param {Number} min The minimum in axis values
 * @param {Number} max The maximum in axis values
 * @param {Number} startOfWeek
 */
function getTimeTicks(normalizedInterval, min, max, startOfWeek) {
	var tickPositions = [],
		i,
		higherRanks = {},
		useUTC = defaultOptions.global.useUTC,
		minYear, // used in months and years as a basis for Date.UTC()
		minDate = new Date(min),
		interval = normalizedInterval.unitRange,
		count = normalizedInterval.count;

	

	if (interval >= timeUnits[SECOND]) { // second
		minDate.setMilliseconds(0);
		minDate.setSeconds(interval >= timeUnits[MINUTE] ? 0 :
			count * mathFloor(minDate.getSeconds() / count));
	}

	if (interval >= timeUnits[MINUTE]) { // minute
		minDate[setMinutes](interval >= timeUnits[HOUR] ? 0 :
			count * mathFloor(minDate[getMinutes]() / count));
	}

	if (interval >= timeUnits[HOUR]) { // hour
		minDate[setHours](interval >= timeUnits[DAY] ? 0 :
			count * mathFloor(minDate[getHours]() / count));
	}

	if (interval >= timeUnits[DAY]) { // day
		minDate[setDate](interval >= timeUnits[MONTH] ? 1 :
			count * mathFloor(minDate[getDate]() / count));
	}

	if (interval >= timeUnits[MONTH]) { // month
		minDate[setMonth](interval >= timeUnits[YEAR] ? 0 :
			count * mathFloor(minDate[getMonth]() / count));
		minYear = minDate[getFullYear]();
	}

	if (interval >= timeUnits[YEAR]) { // year
		minYear -= minYear % count;
		minDate[setFullYear](minYear);
	}

	// week is a special case that runs outside the hierarchy
	if (interval === timeUnits[WEEK]) {
		// get start of current week, independent of count
		minDate[setDate](minDate[getDate]() - minDate[getDay]() +
			pick(startOfWeek, 1));
	}


	// get tick positions
	i = 1;
	minYear = minDate[getFullYear]();
	var time = minDate.getTime(),
		minMonth = minDate[getMonth](),
		minDateDate = minDate[getDate]();

	// iterate and add tick positions at appropriate values
	while (time < max) {
		tickPositions.push(time);

		// if the interval is years, use Date.UTC to increase years
		if (interval === timeUnits[YEAR]) {
			time = makeTime(minYear + i * count, 0);

		// if the interval is months, use Date.UTC to increase months
		} else if (interval === timeUnits[MONTH]) {
			time = makeTime(minYear, minMonth + i * count);

		// if we're using global time, the interval is not fixed as it jumps
		// one hour at the DST crossover
		} else if (!useUTC && (interval === timeUnits[DAY] || interval === timeUnits[WEEK])) {
			time = makeTime(minYear, minMonth, minDateDate +
				i * count * (interval === timeUnits[DAY] ? 1 : 7));

		// else, the interval is fixed and we use simple addition
		} else {
			time += interval * count;
			
			// mark new days if the time is dividable by day
			if (interval <= timeUnits[HOUR] && time % timeUnits[DAY] === 0) {
				higherRanks[time] = DAY;
			}
		}

		i++;
	}
	
	// push the last time
	tickPositions.push(time);

	// record information on the chosen unit - for dynamic label formatter
	tickPositions.info = extend(normalizedInterval, {
		higherRanks: higherRanks,
		totalRange: interval * count
	});

	return tickPositions;
}

/**
 * Helper class that contains variuos counters that are local to the chart.
 */
function ChartCounters() {
	this.color = 0;
	this.symbol = 0;
}

ChartCounters.prototype =  {
	/**
	 * Wraps the color counter if it reaches the specified length.
	 */
	wrapColor: function (length) {
		if (this.color >= length) {
			this.color = 0;
		}
	},

	/**
	 * Wraps the symbol counter if it reaches the specified length.
	 */
	wrapSymbol: function (length) {
		if (this.symbol >= length) {
			this.symbol = 0;
		}
	}
};

/**
 * Utility method extracted from Tooltip code that places a tooltip in a chart without spilling over
 * and not covering the point it self.
 */
function placeBox(boxWidth, boxHeight, outerLeft, outerTop, outerWidth, outerHeight, point, distance, preferRight) {
	
	// keep the box within the chart area
	var pointX = point.x,
		pointY = point.y,
		x = pointX + outerLeft + (preferRight ? distance : -boxWidth - distance),
		y = pointY - boxHeight + outerTop + 15, // 15 means the point is 15 pixels up from the bottom of the tooltip
		alignedRight;

	// it is too far to the left, adjust it
	if (x < 7) {
		x = outerLeft + pointX + distance;
	}

	// Test to see if the tooltip is too far to the right,
	// if it is, move it back to be inside and then up to not cover the point.
	if ((x + boxWidth) > (outerLeft + outerWidth)) {
		x -= (x + boxWidth) - (outerLeft + outerWidth);
		y = pointY - boxHeight + outerTop - distance;
		alignedRight = true;
	}

	// if it is now above the plot area, align it to the top of the plot area
	if (y < outerTop + 5) {
		y = outerTop + 5;

		// If the tooltip is still covering the point, move it below instead
		if (alignedRight && pointY >= y && pointY <= (y + boxHeight)) {
			y = pointY + outerTop + distance; // below
		}
	} 

	// Now if the tooltip is below the chart, move it up. It's better to cover the
	// point than to disappear outside the chart. #834.
	if (y + boxHeight > outerTop + outerHeight) {
		y = outerTop + outerHeight - boxHeight - distance; // below
	}
	

	return {x: x, y: y};
}

/**
 * Utility method that sorts an object array and keeping the order of equal items.
 * ECMA script standard does not specify the behaviour when items are equal.
 */
function stableSort(arr, sortFunction) {
	var length = arr.length,
		sortValue,
		i;

	// Add index to each item
	for (i = 0; i < length; i++) {
		arr[i].ss_i = i; // stable sort index
	}

	arr.sort(function (a, b) {
		sortValue = sortFunction(a, b);
		return sortValue === 0 ? a.ss_i - b.ss_i : sortValue;
	});

	// Remove index from items
	for (i = 0; i < length; i++) {
		delete arr[i].ss_i; // stable sort index
	}
}

/**
 * Non-recursive method to find the lowest member of an array. Math.min raises a maximum
 * call stack size exceeded error in Chrome when trying to apply more than 150.000 points. This
 * method is slightly slower, but safe.
 */
function arrayMin(data) {
	var i = data.length,
		min = data[0];

	while (i--) {
		if (data[i] < min) {
			min = data[i];
		}
	}
	return min;
}

/**
 * Non-recursive method to find the lowest member of an array. Math.min raises a maximum
 * call stack size exceeded error in Chrome when trying to apply more than 150.000 points. This
 * method is slightly slower, but safe.
 */
function arrayMax(data) {
	var i = data.length,
		max = data[0];

	while (i--) {
		if (data[i] > max) {
			max = data[i];
		}
	}
	return max;
}

/**
 * Utility method that destroys any SVGElement or VMLElement that are properties on the given object.
 * It loops all properties and invokes destroy if there is a destroy method. The property is
 * then delete'ed.
 * @param {Object} The object to destroy properties on
 * @param {Object} Exception, do not destroy this property, only delete it.
 */
function destroyObjectProperties(obj, except) {
	var n;
	for (n in obj) {
		// If the object is non-null and destroy is defined
		if (obj[n] && obj[n] !== except && obj[n].destroy) {
			// Invoke the destroy
			obj[n].destroy();
		}

		// Delete the property from the object.
		delete obj[n];
	}
}


/**
 * Discard an element by moving it to the bin and delete
 * @param {Object} The HTML node to discard
 */
function discardElement(element) {
	// create a garbage bin element, not part of the DOM
	if (!garbageBin) {
		garbageBin = createElement(DIV);
	}

	// move the node and empty bin
	if (element) {
		garbageBin.appendChild(element);
	}
	garbageBin.innerHTML = '';
}

/**
 * Provide error messages for debugging, with links to online explanation 
 */
function error(code, stop) {
	var msg = 'Highcharts error #' + code + ': www.highcharts.com/errors/' + code;
	if (stop) {
		throw msg;
	} else if (win.console) {
		console.log(msg);
	}
}

/**
 * Fix JS round off float errors
 * @param {Number} num
 */
function correctFloat(num) {
	return parseFloat(
		num.toPrecision(14)
	);
}

/**
 * The time unit lookup
 */
/*jslint white: true*/
timeUnits = hash(
	MILLISECOND, 1,
	SECOND, 1000,
	MINUTE, 60000,
	HOUR, 3600000,
	DAY, 24 * 3600000,
	WEEK, 7 * 24 * 3600000,
	MONTH, 30 * 24 * 3600000,
	YEAR, 31556952000
);
/*jslint white: false*/
/**
 * Path interpolation algorithm used across adapters
 */
pathAnim = {
	/**
	 * Prepare start and end values so that the path can be animated one to one
	 */
	init: function (elem, fromD, toD) {
		fromD = fromD || '';
		var shift = elem.shift,
			bezier = fromD.indexOf('C') > -1,
			numParams = bezier ? 7 : 3,
			endLength,
			slice,
			i,
			start = fromD.split(' '),
			end = [].concat(toD), // copy
			startBaseLine,
			endBaseLine,
			sixify = function (arr) { // in splines make move points have six parameters like bezier curves
				i = arr.length;
				while (i--) {
					if (arr[i] === M) {
						arr.splice(i + 1, 0, arr[i + 1], arr[i + 2], arr[i + 1], arr[i + 2]);
					}
				}
			};

		if (bezier) {
			sixify(start);
			sixify(end);
		}

		// pull out the base lines before padding
		if (elem.isArea) {
			startBaseLine = start.splice(start.length - 6, 6);
			endBaseLine = end.splice(end.length - 6, 6);
		}

		// if shifting points, prepend a dummy point to the end path
		if (shift <= end.length / numParams) {
			while (shift--) {
				end = [].concat(end).splice(0, numParams).concat(end);
			}
		}
		elem.shift = 0; // reset for following animations

		// copy and append last point until the length matches the end length
		if (start.length) {
			endLength = end.length;
			while (start.length < endLength) {

				//bezier && sixify(start);
				slice = [].concat(start).splice(start.length - numParams, numParams);
				if (bezier) { // disable first control point
					slice[numParams - 6] = slice[numParams - 2];
					slice[numParams - 5] = slice[numParams - 1];
				}
				start = start.concat(slice);
			}
		}

		if (startBaseLine) { // append the base lines for areas
			start = start.concat(startBaseLine);
			end = end.concat(endBaseLine);
		}
		return [start, end];
	},

	/**
	 * Interpolate each value of the path and return the array
	 */
	step: function (start, end, pos, complete) {
		var ret = [],
			i = start.length,
			startVal;

		if (pos === 1) { // land on the final path without adjustment points appended in the ends
			ret = complete;

		} else if (i === end.length && pos < 1) {
			while (i--) {
				startVal = parseFloat(start[i]);
				ret[i] =
					isNaN(startVal) ? // a letter instruction like M or L
						start[i] :
						pos * (parseFloat(end[i] - startVal)) + startVal;

			}
		} else { // if animation is finished or length not matching, land on right value
			ret = end;
		}
		return ret;
	}
};


/**
 * Set the global animation to either a given value, or fall back to the
 * given chart's animation option
 * @param {Object} animation
 * @param {Object} chart
 */
function setAnimation(animation, chart) {
	globalAnimation = pick(animation, chart.animation);
}

/*
 * Define the adapter for frameworks. If an external adapter is not defined,
 * Highcharts reverts to the built-in jQuery adapter.
 */
if (globalAdapter && globalAdapter.init) {
	// Initialize the adapter with the pathAnim object that takes care
	// of path animations.
	globalAdapter.init(pathAnim);
}
if (!globalAdapter && win.jQuery) {
	var jQ = jQuery;

	/**
	 * Downloads a script and executes a callback when done.
	 * @param {String} scriptLocation
	 * @param {Function} callback
	 */
	getScript = jQ.getScript;

	/**
	 * Utility for iterating over an array. Parameters are reversed compared to jQuery.
	 * @param {Array} arr
	 * @param {Function} fn
	 */
	each = function (arr, fn) {
		var i = 0,
			len = arr.length;
		for (; i < len; i++) {
			if (fn.call(arr[i], arr[i], i, arr) === false) {
				return i;
			}
		}
	};

	/**
	 * Filter an array
	 */
	grep = jQ.grep;

	/**
	 * Map an array
	 * @param {Array} arr
	 * @param {Function} fn
	 */
	map = function (arr, fn) {
		//return jQuery.map(arr, fn);
		var results = [],
			i = 0,
			len = arr.length;
		for (; i < len; i++) {
			results[i] = fn.call(arr[i], arr[i], i, arr);
		}
		return results;

	};

	/**
	 * Deep merge two objects and return a third object
	 */
	merge = function () {
		var args = arguments;
		return jQ.extend(true, null, args[0], args[1], args[2], args[3]);
	};

	/**
	 * Get the position of an element relative to the top left of the page
	 */
	offset = function (el) {
		return jQ(el).offset();
	};

	/**
	 * Add an event listener
	 * @param {Object} el A HTML element or custom object
	 * @param {String} event The event type
	 * @param {Function} fn The event handler
	 */
	addEvent = function (el, event, fn) {
		jQ(el).bind(event, fn);
	};

	/**
	 * Remove event added with addEvent
	 * @param {Object} el The object
	 * @param {String} eventType The event type. Leave blank to remove all events.
	 * @param {Function} handler The function to remove
	 */
	removeEvent = function (el, eventType, handler) {
		// workaround for jQuery issue with unbinding custom events:
		// http://forum.jquery.com/topic/javascript-error-when-unbinding-a-custom-event-using-jquery-1-4-2
		var func = doc.removeEventListener ? 'removeEventListener' : 'detachEvent';
		if (doc[func] && !el[func]) {
			el[func] = function () {};
		}

		jQ(el).unbind(eventType, handler);
	};

	/**
	 * Fire an event on a custom object
	 * @param {Object} el
	 * @param {String} type
	 * @param {Object} eventArguments
	 * @param {Function} defaultFunction
	 */
	fireEvent = function (el, type, eventArguments, defaultFunction) {
		var event = jQ.Event(type),
			detachedType = 'detached' + type,
			defaultPrevented;

		extend(event, eventArguments);

		// Prevent jQuery from triggering the object method that is named the
		// same as the event. For example, if the event is 'select', jQuery
		// attempts calling el.select and it goes into a loop.
		if (el[type]) {
			el[detachedType] = el[type];
			el[type] = null;
		}

		// Wrap preventDefault and stopPropagation in try/catch blocks in
		// order to prevent JS errors when cancelling events on non-DOM
		// objects. #615.
		each(['preventDefault', 'stopPropagation'], function (fn) {
			var base = event[fn];
			event[fn] = function () {
				try {
					base.call(event);
				} catch (e) {
					if (fn === 'preventDefault') {
						defaultPrevented = true;
					}
				}
			};
		});

		// trigger it
		jQ(el).trigger(event);

		// attach the method
		if (el[detachedType]) {
			el[type] = el[detachedType];
			el[detachedType] = null;
		}

		if (defaultFunction && !event.isDefaultPrevented() && !defaultPrevented) {
			defaultFunction(event);
		}
	};
	
	/**
	 * Extension method needed for MooTools
	 */
	washMouseEvent = function (e) {
		return e;
	};

	/**
	 * Animate a HTML element or SVG element wrapper
	 * @param {Object} el
	 * @param {Object} params
	 * @param {Object} options jQuery-like animation options: duration, easing, callback
	 */
	animate = function (el, params, options) {
		var $el = jQ(el);
		if (params.d) {
			el.toD = params.d; // keep the array form for paths, used in jQ.fx.step.d
			params.d = 1; // because in jQuery, animating to an array has a different meaning
		}

		$el.stop();
		$el.animate(params, options);

	};
	/**
	 * Stop running animation
	 */
	stop = function (el) {
		jQ(el).stop();
	};


	//=== Extend jQuery on init

	/*jslint unparam: true*//* allow unused param x in this function */
	jQ.extend(jQ.easing, {
		easeOutQuad: function (x, t, b, c, d) {
			return -c * (t /= d) * (t - 2) + b;
		}
	});
	/*jslint unparam: false*/

	// extend the animate function to allow SVG animations
	var jFx = jQuery.fx,
		jStep = jFx.step;

	// extend some methods to check for elem.attr, which means it is a Highcharts SVG object
	each(['cur', '_default', 'width', 'height'], function (fn, i) {
		var obj = i ? jStep : jFx.prototype, // 'cur', the getter' relates to jFx.prototype
			base = obj[fn],
			elem;

		if (base) { // step.width and step.height don't exist in jQuery < 1.7

			// create the extended function replacement
			obj[fn] = function (fx) {

				// jFx.prototype.cur does not use fx argument
				fx = i ? fx : this;

				// shortcut
				elem = fx.elem;

				// jFX.prototype.cur returns the current value. The other ones are setters
				// and returning a value has no effect.
				return elem.attr ? // is SVG element wrapper
					elem.attr(fx.prop, fx.now) : // apply the SVG wrapper's method
					base.apply(this, arguments); // use jQuery's built-in method
			};
		}
	});

	// animate paths
	jStep.d = function (fx) {
		var elem = fx.elem;


		// Normally start and end should be set in state == 0, but sometimes,
		// for reasons unknown, this doesn't happen. Perhaps state == 0 is skipped
		// in these cases
		if (!fx.started) {
			var ends = pathAnim.init(elem, elem.d, elem.toD);
			fx.start = ends[0];
			fx.end = ends[1];
			fx.started = true;
		}


		// interpolate each value of the path
		elem.attr('d', pathAnim.step(fx.start, fx.end, fx.pos, elem.toD));

	};
}

/* ****************************************************************************
 * Handle the options                                                         *
 *****************************************************************************/
var

defaultLabelOptions = {
	enabled: true,
	// rotation: 0,
	align: 'center',
	x: 0,
	y: 15,
	/*formatter: function () {
		return this.value;
	},*/
	style: {
		color: '#666',
		fontSize: '11px',
		lineHeight: '14px'
	}
};

defaultOptions = {
	colors: ['#4572A7', '#AA4643', '#89A54E', '#80699B', '#3D96AE',
		'#DB843D', '#92A8CD', '#A47D7C', '#B5CA92'],
	symbols: ['circle', 'diamond', 'square', 'triangle', 'triangle-down'],
	lang: {
		loading: 'Loading...',
		months: ['January', 'February', 'March', 'April', 'May', 'June', 'July',
				'August', 'September', 'October', 'November', 'December'],
		shortMonths: ['Jan', 'Feb', 'Mar', 'Apr', 'May', 'Jun', 'Jul', 'Aug', 'Sep', 'Oct', 'Nov', 'Dec'],
		weekdays: ['Sunday', 'Monday', 'Tuesday', 'Wednesday', 'Thursday', 'Friday', 'Saturday'],
		decimalPoint: '.',
		resetZoom: 'Reset zoom',
		resetZoomTitle: 'Reset zoom level 1:1',
		thousandsSep: ','
	},
	global: {
		useUTC: true,
		canvasToolsURL: 'http://code.highcharts.com/stock/1.1.5/modules/canvas-tools.js'
	},
	chart: {
		//animation: true,
		//alignTicks: false,
		//reflow: true,
		//className: null,
		//events: { load, selection },
		//margin: [null],
		//marginTop: null,
		//marginRight: null,
		//marginBottom: null,
		//marginLeft: null,
		borderColor: '#4572A7',
		//borderWidth: 0,
		borderRadius: 5,
		defaultSeriesType: 'line',
		ignoreHiddenSeries: true,
		//inverted: false,
		//shadow: false,
		spacingTop: 10,
		spacingRight: 10,
		spacingBottom: 15,
		spacingLeft: 10,
		style: {
			fontFamily: '"Lucida Grande", "Lucida Sans Unicode", Verdana, Arial, Helvetica, sans-serif', // default font
			fontSize: '12px'
		},
		backgroundColor: '#FFFFFF',
		//plotBackgroundColor: null,
		plotBorderColor: '#C0C0C0',
		//plotBorderWidth: 0,
		//plotShadow: false,
		//zoomType: ''
		resetZoomButton: {
			theme: {
				zIndex: 20
			},
			position: {
				align: 'right',
				x: -10,
				//verticalAlign: 'top',
				y: 10
			}
			// relativeTo: 'plot'
		}
	},
	title: {
		text: 'Chart title',
		align: 'center',
		// floating: false,
		// margin: 15,
		// x: 0,
		// verticalAlign: 'top',
		y: 15,
		style: {
			color: '#3E576F',
			fontSize: '16px'
		}

	},
	subtitle: {
		text: '',
		align: 'center',
		// floating: false
		// x: 0,
		// verticalAlign: 'top',
		y: 30,
		style: {
			color: '#6D869F'
		}
	},

	plotOptions: {
		line: { // base series options
			allowPointSelect: false,
			showCheckbox: false,
			animation: {
				duration: 1000
			},
			//connectNulls: false,
			//cursor: 'default',
			//clip: true,
			//dashStyle: null,
			//enableMouseTracking: true,
			events: {},
			//legendIndex: 0,
			lineWidth: 2,
			shadow: true,
			// stacking: null,
			marker: {
				enabled: true,
				//symbol: null,
				lineWidth: 0,
				radius: 4,
				lineColor: '#FFFFFF',
				//fillColor: null,
				states: { // states for a single point
					hover: {
						//radius: base + 2
					},
					select: {
						fillColor: '#FFFFFF',
						lineColor: '#000000',
						lineWidth: 2
					}
				}
			},
			point: {
				events: {}
			},
			dataLabels: merge(defaultLabelOptions, {
				enabled: false,
				y: -6,
				formatter: function () {
					return this.y;
				}
				// backgroundColor: undefined,
				// borderColor: undefined,
				// borderRadius: undefined,
				// borderWidth: undefined,
				// padding: 3,
				// shadow: false
			}),
			cropThreshold: 300, // draw points outside the plot area when the number of points is less than this
			pointRange: 0,
			//pointStart: 0,
			//pointInterval: 1,
			showInLegend: true,
			states: { // states for the entire series
				hover: {
					//enabled: false,
					//lineWidth: base + 1,
					marker: {
						// lineWidth: base + 1,
						// radius: base + 1
					}
				},
				select: {
					marker: {}
				}
			},
			stickyTracking: true
			//tooltip: {
				//pointFormat: '<span style="color:{series.color}">{series.name}</span>: <b>{point.y}</b>'
				//valueDecimals: null,
				//xDateFormat: '%A, %b %e, %Y',
				//valuePrefix: '',
				//ySuffix: ''				
			//}
			// turboThreshold: 1000
			// zIndex: null
		}
	},
	labels: {
		//items: [],
		style: {
			//font: defaultFont,
			position: ABSOLUTE,
			color: '#3E576F'
		}
	},
	legend: {
		enabled: true,
		align: 'center',
		//floating: false,
		layout: 'horizontal',
		labelFormatter: function () {
			return this.name;
		},
		borderWidth: 1,
		borderColor: '#909090',
		borderRadius: 5,
		// margin: 10,
		// reversed: false,
		shadow: false,
		// backgroundColor: null,
		/*style: {
			padding: '5px'
		},*/
		itemStyle: {
			cursor: 'pointer',
			color: '#3E576F',
			fontSize: '12px'
		},
		itemHoverStyle: {
			//cursor: 'pointer', removed as of #601
			color: '#000000'
		},
		itemHiddenStyle: {
			color: '#C0C0C0'
		},
		itemCheckboxStyle: {
			position: ABSOLUTE,
			width: '13px', // for IE precision
			height: '13px'
		},
		// itemWidth: undefined,
		symbolWidth: 16,
		symbolPadding: 5,
		verticalAlign: 'bottom',
		// width: undefined,
		x: 0,
		y: 0
	},

	loading: {
		// hideDuration: 100,
		labelStyle: {
			fontWeight: 'bold',
			position: RELATIVE,
			top: '1em'
		},
		// showDuration: 0,
		style: {
			position: ABSOLUTE,
			backgroundColor: 'white',
			opacity: 0.5,
			textAlign: 'center'
		}
	},

	tooltip: {
		enabled: true,
		//crosshairs: null,
		backgroundColor: 'rgba(255, 255, 255, .85)',
		borderWidth: 2,
		borderRadius: 5,
		//formatter: defaultFormatter,
		headerFormat: '<span style="font-size: 10px">{point.key}</span><br/>',
		pointFormat: '<span style="color:{series.color}">{series.name}</span>: <b>{point.y}</b><br/>',
		shadow: true,
		shared: useCanVG,
		snap: hasTouch ? 25 : 10,
		style: {
			color: '#333333',
			fontSize: '12px',
			padding: '5px',
			whiteSpace: 'nowrap'
		}
		//xDateFormat: '%A, %b %e, %Y',
		//valueDecimals: null,
		//valuePrefix: '',
		//valueSuffix: ''
	},

	credits: {
		enabled: true,
		text: 'Highcharts.com',
		href: 'http://www.highcharts.com',
		position: {
			align: 'right',
			x: -10,
			verticalAlign: 'bottom',
			y: -5
		},
		style: {
			cursor: 'pointer',
			color: '#909090',
			fontSize: '10px'
		}
	}
};

// Axis defaults
/*jslint white: true*/
var defaultXAxisOptions = {
	// allowDecimals: null,
	// alternateGridColor: null,
	// categories: [],
	dateTimeLabelFormats: hash(
		MILLISECOND, '%H:%M:%S.%L',
		SECOND, '%H:%M:%S',
		MINUTE, '%H:%M',
		HOUR, '%H:%M',
		DAY, '%e. %b',
		WEEK, '%e. %b',
		MONTH, '%b \'%y',
		YEAR, '%Y'
	),
	endOnTick: false,
	gridLineColor: '#C0C0C0',
	// gridLineDashStyle: 'solid',
	// gridLineWidth: 0,
	// reversed: false,

	labels: defaultLabelOptions,
		// { step: null },
	lineColor: '#C0D0E0',
	lineWidth: 1,
	//linkedTo: null,
	max: null,
	min: null,
	minPadding: 0.01,
	maxPadding: 0.01,
	//minRange: null,
	minorGridLineColor: '#E0E0E0',
	// minorGridLineDashStyle: null,
	minorGridLineWidth: 1,
	minorTickColor: '#A0A0A0',
	//minorTickInterval: null,
	minorTickLength: 2,
	minorTickPosition: 'outside', // inside or outside
	//minorTickWidth: 0,
	//opposite: false,
	//offset: 0,
	//plotBands: [{
	//	events: {},
	//	zIndex: 1,
	//	labels: { align, x, verticalAlign, y, style, rotation, textAlign }
	//}],
	//plotLines: [{
	//	events: {}
	//  dashStyle: {}
	//	zIndex:
	//	labels: { align, x, verticalAlign, y, style, rotation, textAlign }
	//}],
	//reversed: false,
	// showFirstLabel: true,
	// showLastLabel: true,
	startOfWeek: 1,
	startOnTick: false,
	tickColor: '#C0D0E0',
	//tickInterval: null,
	tickLength: 5,
	tickmarkPlacement: 'between', // on or between
	tickPixelInterval: 100,
	tickPosition: 'outside',
	tickWidth: 1,
	title: {
		//text: null,
		align: 'middle', // low, middle or high
		//margin: 0 for horizontal, 10 for vertical axes,
		//rotation: 0,
		//side: 'outside',
		style: {
			color: '#6D869F',
			//font: defaultFont.replace('normal', 'bold')
			fontWeight: 'bold'
		}
		//x: 0,
		//y: 0
	},
	type: 'linear' // linear, logarithmic or datetime
},

defaultYAxisOptions = merge(defaultXAxisOptions, {
	endOnTick: true,
	gridLineWidth: 1,
	tickPixelInterval: 72,
	showLastLabel: true,
	labels: {
		align: 'right',
		x: -8,
		y: 3
	},
	lineWidth: 0,
	maxPadding: 0.05,
	minPadding: 0.05,
	startOnTick: true,
	tickWidth: 0,
	title: {
		rotation: 270,
		text: 'Y-values'
	},
	stackLabels: {
		enabled: false,
		//align: dynamic,
		//y: dynamic,
		//x: dynamic,
		//verticalAlign: dynamic,
		//textAlign: dynamic,
		//rotation: 0,
		formatter: function () {
			return this.total;
		},
		style: defaultLabelOptions.style
	}
}),

defaultLeftAxisOptions = {
	labels: {
		align: 'right',
		x: -8,
		y: null
	},
	title: {
		rotation: 270
	}
},
defaultRightAxisOptions = {
	labels: {
		align: 'left',
		x: 8,
		y: null
	},
	title: {
		rotation: 90
	}
},
defaultBottomAxisOptions = { // horizontal axis
	labels: {
		align: 'center',
		x: 0,
		y: 14
		// overflow: undefined // docs - can be 'justify'
		// staggerLines: null
	},
	title: {
		rotation: 0
	}
},
defaultTopAxisOptions = merge(defaultBottomAxisOptions, {
	labels: {
		y: -5,
		overflow: 'justify'
		// staggerLines: null
	}
});
/*jslint white: false*/



// Series defaults
var defaultPlotOptions = defaultOptions.plotOptions,
	defaultSeriesOptions = defaultPlotOptions.line;

// set the default time methods
setTimeMethods();



/**
 * Set the time methods globally based on the useUTC option. Time method can be either
 * local time or UTC (default).
 */
function setTimeMethods() {
	var useUTC = defaultOptions.global.useUTC,
		GET = useUTC ? 'getUTC' : 'get',
		SET = useUTC ? 'setUTC' : 'set';

	makeTime = useUTC ? Date.UTC : function (year, month, date, hours, minutes, seconds) {
		return new Date(
			year,
			month,
			pick(date, 1),
			pick(hours, 0),
			pick(minutes, 0),
			pick(seconds, 0)
		).getTime();
	};
	getMinutes =  GET + 'Minutes';
	getHours =    GET + 'Hours';
	getDay =      GET + 'Day';
	getDate =     GET + 'Date';
	getMonth =    GET + 'Month';
	getFullYear = GET + 'FullYear';
	setMinutes =  SET + 'Minutes';
	setHours =    SET + 'Hours';
	setDate =     SET + 'Date';
	setMonth =    SET + 'Month';
	setFullYear = SET + 'FullYear';

}

/**
 * Merge the default options with custom options and return the new options structure
 * @param {Object} options The new custom options
 */
function setOptions(options) {
	
	// Pull out axis options and apply them to the respective default axis options 
	defaultXAxisOptions = merge(defaultXAxisOptions, options.xAxis);
	defaultYAxisOptions = merge(defaultYAxisOptions, options.yAxis);
	options.xAxis = options.yAxis = UNDEFINED;
	
	// Merge in the default options
	defaultOptions = merge(defaultOptions, options);
	
	// Apply UTC
	setTimeMethods();

	return defaultOptions;
}

/**
 * Get the updated default options. Merely exposing defaultOptions for outside modules
 * isn't enough because the setOptions method creates a new object.
 */
function getOptions() {
	return defaultOptions;
}



/**
 * Handle color operations. The object methods are chainable.
 * @param {String} input The input color in either rbga or hex format
 */
var Color = function (input) {
	// declare variables
	var rgba = [], result;

	/**
	 * Parse the input color to rgba array
	 * @param {String} input
	 */
	function init(input) {

		// rgba
		result = /rgba\(\s*([0-9]{1,3})\s*,\s*([0-9]{1,3})\s*,\s*([0-9]{1,3})\s*,\s*([0-9]?(?:\.[0-9]+)?)\s*\)/.exec(input);
		if (result) {
			rgba = [pInt(result[1]), pInt(result[2]), pInt(result[3]), parseFloat(result[4], 10)];
		} else { // hex
			result = /#([a-fA-F0-9]{2})([a-fA-F0-9]{2})([a-fA-F0-9]{2})/.exec(input);
			if (result) {
				rgba = [pInt(result[1], 16), pInt(result[2], 16), pInt(result[3], 16), 1];
			}
		}

	}
	/**
	 * Return the color a specified format
	 * @param {String} format
	 */
	function get(format) {
		var ret;

		// it's NaN if gradient colors on a column chart
		if (rgba && !isNaN(rgba[0])) {
			if (format === 'rgb') {
				ret = 'rgb(' + rgba[0] + ',' + rgba[1] + ',' + rgba[2] + ')';
			} else if (format === 'a') {
				ret = rgba[3];
			} else {
				ret = 'rgba(' + rgba.join(',') + ')';
			}
		} else {
			ret = input;
		}
		return ret;
	}

	/**
	 * Brighten the color
	 * @param {Number} alpha
	 */
	function brighten(alpha) {
		if (isNumber(alpha) && alpha !== 0) {
			var i;
			for (i = 0; i < 3; i++) {
				rgba[i] += pInt(alpha * 255);

				if (rgba[i] < 0) {
					rgba[i] = 0;
				}
				if (rgba[i] > 255) {
					rgba[i] = 255;
				}
			}
		}
		return this;
	}
	/**
	 * Set the color's opacity to a given alpha value
	 * @param {Number} alpha
	 */
	function setOpacity(alpha) {
		rgba[3] = alpha;
		return this;
	}

	// initialize: parse the input
	init(input);

	// public methods
	return {
		get: get,
		brighten: brighten,
		setOpacity: setOpacity
	};
};


/**
 * A wrapper object for SVG elements
 */
function SVGElement() {}

SVGElement.prototype = {
	/**
	 * Initialize the SVG renderer
	 * @param {Object} renderer
	 * @param {String} nodeName
	 */
	init: function (renderer, nodeName) {
		var wrapper = this;
		wrapper.element = nodeName === 'span' ?
			createElement(nodeName) :
			doc.createElementNS(SVG_NS, nodeName);
		wrapper.renderer = renderer;
		/**
		 * A collection of attribute setters. These methods, if defined, are called right before a certain
		 * attribute is set on an element wrapper. Returning false prevents the default attribute
		 * setter to run. Returning a value causes the default setter to set that value. Used in
		 * Renderer.label.
		 */
		wrapper.attrSetters = {};
	},
	/**
	 * Animate a given attribute
	 * @param {Object} params
	 * @param {Number} options The same options as in jQuery animation
	 * @param {Function} complete Function to perform at the end of animation
	 */
	animate: function (params, options, complete) {
		var animOptions = pick(options, globalAnimation, true);
		stop(this); // stop regardless of animation actually running, or reverting to .attr (#607)
		if (animOptions) {
			animOptions = merge(animOptions);
			if (complete) { // allows using a callback with the global animation without overwriting it
				animOptions.complete = complete;
			}
			animate(this, params, animOptions);
		} else {
			this.attr(params);
			if (complete) {
				complete();
			}
		}
	},
	/**
	 * Set or get a given attribute
	 * @param {Object|String} hash
	 * @param {Mixed|Undefined} val
	 */
	attr: function (hash, val) {
		var wrapper = this,
			key,
			value,
			result,
			i,
			child,
			element = wrapper.element,
			nodeName = element.nodeName,
			renderer = wrapper.renderer,
			skipAttr,
			attrSetters = wrapper.attrSetters,
			shadows = wrapper.shadows,
			hasSetSymbolSize,
			doTransform,
			ret = wrapper;

		// single key-value pair
		if (isString(hash) && defined(val)) {
			key = hash;
			hash = {};
			hash[key] = val;
		}

		// used as a getter: first argument is a string, second is undefined
		if (isString(hash)) {
			key = hash;
			if (nodeName === 'circle') {
				key = { x: 'cx', y: 'cy' }[key] || key;
			} else if (key === 'strokeWidth') {
				key = 'stroke-width';
			}
			ret = attr(element, key) || wrapper[key] || 0;

			if (key !== 'd' && key !== 'visibility') { // 'd' is string in animation step
				ret = parseFloat(ret);
			}

		// setter
		} else {

			for (key in hash) {
				skipAttr = false; // reset
				value = hash[key];

				// check for a specific attribute setter
				result = attrSetters[key] && attrSetters[key](value, key);

				if (result !== false) {

					if (result !== UNDEFINED) {
						value = result; // the attribute setter has returned a new value to set
					}

					// paths
					if (key === 'd') {
						if (value && value.join) { // join path
							value = value.join(' ');
						}
						if (/(NaN| {2}|^$)/.test(value)) {
							value = 'M 0 0';
						}
						//wrapper.d = value; // shortcut for animations

					// update child tspans x values
					} else if (key === 'x' && nodeName === 'text') {
						for (i = 0; i < element.childNodes.length; i++) {
							child = element.childNodes[i];
							// if the x values are equal, the tspan represents a linebreak
							if (attr(child, 'x') === attr(element, 'x')) {
								//child.setAttribute('x', value);
								attr(child, 'x', value);
							}
						}

						if (wrapper.rotation) {
							attr(element, 'transform', 'rotate(' + wrapper.rotation + ' ' + value + ' ' +
								pInt(hash.y || attr(element, 'y')) + ')');
						}

					// apply gradients
					} else if (key === 'fill') {
						value = renderer.color(value, element, key);

					// circle x and y
					} else if (nodeName === 'circle' && (key === 'x' || key === 'y')) {
						key = { x: 'cx', y: 'cy' }[key] || key;

					// rectangle border radius
					} else if (nodeName === 'rect' && key === 'r') {
						attr(element, {
							rx: value,
							ry: value
						});
						skipAttr = true;

					// translation and text rotation
					} else if (key === 'translateX' || key === 'translateY' || key === 'rotation' || key === 'verticalAlign') {
						doTransform = true;
						skipAttr = true;

					// apply opacity as subnode (required by legacy WebKit and Batik)
					} else if (key === 'stroke') {
						value = renderer.color(value, element, key);

					// emulate VML's dashstyle implementation
					} else if (key === 'dashstyle') {
						key = 'stroke-dasharray';
						value = value && value.toLowerCase();
						if (value === 'solid') {
							value = NONE;
						} else if (value) {
							value = value
								.replace('shortdashdotdot', '3,1,1,1,1,1,')
								.replace('shortdashdot', '3,1,1,1')
								.replace('shortdot', '1,1,')
								.replace('shortdash', '3,1,')
								.replace('longdash', '8,3,')
								.replace(/dot/g, '1,3,')
								.replace('dash', '4,3,')
								.replace(/,$/, '')
								.split(','); // ending comma

							i = value.length;
							while (i--) {
								value[i] = pInt(value[i]) * hash['stroke-width'];
							}
							value = value.join(',');
						}

					// special
					} else if (key === 'isTracker') {
						wrapper[key] = value;

					// IE9/MooTools combo: MooTools returns objects instead of numbers and IE9 Beta 2
					// is unable to cast them. Test again with final IE9.
					} else if (key === 'width') {
						value = pInt(value);

					// Text alignment
					} else if (key === 'align') {
						key = 'text-anchor';
						value = { left: 'start', center: 'middle', right: 'end' }[value];

					// Title requires a subnode, #431
					} else if (key === 'title') {
						var title = doc.createElementNS(SVG_NS, 'title');
						title.appendChild(doc.createTextNode(value));
						element.appendChild(title);
					}

					// jQuery animate changes case
					if (key === 'strokeWidth') {
						key = 'stroke-width';
					}

					// Chrome/Win < 6 bug (http://code.google.com/p/chromium/issues/detail?id=15461)
					if (isWebKit && key === 'stroke-width' && value === 0) {
						value = 0.000001;
					}

					// symbols
					if (wrapper.symbolName && /^(x|y|r|start|end|innerR|anchorX|anchorY)/.test(key)) {


						if (!hasSetSymbolSize) {
							wrapper.symbolAttr(hash);
							hasSetSymbolSize = true;
						}
						skipAttr = true;
					}

					// let the shadow follow the main element
					if (shadows && /^(width|height|visibility|x|y|d|transform)$/.test(key)) {
						i = shadows.length;
						while (i--) {
							attr(shadows[i], key, value);
						}
					}

					// validate heights
					if ((key === 'width' || key === 'height') && nodeName === 'rect' && value < 0) {
						value = 0;
					}

					// Record for animation and quick access without polling the DOM
					wrapper[key] = value;
					
					// Update transform
					if (doTransform) {
						wrapper.updateTransform();
					}


					if (key === 'text') {
						// only one node allowed
						wrapper.textStr = value;
						if (wrapper.added) {
							renderer.buildText(wrapper);
						}
					} else if (!skipAttr) {
						attr(element, key, value);
					}

				}

			}

		}
		
		// Workaround for our #732, WebKit's issue https://bugs.webkit.org/show_bug.cgi?id=78385
		// TODO: If the WebKit team fix this bug before the final release of Chrome 18, remove the workaround.
		if (isWebKit && /Chrome\/(18|19)/.test(userAgent)) {
			if (nodeName === 'text' && (hash.x !== UNDEFINED || hash.y !== UNDEFINED)) {
				var parent = element.parentNode,
					next = element.nextSibling;
			
				if (parent) {
					parent.removeChild(element);
					if (next) {
						parent.insertBefore(element, next);
					} else {
						parent.appendChild(element);
					}
				}
			}
		}
		// End of workaround for #732
		
		return ret;
	},

	/**
	 * If one of the symbol size affecting parameters are changed,
	 * check all the others only once for each call to an element's
	 * .attr() method
	 * @param {Object} hash
	 */
	symbolAttr: function (hash) {
		var wrapper = this;

		each(['x', 'y', 'r', 'start', 'end', 'width', 'height', 'innerR', 'anchorX', 'anchorY'], function (key) {
			wrapper[key] = pick(hash[key], wrapper[key]);
		});

		wrapper.attr({
			d: wrapper.renderer.symbols[wrapper.symbolName](wrapper.x, wrapper.y, wrapper.width, wrapper.height, wrapper)
		});
	},

	/**
	 * Apply a clipping path to this object
	 * @param {String} id
	 */
	clip: function (clipRect) {
		return this.attr('clip-path', 'url(' + this.renderer.url + '#' + clipRect.id + ')');
	},

	/**
	 * Calculate the coordinates needed for drawing a rectangle crisply and return the
	 * calculated attributes
	 * @param {Number} strokeWidth
	 * @param {Number} x
	 * @param {Number} y
	 * @param {Number} width
	 * @param {Number} height
	 */
	crisp: function (strokeWidth, x, y, width, height) {

		var wrapper = this,
			key,
			attribs = {},
			values = {},
			normalizer;

		strokeWidth = strokeWidth || wrapper.strokeWidth || (wrapper.attr && wrapper.attr('stroke-width')) || 0;
		normalizer = mathRound(strokeWidth) % 2 / 2; // mathRound because strokeWidth can sometimes have roundoff errors

		// normalize for crisp edges
		values.x = mathFloor(x || wrapper.x || 0) + normalizer;
		values.y = mathFloor(y || wrapper.y || 0) + normalizer;
		values.width = mathFloor((width || wrapper.width || 0) - 2 * normalizer);
		values.height = mathFloor((height || wrapper.height || 0) - 2 * normalizer);
		values.strokeWidth = strokeWidth;

		for (key in values) {
			if (wrapper[key] !== values[key]) { // only set attribute if changed
				wrapper[key] = attribs[key] = values[key];
			}
		}

		return attribs;
	},

	/**
	 * Set styles for the element
	 * @param {Object} styles
	 */
	css: function (styles) {
		/*jslint unparam: true*//* allow unused param a in the regexp function below */
		var elemWrapper = this,
			elem = elemWrapper.element,
			textWidth = styles && styles.width && elem.nodeName === 'text',
			n,
			serializedCss = '',
			hyphenate = function (a, b) { return '-' + b.toLowerCase(); };
		/*jslint unparam: false*/

		// convert legacy
		if (styles && styles.color) {
			styles.fill = styles.color;
		}

		// Merge the new styles with the old ones
		styles = extend(
			elemWrapper.styles,
			styles
		);

		// store object
		elemWrapper.styles = styles;

		// serialize and set style attribute
		if (isIE && !hasSVG) { // legacy IE doesn't support setting style attribute
			if (textWidth) {
				delete styles.width;
			}
			css(elemWrapper.element, styles);
		} else {
			for (n in styles) {
				serializedCss += n.replace(/([A-Z])/g, hyphenate) + ':' + styles[n] + ';';
			}
			elemWrapper.attr({
				style: serializedCss
			});
		}


		// re-build text
		if (textWidth && elemWrapper.added) {
			elemWrapper.renderer.buildText(elemWrapper);
		}

		return elemWrapper;
	},

	/**
	 * Add an event listener
	 * @param {String} eventType
	 * @param {Function} handler
	 */
	on: function (eventType, handler) {
		var fn = handler;
		// touch
		if (hasTouch && eventType === 'click') {
			eventType = 'touchstart';
			fn = function (e) {
				e.preventDefault();
				handler();
			};
		}
		// simplest possible event model for internal use
		this.element['on' + eventType] = fn;
		return this;
	},


	/**
	 * Move an object and its children by x and y values
	 * @param {Number} x
	 * @param {Number} y
	 */
	translate: function (x, y) {
		return this.attr({
			translateX: x,
			translateY: y
		});
	},

	/**
	 * Invert a group, rotate and flip
	 */
	invert: function () {
		var wrapper = this;
		wrapper.inverted = true;
		wrapper.updateTransform();
		return wrapper;
	},

	/**
	 * Apply CSS to HTML elements. This is used in text within SVG rendering and
	 * by the VML renderer
	 */
	htmlCss: function (styles) {
		var wrapper = this,
			element = wrapper.element,
			textWidth = styles && element.tagName === 'SPAN' && styles.width;

		if (textWidth) {
			delete styles.width;
			wrapper.textWidth = textWidth;
			wrapper.updateTransform();
		}

		wrapper.styles = extend(wrapper.styles, styles);
		css(wrapper.element, styles);

		return wrapper;
	},



	/**
	 * VML and useHTML method for calculating the bounding box based on offsets
	 * @param {Boolean} refresh Whether to force a fresh value from the DOM or to
	 * use the cached value
	 *
	 * @return {Object} A hash containing values for x, y, width and height
	 */

	htmlGetBBox: function (refresh) {
		var wrapper = this,
			element = wrapper.element,
			bBox = wrapper.bBox;

		// faking getBBox in exported SVG in legacy IE
		if (!bBox || refresh) {
			// faking getBBox in exported SVG in legacy IE
			if (element.nodeName === 'text') {
				element.style.position = ABSOLUTE;
			}

			bBox = wrapper.bBox = {
				x: element.offsetLeft,
				y: element.offsetTop,
				width: element.offsetWidth,
				height: element.offsetHeight
			};
		}

		return bBox;
	},

	/**
	 * VML override private method to update elements based on internal
	 * properties based on SVG transform
	 */
	htmlUpdateTransform: function () {
		// aligning non added elements is expensive
		if (!this.added) {
			this.alignOnAdd = true;
			return;
		}

		var wrapper = this,
			renderer = wrapper.renderer,
			elem = wrapper.element,
			translateX = wrapper.translateX || 0,
			translateY = wrapper.translateY || 0,
			x = wrapper.x || 0,
			y = wrapper.y || 0,
			align = wrapper.textAlign || 'left',
			alignCorrection = { left: 0, center: 0.5, right: 1 }[align],
			nonLeft = align && align !== 'left',
			shadows = wrapper.shadows;

		// apply translate
		if (translateX || translateY) {
			css(elem, {
				marginLeft: translateX,
				marginTop: translateY
			});
			if (shadows) { // used in labels/tooltip
				each(shadows, function (shadow) {
					css(shadow, {
						marginLeft: translateX + 1,
						marginTop: translateY + 1
					});
				});
			}
		}

		// apply inversion
		if (wrapper.inverted) { // wrapper is a group
			each(elem.childNodes, function (child) {
				renderer.invertChild(child, elem);
			});
		}

		if (elem.tagName === 'SPAN') {

			var width, height,
				rotation = wrapper.rotation,
				baseline,
				radians = 0,
				costheta = 1,
				sintheta = 0,
				quad,
				textWidth = pInt(wrapper.textWidth),
				xCorr = wrapper.xCorr || 0,
				yCorr = wrapper.yCorr || 0,
				currentTextTransform = [rotation, align, elem.innerHTML, wrapper.textWidth].join(',');

			if (currentTextTransform !== wrapper.cTT) { // do the calculations and DOM access only if properties changed

				if (defined(rotation)) {
					radians = rotation * deg2rad; // deg to rad
					costheta = mathCos(radians);
					sintheta = mathSin(radians);

					// Adjust for alignment and rotation. Rotation of useHTML content is not yet implemented
					// but it can probably be implemented for Firefox 3.5+ on user request. FF3.5+
					// has support for CSS3 transform. The getBBox method also needs to be updated
					// to compensate for the rotation, like it currently does for SVG.
					// Test case: http://highcharts.com/tests/?file=text-rotation
					css(elem, {
						filter: rotation ? ['progid:DXImageTransform.Microsoft.Matrix(M11=', costheta,
							', M12=', -sintheta, ', M21=', sintheta, ', M22=', costheta,
							', sizingMethod=\'auto expand\')'].join('') : NONE
					});
				}

				width = pick(wrapper.elemWidth, elem.offsetWidth);
				height = pick(wrapper.elemHeight, elem.offsetHeight);

				// update textWidth
				if (width > textWidth) {
					css(elem, {
						width: textWidth + PX,
						display: 'block',
						whiteSpace: 'normal'
					});
					width = textWidth;
				}

				// correct x and y
				baseline = renderer.fontMetrics(elem.style.fontSize).b;
				xCorr = costheta < 0 && -width;
				yCorr = sintheta < 0 && -height;

				// correct for baseline and corners spilling out after rotation
				quad = costheta * sintheta < 0;
				xCorr += sintheta * baseline * (quad ? 1 - alignCorrection : alignCorrection);
				yCorr -= costheta * baseline * (rotation ? (quad ? alignCorrection : 1 - alignCorrection) : 1);

				// correct for the length/height of the text
				if (nonLeft) {
					xCorr -= width * alignCorrection * (costheta < 0 ? -1 : 1);
					if (rotation) {
						yCorr -= height * alignCorrection * (sintheta < 0 ? -1 : 1);
					}
					css(elem, {
						textAlign: align
					});
				}

				// record correction
				wrapper.xCorr = xCorr;
				wrapper.yCorr = yCorr;
			}

			// apply position with correction
			css(elem, {
				left: (x + xCorr) + PX,
				top: (y + yCorr) + PX
			});

			// record current text transform
			wrapper.cTT = currentTextTransform;
		}
	},

	/**
	 * Private method to update the transform attribute based on internal
	 * properties
	 */
	updateTransform: function () {
		var wrapper = this,
			translateX = wrapper.translateX || 0,
			translateY = wrapper.translateY || 0,
			inverted = wrapper.inverted,
			rotation = wrapper.rotation,
			transform = [];

		// flipping affects translate as adjustment for flipping around the group's axis
		if (inverted) {
			translateX += wrapper.attr('width');
			translateY += wrapper.attr('height');
		}

		// apply translate
		if (translateX || translateY) {
			transform.push('translate(' + translateX + ',' + translateY + ')');
		}

		// apply rotation
		if (inverted) {
			transform.push('rotate(90) scale(-1,1)');
		} else if (rotation) { // text rotation
			transform.push('rotate(' + rotation + ' ' + wrapper.x + ' ' + wrapper.y + ')');
		}

		if (transform.length) {
			attr(wrapper.element, 'transform', transform.join(' '));
		}
	},
	/**
	 * Bring the element to the front
	 */
	toFront: function () {
		var element = this.element;
		element.parentNode.appendChild(element);
		return this;
	},


	/**
	 * Break down alignment options like align, verticalAlign, x and y
	 * to x and y relative to the chart.
	 *
	 * @param {Object} alignOptions
	 * @param {Boolean} alignByTranslate
	 * @param {Object} box The box to align to, needs a width and height
	 *
	 */
	align: function (alignOptions, alignByTranslate, box) {
		var elemWrapper = this;

		if (!alignOptions) { // called on resize
			alignOptions = elemWrapper.alignOptions;
			alignByTranslate = elemWrapper.alignByTranslate;
		} else { // first call on instanciate
			elemWrapper.alignOptions = alignOptions;
			elemWrapper.alignByTranslate = alignByTranslate;
			if (!box) { // boxes other than renderer handle this internally
				elemWrapper.renderer.alignedObjects.push(elemWrapper);
			}
		}

		box = pick(box, elemWrapper.renderer);

		var align = alignOptions.align,
			vAlign = alignOptions.verticalAlign,
			x = (box.x || 0) + (alignOptions.x || 0), // default: left align
			y = (box.y || 0) + (alignOptions.y || 0), // default: top align
			attribs = {};


		// align
		if (/^(right|center)$/.test(align)) {
			x += (box.width - (alignOptions.width || 0)) /
					{ right: 1, center: 2 }[align];
		}
		attribs[alignByTranslate ? 'translateX' : 'x'] = mathRound(x);


		// vertical align
		if (/^(bottom|middle)$/.test(vAlign)) {
			y += (box.height - (alignOptions.height || 0)) /
					({ bottom: 1, middle: 2 }[vAlign] || 1);

		}
		attribs[alignByTranslate ? 'translateY' : 'y'] = mathRound(y);

		// animate only if already placed
		elemWrapper[elemWrapper.placed ? 'animate' : 'attr'](attribs);
		elemWrapper.placed = true;
		elemWrapper.alignAttr = attribs;

		return elemWrapper;
	},

	/**
	 * Get the bounding box (width, height, x and y) for the element
	 */
	getBBox: function (refresh) {
		var wrapper = this,
			bBox,
			width,
			height,
			rotation = wrapper.rotation,
			element = wrapper.element,
			rad = rotation * deg2rad;

		// SVG elements
		if (element.namespaceURI === SVG_NS) {
			try { // Fails in Firefox if the container has display: none.
				
				bBox = element.getBBox ?
					// SVG: use extend because IE9 is not allowed to change width and height in case
					// of rotation (below)
					extend({}, element.getBBox()) :
					// Canvas renderer: // TODO: can this be removed now that we're checking for the SVG NS?
					{
						width: element.offsetWidth,
						height: element.offsetHeight
					};
			} catch (e) {}
			
			// If the bBox is not set, the try-catch block above failed. The other condition
			// is for Opera that returns a width of -Infinity on hidden elements.
			if (!bBox || bBox.width < 0) {
				bBox = { width: 0, height: 0 };
			}
			
			width = bBox.width;
			height = bBox.height;

			// adjust for rotated text
			if (rotation) {
				bBox.width = mathAbs(height * mathSin(rad)) + mathAbs(width * mathCos(rad));
				bBox.height = mathAbs(height * mathCos(rad)) + mathAbs(width * mathSin(rad));
			}

		// VML Renderer or useHTML within SVG
		} else {
			bBox = wrapper.htmlGetBBox(refresh);
		}

		return bBox;
	},

	/**
	 * Show the element
	 */
	show: function () {
		return this.attr({ visibility: VISIBLE });
	},

	/**
	 * Hide the element
	 */
	hide: function () {
		return this.attr({ visibility: HIDDEN });
	},

	/**
	 * Add the element
	 * @param {Object|Undefined} parent Can be an element, an element wrapper or undefined
	 *    to append the element to the renderer.box.
	 */
	add: function (parent) {

		var renderer = this.renderer,
			parentWrapper = parent || renderer,
			parentNode = parentWrapper.element || renderer.box,
			childNodes = parentNode.childNodes,
			element = this.element,
			zIndex = attr(element, 'zIndex'),
			otherElement,
			otherZIndex,
			i,
			inserted;

		// mark as inverted
		this.parentInverted = parent && parent.inverted;

		// build formatted text
		if (this.textStr !== undefined) {
			renderer.buildText(this);
		}

		// mark the container as having z indexed children
		if (zIndex) {
			parentWrapper.handleZ = true;
			zIndex = pInt(zIndex);
		}

		// insert according to this and other elements' zIndex
		if (parentWrapper.handleZ) { // this element or any of its siblings has a z index
			for (i = 0; i < childNodes.length; i++) {
				otherElement = childNodes[i];
				otherZIndex = attr(otherElement, 'zIndex');
				if (otherElement !== element && (
						// insert before the first element with a higher zIndex
						pInt(otherZIndex) > zIndex ||
						// if no zIndex given, insert before the first element with a zIndex
						(!defined(zIndex) && defined(otherZIndex))

						)) {
					parentNode.insertBefore(element, otherElement);
					inserted = true;
					break;
				}
			}
		}

		// default: append at the end
		if (!inserted) {
			parentNode.appendChild(element);
		}

		// mark as added
		this.added = true;

		// fire an event for internal hooks
		fireEvent(this, 'add');

		return this;
	},

	/**
	 * Removes a child either by removeChild or move to garbageBin.
	 * Issue 490; in VML removeChild results in Orphaned nodes according to sIEve, discardElement does not.
	 */
	safeRemoveChild: function (element) {
		var parentNode = element.parentNode;
		if (parentNode) {
			parentNode.removeChild(element);
		}
	},

	/**
	 * Destroy the element and element wrapper
	 */
	destroy: function () {
		var wrapper = this,
			element = wrapper.element || {},
			shadows = wrapper.shadows,
			box = wrapper.box,
			key,
			i;

		// remove events
		element.onclick = element.onmouseout = element.onmouseover = element.onmousemove = null;
		stop(wrapper); // stop running animations

		if (wrapper.clipPath) {
			wrapper.clipPath = wrapper.clipPath.destroy();
		}

		// Destroy stops in case this is a gradient object
		if (wrapper.stops) {
			for (i = 0; i < wrapper.stops.length; i++) {
				wrapper.stops[i] = wrapper.stops[i].destroy();
			}
			wrapper.stops = null;
		}

		// remove element
		wrapper.safeRemoveChild(element);

		// destroy shadows
		if (shadows) {
			each(shadows, function (shadow) {
				wrapper.safeRemoveChild(shadow);
			});
		}

		// destroy label box
		if (box) {
			box.destroy();
		}

		// remove from alignObjects
		erase(wrapper.renderer.alignedObjects, wrapper);

		for (key in wrapper) {
			delete wrapper[key];
		}

		return null;
	},

	/**
	 * Empty a group element
	 */
	empty: function () {
		var element = this.element,
			childNodes = element.childNodes,
			i = childNodes.length;

		while (i--) {
			element.removeChild(childNodes[i]);
		}
	},

	/**
	 * Add a shadow to the element. Must be done after the element is added to the DOM
	 * @param {Boolean} apply
	 */
	shadow: function (apply, group) {
		var shadows = [],
			i,
			shadow,
			element = this.element,

			// compensate for inverted plot area
			transform = this.parentInverted ? '(-1,-1)' : '(1,1)';


		if (apply) {
			for (i = 1; i <= 3; i++) {
				shadow = element.cloneNode(0);
				attr(shadow, {
					'isShadow': 'true',
					'stroke': 'rgb(0, 0, 0)',
					'stroke-opacity': 0.05 * i,
					'stroke-width': 7 - 2 * i,
					'transform': 'translate' + transform,
					'fill': NONE
				});

				if (group) {
					group.element.appendChild(shadow);
				} else {
					element.parentNode.insertBefore(shadow, element);
				}

				shadows.push(shadow);
			}

			this.shadows = shadows;
		}
		return this;

	}
};


/**
 * The default SVG renderer
 */
var SVGRenderer = function () {
	this.init.apply(this, arguments);
};
SVGRenderer.prototype = {
	Element: SVGElement,

	/**
	 * Initialize the SVGRenderer
	 * @param {Object} container
	 * @param {Number} width
	 * @param {Number} height
	 * @param {Boolean} forExport
	 */
	init: function (container, width, height, forExport) {
		var renderer = this,
			loc = location,
			boxWrapper;

		boxWrapper = renderer.createElement('svg')
			.attr({
				xmlns: SVG_NS,
				version: '1.1'
			});
		container.appendChild(boxWrapper.element);

		// object properties
		renderer.isSVG = true;
		renderer.box = boxWrapper.element;
		renderer.boxWrapper = boxWrapper;
		renderer.alignedObjects = [];
		renderer.url = isIE ? '' : loc.href.replace(/#.*?$/, '')
			.replace(/([\('\)])/g, '\\$1'); // Page url used for internal references. #24, #672.
		renderer.defs = this.createElement('defs').add();
		renderer.forExport = forExport;
		renderer.gradients = {}; // Object where gradient SvgElements are stored

		renderer.setSize(width, height, false);
	},

	/**
	 * Destroys the renderer and its allocated members.
	 */
	destroy: function () {
		var renderer = this,
			rendererDefs = renderer.defs;
		renderer.box = null;
		renderer.boxWrapper = renderer.boxWrapper.destroy();

		// Call destroy on all gradient elements
		destroyObjectProperties(renderer.gradients || {});
		renderer.gradients = null;

		// Defs are null in VMLRenderer
		// Otherwise, destroy them here.
		if (rendererDefs) {
			renderer.defs = rendererDefs.destroy();
		}

		renderer.alignedObjects = null;

		return null;
	},

	/**
	 * Create a wrapper for an SVG element
	 * @param {Object} nodeName
	 */
	createElement: function (nodeName) {
		var wrapper = new this.Element();
		wrapper.init(this, nodeName);
		return wrapper;
	},

	/**
	 * Dummy function for use in canvas renderer
	 */
	draw: function () {},

	/**
	 * Parse a simple HTML string into SVG tspans
	 *
	 * @param {Object} textNode The parent text SVG node
	 */
	buildText: function (wrapper) {
		var textNode = wrapper.element,
			lines = pick(wrapper.textStr, '').toString()
				.replace(/<(b|strong)>/g, '<span style="font-weight:bold">')
				.replace(/<(i|em)>/g, '<span style="font-style:italic">')
				.replace(/<a/g, '<span')
				.replace(/<\/(b|strong|i|em|a)>/g, '</span>')
				.split(/<br.*?>/g),
			childNodes = textNode.childNodes,
			styleRegex = /style="([^"]+)"/,
			hrefRegex = /href="([^"]+)"/,
			parentX = attr(textNode, 'x'),
			textStyles = wrapper.styles,
			width = textStyles && pInt(textStyles.width),
			textLineHeight = textStyles && textStyles.lineHeight,
			lastLine,
			GET_COMPUTED_STYLE = 'getComputedStyle',
			i = childNodes.length;

		// remove old text
		while (i--) {
			textNode.removeChild(childNodes[i]);
		}

		if (width && !wrapper.added) {
			this.box.appendChild(textNode); // attach it to the DOM to read offset width
		}

		// remove empty line at end
		if (lines[lines.length - 1] === '') {
			lines.pop();
		}

		// build the lines
		each(lines, function (line, lineNo) {
			var spans, spanNo = 0, lineHeight;

			line = line.replace(/<span/g, '|||<span').replace(/<\/span>/g, '</span>|||');
			spans = line.split('|||');

			each(spans, function (span) {
				if (span !== '' || spans.length === 1) {
					var attributes = {},
						tspan = doc.createElementNS(SVG_NS, 'tspan');
					if (styleRegex.test(span)) {
						attr(
							tspan,
							'style',
							span.match(styleRegex)[1].replace(/(;| |^)color([ :])/, '$1fill$2')
						);
					}
					if (hrefRegex.test(span)) {
						attr(tspan, 'onclick', 'location.href=\"' + span.match(hrefRegex)[1] + '\"');
						css(tspan, { cursor: 'pointer' });
					}

					span = (span.replace(/<(.|\n)*?>/g, '') || ' ')
						.replace(/&lt;/g, '<')
						.replace(/&gt;/g, '>');

					// issue #38 workaround.
					/*if (reverse) {
						arr = [];
						i = span.length;
						while (i--) {
							arr.push(span.charAt(i));
						}
						span = arr.join('');
					}*/

					// add the text node
					tspan.appendChild(doc.createTextNode(span));

					if (!spanNo) { // first span in a line, align it to the left
						attributes.x = parentX;
					} else {
						// Firefox ignores spaces at the front or end of the tspan
						attributes.dx = 3; // space
					}

					// first span on subsequent line, add the line height
					if (!spanNo) {
						if (lineNo) {

							// allow getting the right offset height in exporting in IE
							if (!hasSVG && wrapper.renderer.forExport) {
								css(tspan, { display: 'block' });
							}

							// Webkit and opera sometimes return 'normal' as the line height. In that
							// case, webkit uses offsetHeight, while Opera falls back to 18
							lineHeight = win[GET_COMPUTED_STYLE] &&
								pInt(win[GET_COMPUTED_STYLE](lastLine, null).getPropertyValue('line-height'));

							if (!lineHeight || isNaN(lineHeight)) {
								lineHeight = textLineHeight || lastLine.offsetHeight || 18;
							}
							attr(tspan, 'dy', lineHeight);
						}
						lastLine = tspan; // record for use in next line
					}

					// add attributes
					attr(tspan, attributes);

					// append it
					textNode.appendChild(tspan);

					spanNo++;

					// check width and apply soft breaks
					if (width) {
						var words = span.replace(/-/g, '- ').split(' '),
							tooLong,
							actualWidth,
							rest = [];

						while (words.length || rest.length) {
							actualWidth = wrapper.getBBox().width;
							tooLong = actualWidth > width;
							if (!tooLong || words.length === 1) { // new line needed
								words = rest;
								rest = [];
								if (words.length) {
									tspan = doc.createElementNS(SVG_NS, 'tspan');
									attr(tspan, {
										dy: textLineHeight || 16,
										x: parentX
									});
									textNode.appendChild(tspan);

									if (actualWidth > width) { // a single word is pressing it out
										width = actualWidth;
									}
								}
							} else { // append to existing line tspan
								tspan.removeChild(tspan.firstChild);
								rest.unshift(words.pop());
							}
							if (words.length) {
								tspan.appendChild(doc.createTextNode(words.join(' ').replace(/- /g, '-')));
							}
						}
					}
				}
			});
		});
	},

	/**
	 * Create a button with preset states
	 * @param {String} text
	 * @param {Number} x
	 * @param {Number} y
	 * @param {Function} callback
	 * @param {Object} normalState
	 * @param {Object} hoverState
	 * @param {Object} pressedState
	 */
	button: function (text, x, y, callback, normalState, hoverState, pressedState) {
		var label = this.label(text, x, y),
			curState = 0,
			stateOptions,
			stateStyle,
			normalStyle,
			hoverStyle,
			pressedStyle,
			STYLE = 'style',
			verticalGradient = { x1: 0, y1: 0, x2: 0, y2: 1 };

		// prepare the attributes
		/*jslint white: true*/
		normalState = merge(hash(
			STROKE_WIDTH, 1,
			STROKE, '#999',
			FILL, hash(
				LINEAR_GRADIENT, verticalGradient,
				STOPS, [
					[0, '#FFF'],
					[1, '#DDD']
				]
			),
			'r', 3,
			'padding', 3,
			STYLE, hash(
				'color', 'black'
			)
		), normalState);
		/*jslint white: false*/
		normalStyle = normalState[STYLE];
		delete normalState[STYLE];

		/*jslint white: true*/
		hoverState = merge(normalState, hash(
			STROKE, '#68A',
			FILL, hash(
				LINEAR_GRADIENT, verticalGradient,
				STOPS, [
					[0, '#FFF'],
					[1, '#ACF']
				]
			)
		), hoverState);
		/*jslint white: false*/
		hoverStyle = hoverState[STYLE];
		delete hoverState[STYLE];

		/*jslint white: true*/
		pressedState = merge(normalState, hash(
			STROKE, '#68A',
			FILL, hash(
				LINEAR_GRADIENT, verticalGradient,
				STOPS, [
					[0, '#9BD'],
					[1, '#CDF']
				]
			)
		), pressedState);
		/*jslint white: false*/
		pressedStyle = pressedState[STYLE];
		delete pressedState[STYLE];

		// add the events
		addEvent(label.element, 'mouseenter', function () {
			label.attr(hoverState)
				.css(hoverStyle);
		});
		addEvent(label.element, 'mouseleave', function () {
			stateOptions = [normalState, hoverState, pressedState][curState];
			stateStyle = [normalStyle, hoverStyle, pressedStyle][curState];
			label.attr(stateOptions)
				.css(stateStyle);
		});

		label.setState = function (state) {
			curState = state;
			if (!state) {
				label.attr(normalState)
					.css(normalStyle);
			} else if (state === 2) {
				label.attr(pressedState)
					.css(pressedStyle);
			}
		};

		return label
			.on('click', function () {
				callback.call(label);
			})
			.attr(normalState)
			.css(extend({ cursor: 'default' }, normalStyle));
	},

	/**
	 * Make a straight line crisper by not spilling out to neighbour pixels
	 * @param {Array} points
	 * @param {Number} width
	 */
	crispLine: function (points, width) {
		// points format: [M, 0, 0, L, 100, 0]
		// normalize to a crisp line
		if (points[1] === points[4]) {
			points[1] = points[4] = mathRound(points[1]) + (width % 2 / 2);
		}
		if (points[2] === points[5]) {
			points[2] = points[5] = mathRound(points[2]) + (width % 2 / 2);
		}
		return points;
	},


	/**
	 * Draw a path
	 * @param {Array} path An SVG path in array form
	 */
	path: function (path) {
		return this.createElement('path').attr({
			d: path,
			fill: NONE
		});
	},

	/**
	 * Draw and return an SVG circle
	 * @param {Number} x The x position
	 * @param {Number} y The y position
	 * @param {Number} r The radius
	 */
	circle: function (x, y, r) {
		var attr = isObject(x) ?
			x :
			{
				x: x,
				y: y,
				r: r
			};

		return this.createElement('circle').attr(attr);
	},

	/**
	 * Draw and return an arc
	 * @param {Number} x X position
	 * @param {Number} y Y position
	 * @param {Number} r Radius
	 * @param {Number} innerR Inner radius like used in donut charts
	 * @param {Number} start Starting angle
	 * @param {Number} end Ending angle
	 */
	arc: function (x, y, r, innerR, start, end) {
		// arcs are defined as symbols for the ability to set
		// attributes in attr and animate

		if (isObject(x)) {
			y = x.y;
			r = x.r;
			innerR = x.innerR;
			start = x.start;
			end = x.end;
			x = x.x;
		}
		return this.symbol('arc', x || 0, y || 0, r || 0, r || 0, {
			innerR: innerR || 0,
			start: start || 0,
			end: end || 0
		});
	},

	/**
	 * Draw and return a rectangle
	 * @param {Number} x Left position
	 * @param {Number} y Top position
	 * @param {Number} width
	 * @param {Number} height
	 * @param {Number} r Border corner radius
	 * @param {Number} strokeWidth A stroke width can be supplied to allow crisp drawing
	 */
	rect: function (x, y, width, height, r, strokeWidth) {
		if (isObject(x)) {
			y = x.y;
			width = x.width;
			height = x.height;
			r = x.r;
			strokeWidth = x.strokeWidth;
			x = x.x;
		}
		var wrapper = this.createElement('rect').attr({
			rx: r,
			ry: r,
			fill: NONE
		});

		return wrapper.attr(wrapper.crisp(strokeWidth, x, y, mathMax(width, 0), mathMax(height, 0)));
	},

	/**
	 * Resize the box and re-align all aligned elements
	 * @param {Object} width
	 * @param {Object} height
	 * @param {Boolean} animate
	 *
	 */
	setSize: function (width, height, animate) {
		var renderer = this,
			alignedObjects = renderer.alignedObjects,
			i = alignedObjects.length;

		renderer.width = width;
		renderer.height = height;

		renderer.boxWrapper[pick(animate, true) ? 'animate' : 'attr']({
			width: width,
			height: height
		});

		while (i--) {
			alignedObjects[i].align();
		}
	},

	/**
	 * Create a group
	 * @param {String} name The group will be given a class name of 'highcharts-{name}'.
	 *     This can be used for styling and scripting.
	 */
	g: function (name) {
		var elem = this.createElement('g');
		return defined(name) ? elem.attr({ 'class': PREFIX + name }) : elem;
	},

	/**
	 * Display an image
	 * @param {String} src
	 * @param {Number} x
	 * @param {Number} y
	 * @param {Number} width
	 * @param {Number} height
	 */
	image: function (src, x, y, width, height) {
		var attribs = {
				preserveAspectRatio: NONE
			},
			elemWrapper;

		// optional properties
		if (arguments.length > 1) {
			extend(attribs, {
				x: x,
				y: y,
				width: width,
				height: height
			});
		}

		elemWrapper = this.createElement('image').attr(attribs);

		// set the href in the xlink namespace
		if (elemWrapper.element.setAttributeNS) {
			elemWrapper.element.setAttributeNS('http://www.w3.org/1999/xlink',
				'href', src);
		} else {
			// could be exporting in IE
			// using href throws "not supported" in ie7 and under, requries regex shim to fix later
			elemWrapper.element.setAttribute('hc-svg-href', src);
	}

		return elemWrapper;
	},

	/**
	 * Draw a symbol out of pre-defined shape paths from the namespace 'symbol' object.
	 *
	 * @param {Object} symbol
	 * @param {Object} x
	 * @param {Object} y
	 * @param {Object} radius
	 * @param {Object} options
	 */
	symbol: function (symbol, x, y, width, height, options) {

		var obj,

			// get the symbol definition function
			symbolFn = this.symbols[symbol],

			// check if there's a path defined for this symbol
			path = symbolFn && symbolFn(
				mathRound(x),
				mathRound(y),
				width,
				height,
				options
			),

			imageRegex = /^url\((.*?)\)$/,
			imageSrc,
			imageSize;

		if (path) {

			obj = this.path(path);
			// expando properties for use in animate and attr
			extend(obj, {
				symbolName: symbol,
				x: x,
				y: y,
				width: width,
				height: height
			});
			if (options) {
				extend(obj, options);
			}


		// image symbols
		} else if (imageRegex.test(symbol)) {

			var centerImage = function (img, size) {
				img.attr({
					width: size[0],
					height: size[1]
				}).translate(
					-mathRound(size[0] / 2),
					-mathRound(size[1] / 2)
				);
			};

			imageSrc = symbol.match(imageRegex)[1];
			imageSize = symbolSizes[imageSrc];

			// create the image synchronously, add attribs async
			obj = this.image(imageSrc)
				.attr({
					x: x,
					y: y
				});

			if (imageSize) {
				centerImage(obj, imageSize);
			} else {
				// initialize image to be 0 size so export will still function if there's no cached sizes
				obj.attr({ width: 0, height: 0 });

				// create a dummy JavaScript image to get the width and height
				createElement('img', {
					onload: function () {
						var img = this;

						centerImage(obj, symbolSizes[imageSrc] = [img.width, img.height]);
					},
					src: imageSrc
				});
			}
		}

		return obj;
	},

	/**
	 * An extendable collection of functions for defining symbol paths.
	 */
	symbols: {
		'circle': function (x, y, w, h) {
			var cpw = 0.166 * w;
			return [
				M, x + w / 2, y,
				'C', x + w + cpw, y, x + w + cpw, y + h, x + w / 2, y + h,
				'C', x - cpw, y + h, x - cpw, y, x + w / 2, y,
				'Z'
			];
		},

		'square': function (x, y, w, h) {
			return [
				M, x, y,
				L, x + w, y,
				x + w, y + h,
				x, y + h,
				'Z'
			];
		},

		'triangle': function (x, y, w, h) {
			return [
				M, x + w / 2, y,
				L, x + w, y + h,
				x, y + h,
				'Z'
			];
		},

		'triangle-down': function (x, y, w, h) {
			return [
				M, x, y,
				L, x + w, y,
				x + w / 2, y + h,
				'Z'
			];
		},
		'diamond': function (x, y, w, h) {
			return [
				M, x + w / 2, y,
				L, x + w, y + h / 2,
				x + w / 2, y + h,
				x, y + h / 2,
				'Z'
			];
		},
		'arc': function (x, y, w, h, options) {
			var start = options.start,
				radius = options.r || w || h,
				end = options.end - 0.000001, // to prevent cos and sin of start and end from becoming equal on 360 arcs
				innerRadius = options.innerR,
				cosStart = mathCos(start),
				sinStart = mathSin(start),
				cosEnd = mathCos(end),
				sinEnd = mathSin(end),
				longArc = options.end - start < mathPI ? 0 : 1;

			return [
				M,
				x + radius * cosStart,
				y + radius * sinStart,
				'A', // arcTo
				radius, // x radius
				radius, // y radius
				0, // slanting
				longArc, // long or short arc
				1, // clockwise
				x + radius * cosEnd,
				y + radius * sinEnd,
				L,
				x + innerRadius * cosEnd,
				y + innerRadius * sinEnd,
				'A', // arcTo
				innerRadius, // x radius
				innerRadius, // y radius
				0, // slanting
				longArc, // long or short arc
				0, // clockwise
				x + innerRadius * cosStart,
				y + innerRadius * sinStart,

				'Z' // close
			];
		}
	},

	/**
	 * Define a clipping rectangle
	 * @param {String} id
	 * @param {Number} x
	 * @param {Number} y
	 * @param {Number} width
	 * @param {Number} height
	 */
	clipRect: function (x, y, width, height) {
		var wrapper,
			id = PREFIX + idCounter++,

			clipPath = this.createElement('clipPath').attr({
				id: id
			}).add(this.defs);

		wrapper = this.rect(x, y, width, height, 0).add(clipPath);
		wrapper.id = id;
		wrapper.clipPath = clipPath;

		return wrapper;
	},


	/**
	 * Take a color and return it if it's a string, make it a gradient if it's a
	 * gradient configuration object. Prior to Highstock, an array was used to define
	 * a linear gradient with pixel positions relative to the SVG. In newer versions
	 * we change the coordinates to apply relative to the shape, using coordinates
	 * 0-1 within the shape. To preserve backwards compatibility, linearGradient
	 * in this definition is an object of x1, y1, x2 and y2.
	 *
	 * @param {Object} color The color or config object
	 */
	color: function (color, elem, prop) {
		var colorObject,
			regexRgba = /^rgba/;
		if (color && color.linearGradient) {
			var renderer = this,
				linearGradient = color[LINEAR_GRADIENT],
				relativeToShape = !isArray(linearGradient), // keep backwards compatibility
				id,
				gradients = renderer.gradients,
				gradientObject,
				x1 = linearGradient.x1 || linearGradient[0] || 0,
				y1 = linearGradient.y1 || linearGradient[1] || 0,
				x2 = linearGradient.x2 || linearGradient[2] || 0,
				y2 = linearGradient.y2 || linearGradient[3] || 0,
				stopColor,
				stopOpacity,
				// Create a unique key in order to reuse gradient objects. #671.
				key = [relativeToShape, x1, y1, x2, y2, color.stops.join(',')].join(',');

			// If the gradient with the same setup is already created, reuse it
			if (gradients[key]) {
				id = attr(gradients[key].element, 'id');

			// If not, create a new one and keep the reference.
			} else {
				id = PREFIX + idCounter++;
				gradientObject = renderer.createElement(LINEAR_GRADIENT)
					.attr(extend({
						id: id,
						x1: x1,
						y1: y1,
						x2: x2,
						y2: y2
					}, relativeToShape ? null : { gradientUnits: 'userSpaceOnUse' }))
					.add(renderer.defs);

				// The gradient needs to keep a list of stops to be able to destroy them
				gradientObject.stops = [];
				each(color.stops, function (stop) {
					var stopObject;
					if (regexRgba.test(stop[1])) {
						colorObject = Color(stop[1]);
						stopColor = colorObject.get('rgb');
						stopOpacity = colorObject.get('a');
					} else {
						stopColor = stop[1];
						stopOpacity = 1;
					}
					stopObject = renderer.createElement('stop').attr({
						offset: stop[0],
						'stop-color': stopColor,
						'stop-opacity': stopOpacity
					}).add(gradientObject);

					// Add the stop element to the gradient
					gradientObject.stops.push(stopObject);
				});

				// Keep a reference to the gradient object so it is possible to reuse it and
				// destroy it later
				gradients[key] = gradientObject;
			}

			return 'url(' + this.url + '#' + id + ')';

		// Webkit and Batik can't show rgba.
		} else if (regexRgba.test(color)) {
			colorObject = Color(color);
			attr(elem, prop + '-opacity', colorObject.get('a'));

			return colorObject.get('rgb');


		} else {
			// Remove the opacity attribute added above. Does not throw if the attribute is not there.
			elem.removeAttribute(prop + '-opacity');

			return color;
		}

	},


	/**
	 * Add text to the SVG object
	 * @param {String} str
	 * @param {Number} x Left position
	 * @param {Number} y Top position
	 * @param {Boolean} useHTML Use HTML to render the text
	 */
	text: function (str, x, y, useHTML) {

		// declare variables
		var renderer = this,
			defaultChartStyle = defaultOptions.chart.style,
			wrapper;

		if (useHTML && !renderer.forExport) {
			return renderer.html(str, x, y);
		}

		x = mathRound(pick(x, 0));
		y = mathRound(pick(y, 0));

		wrapper = renderer.createElement('text')
			.attr({
				x: x,
				y: y,
				text: str
			})
			.css({
				fontFamily: defaultChartStyle.fontFamily,
				fontSize: defaultChartStyle.fontSize
			});

		wrapper.x = x;
		wrapper.y = y;
		return wrapper;
	},


	/**
	 * Create HTML text node. This is used by the VML renderer as well as the SVG
	 * renderer through the useHTML option.
	 *
	 * @param {String} str
	 * @param {Number} x
	 * @param {Number} y
	 */
	html: function (str, x, y) {
		var defaultChartStyle = defaultOptions.chart.style,
			wrapper = this.createElement('span'),
			attrSetters = wrapper.attrSetters,
			element = wrapper.element,
			renderer = wrapper.renderer;

		// Text setter
		attrSetters.text = function (value) {
			element.innerHTML = value;
			return false;
		};

		// Various setters which rely on update transform
		attrSetters.x = attrSetters.y = attrSetters.align = function (value, key) {
			if (key === 'align') {
				key = 'textAlign'; // Do not overwrite the SVGElement.align method. Same as VML.
			}
			wrapper[key] = value;
			wrapper.htmlUpdateTransform();
			return false;
		};

		// Set the default attributes
		wrapper.attr({
				text: str,
				x: mathRound(x),
				y: mathRound(y)
			})
			.css({
				position: ABSOLUTE,
				whiteSpace: 'nowrap',
				fontFamily: defaultChartStyle.fontFamily,
				fontSize: defaultChartStyle.fontSize
			});

		// Use the HTML specific .css method
		wrapper.css = wrapper.htmlCss;

		// This is specific for HTML within SVG
		if (renderer.isSVG) {
			wrapper.add = function (svgGroupWrapper) {

				var htmlGroup,
					htmlGroupStyle,
					container = renderer.box.parentNode;

				// Create a mock group to hold the HTML elements
				if (svgGroupWrapper) {
					htmlGroup = svgGroupWrapper.div;
					if (!htmlGroup) {
						htmlGroup = svgGroupWrapper.div = createElement(DIV, {
							className: attr(svgGroupWrapper.element, 'class')
						}, {
							position: ABSOLUTE,
							left: svgGroupWrapper.attr('translateX') + PX,
							top: svgGroupWrapper.attr('translateY') + PX
						}, container);

						// Ensure dynamic updating position
						htmlGroupStyle = htmlGroup.style;
						extend(svgGroupWrapper.attrSetters, {
							translateX: function (value) {
								htmlGroupStyle.left = value + PX;
							},
							translateY: function (value) {
								htmlGroupStyle.top = value + PX;
							},
							visibility: function (value, key) {
								htmlGroupStyle[key] = value;
							}
						});

					}
				} else {
					htmlGroup = container;
				}

				htmlGroup.appendChild(element);

				// Shared with VML:
				wrapper.added = true;
				if (wrapper.alignOnAdd) {
					wrapper.htmlUpdateTransform();
				}

				return wrapper;
			};
		}
		return wrapper;
	},

	/**
	 * Utility to return the baseline offset and total line height from the font size
	 */
	fontMetrics: function (fontSize) {
		fontSize = pInt(fontSize || 11);
		
		// Empirical values found by comparing font size and bounding box height.
		// Applies to the default font family. http://jsfiddle.net/highcharts/7xvn7/
		var lineHeight = fontSize < 24 ? fontSize + 4 : mathRound(fontSize * 1.2),
			baseline = mathRound(lineHeight * 0.8);
		
		return {
			h: lineHeight, 
			b: baseline
		};
	},

	/**
	 * Add a label, a text item that can hold a colored or gradient background
	 * as well as a border and shadow.
	 * @param {string} str
	 * @param {Number} x
	 * @param {Number} y
	 * @param {String} shape
	 * @param {Number} anchorX In case the shape has a pointer, like a flag, this is the
	 *    coordinates it should be pinned to
	 * @param {Number} anchorY
	 * @param {Boolean} baseline Whether to position the label relative to the text baseline,
	 *    like renderer.text, or to the upper border of the rectangle. 
	 * @param {String} className Class name for the group 
	 */
	label: function (str, x, y, shape, anchorX, anchorY, useHTML, baseline, className) {

		var renderer = this,
			wrapper = renderer.g(className),
			text = renderer.text('', 0, 0, useHTML)
				.attr({
					zIndex: 1
				})
				.add(wrapper),
			box,
			bBox,
			align = 'left',
			padding = 3,
			width,
			height,
			wrapperX,
			wrapperY,
			crispAdjust = 0,
			deferredAttr = {},
			baselineOffset,
			attrSetters = wrapper.attrSetters;

		/**
		 * This function runs after the label is added to the DOM (when the bounding box is
		 * available), and after the text of the label is updated to detect the new bounding
		 * box and reflect it in the border box.
		 */
		function updateBoxSize() {
			var boxY,
				style = text.element.style;
				
			bBox = (width === undefined || height === undefined || wrapper.styles.textAlign) &&
				text.getBBox(true);
			wrapper.width = (width || bBox.width) + 2 * padding;
			wrapper.height = (height || bBox.height) + 2 * padding;
			
			// update the label-scoped y offset
			baselineOffset = padding + renderer.fontMetrics(style && style.fontSize).b;
			
			
			// create the border box if it is not already present
			if (!box) {
				boxY = baseline ? -baselineOffset : 0;
			
				wrapper.box = box = shape ?
					renderer.symbol(shape, 0, boxY, wrapper.width, wrapper.height) :
					renderer.rect(0, boxY, wrapper.width, wrapper.height, 0, deferredAttr[STROKE_WIDTH]);
				box.add(wrapper);
			}

			// apply the box attributes
			box.attr(merge({
				width: wrapper.width,
				height: wrapper.height
			}, deferredAttr));
			deferredAttr = null;
		}

		/**
		 * This function runs after setting text or padding, but only if padding is changed
		 */
		function updateTextPadding() {
			var styles = wrapper.styles,
				textAlign = styles && styles.textAlign,
				x = padding,
				y;
			
			// determin y based on the baseline
			y = baseline ? 0 : baselineOffset;

			// compensate for alignment
			if (defined(width) && (textAlign === 'center' || textAlign === 'right')) {
				x += { center: 0.5, right: 1 }[textAlign] * (width - bBox.width);
			}

			// update if anything changed
			if (x !== text.x || y !== text.y) {
				text.attr({
					x: x,
					y: y
				});
			}

			// record current values
			text.x = x;
			text.y = y;
		}

		/**
		 * Set a box attribute, or defer it if the box is not yet created
		 * @param {Object} key
		 * @param {Object} value
		 */
		function boxAttr(key, value) {
			if (box) {
				box.attr(key, value);
			} else {
				deferredAttr[key] = value;
			}
		}

		function getSizeAfterAdd() {
			wrapper.attr({
				text: str, // alignment is available now
				x: x,
				y: y,
				anchorX: anchorX,
				anchorY: anchorY
			});
		}

		/**
		 * After the text element is added, get the desired size of the border box
		 * and add it before the text in the DOM.
		 */
		addEvent(wrapper, 'add', getSizeAfterAdd);

		/*
		 * Add specific attribute setters.
		 */

		// only change local variables
		attrSetters.width = function (value) {
			width = value;
			return false;
		};
		attrSetters.height = function (value) {
			height = value;
			return false;
		};
		attrSetters.padding = function (value) {
			if (defined(value) && value !== padding) {
				padding = value;
				updateTextPadding();
			}

			return false;
		};

		// change local variable and set attribue as well
		attrSetters.align = function (value) {
			align = value;
			return false; // prevent setting text-anchor on the group
		};
		
		// apply these to the box and the text alike
		attrSetters.text = function (value, key) {
			text.attr(key, value);
			updateBoxSize();
			updateTextPadding();
			return false;
		};

		// apply these to the box but not to the text
		attrSetters[STROKE_WIDTH] = function (value, key) {
			crispAdjust = value % 2 / 2;
			boxAttr(key, value);
			return false;
		};
		attrSetters.stroke = attrSetters.fill = attrSetters.r = function (value, key) {
			boxAttr(key, value);
			return false;
		};
		attrSetters.anchorX = function (value, key) {
			anchorX = value;
			boxAttr(key, value + crispAdjust - wrapperX);
			return false;
		};
		attrSetters.anchorY = function (value, key) {
			anchorY = value;
			boxAttr(key, value - wrapperY);
			return false;
		};
		
		// rename attributes
		attrSetters.x = function (value) {
			value -= { left: 0, center: 0.5, right: 1 }[align] * ((width || bBox.width) + padding);
			wrapperX = wrapper.x = mathRound(value); // wrapper.x is for animation getter
			
			wrapper.attr('translateX', wrapperX);
			return false;
		};
		attrSetters.y = function (value) {
			wrapperY = wrapper.y = mathRound(value);
			wrapper.attr('translateY', value);
			return false;
		};

		// Redirect certain methods to either the box or the text
		var baseCss = wrapper.css;
		return extend(wrapper, {
			/**
			 * Pick up some properties and apply them to the text instead of the wrapper
			 */
			css: function (styles) {
				if (styles) {
					var textStyles = {};
					styles = merge({}, styles); // create a copy to avoid altering the original object (#537)
					each(['fontSize', 'fontWeight', 'fontFamily', 'color', 'lineHeight', 'width'], function (prop) {
						if (styles[prop] !== UNDEFINED) {
							textStyles[prop] = styles[prop];
							delete styles[prop];
						}
					});
					text.css(textStyles);
				}
				return baseCss.call(wrapper, styles);
			},
			/**
			 * Return the bounding box of the box, not the group
			 */
			getBBox: function () {
				return box.getBBox();
			},
			/**
			 * Apply the shadow to the box
			 */
			shadow: function (b) {
				box.shadow(b);
				return wrapper;
			},
			/**
			 * Destroy and release memory.
			 */
			destroy: function () {
				removeEvent(wrapper, 'add', getSizeAfterAdd);

				// Added by button implementation
				removeEvent(wrapper.element, 'mouseenter');
				removeEvent(wrapper.element, 'mouseleave');

				if (text) {
					// Destroy the text element
					text = text.destroy();
				}
				// Call base implementation to destroy the rest
				SVGElement.prototype.destroy.call(wrapper);
			}
		});
	}
}; // end SVGRenderer


// general renderer
Renderer = SVGRenderer;


/* ****************************************************************************
 *                                                                            *
 * START OF INTERNET EXPLORER <= 8 SPECIFIC CODE                              *
 *                                                                            *
 * For applications and websites that don't need IE support, like platform    *
 * targeted mobile apps and web apps, this code can be removed.               *
 *                                                                            *
 *****************************************************************************/

/**
 * @constructor
 */
var VMLRenderer;
if (!hasSVG && !useCanVG) {

/**
 * The VML element wrapper.
 */
var VMLElement = {

	/**
	 * Initialize a new VML element wrapper. It builds the markup as a string
	 * to minimize DOM traffic.
	 * @param {Object} renderer
	 * @param {Object} nodeName
	 */
	init: function (renderer, nodeName) {
		var wrapper = this,
			markup =  ['<', nodeName, ' filled="f" stroked="f"'],
			style = ['position: ', ABSOLUTE, ';'];

		// divs and shapes need size
		if (nodeName === 'shape' || nodeName === DIV) {
			style.push('left:0;top:0;width:10px;height:10px;');
		}
		if (docMode8) {
			style.push('visibility: ', nodeName === DIV ? HIDDEN : VISIBLE);
		}

		markup.push(' style="', style.join(''), '"/>');

		// create element with default attributes and style
		if (nodeName) {
			markup = nodeName === DIV || nodeName === 'span' || nodeName === 'img' ?
				markup.join('')
				: renderer.prepVML(markup);
			wrapper.element = createElement(markup);
		}

		wrapper.renderer = renderer;
		wrapper.attrSetters = {};
	},

	/**
	 * Add the node to the given parent
	 * @param {Object} parent
	 */
	add: function (parent) {
		var wrapper = this,
			renderer = wrapper.renderer,
			element = wrapper.element,
			box = renderer.box,
			inverted = parent && parent.inverted,

			// get the parent node
			parentNode = parent ?
				parent.element || parent :
				box;


		// if the parent group is inverted, apply inversion on all children
		if (inverted) { // only on groups
			renderer.invertChild(element, parentNode);
		}

		// issue #140 workaround - related to #61 and #74
		if (docMode8 && parentNode.gVis === HIDDEN) {
			css(element, { visibility: HIDDEN });
		}

		// append it
		parentNode.appendChild(element);

		// align text after adding to be able to read offset
		wrapper.added = true;
		if (wrapper.alignOnAdd && !wrapper.deferUpdateTransform) {
			wrapper.updateTransform();
		}

		// fire an event for internal hooks
		fireEvent(wrapper, 'add');

		return wrapper;
	},

	/**
	 * In IE8 documentMode 8, we need to recursively set the visibility down in the DOM
	 * tree for nested groups. Related to #61, #586.
	 */
	toggleChildren: function (element, visibility) {
		var childNodes = element.childNodes,
			i = childNodes.length;
			
		while (i--) {
			
			// apply the visibility
			css(childNodes[i], { visibility: visibility });
			
			// we have a nested group, apply it to its children again
			if (childNodes[i].nodeName === 'DIV') {
				this.toggleChildren(childNodes[i], visibility);
			}
		}
	},

	/**
	 * VML always uses htmlUpdateTransform
	 */
	updateTransform: SVGElement.prototype.htmlUpdateTransform,

	/**
	 * Get or set attributes
	 */
	attr: function (hash, val) {
		var wrapper = this,
			key,
			value,
			i,
			result,
			element = wrapper.element || {},
			elemStyle = element.style,
			nodeName = element.nodeName,
			renderer = wrapper.renderer,
			symbolName = wrapper.symbolName,
			hasSetSymbolSize,
			shadows = wrapper.shadows,
			skipAttr,
			attrSetters = wrapper.attrSetters,
			ret = wrapper;

		// single key-value pair
		if (isString(hash) && defined(val)) {
			key = hash;
			hash = {};
			hash[key] = val;
		}

		// used as a getter, val is undefined
		if (isString(hash)) {
			key = hash;
			if (key === 'strokeWidth' || key === 'stroke-width') {
				ret = wrapper.strokeweight;
			} else {
				ret = wrapper[key];
			}

		// setter
		} else {
			for (key in hash) {
				value = hash[key];
				skipAttr = false;

				// check for a specific attribute setter
				result = attrSetters[key] && attrSetters[key](value, key);

				if (result !== false && value !== null) { // #620

					if (result !== UNDEFINED) {
						value = result; // the attribute setter has returned a new value to set
					}


					// prepare paths
					// symbols
					if (symbolName && /^(x|y|r|start|end|width|height|innerR|anchorX|anchorY)/.test(key)) {
						// if one of the symbol size affecting parameters are changed,
						// check all the others only once for each call to an element's
						// .attr() method
						if (!hasSetSymbolSize) {
							wrapper.symbolAttr(hash);

							hasSetSymbolSize = true;
						}
						skipAttr = true;

					} else if (key === 'd') {
						value = value || [];
						wrapper.d = value.join(' '); // used in getter for animation

						// convert paths
						i = value.length;
						var convertedPath = [];
						while (i--) {

							// Multiply by 10 to allow subpixel precision.
							// Substracting half a pixel seems to make the coordinates
							// align with SVG, but this hasn't been tested thoroughly
							if (isNumber(value[i])) {
								convertedPath[i] = mathRound(value[i] * 10) - 5;
							} else if (value[i] === 'Z') { // close the path
								convertedPath[i] = 'x';
							} else {
								convertedPath[i] = value[i];
							}

						}
						value = convertedPath.join(' ') || 'x';
						element.path = value;

						// update shadows
						if (shadows) {
							i = shadows.length;
							while (i--) {
								shadows[i].path = value;
							}
						}
						skipAttr = true;

					// directly mapped to css
					} else if (key === 'zIndex' || key === 'visibility') {

						// workaround for #61 and #586
						if (docMode8 && key === 'visibility' && nodeName === 'DIV') {
							element.gVis = value;
							wrapper.toggleChildren(element, value);
							if (value === VISIBLE) { // #74
								value = null;
							}
						}

						if (value) {
							elemStyle[key] = value;
						}



						skipAttr = true;

					// width and height
					} else if (key === 'width' || key === 'height') {
						
						value = mathMax(0, value); // don't set width or height below zero (#311)
						
						this[key] = value; // used in getter

						// clipping rectangle special
						if (wrapper.updateClipping) {
							wrapper[key] = value;
							wrapper.updateClipping();
						} else {
							// normal
							elemStyle[key] = value;
						}

						skipAttr = true;

					// x and y
					} else if (key === 'x' || key === 'y') {

						wrapper[key] = value; // used in getter
						elemStyle[{ x: 'left', y: 'top' }[key]] = value;

					// class name
					} else if (key === 'class') {
						// IE8 Standards mode has problems retrieving the className
						element.className = value;

					// stroke
					} else if (key === 'stroke') {

						value = renderer.color(value, element, key);

						key = 'strokecolor';

					// stroke width
					} else if (key === 'stroke-width' || key === 'strokeWidth') {
						element.stroked = value ? true : false;
						key = 'strokeweight';
						wrapper[key] = value; // used in getter, issue #113
						if (isNumber(value)) {
							value += PX;
						}

					// dashStyle
					} else if (key === 'dashstyle') {
						var strokeElem = element.getElementsByTagName('stroke')[0] ||
							createElement(renderer.prepVML(['<stroke/>']), null, null, element);
						strokeElem[key] = value || 'solid';
						wrapper.dashstyle = value; /* because changing stroke-width will change the dash length
							and cause an epileptic effect */
						skipAttr = true;

					// fill
					} else if (key === 'fill') {

						if (nodeName === 'SPAN') { // text color
							elemStyle.color = value;
						} else {
							element.filled = value !== NONE ? true : false;

							value = renderer.color(value, element, key);

							key = 'fillcolor';
						}

					// translation for animation
					} else if (key === 'translateX' || key === 'translateY' || key === 'rotation') {
						wrapper[key] = value;
						wrapper.updateTransform();

						skipAttr = true;

					// text for rotated and non-rotated elements
					} else if (key === 'text') {
						this.bBox = null;
						element.innerHTML = value;
						skipAttr = true;
					}

					// let the shadow follow the main element
					if (shadows && key === 'visibility') {
						i = shadows.length;
						while (i--) {
							shadows[i].style[key] = value;
						}
					}



					if (!skipAttr) {
						if (docMode8) { // IE8 setAttribute bug
							element[key] = value;
						} else {
							attr(element, key, value);
						}
					}

				}
			}
		}
		return ret;
	},

	/**
	 * Set the element's clipping to a predefined rectangle
	 *
	 * @param {String} id The id of the clip rectangle
	 */
	clip: function (clipRect) {
		var wrapper = this,
			clipMembers = clipRect.members,
			element = wrapper.element;

		clipMembers.push(wrapper);
		wrapper.destroyClip = function () {
			erase(clipMembers, wrapper);
		};
		
		// Issue #863 workaround - related to #140, #61, #74
		if (element.parentNode.className === 'highcharts-tracker' && !docMode8) {
			css(element, { visibility: HIDDEN });
		}
		
		return wrapper.css(clipRect.getCSS(wrapper.inverted));
	},

	/**
	 * Set styles for the element
	 * @param {Object} styles
	 */
	css: SVGElement.prototype.htmlCss,

	/**
	 * Removes a child either by removeChild or move to garbageBin.
	 * Issue 490; in VML removeChild results in Orphaned nodes according to sIEve, discardElement does not.
	 */
	safeRemoveChild: function (element) {
		// discardElement will detach the node from its parent before attaching it
		// to the garbage bin. Therefore it is important that the node is attached and have parent.
		var parentNode = element.parentNode;
		if (parentNode) {
			discardElement(element);
		}
	},

	/**
	 * Extend element.destroy by removing it from the clip members array
	 */
	destroy: function () {
		var wrapper = this;

		if (wrapper.destroyClip) {
			wrapper.destroyClip();
		}

		return SVGElement.prototype.destroy.apply(wrapper);
	},

	/**
	 * Remove all child nodes of a group, except the v:group element
	 */
	empty: function () {
		var element = this.element,
			childNodes = element.childNodes,
			i = childNodes.length,
			node;

		while (i--) {
			node = childNodes[i];
			node.parentNode.removeChild(node);
		}
	},

	/**
	 * Add an event listener. VML override for normalizing event parameters.
	 * @param {String} eventType
	 * @param {Function} handler
	 */
	on: function (eventType, handler) {
		// simplest possible event model for internal use
		this.element['on' + eventType] = function () {
			var evt = win.event;
			evt.target = evt.srcElement;
			handler(evt);
		};
		return this;
	},

	/**
	 * Apply a drop shadow by copying elements and giving them different strokes
	 * @param {Boolean} apply
	 */
	shadow: function (apply, group) {
		var shadows = [],
			i,
			element = this.element,
			renderer = this.renderer,
			shadow,
			elemStyle = element.style,
			markup,
			path = element.path;

		// some times empty paths are not strings
		if (path && typeof path.value !== 'string') {
			path = 'x';
		}

		if (apply) {
			for (i = 1; i <= 3; i++) {
				markup = ['<shape isShadow="true" strokeweight="', (7 - 2 * i),
					'" filled="false" path="', path,
					'" coordsize="100,100" style="', element.style.cssText, '" />'];
				shadow = createElement(renderer.prepVML(markup),
					null, {
						left: pInt(elemStyle.left) + 1,
						top: pInt(elemStyle.top) + 1
					}
				);

				// apply the opacity
				markup = ['<stroke color="black" opacity="', (0.05 * i), '"/>'];
				createElement(renderer.prepVML(markup), null, null, shadow);


				// insert it
				if (group) {
					group.element.appendChild(shadow);
				} else {
					element.parentNode.insertBefore(shadow, element);
				}

				// record it
				shadows.push(shadow);

			}

			this.shadows = shadows;
		}
		return this;

	}
};
VMLElement = extendClass(SVGElement, VMLElement);

/**
 * The VML renderer
 */
var VMLRendererExtension = { // inherit SVGRenderer

	Element: VMLElement,
	isIE8: userAgent.indexOf('MSIE 8.0') > -1,


	/**
	 * Initialize the VMLRenderer
	 * @param {Object} container
	 * @param {Number} width
	 * @param {Number} height
	 */
	init: function (container, width, height) {
		var renderer = this,
			boxWrapper,
			box;

		renderer.alignedObjects = [];

		boxWrapper = renderer.createElement(DIV);
		box = boxWrapper.element;
		box.style.position = RELATIVE; // for freeform drawing using renderer directly
		container.appendChild(boxWrapper.element);


		// generate the containing box
		renderer.box = box;
		renderer.boxWrapper = boxWrapper;


		renderer.setSize(width, height, false);

		// The only way to make IE6 and IE7 print is to use a global namespace. However,
		// with IE8 the only way to make the dynamic shapes visible in screen and print mode
		// seems to be to add the xmlns attribute and the behaviour style inline.
		if (!doc.namespaces.hcv) {

			doc.namespaces.add('hcv', 'urn:schemas-microsoft-com:vml');

			// setup default css
			doc.createStyleSheet().cssText =
				'hcv\\:fill, hcv\\:path, hcv\\:shape, hcv\\:stroke' +
				'{ behavior:url(#default#VML); display: inline-block; } ';

		}
	},

	/**
	 * Define a clipping rectangle. In VML it is accomplished by storing the values
	 * for setting the CSS style to all associated members.
	 *
	 * @param {Number} x
	 * @param {Number} y
	 * @param {Number} width
	 * @param {Number} height
	 */
	clipRect: function (x, y, width, height) {

		// create a dummy element
		var clipRect = this.createElement();

		// mimic a rectangle with its style object for automatic updating in attr
		return extend(clipRect, {
			members: [],
			left: x,
			top: y,
			width: width,
			height: height,
			getCSS: function (inverted) {
				var rect = this,//clipRect.element.style,
					top = rect.top,
					left = rect.left,
					right = left + rect.width,
					bottom = top + rect.height,
					ret = {
						clip: 'rect(' +
							mathRound(inverted ? left : top) + 'px,' +
							mathRound(inverted ? bottom : right) + 'px,' +
							mathRound(inverted ? right : bottom) + 'px,' +
							mathRound(inverted ? top : left) + 'px)'
					};

				// issue 74 workaround
				if (!inverted && docMode8) {
					extend(ret, {
						width: right + PX,
						height: bottom + PX
					});
				}
				
				return ret;
			},

			// used in attr and animation to update the clipping of all members
			updateClipping: function () {
				each(clipRect.members, function (member) {
					member.css(clipRect.getCSS(member.inverted));
				});
			}
		});

	},


	/**
	 * Take a color and return it if it's a string, make it a gradient if it's a
	 * gradient configuration object, and apply opacity.
	 *
	 * @param {Object} color The color or config object
	 */
	color: function (color, elem, prop) {
		var colorObject,
			regexRgba = /^rgba/,
			markup;

		if (color && color[LINEAR_GRADIENT]) {

			var stopColor,
				stopOpacity,
				linearGradient = color[LINEAR_GRADIENT],
				x1 = linearGradient.x1 || linearGradient[0] || 0,
				y1 = linearGradient.y1 || linearGradient[1] || 0,
				x2 = linearGradient.x2 || linearGradient[2] || 0,
				y2 = linearGradient.y2 || linearGradient[3] || 0,
				angle,
				color1,
				opacity1,
				color2,
				opacity2;

			each(color.stops, function (stop, i) {
				if (regexRgba.test(stop[1])) {
					colorObject = Color(stop[1]);
					stopColor = colorObject.get('rgb');
					stopOpacity = colorObject.get('a');
				} else {
					stopColor = stop[1];
					stopOpacity = 1;
				}

				if (!i) { // first
					color1 = stopColor;
					opacity1 = stopOpacity;
				} else {
					color2 = stopColor;
					opacity2 = stopOpacity;
				}
			});

			// Apply the gradient to fills only.
			if (prop === 'fill') {
				// calculate the angle based on the linear vector
				angle = 90  - math.atan(
					(y2 - y1) / // y vector
					(x2 - x1) // x vector
					) * 180 / mathPI;
	
	
				// when colors attribute is used, the meanings of opacity and o:opacity2
				// are reversed.
				markup = ['<fill colors="0% ', color1, ',100% ', color2, '" angle="', angle,
					'" opacity="', opacity2, '" o:opacity2="', opacity1,
					'" type="gradient" focus="100%" method="sigma" />'];
				createElement(this.prepVML(markup), null, null, elem);
			
			// Gradients are not supported for VML stroke, return the first color. #722.
			} else {
				return stopColor;
			}


		// if the color is an rgba color, split it and add a fill node
		// to hold the opacity component
		} else if (regexRgba.test(color) && elem.tagName !== 'IMG') {

			colorObject = Color(color);

			markup = ['<', prop, ' opacity="', colorObject.get('a'), '"/>'];
			createElement(this.prepVML(markup), null, null, elem);

			return colorObject.get('rgb');


		} else {
			var strokeNodes = elem.getElementsByTagName(prop);
			if (strokeNodes.length) {
				strokeNodes[0].opacity = 1;
			}
			return color;
		}

	},

	/**
	 * Take a VML string and prepare it for either IE8 or IE6/IE7.
	 * @param {Array} markup A string array of the VML markup to prepare
	 */
	prepVML: function (markup) {
		var vmlStyle = 'display:inline-block;behavior:url(#default#VML);',
			isIE8 = this.isIE8;

		markup = markup.join('');

		if (isIE8) { // add xmlns and style inline
			markup = markup.replace('/>', ' xmlns="urn:schemas-microsoft-com:vml" />');
			if (markup.indexOf('style="') === -1) {
				markup = markup.replace('/>', ' style="' + vmlStyle + '" />');
			} else {
				markup = markup.replace('style="', 'style="' + vmlStyle);
			}

		} else { // add namespace
			markup = markup.replace('<', '<hcv:');
		}

		return markup;
	},

	/**
	 * Create rotated and aligned text
	 * @param {String} str
	 * @param {Number} x
	 * @param {Number} y
	 */
	text: SVGRenderer.prototype.html,

	/**
	 * Create and return a path element
	 * @param {Array} path
	 */
	path: function (path) {
		// create the shape
		return this.createElement('shape').attr({
			// subpixel precision down to 0.1 (width and height = 10px)
			coordsize: '100 100',
			d: path
		});
	},

	/**
	 * Create and return a circle element. In VML circles are implemented as
	 * shapes, which is faster than v:oval
	 * @param {Number} x
	 * @param {Number} y
	 * @param {Number} r
	 */
	circle: function (x, y, r) {
		return this.symbol('circle').attr({ x: x - r, y: y - r, width: 2 * r, height: 2 * r });
	},

	/**
	 * Create a group using an outer div and an inner v:group to allow rotating
	 * and flipping. A simple v:group would have problems with positioning
	 * child HTML elements and CSS clip.
	 *
	 * @param {String} name The name of the group
	 */
	g: function (name) {
		var wrapper,
			attribs;

		// set the class name
		if (name) {
			attribs = { 'className': PREFIX + name, 'class': PREFIX + name };
		}

		// the div to hold HTML and clipping
		wrapper = this.createElement(DIV).attr(attribs);

		return wrapper;
	},

	/**
	 * VML override to create a regular HTML image
	 * @param {String} src
	 * @param {Number} x
	 * @param {Number} y
	 * @param {Number} width
	 * @param {Number} height
	 */
	image: function (src, x, y, width, height) {
		var obj = this.createElement('img')
			.attr({ src: src });

		if (arguments.length > 1) {
			obj.css({
				left: x,
				top: y,
				width: width,
				height: height
			});
		}
		return obj;
	},

	/**
	 * VML uses a shape for rect to overcome bugs and rotation problems
	 */
	rect: function (x, y, width, height, r, strokeWidth) {

		if (isObject(x)) {
			y = x.y;
			width = x.width;
			height = x.height;
			strokeWidth = x.strokeWidth;
			x = x.x;
		}
		var wrapper = this.symbol('rect');
		wrapper.r = r;

		return wrapper.attr(wrapper.crisp(strokeWidth, x, y, mathMax(width, 0), mathMax(height, 0)));
	},

	/**
	 * In the VML renderer, each child of an inverted div (group) is inverted
	 * @param {Object} element
	 * @param {Object} parentNode
	 */
	invertChild: function (element, parentNode) {
		var parentStyle = parentNode.style;

		css(element, {
			flip: 'x',
			left: pInt(parentStyle.width) - 10,
			top: pInt(parentStyle.height) - 10,
			rotation: -90
		});
	},

	/**
	 * Symbol definitions that override the parent SVG renderer's symbols
	 *
	 */
	symbols: {
		// VML specific arc function
		arc: function (x, y, w, h, options) {
			var start = options.start,
				end = options.end,
				radius = options.r || w || h,
				cosStart = mathCos(start),
				sinStart = mathSin(start),
				cosEnd = mathCos(end),
				sinEnd = mathSin(end),
				innerRadius = options.innerR,
				circleCorrection = 0.08 / radius, // #760
				innerCorrection = (innerRadius && 0.25 / innerRadius) || 0;

			if (end - start === 0) { // no angle, don't show it.
				return ['x'];

			} else if (2 * mathPI - end + start < circleCorrection) { // full circle
				// empirical correction found by trying out the limits for different radii
				cosEnd = -circleCorrection;
			} else if (end - start < innerCorrection) { // issue #186, another mysterious VML arc problem
				cosEnd = mathCos(start + innerCorrection);
			}

			return [
				'wa', // clockwise arc to
				x - radius, // left
				y - radius, // top
				x + radius, // right
				y + radius, // bottom
				x + radius * cosStart, // start x
				y + radius * sinStart, // start y
				x + radius * cosEnd, // end x
				y + radius * sinEnd, // end y


				'at', // anti clockwise arc to
				x - innerRadius, // left
				y - innerRadius, // top
				x + innerRadius, // right
				y + innerRadius, // bottom
				x + innerRadius * cosEnd, // start x
				y + innerRadius * sinEnd, // start y
				x + innerRadius * cosStart, // end x
				y + innerRadius * sinStart, // end y

				'x', // finish path
				'e' // close
			];

		},
		// Add circle symbol path. This performs significantly faster than v:oval.
		circle: function (x, y, w, h) {

			return [
				'wa', // clockwisearcto
				x, // left
				y, // top
				x + w, // right
				y + h, // bottom
				x + w, // start x
				y + h / 2,     // start y
				x + w, // end x
				y + h / 2,     // end y
				//'x', // finish path
				'e' // close
			];
		},
		/**
		 * Add rectangle symbol path which eases rotation and omits arcsize problems
		 * compared to the built-in VML roundrect shape
		 *
		 * @param {Number} left Left position
		 * @param {Number} top Top position
		 * @param {Number} r Border radius
		 * @param {Object} options Width and height
		 */

		rect: function (left, top, width, height, options) {
			/*for (var n in r) {
				logTime && console .log(n)
				}*/

			if (!defined(options)) {
				return [];
			}
			var right = left + width,
				bottom = top + height,
				r = mathMin(options.r || 0, width, height);

			return [
				M,
				left + r, top,

				L,
				right - r, top,
				'wa',
				right - 2 * r, top,
				right, top + 2 * r,
				right - r, top,
				right, top + r,

				L,
				right, bottom - r,
				'wa',
				right - 2 * r, bottom - 2 * r,
				right, bottom,
				right, bottom - r,
				right - r, bottom,

				L,
				left + r, bottom,
				'wa',
				left, bottom - 2 * r,
				left + 2 * r, bottom,
				left + r, bottom,
				left, bottom - r,

				L,
				left, top + r,
				'wa',
				left, top,
				left + 2 * r, top + 2 * r,
				left, top + r,
				left + r, top,


				'x',
				'e'
			];

		}
	}
};
VMLRenderer = function () {
	this.init.apply(this, arguments);
};
VMLRenderer.prototype = merge(SVGRenderer.prototype, VMLRendererExtension);

	// general renderer
	Renderer = VMLRenderer;
}

/* ****************************************************************************
 *                                                                            *
 * END OF INTERNET EXPLORER <= 8 SPECIFIC CODE                                *
 *                                                                            *
 *****************************************************************************/
/* ****************************************************************************
 *                                                                            *
 * START OF ANDROID < 3 SPECIFIC CODE. THIS CAN BE REMOVED IF YOU'RE NOT      *
 * TARGETING THAT SYSTEM.                                                     *
 *                                                                            *
 *****************************************************************************/
var CanVGRenderer,
	CanVGController;

if (useCanVG) {
	/**
	 * The CanVGRenderer is empty from start to keep the source footprint small.
	 * When requested, the CanVGController downloads the rest of the source packaged
	 * together with the canvg library.
	 */
	CanVGRenderer = function () {
		// Empty constructor
	};

	/**
	 * Handles on demand download of canvg rendering support.
	 */
	CanVGController = (function () {
		// List of renderering calls
		var deferredRenderCalls = [];

		/**
		 * When downloaded, we are ready to draw deferred charts.
		 */
		function drawDeferred() {
			var callLength = deferredRenderCalls.length,
				callIndex;

			// Draw all pending render calls
			for (callIndex = 0; callIndex < callLength; callIndex++) {
				deferredRenderCalls[callIndex]();
			}
			// Clear the list
			deferredRenderCalls = [];
		}

		return {
			push: function (func, scriptLocation) {
				// Only get the script once
				if (deferredRenderCalls.length === 0) {
					getScript(scriptLocation, drawDeferred);
				}
				// Register render call
				deferredRenderCalls.push(func);
			}
		};
	}());
} // end CanVGRenderer

/* ****************************************************************************
 *                                                                            *
 * END OF ANDROID < 3 SPECIFIC CODE                                           *
 *                                                                            *
 *****************************************************************************/

/**
 * General renderer
 */
Renderer = VMLRenderer || CanVGRenderer || SVGRenderer;
/**
 * The Tick class
 */
function Tick(axis, pos, type) {
	this.axis = axis;
	this.pos = pos;
	this.type = type || '';
	this.isNew = true;

	if (!type) {
		this.addLabel();
	}
}

Tick.prototype = {
	/**
	 * Write the tick label
	 */
	addLabel: function () {
		var tick = this,
			axis = tick.axis,
			options = axis.options,
			chart = axis.chart,
			horiz = axis.horiz,
			categories = axis.categories,
			pos = tick.pos,
			labelOptions = options.labels,
			str,
			width = (categories && horiz && categories.length &&
				!labelOptions.step && !labelOptions.staggerLines &&
				!labelOptions.rotation &&
				chart.plotWidth / categories.length) ||
				(!horiz && chart.plotWidth / 2),
			tickPositions = axis.tickPositions,
			isFirst = pos === tickPositions[0],
			isLast = pos === tickPositions[tickPositions.length - 1],
			css,
			value = categories && defined(categories[pos]) ? categories[pos] : pos,
			label = tick.label,
			tickPositionInfo = tickPositions.info,
			dateTimeLabelFormat;

		// Set the datetime label format. If a higher rank is set for this position, use that. If not,
		// use the general format.
		if (axis.isDatetimeAxis && tickPositionInfo) {
			dateTimeLabelFormat = options.dateTimeLabelFormats[tickPositionInfo.higherRanks[pos] || tickPositionInfo.unitName];
		}

		// set properties for access in render method
		tick.isFirst = isFirst;
		tick.isLast = isLast;

		// get the string
		str = axis.labelFormatter.call({
			axis: axis,
			chart: chart,
			isFirst: isFirst,
			isLast: isLast,
			dateTimeLabelFormat: dateTimeLabelFormat,
			value: axis.isLog ? correctFloat(lin2log(value)) : value
		});

		// prepare CSS
		css = width && { width: mathMax(1, mathRound(width - 2 * (labelOptions.padding || 10))) + PX };
		css = extend(css, labelOptions.style);

		// first call
		if (!defined(label)) {
			tick.label =
				defined(str) && labelOptions.enabled ?
					chart.renderer.text(
							str,
							0,
							0,
							labelOptions.useHTML
						)
						.attr({
							align: labelOptions.align,
							rotation: labelOptions.rotation
						})
						// without position absolute, IE export sometimes is wrong
						.css(css)
						.add(axis.axisGroup) :
					null;

		// update
		} else if (label) {
			label.attr({
					text: str
				})
				.css(css);
		}
	},

	/**
	 * Get the offset height or width of the label
	 */
	getLabelSize: function () {
		var label = this.label,
			axis = this.axis;
		return label ?
			((this.labelBBox = label.getBBox()))[axis.horiz ? 'height' : 'width'] :
			0;
	},

	/**
	 * Find how far the labels extend to the right and left of the tick's x position. Used for anti-collision
	 * detection with overflow logic.
	 */
	getLabelSides: function () {
		var bBox = this.labelBBox, // assume getLabelSize has run at this point
			labelOptions = options.labels,
			width = bBox.width,
			leftSide = width * { left: 0, center: 0.5, right: 1 }[labelOptions.align] - labelOptions.x;

		return [-leftSide, width - leftSide];
	},

	/**
	 * Handle the label overflow by adjusting the labels to the left and right edge, or
	 * hide them if they collide into the neighbour label.
	 */
	handleOverflow: function (index) {
		var show = true,
			isFirst = this.isFirst,
			isLast = this.isLast,
			label = this.label,
			x = label.x;

		if (isFirst || isLast) {

			var sides = this.getLabelSides(),
				leftSide = sides[0],
				rightSide = sides[1],
				plotLeft = chart.plotLeft,
				plotRight = plotLeft + axis.len,
				neighbour = ticks[tickPositions[index + (isFirst ? 1 : -1)]],
				neighbourEdge = neighbour && neighbour.label.x + neighbour.getLabelSides()[isFirst ? 0 : 1];

			if ((isFirst && !reversed) || (isLast && reversed)) {
				// Is the label spilling out to the left of the plot area?
				if (x + leftSide < plotLeft) {

					// Align it to plot left
					x = plotLeft - leftSide;

					// Hide it if it now overlaps the neighbour label
					if (neighbour && x + rightSide > neighbourEdge) {
						show = false;
					}
				}

			} else {
				// Is the label spilling out to the right of the plot area?
				if (x + rightSide > plotRight) {

					// Align it to plot right
					x = plotRight - rightSide;

					// Hide it if it now overlaps the neighbour label
					if (neighbour && x + leftSide < neighbourEdge) {
						show = false;
					}

				}
			}

			// Set the modified x position of the label
			label.x = x;
		}
		return show;
	},

	/**
	 * Get the x and y position for ticks and labels
	 */
	getPosition: function (horiz, pos, tickmarkOffset, old) {
		var axis = this.axis,
			chart = axis.chart,
			cHeight = (old && chart.oldChartHeight) || chart.chartHeight;
		
		return {
			x: horiz ?
				axis.translate(pos + tickmarkOffset, null, null, old) + axis.transB :
				axis.left + axis.offset + (axis.opposite ? ((old && chart.oldChartWidth) || chart.chartWidth) - axis.right - axis.left : 0),

			y: horiz ?
				cHeight - axis.bottom + axis.offset - (axis.opposite ? axis.height : 0) :
				cHeight - axis.translate(pos + tickmarkOffset, null, null, old) - axis.transB
		};
		
	},
	
	/**
	 * Extendible method to return the path of the marker
	 */
	getMarkPath: function (x, y, tickLength, tickWidth, horiz, renderer) {
		return renderer.crispLine([
				M,
				x,
				y,
				L,
				x + (horiz ? 0 : -tickLength),
				y + (horiz ? tickLength : 0)
			], tickWidth);
	},

	/**
	 * Put everything in place
	 *
	 * @param index {Number}
	 * @param old {Boolean} Use old coordinates to prepare an animation into new position
	 */
	render: function (index, old) {
		var tick = this,
			axis = tick.axis,
			options = axis.options,
			chart = axis.chart,
			renderer = chart.renderer,
			horiz = axis.horiz,
			type = tick.type,
			label = tick.label,
			pos = tick.pos,
			labelOptions = options.labels,
			gridLine = tick.gridLine,
			gridPrefix = type ? type + 'Grid' : 'grid',
			tickPrefix = type ? type + 'Tick' : 'tick',
			gridLineWidth = options[gridPrefix + 'LineWidth'],
			gridLineColor = options[gridPrefix + 'LineColor'],
			dashStyle = options[gridPrefix + 'LineDashStyle'],
			tickLength = options[tickPrefix + 'Length'],
			tickWidth = options[tickPrefix + 'Width'] || 0,
			tickColor = options[tickPrefix + 'Color'],
			tickPosition = options[tickPrefix + 'Position'],
			gridLinePath,
			mark = tick.mark,
			markPath,
			step = labelOptions.step,
			attribs,
			show = true,
			tickmarkOffset = (options.categories && options.tickmarkPlacement === 'between') ? 0.5 : 0,
			xy = tick.getPosition(horiz, pos, tickmarkOffset, old),
			x = xy.x,
			y = xy.y;
		
		// create the grid line
		if (gridLineWidth) {
			gridLinePath = axis.getPlotLinePath(pos + tickmarkOffset, gridLineWidth, old);

			if (gridLine === UNDEFINED) {
				attribs = {
					stroke: gridLineColor,
					'stroke-width': gridLineWidth
				};
				if (dashStyle) {
					attribs.dashstyle = dashStyle;
				}
				if (!type) {
					attribs.zIndex = 1;
				}
				tick.gridLine = gridLine =
					gridLineWidth ?
						renderer.path(gridLinePath)
							.attr(attribs).add(axis.gridGroup) :
						null;
			}

			// If the parameter 'old' is set, the current call will be followed
			// by another call, therefore do not do any animations this time
			if (!old && gridLine && gridLinePath) {
				gridLine[tick.isNew ? 'attr' : 'animate']({
					d: gridLinePath
				});
			}
		}

		// create the tick mark
		if (tickWidth) {

			// negate the length
			if (tickPosition === 'inside') {
				tickLength = -tickLength;
			}
			if (axis.opposite) {
				tickLength = -tickLength;
			}

			markPath = tick.getMarkPath(x, y, tickLength, tickWidth, horiz, renderer);

			if (mark) { // updating
				mark.animate({
					d: markPath
				});
			} else { // first time
				tick.mark = renderer.path(
					markPath
				).attr({
					stroke: tickColor,
					'stroke-width': tickWidth
				}).add(axis.axisGroup);
			}
		}

		// the label is created on init - now move it into place
		if (label && !isNaN(x)) {
			x = x + labelOptions.x - (tickmarkOffset && horiz ?
				tickmarkOffset * axis.transA * (axis.reversed ? -1 : 1) : 0);
			y = y + labelOptions.y - (tickmarkOffset && !horiz ?
				tickmarkOffset * axis.transA * (axis.reversed ? 1 : -1) : 0);

			// vertically centered
			if (!defined(labelOptions.y)) {
				y += pInt(label.styles.lineHeight) * 0.9 - label.getBBox().height / 2;
			}


			// correct for staggered labels
			if (axis.staggerLines) {
				y += (index / (step || 1) % axis.staggerLines) * 16;
			}

			// Cache x and y to be able to read final position before animation
			label.x = x;
			label.y = y;

			// apply show first and show last
			if ((tick.isFirst && !pick(options.showFirstLabel, 1)) ||
					(tick.isLast && !pick(options.showLastLabel, 1))) {
				show = false;

				// Handle label overflow and show or hide accordingly
			} else if (!staggerLines && horiz && labelOptions.overflow === 'justify' && !tick.handleOverflow(index)) {
				show = false;
			}

			// apply step
			if (step && index % step) {
				// show those indices dividable by step
				show = false;
			}

			// Set the new position, and show or hide
			if (show) {
				label[tick.isNew ? 'attr' : 'animate']({
					x: label.x,
					y: label.y
				});
				label.show();
				tick.isNew = false;
			} else {
				label.hide();
			}
		}
	},

	/**
	 * Destructor for the tick prototype
	 */
	destroy: function () {
		destroyObjectProperties(this, this.axis);
	}
};

/**
 * The object wrapper for plot lines and plot bands
 * @param {Object} options
 */
function PlotLineOrBand(axis, options) {
	this.axis = axis;

	if (options) {
		this.options = options;
		this.id = options.id;
	}

	//plotLine.render()
	return this;
}

PlotLineOrBand.prototype = {
	
	/**
	 * Render the plot line or plot band. If it is already existing,
	 * move it.
	 */
	render: function () {
		var plotLine = this,
			axis = plotLine.axis,
			halfPointRange = (axis.pointRange || 0) / 2,
			options = plotLine.options,
			optionsLabel = options.label,
			label = plotLine.label,
			width = options.width,
			to = options.to,
			from = options.from,
			value = options.value,
			toPath, // bands only
			dashStyle = options.dashStyle,
			svgElem = plotLine.svgElem,
			path = [],
			addEvent,
			eventType,
			xs,
			ys,
			x,
			y,
			color = options.color,
			zIndex = options.zIndex,
			events = options.events,
			attribs,
			renderer = axis.chart.renderer;

		// logarithmic conversion
		if (axis.isLog) {
			from = log2lin(from);
			to = log2lin(to);
			value = log2lin(value);
		}

		// plot line
		if (width) {
			path = axis.getPlotLinePath(value, width);
			attribs = {
				stroke: color,
				'stroke-width': width
			};
			if (dashStyle) {
				attribs.dashstyle = dashStyle;
			}
		} else if (defined(from) && defined(to)) { // plot band
			
			// keep within plot area
			from = mathMax(from, axis.min - halfPointRange);
			to = mathMin(to, axis.max + halfPointRange);
			
			path = axis.getPlotBandPath(from, to, options);
			attribs = {
				fill: color
			};
		} else {
			return;
		}
		// zIndex
		if (defined(zIndex)) {
			attribs.zIndex = zIndex;
		}

		// common for lines and bands
		if (svgElem) {
			if (path) {
				svgElem.animate({
					d: path
				}, null, svgElem.onGetPath);
			} else {
				svgElem.hide();
				svgElem.onGetPath = function () {
					svgElem.show();
				};
			}
		} else if (path && path.length) {
			plotLine.svgElem = svgElem = renderer.path(path)
				.attr(attribs).add();

			// events
			if (events) {
				addEvent = function (eventType) {
					svgElem.on(eventType, function (e) {
						events[eventType].apply(plotLine, [e]);
					});
				};
				for (eventType in events) {
					addEvent(eventType);
				}
			}
		}

		// the plot band/line label
		if (optionsLabel && defined(optionsLabel.text) && path && path.length && axis.width > 0 && axis.height > 0) {
			// apply defaults
			var horiz = axis.horiz;
			optionsLabel = merge({
				align: horiz && toPath && 'center',
				x: horiz ? !toPath && 4 : 10,
				verticalAlign : !horiz && toPath && 'middle',
				y: horiz ? toPath ? 16 : 10 : toPath ? 6 : -4,
				rotation: horiz && !toPath && 90
			}, optionsLabel);

			// add the SVG element
			if (!label) {
				plotLine.label = label = renderer.text(
						optionsLabel.text,
						0,
						0
					)
					.attr({
						align: optionsLabel.textAlign || optionsLabel.align,
						rotation: optionsLabel.rotation,
						zIndex: zIndex
					})
					.css(optionsLabel.style)
					.add();
			}

			// get the bounding box and align the label
			xs = [path[1], path[4], pick(path[6], path[1])];
			ys = [path[2], path[5], pick(path[7], path[2])];
			x = arrayMin(xs);
			y = arrayMin(ys);

			label.align(optionsLabel, false, {
				x: x,
				y: y,
				width: arrayMax(xs) - x,
				height: arrayMax(ys) - y
			});
			label.show();

		} else if (label) { // move out of sight
			label.hide();
		}

		// chainable
		return plotLine;
	},

	/**
	 * Remove the plot line or band
	 */
	destroy: function () {
		var plotLine = this,
			axis = plotLine.axis;

		// remove it from the lookup
		erase(axis.plotLinesAndBands, plotLine);

		destroyObjectProperties(plotLine, this.axis);
	}
};
/**
 * The class for stack items
 */
function StackItem(axis, options, isNegative, x, stackOption) {
	var inverted = axis.chart.inverted;

	this.axis = axis;

	// Tells if the stack is negative
	this.isNegative = isNegative;

	// Save the options to be able to style the label
	this.options = options;

	// Save the x value to be able to position the label later
	this.x = x;

	// Save the stack option on the series configuration object
	this.stack = stackOption;

	// The align options and text align varies on whether the stack is negative and
	// if the chart is inverted or not.
	// First test the user supplied value, then use the dynamic.
	this.alignOptions = {
		align: options.align || (inverted ? (isNegative ? 'left' : 'right') : 'center'),
		verticalAlign: options.verticalAlign || (inverted ? 'middle' : (isNegative ? 'bottom' : 'top')),
		y: pick(options.y, inverted ? 4 : (isNegative ? 14 : -6)),
		x: pick(options.x, inverted ? (isNegative ? -6 : 6) : 0)
	};

	this.textAlign = options.textAlign || (inverted ? (isNegative ? 'right' : 'left') : 'center');
}

StackItem.prototype = {
	destroy: function () {
		destroyObjectProperties(this, this.axis);
	},

	/**
	 * Sets the total of this stack. Should be called when a serie is hidden or shown
	 * since that will affect the total of other stacks.
	 */
	setTotal: function (total) {
		this.total = total;
		this.cum = total;
	},

	/**
	 * Renders the stack total label and adds it to the stack label group.
	 */
	render: function (group) {
		var str = this.options.formatter.call(this);  // format the text in the label

		// Change the text to reflect the new total and set visibility to hidden in case the serie is hidden
		if (this.label) {
			this.label.attr({text: str, visibility: HIDDEN});
		// Create new label
		} else {
			this.label =
				this.axis.chart.renderer.text(str, 0, 0)		// dummy positions, actual position updated with setOffset method in columnseries
					.css(this.options.style)				// apply style
					.attr({align: this.textAlign,			// fix the text-anchor
						rotation: this.options.rotation,	// rotation
						visibility: HIDDEN })				// hidden until setOffset is called
					.add(group);							// add to the labels-group
		}
	},

	/**
	 * Sets the offset that the stack has from the x value and repositions the label.
	 */
	setOffset: function (xOffset, xWidth) {
		var stackItem = this,
			axis = stackItem.axis,
			chart = axis.chart,
			inverted = chart.inverted,
			neg = this.isNegative,							// special treatment is needed for negative stacks
			y = axis.translate(this.total, 0, 0, 0, 1),		// stack value translated mapped to chart coordinates
			yZero = axis.translate(0),						// stack origin
			h = mathAbs(y - yZero),							// stack height
			x = chart.xAxis[0].translate(this.x) + xOffset,	// stack x position
			plotHeight = chart.plotHeight,
			stackBox = {	// this is the box for the complete stack
					x: inverted ? (neg ? y : y - h) : x,
					y: inverted ? plotHeight - x - xWidth : (neg ? (plotHeight - y - h) : plotHeight - y),
					width: inverted ? h : xWidth,
					height: inverted ? xWidth : h
			};

		if (this.label) {
			this.label
				.align(this.alignOptions, null, stackBox)	// align the label to the box
				.attr({visibility: VISIBLE});				// set visibility
		}
	}
};
/**
 * Create a new axis object
 * @param {Object} chart
 * @param {Object} options
 */
function Axis(chart, userOptions) {
	var options,
		isXAxis = userOptions.isX,
		axis = this;

	// Flag, is the axis horizontal
	axis.horiz = chart.inverted ? !isXAxis : isXAxis;

	axis.opposite = userOptions.opposite; // needed in setOptions
	axis.side = axis.horiz ?
			(axis.opposite ? 0 : 2) : // top : bottom
			(axis.opposite ? 1 : 3);  // right : left

	// Store the merged options
	axis.options = options = merge(
			isXAxis ? defaultXAxisOptions : defaultYAxisOptions,
			[defaultTopAxisOptions, defaultRightAxisOptions,
				defaultBottomAxisOptions, defaultLeftAxisOptions][axis.side],
			userOptions
		);

	var type = options.type,
		isDatetimeAxis = type === 'datetime';

	axis.labelFormatter = options.labels.formatter ||  // can be overwritten by dynamic format
			function () {
				var value = this.value,
					dateTimeLabelFormat = this.dateTimeLabelFormat,
					ret;

				if (dateTimeLabelFormat) { // datetime axis
					ret = dateFormat(dateTimeLabelFormat, value);

				} else if (axis.tickInterval % 1000000 === 0) { // use M abbreviation
					ret = (value / 1000000) + 'M';

				} else if (axis.tickInterval % 1000 === 0) { // use k abbreviation
					ret = (value / 1000) + 'k';

				} else if (!axis.categories && value >= 1000) { // add thousands separators
					ret = numberFormat(value, 0);

				} else { // strings (categories) and small numbers
					ret = value;
				}
				return ret;
			};

	// Flag, stagger lines or not
	axis.staggerLines = axis.horiz && options.labels.staggerLines;
	axis.userOptions = userOptions;

	//axis.axisTitleMargin = UNDEFINED,// = options.title.margin,
	axis.minPixelPadding = 0;
	//axis.ignoreMinPadding = UNDEFINED; // can be set to true by a column or bar series
	//axis.ignoreMaxPadding = UNDEFINED;

	axis.chart = chart;
	axis.reversed = options.reversed;

	// Initial categories
	axis.categories = options.categories;

	// Elements
	//axis.axisGroup = UNDEFINED;
	//axis.gridGroup = UNDEFINED;
	//axis.axisTitle = UNDEFINED;
	//axis.axisLine = UNDEFINED;

	// Flag if type === logarithmic
	axis.isLog = type === 'logarithmic';

	// Flag, if axis is linked to another axis
	axis.isLinked = defined(options.linkedTo);
	// Linked axis.
	//axis.linkedParent = UNDEFINED;

	// Flag if type === datetime
	axis.isDatetimeAxis = isDatetimeAxis;

	// Flag if percentage mode
	//axis.usePercentage = UNDEFINED;

	// Flag, isXAxis
	axis.isXAxis = isXAxis;
	axis.xOrY = isXAxis ? 'x' : 'y';

	// Tick positions
	//axis.tickPositions = UNDEFINED; // array containing predefined positions
	// Tick intervals
	//axis.tickInterval = UNDEFINED;
	//axis.minorTickInterval = UNDEFINED;

	// Major ticks
	axis.ticks = {};
	// Minor ticks
	axis.minorTicks = {};
	//axis.tickAmount = UNDEFINED;

	// List of plotLines/Bands
	axis.plotLinesAndBands = [];

	// Alternate bands
	axis.alternateBands = {};

	// Axis metrics
	//axis.left = UNDEFINED;
	//axis.top = UNDEFINED;
	//axis.width = UNDEFINED;
	//axis.height = UNDEFINED;
	//axis.bottom = UNDEFINED;
	//axis.right = UNDEFINED;
	//axis.transA = UNDEFINED;
	//axis.transB = UNDEFINED;
	//axis.oldTransA = UNDEFINED;
	axis.len = 0;
	//axis.oldMin = UNDEFINED;
	//axis.oldMax = UNDEFINED;
	//axis.oldUserMin = UNDEFINED;
	//axis.oldUserMax = UNDEFINED;
	//axis.oldAxisLength = UNDEFINED;
	axis.minRange = options.minRange || options.maxZoom;
	axis.range = options.range;
	axis.offset = options.offset || 0;


	// Dictionary for stacks
	axis.stacks = {};

	// Min and max in the data
	//axis.dataMin = UNDEFINED,
	//axis.dataMax = UNDEFINED,

	// The axis range
	axis.max = null;
	axis.min = null;

	// User set min and max
	//axis.userMin = UNDEFINED,
	//axis.userMax = UNDEFINED,

	axis.init();
}

Axis.prototype = {
	/**
	 * Get the minimum and maximum for the series of each axis
	 */
	getSeriesExtremes: function () {
		var axis = this,
			chart = axis.chart,
			stacks = axis.stacks,
			posStack = [],
			negStack = [],
			i;

		// reset dataMin and dataMax in case we're redrawing
		axis.dataMin = axis.dataMax = null;

		// loop through this axis' series
		each(axis.series, function (series) {

			if (series.visible || !chart.options.chart.ignoreHiddenSeries) {

				var seriesOptions = series.options,
					stacking,
					posPointStack,
					negPointStack,
					stackKey,
					stackOption,
					negKey,
					xData,
					yData,
					x,
					y,
					threshold = seriesOptions.threshold,
					yDataLength,
					activeYData = [],
					activeCounter = 0;
					
				// Validate threshold in logarithmic axes
				if (axis.isLog && threshold <= 0) {
					threshold = seriesOptions.threshold = null;
				}

				// Get dataMin and dataMax for X axes
				if (axis.isXAxis) {
					xData = series.xData;
					if (xData.length) {
						axis.dataMin = mathMin(pick(axis.dataMin, xData[0]), arrayMin(xData));
						axis.dataMax = mathMax(pick(axis.dataMax, xData[0]), arrayMax(xData));
					}

				// Get dataMin and dataMax for Y axes, as well as handle stacking and processed data
				} else {
					var isNegative,
						pointStack,
						key,
						cropped = series.cropped,
						xExtremes = series.xAxis.getExtremes(),
						//findPointRange,
						//pointRange,
						j,
						hasModifyValue = !!series.modifyValue;


					// Handle stacking
					stacking = seriesOptions.stacking;
					axis.usePercentage = stacking === 'percent';

					// create a stack for this particular series type
					if (stacking) {
						stackOption = seriesOptions.stack;
						stackKey = series.type + pick(stackOption, '');
						negKey = '-' + stackKey;
						series.stackKey = stackKey; // used in translate

						posPointStack = posStack[stackKey] || []; // contains the total values for each x
						posStack[stackKey] = posPointStack;

						negPointStack = negStack[negKey] || [];
						negStack[negKey] = negPointStack;
					}
					if (axis.usePercentage) {
						axis.dataMin = 0;
						axis.dataMax = 99;
					}

					// processData can alter series.pointRange, so this goes after
					//findPointRange = series.pointRange === null;

					xData = series.processedXData;
					yData = series.processedYData;
					yDataLength = yData.length;

					// loop over the non-null y values and read them into a local array
					for (i = 0; i < yDataLength; i++) {
						x = xData[i];
						y = yData[i];
						if (y !== null && y !== UNDEFINED) {

							// read stacked values into a stack based on the x value,
							// the sign of y and the stack key
							if (stacking) {
								isNegative = y < threshold;
								pointStack = isNegative ? negPointStack : posPointStack;
								key = isNegative ? negKey : stackKey;

								y = pointStack[x] =
									defined(pointStack[x]) ?
									pointStack[x] + y : y;


								// add the series
								if (!stacks[key]) {
									stacks[key] = {};
								}

								// If the StackItem is there, just update the values,
								// if not, create one first
								if (!stacks[key][x]) {
									stacks[key][x] = new StackItem(axis, axis.options.stackLabels, isNegative, x, stackOption);
								}
								stacks[key][x].setTotal(y);


							// general hook, used for Highstock compare values feature
							} else if (hasModifyValue) {
								y = series.modifyValue(y);
							}

							// get the smallest distance between points
							/*if (i) {
								distance = mathAbs(xData[i] - xData[i - 1]);
								pointRange = pointRange === UNDEFINED ? distance : mathMin(distance, pointRange);
							}*/

							// for points within the visible range, including the first point outside the
							// visible range, consider y extremes
							if (cropped || ((xData[i + 1] || x) >= xExtremes.min && (xData[i - 1] || x) <= xExtremes.max)) {

								j = y.length;
								if (j) { // array, like ohlc or range data
									while (j--) {
										if (y[j] !== null) {
											activeYData[activeCounter++] = y[j];
										}
									}
								} else {
									activeYData[activeCounter++] = y;
								}
							}
						}
					}

					// record the least unit distance
					/*if (findPointRange) {
						series.pointRange = pointRange || 1;
					}
					series.closestPointRange = pointRange;*/

					// Get the dataMin and dataMax so far. If percentage is used, the min and max are
					// always 0 and 100. If the length of activeYData is 0, continue with null values.
					if (!axis.usePercentage && activeYData.length) {
						axis.dataMin = mathMin(pick(axis.dataMin, activeYData[0]), arrayMin(activeYData));
						axis.dataMax = mathMax(pick(axis.dataMax, activeYData[0]), arrayMax(activeYData));
					}

					// Adjust to threshold
					if (defined(threshold)) {
						if (axis.dataMin >= threshold) {
							axis.dataMin = threshold;
							axis.ignoreMinPadding = true;
						} else if (axis.dataMax < threshold) {
							axis.dataMax = threshold;
							axis.ignoreMaxPadding = true;
						}
					}
				}
			}
		});
	},

	/**
	 * Translate from axis value to pixel position on the chart, or back
	 *
	 */
	translate: function (val, backwards, cvsCoord, old, handleLog) {
		var axis = this,
			axisLength = axis.len,
			sign = 1,
			cvsOffset = 0,
			localA = old ? axis.oldTransA : axis.transA,
			localMin = old ? axis.oldMin : axis.min,
			returnValue,
			postTranslate = axis.options.ordinal || (axis.isLog && handleLog);

		if (!localA) {
			localA = axis.transA;
		}

		if (cvsCoord) {
			sign *= -1; // canvas coordinates inverts the value
			cvsOffset = axisLength;
		}
		if (axis.reversed) { // reversed axis
			sign *= -1;
			cvsOffset -= sign * axisLength;
		}

		if (backwards) { // reverse translation
			if (axis.reversed) {
				val = axisLength - val;
			}
			returnValue = val / localA + localMin; // from chart pixel to value
			if (postTranslate) { // log and ordinal axes
				returnValue = axis.lin2val(returnValue);
			}

		} else { // normal translation, from axis value to pixel, relative to plot
			if (postTranslate) { // log and ordinal axes
				val = axis.val2lin(val);
			}

			returnValue = sign * (val - localMin) * localA + cvsOffset + (sign * axis.minPixelPadding);
		}

		return returnValue;
	},

	/**
	 * Create the path for a plot line that goes from the given value on
	 * this axis, across the plot to the opposite side
	 * @param {Number} value
	 * @param {Number} lineWidth Used for calculation crisp line
	 * @param {Number] old Use old coordinates (for resizing and rescaling)
	 */
	getPlotLinePath: function (value, lineWidth, old) {
		var axis = this,
			chart = axis.chart,
			axisLeft = axis.left,
			axisTop = axis.top,
			x1,
			y1,
			x2,
			y2,
			translatedValue = axis.translate(value, null, null, old),
			cHeight = (old && chart.oldChartHeight) || chart.chartHeight,
			cWidth = (old && chart.oldChartWidth) || chart.chartWidth,
			skip,
			transB = axis.transB;

		x1 = x2 = mathRound(translatedValue + transB);
		y1 = y2 = mathRound(cHeight - translatedValue - transB);

		if (isNaN(translatedValue)) { // no min or max
			skip = true;

		} else if (axis.horiz) {
			y1 = axisTop;
			y2 = cHeight - axis.bottom;
			if (x1 < axisLeft || x1 > axisLeft + axis.width) {
				skip = true;
			}
		} else {
			x1 = axisLeft;
			x2 = cWidth - axis.right;

			if (y1 < axisTop || y1 > axisTop + axis.height) {
				skip = true;
			}
		}
		return skip ?
			null :
			chart.renderer.crispLine([M, x1, y1, L, x2, y2], lineWidth || 0);
	},
	
	/**
	 * Create the path for a plot band
	 */
	getPlotBandPath: function (from, to) {

		var toPath = this.getPlotLinePath(to),
			path = this.getPlotLinePath(from);
			
		if (path && toPath) {
			path.push(
				toPath[4],
				toPath[5],
				toPath[1],
				toPath[2]
			);
		} else { // outside the axis area
			path = null;
		}
		
		return path;
	},
	
	/**
	 * Set the tick positions of a linear axis to round values like whole tens or every five.
	 */
	getLinearTickPositions: function (tickInterval, min, max) {
		var pos,
			lastPos,
			roundedMin = correctFloat(mathFloor(min / tickInterval) * tickInterval),
			roundedMax = correctFloat(mathCeil(max / tickInterval) * tickInterval),
			tickPositions = [];

		// Populate the intermediate values
		pos = roundedMin;
		while (pos <= roundedMax) {

			// Place the tick on the rounded value
			tickPositions.push(pos);

			// Always add the raw tickInterval, not the corrected one.
			pos = correctFloat(pos + tickInterval);

			// If the interval is not big enough in the current min - max range to actually increase
			// the loop variable, we need to break out to prevent endless loop. Issue #619
			if (pos === lastPos) {
				break;
			}

			// Record the last value
			lastPos = pos;
		}
		return tickPositions;
	},
	
	/**
	 * Set the tick positions of a logarithmic axis
	 */
	getLogTickPositions: function (interval, min, max, minor) {
		var axis = this,
			options = axis.options,
			axisLength = axis.len;

		// Since we use this method for both major and minor ticks,
		// use a local variable and return the result
		var positions = []; 
		
		// Reset
		if (!minor) {
			axis._minorAutoInterval = null;
		}
		
		// First case: All ticks fall on whole logarithms: 1, 10, 100 etc.
		if (interval >= 0.5) {
			interval = mathRound(interval);
			positions = axis.getLinearTickPositions(interval, min, max);
			
		// Second case: We need intermediary ticks. For example 
		// 1, 2, 4, 6, 8, 10, 20, 40 etc. 
		} else if (interval >= 0.08) {
			var roundedMin = mathFloor(min),
				intermediate,
				i,
				j,
				len,
				pos,
				lastPos,
				break2;
				
			if (interval > 0.3) {
				intermediate = [1, 2, 4];
			} else if (interval > 0.15) { // 0.2 equals five minor ticks per 1, 10, 100 etc
				intermediate = [1, 2, 4, 6, 8];
			} else { // 0.1 equals ten minor ticks per 1, 10, 100 etc
				intermediate = [1, 2, 3, 4, 5, 6, 7, 8, 9];
			}
			
			for (i = roundedMin; i < max + 1 && !break2; i++) {
				len = intermediate.length;
				for (j = 0; j < len && !break2; j++) {
					pos = log2lin(lin2log(i) * intermediate[j]);
					
					if (pos > min) {
						positions.push(lastPos);
					}
					
					if (lastPos > max) {
						break2 = true;
					}
					lastPos = pos;
				}
			}
			
		// Third case: We are so deep in between whole logarithmic values that
		// we might as well handle the tick positions like a linear axis. For
		// example 1.01, 1.02, 1.03, 1.04.
		} else {
			var realMin = lin2log(min),
				realMax = lin2log(max),
				tickIntervalOption = options[minor ? 'minorTickInterval' : 'tickInterval'],
				filteredTickIntervalOption = tickIntervalOption === 'auto' ? null : tickIntervalOption,
				tickPixelIntervalOption = options.tickPixelInterval / (minor ? 5 : 1),
				totalPixelLength = minor ? axisLength / axis.tickPositions.length : axisLength;
			
			interval = pick(
				filteredTickIntervalOption,
				axis._minorAutoInterval,
				(realMax - realMin) * tickPixelIntervalOption / (totalPixelLength || 1)
			);
			
			interval = normalizeTickInterval(
				interval, 
				null, 
				math.pow(10, mathFloor(math.log(interval) / math.LN10))
			);
			
			positions = map(axis.getLinearTickPositions(
				interval, 
				realMin,
				realMax	
			), log2lin);
			
			if (!minor) {
				axis._minorAutoInterval = interval / 5;
			}
		}
		
		// Set the axis-level tickInterval variable 
		if (!minor) {
			axis.tickInterval = interval;
		}
		return positions;
	},

	/**
	 * Return the minor tick positions. For logarithmic axes, reuse the same logic
	 * as for major ticks.
	 */
	getMinorTickPositions: function () {
		var axis = this,
			tickPositions = axis.tickPositions,
			minorTickInterval = axis.minorTickInterval;

		var minorTickPositions = [],
			pos,
			i,
			len;
		
		if (axis.isLog) {
			len = tickPositions.length;
			for (i = 1; i < len; i++) {
				minorTickPositions = minorTickPositions.concat(
					axis.getLogTickPositions(minorTickInterval, tickPositions[i - 1], tickPositions[i], true)
				);	
			}
		
		} else {			
			for (pos = axis.min + (tickPositions[0] - axis.min) % minorTickInterval; pos <= axis.max; pos += minorTickInterval) {
				minorTickPositions.push(pos);	
			}
		}
		
		return minorTickPositions;
	},

	/**
	 * Adjust the min and max for the minimum range. Keep in mind that the series data is 
	 * not yet processed, so we don't have information on data cropping and grouping, or 
	 * updated axis.pointRange or series.pointRange. The data can't be processed until
	 * we have finally established min and max.
	 */
	adjustForMinRange: function () {
		var axis = this,
			options = axis.options,
			min = axis.min,
			max = axis.max,
			zoomOffset,
			spaceAvailable = axis.dataMax - axis.dataMin >= axis.minRange,
			closestDataRange,
			i,
			distance,
			xData,
			loopLength,
			minArgs,
			maxArgs;

		// Set the automatic minimum range based on the closest point distance
		if (axis.isXAxis && axis.minRange === UNDEFINED && !axis.isLog) {

			if (defined(options.min) || defined(options.max)) {
				axis.minRange = null; // don't do this again

			} else {

				// Find the closest distance between raw data points, as opposed to
				// closestPointRange that applies to processed points (cropped and grouped)
				each(axis.series, function (series) {
					xData = series.xData;
					loopLength = series.xIncrement ? 1 : xData.length - 1;
					for (i = loopLength; i > 0; i--) {
						distance = xData[i] - xData[i - 1];
						if (closestDataRange === UNDEFINED || distance < closestDataRange) {
							closestDataRange = distance;
						}
					}
				});
				axis.minRange = mathMin(closestDataRange * 5, axis.dataMax - axis.dataMin);
			}
		}

		// if minRange is exceeded, adjust
		if (max - min < axis.minRange) {
			var minRange = axis.minRange;
			zoomOffset = (minRange - max + min) / 2;

			// if min and max options have been set, don't go beyond it
			minArgs = [min - zoomOffset, pick(options.min, min - zoomOffset)];
			if (spaceAvailable) { // if space is available, stay within the data range
				minArgs[2] = axis.dataMin;
			}
			axis.min = min = arrayMax(minArgs);

			maxArgs = [min + minRange, pick(options.max, min + minRange)];
			if (spaceAvailable) { // if space is availabe, stay within the data range
				maxArgs[2] = axis.dataMax;
			}

			axis.max = max = arrayMin(maxArgs);

			// now if the max is adjusted, adjust the min back
			if (max - min < minRange) {
				minArgs[0] = max - minRange;
				minArgs[1] = pick(options.min, max - minRange);
				axis.min = arrayMax(minArgs);
			}
		}
	},

	/**
	 * Update translation information
	 */
	setAxisTranslation: function () {
		var axis = this,
			range = axis.max - axis.min,
			pointRange = 0,
			closestPointRange,
			seriesClosestPointRange,
			transA = axis.transA;

		// adjust translation for padding
		if (axis.isXAxis) {
			if (axis.isLinked) {
				pointRange = axis.linkedParent.pointRange;
			} else {
				each(axis.series, function (series) {
					pointRange = mathMax(pointRange, series.pointRange);
					seriesClosestPointRange = series.closestPointRange;
					if (!series.noSharedTooltip && defined(seriesClosestPointRange)) {
						closestPointRange = defined(closestPointRange) ?
							mathMin(closestPointRange, seriesClosestPointRange) :
							seriesClosestPointRange;
					}
				});
			}

			// pointRange means the width reserved for each point, like in a column chart
			axis.pointRange = pointRange;

			// closestPointRange means the closest distance between points. In columns
			// it is mostly equal to pointRange, but in lines pointRange is 0 while closestPointRange
			// is some other value
			axis.closestPointRange = closestPointRange;
		}

		// secondary values
		axis.oldTransA = transA;
		axis.translationSlope = axis.transA = transA = axis.len / ((range + pointRange) || 1);
		axis.transB = axis.horiz ? axis.left : axis.bottom; // translation addend
		axis.minPixelPadding = transA * (pointRange / 2);
	},

	/**
	 * Set the tick positions to round values and optionally extend the extremes
	 * to the nearest tick
	 */
	setTickPositions: function (secondPass) {
		var axis = this,
			chart = axis.chart,
			options = axis.options,
			isLog = axis.isLog,
			isDatetimeAxis = axis.isDatetimeAxis,
			isXAxis = axis.isXAxis,
			isLinked = axis.isLinked,
			xOrY = axis.xOrY,
			tickPositioner = axis.options.tickPositioner,
			magnitude,
			maxPadding = options.maxPadding,
			minPadding = options.minPadding,
			length,
			linkedParentExtremes,
			tickIntervalOption = options.tickInterval,
			tickPixelIntervalOption = options.tickPixelInterval,
			tickPositions,
			categories = axis.categories,
			min,
			max;

		// linked axis gets the extremes from the parent axis
		if (isLinked) {
			axis.linkedParent = chart[isXAxis ? 'xAxis' : 'yAxis'][options.linkedTo];
			linkedParentExtremes = axis.linkedParent.getExtremes();
			axis.min = pick(linkedParentExtremes.min, linkedParentExtremes.dataMin);
			axis.max = pick(linkedParentExtremes.max, linkedParentExtremes.dataMax);
			if (options.type !== axis.linkedParent.options.type) {
				error(11, 1); // Can't link axes of different type
			}
		} else { // initial min and max from the extreme data values
			axis.min = pick(axis.userMin, options.min, axis.dataMin);
			axis.max = pick(axis.userMax, options.max, axis.dataMax);
		}

		min = axis.min;
		max = axis.max;

		if (isLog) {
			if (!secondPass && mathMin(min, dataMin) <= 0) {
				error(10, 1); // Can't plot negative values on log axis
			}
			axis.min = min = log2lin(min);
			axis.max = max = log2lin(max);
		}

		// handle zoomed range
		if (axis.range) {
			axis.userMin = axis.min = min = mathMax(min, max - axis.range); // #618
			axis.userMax = max;
			if (secondPass) {
				axis.range = null;  // don't use it when running setExtremes
			}
		}

		// adjust min and max for the minimum range
		axis.adjustForMinRange();

		// pad the values to get clear of the chart's edges
		if (!categories && !axis.usePercentage && !isLinked && defined(min) && defined(max)) {
			length = (max - min) || 1;
			if (!defined(options.min) && !defined(axis.userMin) && minPadding && (axis.dataMin < 0 || !axis.ignoreMinPadding)) {
				min = axis.min -= length * minPadding;
			}
			if (!defined(options.max) && !defined(axis.userMax)  && maxPadding && (axis.dataMax > 0 || !axis.ignoreMaxPadding)) {
				max = axis.max += length * maxPadding;
			}
		}

		// get tickInterval
		if (min === max || min === undefined || max === undefined) {
			axis.tickInterval = 1;
		} else if (isLinked && !tickIntervalOption &&
				tickPixelIntervalOption === axis.linkedParent.options.tickPixelInterval) {
			axis.tickInterval = axis.linkedParent.tickInterval;
		} else {
			axis.tickInterval = pick(
				tickIntervalOption,
				categories ? // for categoried axis, 1 is default, for linear axis use tickPix
					1 :
					(max - min) * tickPixelIntervalOption / (axis.len || 1)
			);
		}

		// Now we're finished detecting min and max, crop and group series data. This
		// is in turn needed in order to find tick positions in ordinal axes. 
		if (isXAxis && !secondPass) {
			each(axis.series, function (series) {
				series.processData(min !== axis.oldMin || max !== axis.oldMax);
			});
		}

		// set the translation factor used in translate function
		axis.setAxisTranslation();

		// hook for ordinal axes. To do: merge with below
		if (axis.beforeSetTickPositions) {
			axis.beforeSetTickPositions();
		}
		
		// hook for extensions, used in Highstock ordinal axes
		if (axis.postProcessTickInterval) {
			axis.tickInterval = axis.postProcessTickInterval(axis.tickInterval);
		}

		// for linear axes, get magnitude and normalize the interval
		if (!isDatetimeAxis && !isLog) { // linear
			magnitude = math.pow(10, mathFloor(math.log(axis.tickInterval) / math.LN10));
			if (!defined(options.tickInterval)) {
				axis.tickInterval = normalizeTickInterval(axis.tickInterval, null, magnitude, options);
			}
		}

		// get minorTickInterval
		axis.minorTickInterval = options.minorTickInterval === 'auto' && axis.tickInterval ?
				axis.tickInterval / 5 : options.minorTickInterval;

		// find the tick positions
		axis.tickPositions = tickPositions = options.tickPositions || (tickPositioner && tickPositioner.apply(axis, [min, max]));
		if (!tickPositions) {
			if (isDatetimeAxis) {
				tickPositions = (axis.getNonLinearTimeTicks || getTimeTicks)(
					normalizeTimeTickInterval(axis.tickInterval, options.units),
					min,
					max,
					options.startOfWeek,
					axis.ordinalPositions,
					axis.closestPointRange,
					true
				);
			} else if (isLog) {
				tickPositions = axis.getLogTickPositions(axis.tickInterval, min, max);
			} else {
				tickPositions = axis.getLinearTickPositions(axis.tickInterval, min, max);
			}
			axis.tickPositions = tickPositions;
		}

		if (!isLinked) {

			// reset min/max or remove extremes based on start/end on tick
			var roundedMin = tickPositions[0],
				roundedMax = tickPositions[tickPositions.length - 1];

			if (options.startOnTick) {
				axis.min = roundedMin;
			} else if (axis.min > roundedMin) {
				tickPositions.shift();
			}

			if (options.endOnTick) {
				axis.max = max = roundedMax;
			} else if (max < roundedMax) {
				tickPositions.pop();
			}

			// record the greatest number of ticks for multi axis
			var maxTicks = chart.maxTicks;
			if (!maxTicks) { // first call, or maxTicks have been reset after a zoom operation
				maxTicks = {
					x: 0,
					y: 0
				};
			}

			if (!isDatetimeAxis && tickPositions.length > maxTicks[xOrY] && options.alignTicks !== false) {
				maxTicks[xOrY] = tickPositions.length;
			}
			chart.maxTicks = maxTicks;
		}
	},

	/**
	 * When using multiple axes, adjust the number of ticks to match the highest
	 * number of ticks in that group
	 */
	adjustTickAmount: function () {
		var axis = this,
			chart = axis.chart,
			xOrY = axis.xOrY,
			tickPositions = axis.tickPositions,
			maxTicks = chart.maxTicks;

		if (maxTicks && maxTicks[xOrY] && !axis.isDatetimeAxis && !axis.categories && !axis.isLinked && axis.options.alignTicks !== false) { // only apply to linear scale
			var oldTickAmount = axis.tickAmount,
				calculatedTickAmount = tickPositions.length,
				tickAmount;

			// set the axis-level tickAmount to use below
			axis.tickAmount = tickAmount = maxTicks[xOrY];

			if (calculatedTickAmount < tickAmount) {
				while (tickPositions.length < tickAmount) {
					tickPositions.push(correctFloat(
						tickPositions[tickPositions.length - 1] + axis.tickInterval
					));
				}
				axis.transA *= (calculatedTickAmount - 1) / (tickAmount - 1);
				axis.max = tickPositions[tickPositions.length - 1];

			}
			if (defined(oldTickAmount) && tickAmount !== oldTickAmount) {
				axis.isDirty = true;
			}
		}
	},

	/**
	 * Set the scale based on data min and max, user set min and max or options
	 *
	 */
	setScale: function () {
		var axis = this,
			chart = axis.chart,
			stacks = axis.stacks,
			type,
			i,
			isDirtyData,
			isDirtyAxisLength;

		axis.oldMin = axis.min;
		axis.oldMax = axis.max;
		axis.oldAxisLength = axis.len;

		// set the new axisLength
		axis.len = axis.horiz ? axis.width : axis.height;
		isDirtyAxisLength = axis.len !== axis.oldAxisLength;

		// is there new data?
		each(axis.series, function (series) {
			if (series.isDirtyData || series.isDirty ||
					series.xAxis.isDirty) { // when x axis is dirty, we need new data extremes for y as well
				isDirtyData = true;
			}
		});

		// do we really need to go through all this?
		if (isDirtyAxisLength || isDirtyData || axis.isLinked ||
			axis.userMin !== axis.oldUserMin || axis.userMax !== axis.oldUserMax) {

			// get data extremes if needed
			axis.getSeriesExtremes();

			// get fixed positions based on tickInterval
			axis.setTickPositions();

			// record old values to decide whether a rescale is necessary later on (#540)
			axis.oldUserMin = axis.userMin;
			axis.oldUserMax = axis.userMax;

			// reset stacks
			if (!axis.isXAxis) {
				for (type in stacks) {
					for (i in stacks[type]) {
						stacks[type][i].cum = stacks[type][i].total;
					}
				}
			}

			// Mark as dirty if it is not already set to dirty and extremes have changed. #595.
			if (!axis.isDirty) {
				axis.isDirty = isDirtyAxisLength || axis.min !== axis.oldMin || axis.max !== axis.oldMax;
			}
		}
	},

	/**
	 * Set the extremes and optionally redraw
	 * @param {Number} newMin
	 * @param {Number} newMax
	 * @param {Boolean} redraw
	 * @param {Boolean|Object} animation Whether to apply animation, and optionally animation
	 *    configuration
	 * @param {Object} eventArguments 
	 *
	 */
	setExtremes: function (newMin, newMax, redraw, animation, eventArguments) {
		var axis = this,
			chart = axis.chart;

		redraw = pick(redraw, true); // defaults to true

		// Extend the arguments with min and max
		eventArguments = extend(eventArguments, {
			min: newMin,
			max: newMax
		});

		// Fire the event
		fireEvent(axis, 'setExtremes', eventArguments, function () { // the default event handler

			axis.userMin = newMin;
			axis.userMax = newMax;

			// Mark for running afterSetExtremes
			axis.isDirtyExtremes = true;

			// redraw
			if (redraw) {
				chart.redraw(animation);
			}
		});
	},
	
	/**
	 * Update the axis metrics
	 */
	setAxisSize: function () {
		var axis = this,
			chart = axis.chart,
			options = axis.options;

		var offsetLeft = options.offsetLeft || 0,
			offsetRight = options.offsetRight || 0;

		// basic values
		// expose to use in Series object and navigator
		axis.left = pick(options.left, chart.plotLeft + offsetLeft);
		axis.top = pick(options.top, chart.plotTop);
		axis.width = pick(options.width, chart.plotWidth - offsetLeft + offsetRight);
		axis.height = pick(options.height, chart.plotHeight);
		axis.bottom = chart.chartHeight - axis.height - axis.top;
		axis.right = chart.chartWidth - axis.width - axis.left;
		axis.len = axis.horiz ? axis.width : axis.height;
	},

	/**
	 * Get the actual axis extremes
	 */
	getExtremes: function () {
		var axis = this,
			isLog = axis.isLog;

		return {
			min: isLog ? correctFloat(lin2log(axis.min)) : axis.min,
			max: isLog ? correctFloat(lin2log(axis.max)) : axis.max,
			dataMin: axis.dataMin,
			dataMax: axis.dataMax,
			userMin: axis.userMin,
			userMax: axis.userMax
		};
	},

	/**
	 * Get the zero plane either based on zero or on the min or max value.
	 * Used in bar and area plots
	 */
	getThreshold: function (threshold) {
		var axis = this,
			isLog = axis.isLog;

		var realMin = isLog ? lin2log(axis.min) : axis.min,
			realMax = isLog ? lin2log(axis.max) : axis.max;
		
		if (realMin > threshold || threshold === null) {
			threshold = realMin;
		} else if (realMax < threshold) {
			threshold = realMax;
		}

		return axis.translate(threshold, 0, 1, 0, 1);
	},

	/**
	 * Add a plot band or plot line after render time
	 *
	 * @param options {Object} The plotBand or plotLine configuration object
	 */
	addPlotBandOrLine: function (options) {
		var obj = new PlotLineOrBand(this, options).render();
		this.plotLinesAndBands.push(obj);
		return obj;
	},

	/**
	 * Render the tick labels to a preliminary position to get their sizes
	 */
	getOffset: function () {
		var axis = this,
			chart = axis.chart,
			renderer = chart.renderer,
			options = axis.options,
			tickPositions = axis.tickPositions,
			ticks = axis.ticks,
			horiz = axis.horiz,
			side = axis.side,
			hasData = axis.series.length && defined(axis.min) && defined(axis.max),
			showAxis = hasData || pick(options.showEmpty, true),
			titleOffset = 0,
			titleOffsetOption,
			titleMargin = 0,
			axisTitleOptions = options.title,
			labelOptions = options.labels,
			directionFactor = [-1, 1, 1, -1][side],
			n;

		if (!axis.axisGroup) {
			axis.axisGroup = renderer.g('axis')
				.attr({ zIndex: 7 })
				.add();
			axis.gridGroup = renderer.g('grid')
				.attr({ zIndex: options.gridZIndex || 1 })
				.add();
		}

		var labelOffset = 0; // reset

		if (hasData || axis.isLinked) {
			each(tickPositions, function (pos) {
				if (!ticks[pos]) {
					ticks[pos] = new Tick(axis, pos);
				} else {
					ticks[pos].addLabel(); // update labels depending on tick interval
				}

			});

			each(tickPositions, function (pos) {
				// left side must be align: right and right side must have align: left for labels
				if (side === 0 || side === 2 || { 1: 'left', 3: 'right' }[side] === labelOptions.align) {

					// get the highest offset
					labelOffset = mathMax(
						ticks[pos].getLabelSize(),
						labelOffset
					);
				}

			});

			if (axis.staggerLines) {
				labelOffset += (axis.staggerLines - 1) * 16;
			}

		} else { // doesn't have data
			for (n in ticks) {
				ticks[n].destroy();
				delete ticks[n];
			}
		}

		if (axisTitleOptions && axisTitleOptions.text) {
			if (!axis.axisTitle) {
				axis.axisTitle = renderer.text(
					axisTitleOptions.text,
					0,
					0,
					axisTitleOptions.useHTML
				)
				.attr({
					zIndex: 7,
					rotation: axisTitleOptions.rotation || 0,
					align:
						axisTitleOptions.textAlign ||
						{ low: 'left', middle: 'center', high: 'right' }[axisTitleOptions.align]
				})
				.css(axisTitleOptions.style)
				.add();
				axis.axisTitle.isNew = true;
			}

			if (showAxis) {
				titleOffset = axis.axisTitle.getBBox()[horiz ? 'height' : 'width'];
				titleMargin = pick(axisTitleOptions.margin, horiz ? 5 : 10);
				titleOffsetOption = axisTitleOptions.offset;
			}

			// hide or show the title depending on whether showEmpty is set
			axis.axisTitle[showAxis ? 'show' : 'hide']();
		}

		// handle automatic or user set offset
		var axisOffset = chart.axisOffset;
		axis.offset = directionFactor * pick(options.offset, axisOffset[side]);

		axis.axisTitleMargin =
			pick(titleOffsetOption,
				labelOffset + titleMargin +
				(side !== 2 && labelOffset && directionFactor * options.labels[horiz ? 'y' : 'x'])
			);

		axisOffset[side] = mathMax(
			axisOffset[side],
			axis.axisTitleMargin + titleOffset + directionFactor * axis.offset
		);

	},
	
	/**
	 * Get the path for the axis line
	 */
	getLinePath: function (lineWidth) {
		var chart = this.chart,
			opposite = this.opposite,
			offset = this.offset,
			horiz = this.horiz,
			lineLeft = this.left + (opposite ? this.width : 0) + offset,
			lineTop = chart.chartHeight - this.bottom - (opposite ? this.height : 0) + offset;

		return chart.renderer.crispLine([
				M,
				horiz ?
					this.left :
					lineLeft,
				horiz ?
					lineTop :
					this.top,
				L,
				horiz ?
					chart.chartWidth - this.right :
					lineLeft,
				horiz ?
					lineTop :
					chart.chartHeight - this.bottom
			], lineWidth);
	},
	
	/**
	 * Render the axis
	 */
	render: function () {
		var axis = this,
			chart = axis.chart,
			renderer = chart.renderer,
			options = axis.options,
			isLog = axis.isLog,
			isLinked = axis.isLinked,
			tickPositions = axis.tickPositions,
			axisLength = axis.len,
			axisTop = axis.top,
			axisLeft = axis.left,
			axisWidth = axis.width,
			axisHeight = axis.height,
			axisBottom = axis.bottom,
			stacks = axis.stacks,
			ticks = axis.ticks,
			minorTicks = axis.minorTicks,
			alternateBands = axis.alternateBands,
			horiz = axis.horiz,
			opposite = axis.opposite,
			axisTitleOptions = options.title,
			stackLabelOptions = options.stackLabels,
			alternateGridColor = options.alternateGridColor,
			lineWidth = options.lineWidth,
			linePath,
			hasRendered = chart.hasRendered,
			slideInTicks = hasRendered && defined(axis.oldMin) && !isNaN(axis.oldMin),
			hasData = axis.series.length && defined(axis.min) && defined(axis.max),
			showAxis = hasData || pick(options.showEmpty, true),
			from,
			to;

		// If the series has data draw the ticks. Else only the line and title
		if (hasData || isLinked) {

			// minor ticks
			if (axis.minorTickInterval && !axis.categories) {
				each(axis.getMinorTickPositions(), function (pos) {
					if (!minorTicks[pos]) {
						minorTicks[pos] = new Tick(axis, pos, 'minor');
					}

					// render new ticks in old position
					if (slideInTicks && minorTicks[pos].isNew) {
						minorTicks[pos].render(null, true);
					}


					minorTicks[pos].isActive = true;
					minorTicks[pos].render();
				});
			}

			// Major ticks. Pull out the first item and render it last so that
			// we can get the position of the neighbour label. #808.
			each(tickPositions.slice(1).concat([tickPositions[0]]), function (pos, i) {

				// Reorganize the indices
				i = (i === tickPositions.length - 1) ? 0 : i + 1;

				// linked axes need an extra check to find out if
				if (!isLinked || (pos >= axis.min && pos <= axis.max)) {

					if (!ticks[pos]) {
						ticks[pos] = new Tick(axis, pos);
					}

					// render new ticks in old position
					if (slideInTicks && ticks[pos].isNew) {
						ticks[pos].render(i, true);
					}

					ticks[pos].isActive = true;
					ticks[pos].render(i);
				}

			});

			// alternate grid color
			if (alternateGridColor) {
				each(tickPositions, function (pos, i) {
					if (i % 2 === 0 && pos < axis.max) {
						if (!alternateBands[pos]) {
							alternateBands[pos] = new PlotLineOrBand(axis);
						}
						from = pos;
						to = tickPositions[i + 1] !== UNDEFINED ? tickPositions[i + 1] : axis.max;
						alternateBands[pos].options = {
							from: isLog ? lin2log(from) : from,
							to: isLog ? lin2log(to) : to,
							color: alternateGridColor
						};
						alternateBands[pos].render();
						alternateBands[pos].isActive = true;
					}
				});
			}

			// custom plot lines and bands
			if (!axis._addedPlotLB) { // only first time
				each((options.plotLines || []).concat(options.plotBands || []), function (plotLineOptions) {
					//plotLinesAndBands.push(new PlotLineOrBand(plotLineOptions).render());
					axis.addPlotBandOrLine(plotLineOptions);
				});
				axis._addedPlotLB = true;
			}

		} // end if hasData

		// remove inactive ticks
		each([ticks, minorTicks, alternateBands], function (coll) {
			var pos;
			for (pos in coll) {
				if (!coll[pos].isActive) {
					coll[pos].destroy();
					delete coll[pos];
				} else {
					coll[pos].isActive = false; // reset
				}
			}
		});

		// Static items. As the axis group is cleared on subsequent calls
		// to render, these items are added outside the group.
		// axis line
		if (lineWidth) {
			linePath = axis.getLinePath(lineWidth);
			if (!axis.axisLine) {
				axis.axisLine = renderer.path(linePath)
					.attr({
						stroke: options.lineColor,
						'stroke-width': lineWidth,
						zIndex: 7
					})
					.add();
			} else {
				axis.axisLine.animate({ d: linePath });
			}

			// show or hide the line depending on options.showEmpty
			axis.axisLine[showAxis ? 'show' : 'hide']();

		}

		if (axis.axisTitle && showAxis) {
			// compute anchor points for each of the title align options
			var margin = horiz ? axisLeft : axisTop,
				fontSize = pInt(axisTitleOptions.style.fontSize || 12),
			// the position in the length direction of the axis
			alongAxis = {
				low: margin + (horiz ? 0 : axisLength),
				middle: margin + axisLength / 2,
				high: margin + (horiz ? axisLength : 0)
			}[axisTitleOptions.align],

			// the position in the perpendicular direction of the axis
			offAxis = (horiz ? axisTop + axisHeight : axisLeft) +
				(horiz ? 1 : -1) * // horizontal axis reverses the margin
				(opposite ? -1 : 1) * // so does opposite axes
				axis.axisTitleMargin +
				(axis.side === 2 ? fontSize : 0);

			axis.axisTitle[axis.axisTitle.isNew ? 'attr' : 'animate']({
				x: horiz ?
					alongAxis :
					offAxis + (opposite ? axisWidth : 0) + axis.offset +
						(axisTitleOptions.x || 0), // x
				y: horiz ?
					offAxis - (opposite ? axisHeight : 0) + axis.offset :
					alongAxis + (axisTitleOptions.y || 0) // y
			});
			axis.axisTitle.isNew = false;
		}

		// Stacked totals:
		if (stackLabelOptions && stackLabelOptions.enabled) {
			var stackKey, oneStack, stackCategory,
				stackTotalGroup = axis.stackTotalGroup;

			// Create a separate group for the stack total labels
			if (!stackTotalGroup) {
				axis.stackTotalGroup = stackTotalGroup =
					renderer.g('stack-labels')
						.attr({
							visibility: VISIBLE,
							zIndex: 6
						})
						.translate(chart.plotLeft, chart.plotTop)
						.add();
			}

			// Render each stack total
			for (stackKey in stacks) {
				oneStack = stacks[stackKey];
				for (stackCategory in oneStack) {
					oneStack[stackCategory].render(stackTotalGroup);
				}
			}
		}
		// End stacked totals

		axis.isDirty = false;
	},

	/**
	 * Remove a plot band or plot line from the chart by id
	 * @param {Object} id
	 */
	removePlotBandOrLine: function (id) {
		var plotLinesAndBands = this.plotLinesAndBands,
			i = plotLinesAndBands.length;
		while (i--) {
			if (plotLinesAndBands[i].id === id) {
				plotLinesAndBands[i].destroy();
			}
		}
	},

	/**
	 * Update the axis title by options
	 */
	setTitle: function (newTitleOptions, redraw) {
		var axis = this,
			chart = axis.chart,
			options = axis.options;

		options.title = merge(options.title, newTitleOptions);

		axis.axisTitle = axis.axisTitle.destroy();
		axis.isDirty = true;

		if (pick(redraw, true)) {
			chart.redraw();
		}
	},

	/**
	 * Redraw the axis to reflect changes in the data or axis extremes
	 */
	redraw: function () {
		var axis = this,
			chart = axis.chart;

		// hide tooltip and hover states
		if (chart.tracker.resetTracker) {
			chart.tracker.resetTracker(true);
		}

		// render the axis
		axis.render();

		// move plot lines and bands
		each(axis.plotLinesAndBands, function (plotLine) {
			plotLine.render();
		});

		// mark associated series as dirty and ready for redraw
		each(axis.series, function (series) {
			series.isDirty = true;
		});

	},

	/**
	 * Set new axis categories and optionally redraw
	 * @param {Array} newCategories
	 * @param {Boolean} doRedraw
	 */
	setCategories: function (newCategories, doRedraw) {
		var axis = this,
			chart = axis.chart;

		// set the categories
		axis.categories = axis.userOptions.categories = newCategories;

		// force reindexing tooltips
		each(axis.series, function (series) {
			series.translate();
			series.setTooltipPoints(true);
		});


		// optionally redraw
		axis.isDirty = true;

		if (pick(doRedraw, true)) {
			chart.redraw();
		}
	},

	/**
	 * Destroys an Axis instance.
	 */
	destroy: function () {
		var axis = this,
			stacks = axis.stacks,
			stackKey;

		// Remove the events
		removeEvent(axis);

		// Destroy each stack total
		for (stackKey in stacks) {
			destroyObjectProperties(stacks[stackKey]);

			stacks[stackKey] = null;
		}

		// Destroy collections
		each([axis.ticks, axis.minorTicks, axis.alternateBands, axis.plotLinesAndBands], function (coll) {
			destroyObjectProperties(coll);
		});

		// Destroy local variables
		each(['stackTotalGroup', 'axisLine', 'axisGroup', 'gridGroup', 'axisTitle'], function (prop) {
			if (axis[prop]) {
				axis[prop] = axis[prop].destroy();
			}
		});
	},


	init: function () {
		var axis = this,
			chart = axis.chart,
			isXAxis = axis.isXAxis,
			eventType,
			events = axis.options.events;

		// Run Axis

		// Register
		chart.axes.push(axis);
		chart[isXAxis ? 'xAxis' : 'yAxis'].push(axis);

		axis.series = []; // populated by Series

		// inverted charts have reversed xAxes as default
		if (chart.inverted && isXAxis && axis.reversed === UNDEFINED) {
			axis.reversed = true;
		}

		axis.removePlotBand = axis.removePlotBandOrLine;
		axis.removePlotLine = axis.removePlotBandOrLine;
		axis.addPlotBand = axis.addPlotBandOrLine;
		axis.addPlotLine = axis.addPlotBandOrLine;


		// register event listeners
		for (eventType in events) {
			addEvent(axis, eventType, events[eventType]);
		}

		// extend logarithmic axis
		if (axis.isLog) {
			axis.val2lin = log2lin;
			axis.lin2val = lin2log;
		}
	}
}; // end Axis

/**
 * The tooltip object
 * @param {Object} chart The chart instance
 * @param {Object} options Tooltip options
 */
function Tooltip(chart, options) {
	var borderWidth = options.borderWidth,
		style = options.style,
		shared = options.shared,
		padding = pInt(style.padding);

	// Save the chart and options
	this.chart = chart;
	this.options = options;

	// remove padding CSS and apply padding on box instead
	style.padding = 0;

	// Keep track of the current series
	//this.currentSeries = UNDEFINED;

	// List of crosshairs
	this.crosshairs = [];

	// Current values of x and y when animating
	this.currentX = 0;
	this.currentY = 0;

	// The tooltipTick function, initialized to nothing
	//this.tooltipTick = UNDEFINED;

	// The tooltip is initially hidden
	this.tooltipIsHidden = true;

	// create the label
	this.label = chart.renderer.label('', 0, 0, null, null, null, options.useHTML, null, 'tooltip')
		.attr({
			padding: padding,
			fill: options.backgroundColor,
			'stroke-width': borderWidth,
			r: options.borderRadius,
			zIndex: 8
		})
		.css(style)
		.hide()
		.add();

	// When using canVG the shadow shows up as a gray circle
	// even if the tooltip is hidden.
	if (!useCanVG) {
		this.label.shadow(options.shadow);
	}

	// Public property for getting the shared state.
	this.shared = shared;
}

Tooltip.prototype = {
	/**
	 * Destroy the tooltip and its elements.
	 */
	destroy: function () {
		each(this.crosshairs, function (crosshair) {
			if (crosshair) {
				crosshair.destroy();
			}
		});

		// Destroy and clear local variables
		if (this.label) {
			this.label = this.label.destroy();
		}
	},

	/**
	 * Provide a soft movement for the tooltip
	 *
	 * @param {Number} finalX
	 * @param {Number} finalY
	 * @private
	 */
	move: function (finalX, finalY) {
		var tooltip = this;

		// get intermediate values for animation
		tooltip.currentX = tooltip.tooltipIsHidden ? finalX : (2 * tooltip.currentX + finalX) / 3;
		tooltip.currentY = tooltip.tooltipIsHidden ? finalY : (tooltip.currentY + finalY) / 2;

		// move to the intermediate value
		tooltip.label.attr({ x: tooltip.currentX, y: tooltip.currentY });

		// run on next tick of the mouse tracker
		if (mathAbs(finalX - tooltip.currentX) > 1 || mathAbs(finalY - tooltip.currentY) > 1) {
			tooltip.tooltipTick = function () {
				tooltip.move(finalX, finalY);
			};
		} else {
			tooltip.tooltipTick = null;
		}
	},

	/**
	 * Hide the tooltip
	 */
	hide: function () {
		if (!this.tooltipIsHidden) {
			var hoverPoints = this.chart.hoverPoints;

			this.label.hide();

			// hide previous hoverPoints and set new
			if (hoverPoints) {
				each(hoverPoints, function (point) {
					point.setState();
				});
			}

			this.chart.hoverPoints = null;
			this.tooltipIsHidden = true;
		}
	},

	/**
	 * Hide the crosshairs
	 */
	hideCrosshairs: function () {
		each(this.crosshairs, function (crosshair) {
			if (crosshair) {
				crosshair.hide();
			}
		});
	},
	
	/** 
	 * Extendable method to get the anchor position of the tooltip
	 * from a point or set of points
	 */
	getAnchor: function (points) {
		var ret,
			chart = this.chart,
			inverted = chart.inverted,
			plotX = 0,
			plotY = 0;
		
		points = splat(points);
		
		// Pie uses a special tooltipPos
		ret = points[0].tooltipPos;
		
		// When shared, use the average position
		if (!ret) {
			each(points, function (point) {
				plotX += point.plotX;
				plotY += point.plotLow ? (point.plotLow + point.plotHigh) / 2 : point.plotY;
			});
			
			plotX /= points.length;
			plotY /= points.length;
			
			ret = [
				inverted ? chart.plotWidth - plotY : plotX,
				inverted ? chart.plotHeight - plotX : plotY
			];
		}

		return map(ret, mathRound);
	},

	/**
	 * Refresh the tooltip's text and position.
	 * @param {Object} point
	 */
	refresh: function (point) {
		var tooltip = this,
			chart = tooltip.chart,
			label = tooltip.label,
			options = tooltip.options;

		/**
		 * In case no user defined formatter is given, this will be used
		 */
		function defaultFormatter() {
			var pThis = this,
				items = pThis.points || splat(pThis),
				series = items[0].series,
				s;

			// build the header
			s = [series.tooltipHeaderFormatter(items[0].key)];

			// build the values
			each(items, function (item) {
				series = item.series;
				s.push((series.tooltipFormatter && series.tooltipFormatter(item)) ||
					item.point.tooltipFormatter(series.tooltipOptions.pointFormat));
			});

			// footer
			s.push(options.footerFormat || '');

			return s.join('');
		}

		var x,
			y,
			show,
			anchor,
			textConfig = {},
			text,
			pointConfig = [],
			formatter = options.formatter || defaultFormatter,
			hoverPoints = chart.hoverPoints,
			placedTooltipPoint,
			borderColor,
			crosshairsOptions = options.crosshairs;
			
		// get the reference point coordinates (pie charts use tooltipPos)
		anchor = tooltip.getAnchor(point);
		x = anchor[0];
		y = anchor[1];

		// shared tooltip, array is sent over
		if (tooltip.shared && !(point.series && point.series.noSharedTooltip)) {
			
			// hide previous hoverPoints and set new
			if (hoverPoints) {
				each(hoverPoints, function (point) {
					point.setState();
				});
			}
			chart.hoverPoints = point;

			each(point, function (item) {
				item.setState(HOVER_STATE);

				pointConfig.push(item.getLabelConfig());
			});

			textConfig = {
				x: point[0].category
			};
			textConfig.points = pointConfig;
			point = point[0];

		// single point tooltip
		} else {
			textConfig = point.getLabelConfig();
		}
		text = formatter.call(textConfig);

		// register the current series
		tooltip.currentSeries = point.series;


		// For line type series, hide tooltip if the point falls outside the plot
		show = tooltip.shared || !tooltip.currentSeries.isCartesian || tooltip.currentSeries.tooltipOutsidePlot || chart.isInsidePlot(x, y);

		// update the inner HTML
		if (text === false || !show) {
			this.hide();
		} else {

			// show it
			if (tooltip.tooltipIsHidden) {
				label.show();
				tooltip.tooltipIsHidden = false;
			}

			// update text
			label.attr({
				text: text
			});

			// set the stroke color of the box
			borderColor = options.borderColor || point.color || tooltip.currentSeries.color || '#606060';
			label.attr({
				stroke: borderColor
			});

			placedTooltipPoint = placeBox(
				label.width,
				label.height,
				chart.plotLeft,
				chart.plotTop,
				chart.plotWidth,
				chart.plotHeight,
				{x: x, y: y},
				pick(options.distance, 12),
				chart.inverted
			);

			// do the move
			this.move(mathRound(placedTooltipPoint.x), mathRound(placedTooltipPoint.y));
		}

		// crosshairs
		if (crosshairsOptions) {
			crosshairsOptions = splat(crosshairsOptions); // [x, y]

			var path,
				i = crosshairsOptions.length,
				attribs,
				axis;

			while (i--) {
				axis = point.series[i ? 'yAxis' : 'xAxis'];
				if (crosshairsOptions[i] && axis) {

					path = axis.getPlotLinePath(
						i ? pick(point.stackY, point.y) : point.x, // #814
						1
					);

					if (tooltip.crosshairs[i]) {
						tooltip.crosshairs[i].attr({ d: path, visibility: VISIBLE });
					} else {
						attribs = {
							'stroke-width': crosshairsOptions[i].width || 1,
							stroke: crosshairsOptions[i].color || '#C0C0C0',
							zIndex: crosshairsOptions[i].zIndex || 2
						};
						if (crosshairsOptions[i].dashStyle) {
							attribs.dashstyle = crosshairsOptions[i].dashStyle;
						}
						tooltip.crosshairs[i] = chart.renderer.path(path)
							.attr(attribs)
							.add();
					}
				}
			}
		}
		fireEvent(chart, 'tooltipRefresh', {
				text: text,
				x: x + chart.plotLeft,
				y: y + chart.plotTop,
				borderColor: borderColor
			});
	},

	/**
	 * Runs the tooltip animation one tick.
	 */
	tick: function () {
		if (this.tooltipTick) {
			this.tooltipTick();
		}
	}
};
/**
 * The mouse tracker object
 * @param {Object} chart The Chart instance
 * @param {Object} options The root options object
 */
function MouseTracker(chart, options) {
	var zoomType = useCanVG ? '' : options.chart.zoomType;

	// Zoom status
	this.zoomX = /x/.test(zoomType);
	this.zoomY = /y/.test(zoomType);

	// Store reference to options
	this.options = options;

	// Reference to the chart
	this.chart = chart;

	// The interval id
	//this.tooltipInterval = UNDEFINED;

	// The cached x hover position
	//this.hoverX = UNDEFINED;

	// The chart position
	//this.chartPosition = UNDEFINED;

	// The selection marker element
	//this.selectionMarker = UNDEFINED;

	// False or a value > 0 if a dragging operation
	//this.mouseDownX = UNDEFINED;
	//this.mouseDownY = UNDEFINED;
	this.init(chart, options.tooltip);
}

MouseTracker.prototype = {
	/**
	 * Add crossbrowser support for chartX and chartY
	 * @param {Object} e The event object in standard browsers
	 */
	normalizeMouseEvent: function (e) {
		var chartPosition,
			chartX,
			chartY,
			ePos;

		// common IE normalizing
		e = e || win.event;
		if (!e.target) {
			e.target = e.srcElement;
		}

		// jQuery only copies over some properties. IE needs e.x and iOS needs touches.
		if (e.originalEvent) {
			e = e.originalEvent;
		}

		// The same for MooTools. It renames e.pageX to e.page.x. #445.
		if (e.event) {
			e = e.event;
		}

		// iOS
		ePos = e.touches ? e.touches.item(0) : e;

		// get mouse position
		this.chartPosition = chartPosition = offset(this.chart.container);

		// chartX and chartY
		if (isIE) { // IE including IE9 that has pageX but in a different meaning
			chartX = e.x;
			chartY = e.y;
		} else {
			chartX = ePos.pageX - chartPosition.left;
			chartY = ePos.pageY - chartPosition.top;
		}

		return extend(e, {
			chartX: mathRound(chartX),
			chartY: mathRound(chartY)
		});
	},

	/**
	 * Get the click position in terms of axis values.
	 *
	 * @param {Object} e A mouse event
	 */
	getMouseCoordinates: function (e) {
		var coordinates = {
				xAxis: [],
				yAxis: []
			},
			chart = this.chart;

		each(chart.axes, function (axis) {
			var isXAxis = axis.isXAxis,
				isHorizontal = chart.inverted ? !isXAxis : isXAxis;

			coordinates[isXAxis ? 'xAxis' : 'yAxis'].push({
				axis: axis,
				value: axis.translate(
					isHorizontal ?
						e.chartX - chart.plotLeft :
						chart.plotHeight - e.chartY + chart.plotTop,
					true
				)
			});
		});
		return coordinates;
	},

	/**
	 * With line type charts with a single tracker, get the point closest to the mouse
	 */
	onmousemove: function (e) {
		var mouseTracker = this,
			chart = mouseTracker.chart,
			series = chart.series,
			point,
			points,
			hoverPoint = chart.hoverPoint,
			hoverSeries = chart.hoverSeries,
			i,
			j,
			distance = chart.chartWidth,
			// the index in the tooltipPoints array, corresponding to pixel position in plot area
			index = chart.inverted ? plotHeight + plotTop - e.chartY : e.chartX - chart.plotLeft;

		// shared tooltip
		if (chart.tooltip && mouseTracker.options.tooltip.shared && !(hoverSeries && hoverSeries.noSharedTooltip)) {
			points = [];

			// loop over all series and find the ones with points closest to the mouse
			i = series.length;
			for (j = 0; j < i; j++) {
				if (series[j].visible &&
						series[j].options.enableMouseTracking !== false &&
						!series[j].noSharedTooltip && series[j].tooltipPoints.length) {
					point = series[j].tooltipPoints[index];
					point._dist = mathAbs(index - point.plotX);
					distance = mathMin(distance, point._dist);
					points.push(point);
				}
			}
			// remove furthest points
			i = points.length;
			while (i--) {
				if (points[i]._dist > distance) {
					points.splice(i, 1);
				}
			}
			// refresh the tooltip if necessary
			if (points.length && (points[0].plotX !== mouseTracker.hoverX)) {
				chart.tooltip.refresh(points);
				mouseTracker.hoverX = points[0].plotX;
			}
		}

		// separate tooltip and general mouse events
		if (hoverSeries && hoverSeries.tracker) { // only use for line-type series with common tracker

			// get the point
			point = hoverSeries.tooltipPoints[index];

			// a new point is hovered, refresh the tooltip
			if (point && point !== hoverPoint) {

				// trigger the events
				point.onMouseOver();

			}
		}
	},



	/**
	 * Reset the tracking by hiding the tooltip, the hover series state and the hover point
	 */
	resetTracker: function (allowMove) {
		var mouseTracker = this,
			chart = mouseTracker.chart,
			hoverSeries = chart.hoverSeries,
			hoverPoint = chart.hoverPoint,
			tooltipPoints = chart.hoverPoints || hoverPoint;

		// Just move the tooltip, #349
		if (allowMove && tooltip && tooltipPoints) {
			tooltip.refresh(tooltipPoints);

		// Full reset
		} else {

			if (hoverPoint) {
				hoverPoint.onMouseOut();
			}

			if (hoverSeries) {
				hoverSeries.onMouseOut();
			}

			if (tooltip) {
				tooltip.hide();
				tooltip.hideCrosshairs();
			}

			hoverX = null;

		}
	},

	/**
	 * Set the JS events on the container element
	 */
	setDOMEvents: function () {
		var lastWasOutsidePlot = true,
			mouseTracker = this,
			chart = mouseTracker.chart,
			container = chart.container,
			hasDragged,
			zoomHor = (mouseTracker.zoomX && !chart.inverted) || (mouseTracker.zoomY && chart.inverted),
			zoomVert = (mouseTracker.zoomY && !chart.inverted) || (mouseTracker.zoomX && chart.inverted);

		/**
		 * Mouse up or outside the plot area
		 */
		function drop() {
			if (mouseTracker.selectionMarker) {
				var selectionData = {
						xAxis: [],
						yAxis: []
					},
					selectionBox = mouseTracker.selectionMarker.getBBox(),
					selectionLeft = selectionBox.x - chart.plotLeft,
					selectionTop = selectionBox.y - chart.plotTop;


				// a selection has been made
				if (hasDragged) {

					// record each axis' min and max
					each(chart.axes, function (axis) {
						if (axis.options.zoomEnabled !== false) {
							var isXAxis = axis.isXAxis,
								isHorizontal = chart.inverted ? !isXAxis : isXAxis,
								selectionMin = axis.translate(
									isHorizontal ?
										selectionLeft :
										chart.plotHeight - selectionTop - selectionBox.height,
									true,
									0,
									0,
									1
								),
								selectionMax = axis.translate(
									isHorizontal ?
										selectionLeft + selectionBox.width :
										chart.plotHeight - selectionTop,
									true,
									0,
									0,
									1
								);

								selectionData[isXAxis ? 'xAxis' : 'yAxis'].push({
									axis: axis,
									min: mathMin(selectionMin, selectionMax), // for reversed axes,
									max: mathMax(selectionMin, selectionMax)
								});
						}
					});
					fireEvent(chart, 'selection', selectionData, function (args) { chart.zoom(args); });

				}
				mouseTracker.selectionMarker = mouseTracker.selectionMarker.destroy();
			}

			css(chart.container, { cursor: 'auto' });

<<<<<<< HEAD
			chart.mouseIsDown = hasDragged = false;
=======
			chart.cancelClick = hasDragged; // #370
			chart.mouseIsDown = mouseIsDown = hasDragged = false;
>>>>>>> e56ee537
			removeEvent(doc, hasTouch ? 'touchend' : 'mouseup', drop);
		}

		/**
		 * Special handler for mouse move that will hide the tooltip when the mouse leaves the plotarea.
		 */
		mouseTracker.hideTooltipOnMouseMove = function (e) {

			// Get e.pageX and e.pageY back in MooTools
			washMouseEvent(e);

			// If we're outside, hide the tooltip
			if (mouseTracker.chartPosition &&
				!isInsidePlot(e.pageX - chartPosition.left - plotLeft,
				e.pageY - chartPosition.top - plotTop)) {
					mouseTracker.resetTracker();
			}
		};

		/**
		 * When mouse leaves the container, hide the tooltip.
		 */
		mouseTracker.hideTooltipOnMouseLeave = function () {
			mouseTracker.resetTracker();
			mouseTracker.chartPosition = null; // also reset the chart position, used in #149 fix
		};


		/*
		 * Record the starting position of a dragoperation
		 */
		container.onmousedown = function (e) {
			e = mouseTracker.normalizeMouseEvent(e);

<<<<<<< HEAD
			// issue #295, dragging not always working in Firefox
			if (!hasTouch && e.preventDefault) {
				e.preventDefault();
			}
=======
				// record the start position
				chart.mouseIsDown = mouseIsDown = true;
				chart.cancelClick = false;
				chart.mouseDownX = mouseDownX = e.chartX;
				mouseDownY = e.chartY;
>>>>>>> e56ee537

			// record the start position
			chart.mouseIsDown = true;
			chart.mouseDownX = mouseTracker.mouseDownX = e.chartX;
			mouseTracker.mouseDownY = e.chartY;

			addEvent(doc, hasTouch ? 'touchend' : 'mouseup', drop);
		};

		// The mousemove, touchmove and touchstart event handler
		var mouseMove = function (e) {
			// let the system handle multitouch operations like two finger scroll
			// and pinching
			if (e && e.touches && e.touches.length > 1) {
				return;
			}

			// normalize
			e = mouseTracker.normalizeMouseEvent(e);
			if (!hasTouch) { // not for touch devices
				e.returnValue = false;
			}

			var chartX = e.chartX,
				chartY = e.chartY,
				isOutsidePlot = !chart.isInsidePlot(chartX - chart.plotLeft, chartY - chart.plotTop);

			// on touch devices, only trigger click if a handler is defined
			if (hasTouch && e.type === 'touchstart') {
				if (attr(e.target, 'isTracker')) {
					if (!chart.runTrackerClick) {
						e.preventDefault();
					}
				} else if (!chart.runChartClick && !isOutsidePlot) {
					e.preventDefault();
				}
			}

			// cancel on mouse outside
			if (isOutsidePlot) {

				/*if (!lastWasOutsidePlot) {
					// reset the tracker
					resetTracker();
				}*/

				// drop the selection if any and reset mouseIsDown and hasDragged
				//drop();
				if (chartX < chart.plotLeft) {
					chartX = chart.plotLeft;
				} else if (chartX > chart.plotLeft + chart.plotWidth) {
					chartX = chart.plotLeft + chart.plotWidth;
				}

				if (chartY < chart.plotTop) {
					chartY = chart.plotTop;
				} else if (chartY > chart.plotTop + chart.plotHeight) {
					chartY = chart.plotTop + chart.plotHeight;
				}
			}

			if (chart.mouseIsDown && e.type !== 'touchstart') { // make selection

				// determine if the mouse has moved more than 10px
				hasDragged = Math.sqrt(
					Math.pow(mouseTracker.mouseDownX - chartX, 2) +
					Math.pow(mouseTracker.mouseDownY - chartY, 2)
				);
				if (hasDragged > 10) {
					var clickedInside = chart.isInsidePlot(mouseTracker.mouseDownX - chart.plotLeft, mouseTracker.mouseDownY - chart.plotTop);

					// make a selection
					if (chart.hasCartesianSeries && (mouseTracker.zoomX || mouseTracker.zoomY) && clickedInside) {
						if (!mouseTracker.selectionMarker) {
							mouseTracker.selectionMarker = chart.renderer.rect(
								chart.plotLeft,
								chart.plotTop,
								zoomHor ? 1 : chart.plotWidth,
								zoomVert ? 1 : chart.plotHeight,
								0
							)
							.attr({
								fill: mouseTracker.options.chart.selectionMarkerFill || 'rgba(69,114,167,0.25)',
								zIndex: 7
							})
							.add();
						}
					}

					// adjust the width of the selection marker
					if (mouseTracker.selectionMarker && zoomHor) {
						var xSize = chartX - mouseTracker.mouseDownX;
						mouseTracker.selectionMarker.attr({
							width: mathAbs(xSize),
							x: (xSize > 0 ? 0 : xSize) + mouseTracker.mouseDownX
						});
					}
					// adjust the height of the selection marker
					if (mouseTracker.selectionMarker && zoomVert) {
						var ySize = chartY - mouseTracker.mouseDownY;
						mouseTracker.selectionMarker.attr({
							height: mathAbs(ySize),
							y: (ySize > 0 ? 0 : ySize) + mouseTracker.mouseDownY
						});
					}

					// panning
					if (clickedInside && !mouseTracker.selectionMarker && mouseTracker.options.chart.panning) {
						chart.pan(chartX);
					}
				}

			} else if (!isOutsidePlot) {
				// show the tooltip
				mouseTracker.onmousemove(e);
			}

			lastWasOutsidePlot = isOutsidePlot;

			// when outside plot, allow touch-drag by returning true
			return isOutsidePlot || !chart.hasCartesianSeries;
		};

		/*
		 * When the mouse enters the container, run mouseMove
		 */
		container.onmousemove = mouseMove;

		/*
		 * When the mouse leaves the container, hide the tracking (tooltip).
		 */
		addEvent(container, 'mouseleave', mouseTracker.hideTooltipOnMouseLeave);

		// issue #149 workaround
		// The mouseleave event above does not always fire. Whenever the mouse is moving
		// outside the plotarea, hide the tooltip
		addEvent(doc, 'mousemove', mouseTracker.hideTooltipOnMouseMove);

		container.ontouchstart = function (e) {
			// For touch devices, use touchmove to zoom
			if (mouseTracker.zoomX || mouseTracker.zoomY) {
				container.onmousedown(e);
			}
			// Show tooltip and prevent the lower mouse pseudo event
			mouseMove(e);
		};

		/*
		 * Allow dragging the finger over the chart to read the values on touch
		 * devices
		 */
		container.ontouchmove = mouseMove;

		/*
		 * Allow dragging the finger over the chart to read the values on touch
		 * devices
		 */
		container.ontouchend = function () {
			if (hasDragged) {
				mouseTracker.resetTracker();
			}
		};


		// MooTools 1.2.3 doesn't fire this in IE when using addEvent
		container.onclick = function (e) {
			var hoverPoint = chart.hoverPoint;
			e = mouseTracker.normalizeMouseEvent(e);

			e.cancelBubble = true; // IE specific

<<<<<<< HEAD
=======
				if (!chart.cancelClick) {
					
					// Detect clicks on trackers or tracker groups, #783 
					if (hoverPoint && (attr(e.target, 'isTracker') || attr(e.target.parentNode, 'isTracker'))) {
						var plotX = hoverPoint.plotX,
							plotY = hoverPoint.plotY;

						// add page position info
						extend(hoverPoint, {
							pageX: chartPosition.left + plotLeft +
								(inverted ? plotWidth - plotY : plotX),
							pageY: chartPosition.top + plotTop +
								(inverted ? plotHeight - plotX : plotY)
						});
>>>>>>> e56ee537

			if (!hasDragged) {
				// Detect clicks on trackers or tracker groups, #783
				if (hoverPoint && (attr(e.target, 'isTracker') || attr(e.target.parentNode, 'isTracker'))) {
					var plotX = hoverPoint.plotX,
						plotY = hoverPoint.plotY;

					// add page position info
					extend(hoverPoint, {
						pageX: mouseTracker.chartPosition.left + chart.plotLeft +
							(chart.inverted ? chart.plotWidth - plotY : plotX),
						pageY: mouseTracker.chartPosition.top + chart.plotTop +
							(chart.inverted ? chart.plotHeight - plotX : plotY)
					});

					// the series click event
					fireEvent(hoverPoint.series, 'click', extend(e, {
						point: hoverPoint
					}));

					// the point click event
					hoverPoint.firePointEvent('click', e);

				} else {
					extend(e, mouseTracker.getMouseCoordinates(e));

					// fire a click event in the chart
					if (chart.isInsidePlot(e.chartX - chart.plotLeft, e.chartY - chart.plotTop)) {
						fireEvent(chart, 'click', e);
					}
				}
<<<<<<< HEAD
=======
			};
>>>>>>> e56ee537


			}
			// reset mouseIsDown and hasDragged
			hasDragged = false;
		};

	},

	/**
	 * Destroys the MouseTracker object and disconnects DOM events.
	 */
	destroy: function () {
		var mouseTracker = this,
			chart = mouseTracker.chart,
			container = chart.container;

		// Destroy the tracker group element
		if (chart.trackerGroup) {
			chart.trackerGroup = chart.trackerGroup.destroy();
		}

		removeEvent(container, 'mouseleave', mouseTracker.hideTooltipOnMouseLeave);
		removeEvent(doc, 'mousemove', mouseTracker.hideTooltipOnMouseMove);
		container.onclick = container.onmousedown = container.onmousemove = container.ontouchstart = container.ontouchend = container.ontouchmove = null;

		// memory and CPU leak
		clearInterval(this.tooltipInterval);
	},

	// Run MouseTracker
	init: function (chart, options) {
		if (!chart.trackerGroup) {
			chart.trackerGroup = chart.renderer.g('tracker')
				.attr({ zIndex: 9 })
				.add();
		}

		if (options.enabled) {
			chart.tooltip = new Tooltip(chart, options);

			// set the fixed interval ticking for the smooth tooltip
			this.tooltipInterval = setInterval(function () { chart.tooltip.tick(); }, 32);
		}

		this.setDOMEvents();
	}
};
/**
 * The overview of the chart's series
 */
function Legend(chart) {
	var legend = this,
		options = legend.options = chart.options.legend;

	if (!options.enabled) {
		return;
	}

	var //style = options.style || {}, // deprecated
		itemStyle = options.itemStyle,
		itemHoverStyle = options.itemHoverStyle,
		itemHiddenStyle = merge(itemStyle, options.itemHiddenStyle),
		padding = pick(options.padding, 8), // docs
		itemMarginTop = options.itemMarginTop || 0;

	legend.baseline = pInt(itemStyle.fontSize) + 3 + itemMarginTop; // used in Series prototype
	legend.itemStyle = itemStyle;
	legend.itemHoverStyle = itemHoverStyle;
	legend.itemHiddenStyle = itemHiddenStyle;
	legend.itemMarginTop = itemMarginTop;
	legend.itemMarginBottom = options.itemMarginBottom || 0;
	legend.maxItemWidth = 0;
	legend.padding = padding;
	legend.initialItemX = 4 + padding + symbolWidth + symbolPadding;
	legend.initialItemY = padding + itemMarginTop + y - 5; // 5 is the number of pixels above the text
	legend.chart = chart;
	//legend.allItems = UNDEFINED;
	//legend.legendWidth = UNDEFINED;
	//legend.legendHeight = UNDEFINED;
	//legend.offsetWidth = UNDEFINED;
	legend.itemHeight = 0;
	//legend.itemX = UNDEFINED;
	//legend.itemY = UNDEFINED;
	//legend.lastItemY = UNDEFINED;

	// Elements
	//legend.group = UNDEFINED;
	//legend.box = UNDEFINED;

	legend.init();
}

Legend.prototype = {

	/**
	 * Set the colors for the legend item
	 * @param {Object} item A Series or Point instance
	 * @param {Object} visible Dimmed or colored
	 */
	colorizeItem: function (item, visible) {
		var legend = this,
			options = legend.options,
			legendItem = item.legendItem,
			legendLine = item.legendLine,
			legendSymbol = item.legendSymbol,
			hiddenColor = legend.itemHiddenStyle.color,
			textColor = visible ? options.itemStyle.color : hiddenColor,
			symbolColor = visible ? item.color : hiddenColor;

		if (legendItem) {
			legendItem.css({ fill: textColor });
		}
		if (legendLine) {
			legendLine.attr({ stroke: symbolColor });
		}
		if (legendSymbol) {
			legendSymbol.attr({
				stroke: symbolColor,
				fill: symbolColor
			});
		}
	},

	/**
	 * Position the legend item
	 * @param {Object} item A Series or Point instance
	 */
	positionItem: function (item) {
		var legend = this,
			options = legend.options,
			symbolPadding = options.symbolPadding,
			ltr = !options.rtl,
			legendItemPos = item._legendItemPos,
			itemX = legendItemPos[0],
			itemY = legendItemPos[1],
			checkbox = item.checkbox;

		if (item.legendGroup) {
			item.legendGroup.translate(
				ltr ? itemX : legend.legendWidth - itemX - 2 * symbolPadding - 4,
				itemY
			);
		}

		if (checkbox) {
			checkbox.x = itemX;
			checkbox.y = itemY;
		}
	},

	/**
	 * Destroy a single legend item
	 * @param {Object} item The series or point
	 */
	destroyItem: function (item) {
		var checkbox = item.checkbox;

		// destroy SVG elements
		each(['legendItem', 'legendLine', 'legendSymbol', 'legendGroup'], function (key) {
			if (item[key]) {
				item[key].destroy();
			}
		});

		if (checkbox) {
			discardElement(item.checkbox);
		}
	},

	/**
	 * Destroys the legend.
	 */
	destroy: function () {
		var legend = this,
			legendGroup = legend.group,
			box = legend.box;

		if (box) {
			legend.box = box.destroy();
		}

		if (legendGroup) {
			legend.group = legendGroup.destroy();
		}
	},

	/**
	 * Position the checkboxes after the width is determined
	 */
	positionCheckboxes: function () {
		var legend = this;

		each(legend.allItems, function (item) {
			var checkbox = item.checkbox,
				alignAttr = legend.group.alignAttr;
			if (checkbox) {
				css(checkbox, {
					left: (alignAttr.translateX + item.legendItemWidth + checkbox.x - 20) + PX,
					top: (alignAttr.translateY + checkbox.y + 3) + PX
				});
			}
		});
	},

	/**
	 * Render a single specific legend item
	 * @param {Object} item A series or point
	 */
	renderItem: function (item) {
		var legend = this,
			chart = legend.chart,
			renderer = chart.renderer,
			options = legend.options,
			horizontal = options.layout === 'horizontal',
			symbolWidth = options.symbolWidth,
			symbolPadding = options.symbolPadding,
			itemStyle = legend.itemStyle,
			itemHiddenStyle = legend.itemHiddenStyle,
			padding = legend.padding,
			ltr = !options.rtl,
			itemHeight,
			widthOption = options.width,
			itemMarginBottom = options.itemMarginBottom || 0,
			itemMarginTop = legend.itemMarginTop,
			initialItemX = legend.initialItemX,
			bBox,
			itemWidth,
			li = item.legendItem,
			series = item.series || item,
			itemOptions = series.options,
			showCheckbox = itemOptions.showCheckbox;

		if (!li) { // generate it once, later move it

			// Generate the group box
			// A group to hold the symbol and text. Text is to be appended in Legend class.
			item.legendGroup = renderer.g('legend-item')
				.attr({ zIndex: 1 })
				.add(legend.group);

			// Draw the legend symbol inside the group box
			series.drawLegendSymbol(legend, item);

			// Generate the list item text and add it to the group
			item.legendItem = li = renderer.text(
					options.labelFormatter.call(item),
					ltr ? symbolWidth + symbolPadding : -symbolPadding,
					legend.baseline,
					options.useHTML
				)
				.css(item.visible ? itemStyle : itemHiddenStyle)
				.attr({
					align: ltr ? 'left' : 'right',
					zIndex: 2
				})
				.add(item.legendGroup);

			// Set the events on the item group
			item.legendGroup.on('mouseover', function () {
					item.setState(HOVER_STATE);
					li.css(legend.itemHoverStyle);
				})
				.on('mouseout', function () {
					li.css(item.visible ? itemStyle : itemHiddenStyle);
					item.setState();
				})
				.on('click', function () {
					var strLegendItemClick = 'legendItemClick',
						fnLegendItemClick = function () {
							item.setVisible();
						};

					// click the name or symbol
					if (item.firePointEvent) { // point
						item.firePointEvent(strLegendItemClick, null, fnLegendItemClick);
					} else {
						fireEvent(item, strLegendItemClick, null, fnLegendItemClick);
					}
				});

			// Colorize the items
			legend.colorizeItem(item, item.visible);

			// add the HTML checkbox on top
			if (itemOptions && showCheckbox) {
				item.checkbox = createElement('input', {
					type: 'checkbox',
					checked: item.selected,
					defaultChecked: item.selected // required by IE7
				}, options.itemCheckboxStyle, chart.container);

				addEvent(item.checkbox, 'click', function (event) {
					var target = event.target;
					fireEvent(item, 'checkboxClick', {
							checked: target.checked
						},
						function () {
							item.select();
						}
					);
				});
			}
		}

		// calculate the positions for the next line
		bBox = li.getBBox();

		itemWidth = item.legendItemWidth =
			options.itemWidth || symbolWidth + symbolPadding + bBox.width + padding +
			(showCheckbox ? 20 : 0);
		legend.itemHeight = itemHeight = bBox.height;

		// if the item exceeds the width, start a new line
		if (horizontal && legend.itemX - initialItemX + itemWidth >
				(widthOption || (chart.chartWidth - 2 * padding - initialItemX))) {
			legend.itemX = initialItemX;
			legend.itemY += itemMarginTop + itemHeight + itemMarginBottom;
		}

		// If the item exceeds the height, start a new column
		if (!horizontal && legend.itemY + options.y + itemHeight > chartHeight - spacingTop - spacingBottom) {
			legend.itemY = initialItemY;
			legend.itemX += maxItemWidth;
			legend.maxItemWidth = 0;
		}

		// Set the edge positions
		legend.maxItemWidth = mathMax(legend.maxItemWidth, itemWidth);
		legend.lastItemY = mathMax(legend.lastItemY, legend.itemY + itemMarginBottom);

		// cache the position of the newly generated or reordered items
		item._legendItemPos = [legend.itemX, legend.itemY];

		// advance
		if (horizontal) {
			legend.itemX += itemWidth;
		} else {
			legend.itemY += itemMarginTop + itemHeight + itemMarginBottom;
		}

		// the width of the widest item
		legend.offsetWidth = widthOption || mathMax(
			(legend.itemX - initialItemX) + (horizontal ? 0 : itemWidth),
			legend.offsetWidth
		);
	},

	/**
	 * Render the legend. This method can be called both before and after
	 * chart.render. If called after, it will only rearrange items instead
	 * of creating new ones.
	 */
	renderLegend: function () {
		var legend = this,
			chart = legend.chart,
			renderer = chart.renderer,
			legendGroup = legend.group,
			allItems,
			legendWidth,
			legendHeight,
			box = legend.box,
			options = legend.options,
			padding = legend.padding,
			widthOption = options.width,
			legendBorderWidth = options.borderWidth,
			legendBackgroundColor = options.backgroundColor;

		legend.itemX = legend.initialItemX;
		legend.itemY = legend.initialItemY;
		legend.offsetWidth = 0;
		legend.lastItemY = 0;

		if (!legendGroup) {
			legend.group = legendGroup = renderer.g('legend')
				// #414, #759. Trackers will be drawn above the legend, but we have 
				// to sacrifice that because tooltips need to be above the legend
				// and trackers above tooltips
				.attr({ zIndex: 7 }) 
				.add();
		}

		// add each series or point
		allItems = [];
		each(chart.series, function (serie) {
			var seriesOptions = serie.options;

			if (!seriesOptions.showInLegend) {
				return;
			}

			// use points or series for the legend item depending on legendType
			allItems = allItems.concat(
					serie.legendItems ||
					(seriesOptions.legendType === 'point' ?
							serie.data :
							serie)
			);
		});

		// sort by legendIndex
		stableSort(allItems, function (a, b) {
			return (a.options.legendIndex || 0) - (b.options.legendIndex || 0);
		});

		// reversed legend
		if (options.reversed) {
			allItems.reverse();
		}

		legend.allItems = allItems;

		// render the items
		each(allItems, function (item) {
			legend.renderItem(item); 
		});

		// Draw the border
		legend.legendWidth = legendWidth = widthOption || legend.offsetWidth;
		legend.legendHeight = legendHeight = legend.lastItemY + legend.itemHeight;

		if (legendBorderWidth || legendBackgroundColor) {
			legend.legendWidth = legendWidth += padding;
			legend.legendHeight = legendHeight += padding;

			if (!box) {
				legend.box = box = renderer.rect(
					0,
					0,
					legendWidth,
					legendHeight,
					options.borderRadius,
					legendBorderWidth || 0
				).attr({
					stroke: options.borderColor,
					'stroke-width': legendBorderWidth || 0,
					fill: legendBackgroundColor || NONE
				})
				.add(legendGroup)
				.shadow(options.shadow);
				box.isNew = true;

			} else if (legendWidth > 0 && legendHeight > 0) {
				box[box.isNew ? 'attr' : 'animate'](
					box.crisp(null, null, null, legendWidth, legendHeight)
				);
				box.isNew = false;
			}

			// hide the border if no items
			box[allItems.length ? 'show' : 'hide']();
		}

		// Now that the legend width and height are extablished, put the items in the 
		// final position
		each(allItems, function (item) {
			legend.positionItem(item);
		});

		// 1.x compatibility: positioning based on style
		/*var props = ['left', 'right', 'top', 'bottom'],
			prop,
			i = 4;
		while (i--) {
			prop = props[i];
			if (style[prop] && style[prop] !== 'auto') {
				options[i < 2 ? 'align' : 'verticalAlign'] = prop;
				options[i < 2 ? 'x' : 'y'] = pInt(style[prop]) * (i % 2 ? -1 : 1);
			}
		}*/

		if (allItems.length) {
			legendGroup.align(extend(options, {
				width: legendWidth,
				height: legendHeight
			}), true, chart.spacingBox);
		}

		if (!chart.isResizing) {
			this.positionCheckboxes();
		}
	},

	init: function () {
		var legend = this;

		// run legend
		legend.renderLegend();

		// move checkboxes
		addEvent(legend.chart, 'endResize', function () { legend.positionCheckboxes(); });

/*		// expose
		return {
			colorizeItem: colorizeItem,
			destroyItem: destroyItem,
			renderLegend: renderLegend,
			destroy: destroy,
			getLegendWidth: getLegendWidth,
			getLegendHeight: getLegendHeight
		};*/
	}
};


/**
 * The chart class
 * @param {Object} options
 * @param {Function} callback Function to run when the chart has loaded
 */
function Chart(userOptions, callback) {
	// Handle regular options
	var options,
		seriesOptions = userOptions.series; // skip merging data points to increase performance
	userOptions.series = null;
	options = merge(defaultOptions, userOptions); // do the merge
	options.series = userOptions.series = seriesOptions; // set back the series data

	var optionsChart = options.chart,
		optionsMargin = optionsChart.margin,
		margin = isObject(optionsMargin) ?
			optionsMargin :
			[optionsMargin, optionsMargin, optionsMargin, optionsMargin];

	this.optionsMarginTop = pick(optionsChart.marginTop, margin[0]);
	this.optionsMarginRight = pick(optionsChart.marginRight, margin[1]);
	this.optionsMarginBottom = pick(optionsChart.marginBottom, margin[2]);
	this.optionsMarginLeft = pick(optionsChart.marginLeft, margin[3]);

	var chartEvents = optionsChart.events;

	this.runChartClick = chartEvents && !!chartEvents.click;
	this.callback = callback;
	this.isResizing = 0;
	this.options = options;
	//chartTitleOptions = UNDEFINED;
	//chartSubtitleOptions = UNDEFINED;

	this.axes = [];
	this.series = [];
	this.hasCartesianSeries = optionsChart.showAxes;
	//this.axisOffset = UNDEFINED;
	//this.maxTicks = UNDEFINED; // handle the greatest amount of ticks on grouped axes
	//this.inverted = UNDEFINED;
	//this.loadingShown = UNDEFINED;
	//this.container = UNDEFINED;
	//this.chartWidth = UNDEFINED;
	//this.chartHeight = UNDEFINED;
	//this.marginRight = UNDEFINED;
	//this.marginBottom = UNDEFINED;
	//this.containerWidth = UNDEFINED;
	//this.containerHeight = UNDEFINED;
	//this.oldChartWidth = UNDEFINED;
	//this.oldChartHeight = UNDEFINED;

	//this.renderTo = UNDEFINED;
	//this.renderToClone = UNDEFINED;
	//this.tracker = UNDEFINED;

	//this.spacingBox = UNDEFINED

	//this.legend = UNDEFINED;

	// Elements
	//this.chartBackground = UNDEFINED;
	//this.plotBackground = UNDEFINED;
	//this.plotBGImage = UNDEFINED;
	//this.plotBorder = UNDEFINED;
	//this.loadingDiv = UNDEFINED;
	//this.loadingSpan = UNDEFINED;

	this.init(chartEvents);
}

Chart.prototype = {

	/**
	 * Initialize an individual series, called internally before render time
	 */
	initSeries: function (options) {
		var chart = this,
			inverted = chart.inverted,
			optionsChart = chart.options.chart;

		var type = options.type || optionsChart.type || optionsChart.defaultSeriesType,
			typeClass = seriesTypes[type],
			serie,
			hasRendered = this.hasRendered;

		// an inverted chart can't take a column series and vice versa
		if (hasRendered) {
			if (inverted && type === 'column') {
				typeClass = seriesTypes.bar;
			} else if (!inverted && type === 'bar') {
				typeClass = seriesTypes.column;
			}
		}

		serie = new typeClass();

		serie.init(this, options);

		// set internal chart properties
		if (!hasRendered && serie.inverted) {
			inverted = true;
		}
		if (serie.isCartesian) {
			chart.hasCartesianSeries = serie.isCartesian;
		}

		chart.series.push(serie);

		return serie;
	},

	/**
	 * Add a series dynamically after  time
	 *
	 * @param {Object} options The config options
	 * @param {Boolean} redraw Whether to redraw the chart after adding. Defaults to true.
	 * @param {Boolean|Object} animation Whether to apply animation, and optionally animation
	 *    configuration
	 *
	 * @return {Object} series The newly created series object
	 */
	addSeries: function (options, redraw, animation) {
		var series,
			chart = this;

		if (options) {
			setAnimation(animation, chart);
			redraw = pick(redraw, true); // defaults to true

			fireEvent(chart, 'addSeries', { options: options }, function () {
				series = chart.initSeries(options);
				series.isDirty = true;

				chart.isDirtyLegend = true; // the series array is out of sync with the display
				if (redraw) {
					chart.redraw();
				}
			});
		}

		return series;
	},

	/**
	 * Check whether a given point is within the plot area
	 *
	 * @param {Number} x Pixel x relative to the plot area
	 * @param {Number} y Pixel y relative to the plot area
	 */
	isInsidePlot: function (x, y) {
		return x >= 0 &&
			x <= this.plotWidth &&
			y >= 0 &&
			y <= this.plotHeight;
	},

	/**
	 * Adjust all axes tick amounts
	 */
	adjustTickAmounts: function () {
		if (this.options.chart.alignTicks !== false) {
			each(this.axes, function (axis) {
				axis.adjustTickAmount();
			});
		}
		this.maxTicks = null;
	},

	/**
	 * Redraw legend, axes or series based on updated data
	 *
	 * @param {Boolean|Object} animation Whether to apply animation, and optionally animation
	 *    configuration
	 */
	redraw: function (animation) {
		var chart = this,
			axes = chart.axes,
			series = chart.series,
			tracker = chart.tracker,
			legend = chart.legend;

		var redrawLegend = chart.isDirtyLegend,
			hasStackedSeries,
			isDirtyBox = chart.isDirtyBox, // todo: check if it has actually changed?
			seriesLength = series.length,
			i = seriesLength,
			clipRect = chart.clipRect,
			serie;

		setAnimation(animation, chart);

		// link stacked series
		while (i--) {
			serie = series[i];
			if (serie.isDirty && serie.options.stacking) {
				hasStackedSeries = true;
				break;
			}
		}
		if (hasStackedSeries) { // mark others as dirty
			i = seriesLength;
			while (i--) {
				serie = series[i];
				if (serie.options.stacking) {
					serie.isDirty = true;
				}
			}
		}

		// handle updated data in the series
		each(series, function (serie) {
			if (serie.isDirty) { // prepare the data so axis can read it
				if (serie.options.legendType === 'point') {
					redrawLegend = true;
				}
			}
		});

		// handle added or removed series
		if (redrawLegend && legend.options.enabled) { // series or pie points are added or removed
			// draw legend graphics
			legend.renderLegend();

			chart.isDirtyLegend = false;
		}


		if (chart.hasCartesianSeries) {
			if (!chart.isResizing) {

				// reset maxTicks
				chart.maxTicks = null;

				// set axes scales
				each(axes, function (axis) {
					axis.setScale();
				});
			}
			chart.adjustTickAmounts();
			chart.getMargins();

			// redraw axes
			each(axes, function (axis) {
				
				// Fire 'afterSetExtremes' only if extremes are set
				if (axis.isDirtyExtremes) { // #821
					axis.isDirtyExtremes = false;
					fireEvent(axis, 'afterSetExtremes', axis.getExtremes()); // #747, #751
				}
								
				if (axis.isDirty || isDirtyBox) {					
					axis.redraw();
					isDirtyBox = true; // #792
				}
			});


		}

		// the plot areas size has changed
		if (isDirtyBox) {
			chart.drawChartBox();

			// move clip rect
			if (clipRect) {
				stop(clipRect);
				clipRect.animate({ // for chart resize
					width: chart.plotSizeX,
					height: chart.plotSizeY + 1
				});
			}

		}


		// redraw affected series
		each(series, function (serie) {
			if (serie.isDirty && serie.visible &&
					(!serie.isCartesian || serie.xAxis)) { // issue #153
				serie.redraw();
			}
		});


		// move tooltip or reset
		if (tracker && tracker.resetTracker) {
			tracker.resetTracker(true);
		}

		// redraw if canvas
		chart.renderer.draw();

		// fire the event
		fireEvent(chart, 'redraw'); // jQuery breaks this when calling it from addEvent. Overwrites chart.redraw
	},



	/**
	 * Dim the chart and show a loading text or symbol
	 * @param {String} str An optional text to show in the loading label instead of the default one
	 */
	showLoading: function (str) {
		var chart = this,
			options = chart.options,
			loadingDiv = chart.loadingDiv;

		var loadingOptions = options.loading;

		// create the layer at the first call
		if (!loadingDiv) {
			chart.loadingDiv = loadingDiv = createElement(DIV, {
				className: PREFIX + 'loading'
			}, extend(loadingOptions.style, {
				left: chart.plotLeft + PX,
				top: chart.plotTop + PX,
				width: chart.plotWidth + PX,
				height: chart.plotHeight + PX,
				zIndex: 10,
				display: NONE
			}), chart.container);

			chart.loadingSpan = createElement(
				'span',
				null,
				loadingOptions.labelStyle,
				loadingDiv
			);

		}

		// update text
		chart.loadingSpan.innerHTML = str || options.lang.loading;

		// show it
		if (!chart.loadingShown) {
			css(loadingDiv, { opacity: 0, display: '' });
			animate(loadingDiv, {
				opacity: loadingOptions.style.opacity
			}, {
				duration: loadingOptions.showDuration || 0
			});
			chart.loadingShown = true;
		}
	},

	/**
	 * Hide the loading layer
	 */
	hideLoading: function () {
		var options = this.options,
			loadingDiv = this.loadingDiv;

		if (loadingDiv) {
			animate(loadingDiv, {
				opacity: 0
			}, {
				duration: options.loading.hideDuration || 100,
				complete: function () {
					css(loadingDiv, { display: NONE });
				}
			});
		}
		this.loadingShown = false;
	},

	/**
	 * Get an axis, series or point object by id.
	 * @param id {String} The id as given in the configuration options
	 */
	get: function (id) {
		var chart = this,
			axes = chart.axes,
			series = chart.series;

		var i,
			j,
			points;

		// search axes
		for (i = 0; i < axes.length; i++) {
			if (axes[i].options.id === id) {
				return axes[i];
			}
		}

		// search series
		for (i = 0; i < series.length; i++) {
			if (series[i].options.id === id) {
				return series[i];
			}
		}

		// search points
		for (i = 0; i < series.length; i++) {
			points = series[i].points || [];
			for (j = 0; j < points.length; j++) {
				if (points[j].id === id) {
					return points[j];
				}
			}
		}
		return null;
	},

	/**
	 * Create the Axis instances based on the config options
	 */
	getAxes: function () {
		var chart = this,
			options = this.options;

		var xAxisOptions = options.xAxis || {},
			yAxisOptions = options.yAxis || {},
			optionsArray,
			axis;

		// make sure the options are arrays and add some members
		xAxisOptions = splat(xAxisOptions);
		each(xAxisOptions, function (axis, i) {
			axis.index = i;
			axis.isX = true;
		});

		yAxisOptions = splat(yAxisOptions);
		each(yAxisOptions, function (axis, i) {
			axis.index = i;
		});

		// concatenate all axis options into one array
		optionsArray = xAxisOptions.concat(yAxisOptions);

		each(optionsArray, function (axisOptions) {
			axis = new Axis(chart, axisOptions);
		});

		chart.adjustTickAmounts();
	},


	/**
	 * Get the currently selected points from all series
	 */
	getSelectedPoints: function () {
		var points = [];
		each(this.series, function (serie) {
			points = points.concat(grep(serie.points, function (point) {
				return point.selected;
			}));
		});
		return points;
	},

	/**
	 * Get the currently selected series
	 */
	getSelectedSeries: function () {
		return grep(this.series, function (serie) {
			return serie.selected;
		});
	},

	/**
	 * Display the zoom button
	 */
	showResetZoom: function () {
		var chart = this,
			lang = defaultOptions.lang,
			btnOptions = chart.options.chart.resetZoomButton,
			theme = btnOptions.theme,
			states = theme.states,
			box = btnOptions.relativeTo === 'chart' ? null : {
				x: chart.plotLeft,
				y: chart.plotTop,
				width: chart.plotWidth,
				height: chart.plotHeight
			};
		this.resetZoomButton = chart.renderer.button(lang.resetZoom, null, null, function () { chart.zoomOut(); }, theme, states && states.hover)
			.attr({
				align: btnOptions.position.align,
				title: lang.resetZoomTitle
			})
			.add()
			.align(btnOptions.position, false, box);
	},

	/**
	 * Zoom out to 1:1
	 */
	zoomOut: function () {
		var chart = this,
			resetZoomButton = chart.resetZoomButton;

		fireEvent(chart, 'selection', { resetSelection: true }, function () { chart.zoom(); });
		if (resetZoomButton) {
			chart.resetZoomButton = resetZoomButton.destroy();
		}
	},

	/**
	 * Zoom into a given portion of the chart given by axis coordinates
	 * @param {Object} event
	 */
	zoom: function (event) {
		// add button to reset selection
		var hasZoomed;

		if (chart.resetZoomEnabled !== false && !chart.resetZoomButton) { // hook for Stock charts etc.
			chart.showResetZoom();
		}

		// if zoom is called with no arguments, reset the axes
		if (!event || event.resetSelection) {
			each(chart.axes, function (axis) {
				if (axis.options.zoomEnabled !== false) {
					axis.setExtremes(null, null, false);
					hasZoomed = true;
				}
			});
		} else { // else, zoom in on all axes
			each(event.xAxis.concat(event.yAxis), function (axisData) {
				var axis = axisData.axis;

				// don't zoom more than minRange
				if (chart.tracker[axis.isXAxis ? 'zoomX' : 'zoomY']) {
					axis.setExtremes(axisData.min, axisData.max, false);
					hasZoomed = true;
				}
			});
		}

		// Redraw
		if (hasZoomed) {
			redraw( 
				pick(optionsChart.animation, chart.pointCount < 100) // animation
			);
		}
	},

	/**
	 * Pan the chart by dragging the mouse across the pane. This function is called
	 * on mouse move, and the distance to pan is computed from chartX compared to
	 * the first chartX position in the dragging operation.
	 */
	pan: function (chartX) {
		var chart = this;

		var xAxis = chart.xAxis[0],
			mouseDownX = chart.mouseDownX,
			halfPointRange = xAxis.pointRange / 2,
			extremes = xAxis.getExtremes(),
			newMin = xAxis.translate(mouseDownX - chartX, true) + halfPointRange,
			newMax = xAxis.translate(mouseDownX + chart.plotWidth - chartX, true) - halfPointRange,
			hoverPoints = chart.hoverPoints;

		// remove active points for shared tooltip
		if (hoverPoints) {
			each(hoverPoints, function (point) {
				point.setState();
			});
		}

		if (newMin > mathMin(extremes.dataMin, extremes.min) && newMax < mathMax(extremes.dataMax, extremes.max)) {
			xAxis.setExtremes(newMin, newMax, true, false);
		}

		chart.mouseDownX = chartX; // set new reference for next run
		css(chart.container, { cursor: 'move' });
	},

	/**
	 * Show the title and subtitle of the chart
	 *
	 * @param titleOptions {Object} New title options
	 * @param subtitleOptions {Object} New subtitle options
	 *
	 */
	setTitle: function (titleOptions, subtitleOptions) {
		var chart = this,
			options = chart.options,
			chartTitleOptions,
			chartSubtitleOptions;

		chart.chartTitleOptions = chartTitleOptions = merge(options.title, titleOptions);
		chart.chartSubtitleOptions = chartSubtitleOptions = merge(options.subtitle, subtitleOptions);

		// add title and subtitle
		each([
			['title', titleOptions, chartTitleOptions],
			['subtitle', subtitleOptions, chartSubtitleOptions]
		], function (arr) {
			var name = arr[0],
				title = chart[name],
				titleOptions = arr[1],
				chartTitleOptions = arr[2];

			if (title && titleOptions) {
				title = title.destroy(); // remove old
			}
			if (chartTitleOptions && chartTitleOptions.text && !title) {
				chart[name] = chart.renderer.text(
					chartTitleOptions.text,
					0,
					0,
					chartTitleOptions.useHTML
				)
				.attr({
					align: chartTitleOptions.align,
					'class': PREFIX + name,
					zIndex: chartTitleOptions.zIndex || 4
				})
				.css(chartTitleOptions.style)
				.add()
				.align(chartTitleOptions, false, chart.spacingBox);
			}
		});

	},

	/**
	 * Get chart width and height according to options and container size
	 */
	getChartSize: function () {
		var chart = this,
			optionsChart = chart.options.chart,
			renderTo = chart.renderTo,
			renderToClone = chart.renderToClone;

		chart.containerWidth = (renderToClone || renderTo).offsetWidth;
		chart.containerHeight = (renderToClone || renderTo).offsetHeight;
		chart.chartWidth = optionsChart.width || chart.containerWidth || 600;
		chart.chartHeight = optionsChart.height ||
			// the offsetHeight of an empty container is 0 in standard browsers, but 19 in IE7:
			(chart.containerHeight > 19 ? chart.containerHeight : 400);
	},

	/**
	 * Get the containing element, determine the size and create the inner container
	 * div to hold the chart
	 */
	getContainer: function () {
		var chart = this,
			container,
			optionsChart = chart.options.chart,
			chartWidth,
			chartHeight,
			renderTo,
			renderToClone,
			containerId;

		chart.renderTo = renderTo = optionsChart.renderTo;
		containerId = PREFIX + idCounter++;

		if (isString(renderTo)) {
			chart.renderTo = renderTo = doc.getElementById(renderTo);
		}
		
		// Display an error if the renderTo is wrong
		if (!renderTo) {
			error(13, true);
		}

		// remove previous chart
		renderTo.innerHTML = '';

		// If the container doesn't have an offsetWidth, it has or is a child of a node
		// that has display:none. We need to temporarily move it out to a visible
		// state to determine the size, else the legend and tooltips won't render
		// properly
		if (!renderTo.offsetWidth) {
			chart.renderToClone = renderToClone = renderTo.cloneNode(0);
			css(renderToClone, {
				position: ABSOLUTE,
				top: '-9999px',
				display: ''
			});
			doc.body.appendChild(renderToClone);
		}

		// get the width and height
		chart.getChartSize();
		chartWidth = chart.chartWidth;
		chartHeight = chart.chartHeight;

		// create the inner container
		chart.container = container = createElement(DIV, {
				className: PREFIX + 'container' +
					(optionsChart.className ? ' ' + optionsChart.className : ''),
				id: containerId
			}, extend({
				position: RELATIVE,
				overflow: HIDDEN, // needed for context menu (avoid scrollbars) and
					// content overflow in IE
				width: chartWidth + PX,
				height: chartHeight + PX,
				textAlign: 'left',
				lineHeight: 'normal' // #427
			}, optionsChart.style),
			renderToClone || renderTo
		);

		chart.renderer =
			optionsChart.forExport ? // force SVG, used for SVG export
				new SVGRenderer(container, chartWidth, chartHeight, true) :
				new Renderer(container, chartWidth, chartHeight);

		if (useCanVG) {
			// If we need canvg library, extend and configure the renderer
			// to get the tracker for translating mouse events
			chart.renderer.create(chart, container, chartWidth, chartHeight);
		}

		// Issue 110 workaround:
		// In Firefox, if a div is positioned by percentage, its pixel position may land
		// between pixels. The container itself doesn't display this, but an SVG element
		// inside this container will be drawn at subpixel precision. In order to draw
		// sharp lines, this must be compensated for. This doesn't seem to work inside
		// iframes though (like in jsFiddle).
		var subPixelFix, rect;
		if (isFirefox && container.getBoundingClientRect) {
			subPixelFix = function () {
				css(container, { left: 0, top: 0 });
				rect = container.getBoundingClientRect();
				css(container, {
					left: (-(rect.left - pInt(rect.left))) + PX,
					top: (-(rect.top - pInt(rect.top))) + PX
				});
			};

			// run the fix now
			subPixelFix();

			// run it on resize
			addEvent(win, 'resize', subPixelFix);

			// remove it on chart destroy
			addEvent(chart, 'destroy', function () {
				removeEvent(win, 'resize', subPixelFix);
			});
		}
	},

	/**
	 * Calculate margins by rendering axis labels in a preliminary position. Title,
	 * subtitle and legend have already been rendered at this stage, but will be
	 * moved into their final positions
	 */
	getMargins: function () {
		var chart = this,
			optionsChart = chart.options.chart,
			spacingTop = optionsChart.spacingTop,
			spacingRight = optionsChart.spacingRight,
			spacingBottom = optionsChart.spacingBottom,
			spacingLeft = optionsChart.spacingLeft,
			axisOffset,
			legend = chart.legend,
			optionsMarginTop = chart.optionsMarginTop,
			optionsMarginLeft = chart.optionsMarginLeft,
			optionsMarginRight = chart.optionsMarginRight,
			optionsMarginBottom = chart.optionsMarginBottom,
			chartTitleOptions = chart.chartTitleOptions,
			chartSubtitleOptions = chart.chartSubtitleOptions;


		var legendOptions = chart.options.legend,
			legendMargin = pick(legendOptions.margin, 10),
			legendX = legendOptions.x,
			legendY = legendOptions.y,
			align = legendOptions.align,
			verticalAlign = legendOptions.verticalAlign,
			titleOffset;

		chart.resetMargins();
		axisOffset = chart.axisOffset;

		// adjust for title and subtitle
		if ((chart.title || chart.subtitle) && !defined(chart.optionsMarginTop)) {
			titleOffset = mathMax(
				(chart.title && !chartTitleOptions.floating && !chartTitleOptions.verticalAlign && chartTitleOptions.y) || 0,
				(chart.subtitle && !chartSubtitleOptions.floating && !chartSubtitleOptions.verticalAlign && chartSubtitleOptions.y) || 0
			);
			if (titleOffset) {
				chart.plotTop = mathMax(chart.plotTop, titleOffset + pick(chartTitleOptions.margin, 15) + spacingTop);
			}
		}
		// adjust for legend
		if (legendOptions.enabled && !legendOptions.floating) {
			if (align === 'right') { // horizontal alignment handled first
				if (!defined(optionsMarginRight)) {
					chart.marginRight = mathMax(
						chart.marginRight,
						legend.legendWidth - legendX + legendMargin + spacingRight
					);
				}
			} else if (align === 'left') {
				if (!defined(optionsMarginLeft)) {
					chart.plotLeft = mathMax(
						chart.plotLeft,
						legend.legendWidth + legendX + legendMargin + spacingLeft
					);
				}

			} else if (verticalAlign === 'top') {
				if (!defined(optionsMarginTop)) {
					chart.plotTop = mathMax(
						chart.plotTop,
						legend.legendHeight + legendY + legendMargin + spacingTop
					);
				}

			} else if (verticalAlign === 'bottom') {
				if (!defined(optionsMarginBottom)) {
					chart.marginBottom = mathMax(
						chart.marginBottom,
						legend.legendHeight - legendY + legendMargin + spacingBottom
					);
				}
			}
		}

		// adjust for scroller
		if (chart.extraBottomMargin) {
			chart.marginBottom += chart.extraBottomMargin;
		}
		if (chart.extraTopMargin) {
			chart.plotTop += chart.extraTopMargin;
		}

		// pre-render axes to get labels offset width
		if (chart.hasCartesianSeries) {
			each(chart.axes, function (axis) {
				axis.getOffset();
			});
		}
		
		if (!defined(optionsMarginLeft)) {
			chart.plotLeft += axisOffset[3];
		}
		if (!defined(optionsMarginTop)) {
			chart.plotTop += axisOffset[0];
		}
		if (!defined(optionsMarginBottom)) {
			chart.marginBottom += axisOffset[2];
		}
		if (!defined(optionsMarginRight)) {
			chart.marginRight += axisOffset[1];
		}

		chart.setChartSize();

	},

	/**
	 * Add the event handlers necessary for auto resizing
	 *
	 */
	initReflow: function () {
		var chart = this,
			optionsChart = chart.options.chart,
			renderTo = chart.renderTo;

		var reflowTimeout;
		function reflow(e) {
			var width = optionsChart.width || renderTo.offsetWidth,
				height = optionsChart.height || renderTo.offsetHeight,
				target = e ? e.target : win; // #805 - MooTools doesn't supply e
				
			// Width and height checks for display:none. Target is doc in IE8 and Opera,
			// win in Firefox, Chrome and IE9.
			if (width && height && (target === win || target === doc)) {
				
				if (width !== chart.containerWidth || height !== chart.containerHeight) {
					clearTimeout(reflowTimeout);
					reflowTimeout = setTimeout(function () {
						chart.resize(width, height, false);
					}, 100);
				}
				chart.containerWidth = width;
				chart.containerHeight = height;
			}
		}
		addEvent(win, 'resize', reflow);
		addEvent(chart, 'destroy', function () {
			removeEvent(win, 'resize', reflow);
		});
	},

	/**
	 * Fires endResize event on chart instance.
	 */
	fireEndResize: function () {
		var chart = this;

		if (chart) {
			fireEvent(chart, 'endResize', null, function () {
				chart.isResizing -= 1;
			});
		}
	},

	/**
	 * Resize the chart to a given width and height
	 * @param {Number} width
	 * @param {Number} height
	 * @param {Object|Boolean} animation
	 */
	// TODO: This method is called setSize in the api
	resize: function (width, height, animation) {
		var chart = this,
			chartWidth,
			chartHeight,
			spacingBox = chart.spacingBox;

		var chartTitle = chart.title,
			chartSubtitle = chart.subtitle;

		chart.isResizing += 1;

		// set the animation for the current process
		setAnimation(animation, chart);

		chart.oldChartHeight = chart.chartHeight;
		chart.oldChartWidth = chart.chartWidth;
		if (defined(width)) {
			chart.chartWidth = chartWidth = mathRound(width);
		}
		if (defined(height)) {
			chart.chartHeight = chartHeight = mathRound(height);
		}

		css(chart.container, {
			width: chartWidth + PX,
			height: chartHeight + PX
		});
		chart.renderer.setSize(chartWidth, chartHeight, animation);

		// update axis lengths for more correct tick intervals:
		chart.plotWidth = chartWidth - chart.plotLeft - chart.marginRight;
		chart.plotHeight = chartHeight - chart.plotTop - chart.marginBottom;

		// handle axes
		chart.maxTicks = null;
		each(chart.axes, function (axis) {
			axis.isDirty = true;
			axis.setScale();
		});

		// make sure non-cartesian series are also handled
		each(chart.series, function (serie) {
			serie.isDirty = true;
		});

		chart.isDirtyLegend = true; // force legend redraw
		chart.isDirtyBox = true; // force redraw of plot and chart border

		chart.getMargins();

		// move titles
		if (chartTitle) {
			chartTitle.align(null, null, spacingBox);
		}
		if (chartSubtitle) {
			chartSubtitle.align(null, null, spacingBox);
		}

		chart.redraw(animation);


		chart.oldChartHeight = null;
		fireEvent(chart, 'resize');

		// fire endResize and set isResizing back
		// If animation is disabled, fire without delay
		if (globalAnimation === false) {
			chart.fireEndResize();
		} else { // else set a timeout with the animation duration
			setTimeout(chart.fireEndResize, (globalAnimation && globalAnimation.duration) || 500);
		}
	},

	/**
	 * Set the public chart properties. This is done before and after the pre-render
	 * to determine margin sizes
	 */
	setChartSize: function () {
		var chart = this,
			inverted = chart.inverted,
			chartWidth = chart.chartWidth,
			chartHeight = chart.chartHeight,
			optionsChart = chart.options.chart,
			spacingTop = optionsChart.spacingTop,
			spacingRight = optionsChart.spacingRight,
			spacingBottom = optionsChart.spacingBottom,
			spacingLeft = optionsChart.spacingLeft;

		chart.plotLeft = mathRound(chart.plotLeft);
		chart.plotTop = mathRound(chart.plotTop);
		chart.plotWidth = mathRound(chartWidth - chart.plotLeft - chart.marginRight);
		chart.plotHeight = mathRound(chartHeight - chart.plotTop - chart.marginBottom);

		chart.plotSizeX = inverted ? chart.plotHeight : chart.plotWidth;
		chart.plotSizeY = inverted ? chart.plotWidth : chart.plotHeight;

		chart.spacingBox = {
			x: spacingLeft,
			y: spacingTop,
			width: chartWidth - spacingLeft - spacingRight,
			height: chartHeight - spacingTop - spacingBottom
		};

		each(chart.axes, function (axis) {
			axis.setAxisSize();
			axis.setAxisTranslation();
		});
	},

	/**
	 * Initial margins before auto size margins are applied
	 */
	resetMargins: function () {
		var chart = this,
			optionsChart = chart.options.chart,
			spacingTop = optionsChart.spacingTop,
			spacingRight = optionsChart.spacingRight,
			spacingBottom = optionsChart.spacingBottom,
			spacingLeft = optionsChart.spacingLeft;

		chart.plotTop = pick(chart.optionsMarginTop, spacingTop);
		chart.marginRight = pick(chart.optionsMarginRight, spacingRight);
		chart.marginBottom = pick(chart.optionsMarginBottom, spacingBottom);
		chart.plotLeft = pick(chart.optionsMarginLeft, spacingLeft);
		chart.axisOffset = [0, 0, 0, 0]; // top, right, bottom, left
	},

	/**
	 * Draw the borders and backgrounds for chart and plot area
	 */
	drawChartBox: function () {
		var chart = this,
			optionsChart = chart.options.chart,
			renderer = chart.renderer,
			chartWidth = chart.chartWidth,
			chartHeight = chart.chartHeight,
			chartBackground = chart.chartBackground,
			plotBackground = chart.plotBackground,
			plotBorder = chart.plotBorder,
			plotBGImage = chart.plotBGImage;

		var chartBorderWidth = optionsChart.borderWidth || 0,
			chartBackgroundColor = optionsChart.backgroundColor,
			plotBackgroundColor = optionsChart.plotBackgroundColor,
			plotBackgroundImage = optionsChart.plotBackgroundImage,
			mgn,
			plotSize = {
				x: chart.plotLeft,
				y: chart.plotTop,
				width: chart.plotWidth,
				height: chart.plotHeight
			};

		// Chart area
		mgn = chartBorderWidth + (optionsChart.shadow ? 8 : 0);

		if (chartBorderWidth || chartBackgroundColor) {
			if (!chartBackground) {
				chart.chartBackground = renderer.rect(mgn / 2, mgn / 2, chartWidth - mgn, chartHeight - mgn,
						optionsChart.borderRadius, chartBorderWidth)
					.attr({
						stroke: optionsChart.borderColor,
						'stroke-width': chartBorderWidth,
						fill: chartBackgroundColor || NONE
					})
					.add()
					.shadow(optionsChart.shadow);
			} else { // resize
				chartBackground.animate(
					chartBackground.crisp(null, null, null, chartWidth - mgn, chartHeight - mgn)
				);
			}
		}


		// Plot background
		if (plotBackgroundColor) {
			if (!plotBackground) {
				chart.plotBackground = renderer.rect(chart.plotLeft, chart.plotTop, chart.plotWidth, chart.plotHeight, 0)
					.attr({
						fill: plotBackgroundColor
					})
					.add()
					.shadow(optionsChart.plotShadow);
			} else {
				plotBackground.animate(plotSize);
			}
		}
		if (plotBackgroundImage) {
			if (!plotBGImage) {
				chart.plotBGImage = renderer.image(plotBackgroundImage, chart.plotLeft, chart.plotTop, chart.plotWidth, chart.plotHeight)
					.add();
			} else {
				plotBGImage.animate(plotSize);
			}
		}

		// Plot area border
		if (optionsChart.plotBorderWidth) {
			if (!plotBorder) {
				chart.plotBorder = renderer.rect(chart.plotLeft, chart.plotTop, chart.plotWidth, chart.plotHeight, 0, optionsChart.plotBorderWidth)
					.attr({
						stroke: optionsChart.plotBorderColor,
						'stroke-width': optionsChart.plotBorderWidth,
						zIndex: 4
					})
					.add();
			} else {
				plotBorder.animate(
					plotBorder.crisp(null, chart.plotLeft, chart.plotTop, chart.plotWidth, chart.plotHeight)
				);
			}
		}

		// reset
		chart.isDirtyBox = false;
	},

	/**
	 * Detect whether the chart is inverted, either by setting the chart.inverted option
	 * or adding a bar series to the configuration options
	 */
	setInverted: function () {
		var chart = this,
			optionsChart = chart.options.chart;

		var BAR = 'bar',
			isInverted = (
				chart.inverted || // it is set before
				optionsChart.inverted ||
				optionsChart.type === BAR || // default series type
				optionsChart.defaultSeriesType === BAR // backwards compatible
			),
			seriesOptions = chart.options.series,
			i = seriesOptions && seriesOptions.length;

		// check if a bar series is present in the config options
		while (!isInverted && i--) {
			if (seriesOptions[i].type === BAR) {
				isInverted = true;
			}
		}

		// set the chart property
		chart.inverted = isInverted;
	},

	/**
	 * Render all graphics for the chart
	 */
	render: function () {
		var chart = this,
			axes = chart.axes,
			renderer = chart.renderer,
			options = chart.options;

		var labels = options.labels,
			credits = options.credits,
			creditsHref;

		// Title
		chart.setTitle();


		// Legend
		chart.legend = new Legend(chart);

		// Get margins by pre-rendering axes
		// set axes scales
		each(axes, function (axis) {
			axis.setScale();
		});
		chart.getMargins();
		each(axes, function (axis) {
			axis.setTickPositions(true); // update to reflect the new margins
		});
		chart.adjustTickAmounts();
		chart.getMargins(); // second pass to check for new labels


		// Draw the borders and backgrounds
		chart.drawChartBox();

		


		// The series
		if (!chart.seriesGroup) {
			chart.seriesGroup = renderer.g('series-group')
				.attr({ zIndex: 3 })
				.add();
		}
		each(chart.series, function (serie) {
			serie.translate();
			serie.setTooltipPoints();
			serie.render();
		});

		// Axes
		if (chart.hasCartesianSeries) {
			each(axes, function (axis) {
				axis.render();
			});
		}

		// Labels
		if (labels.items) {
			each(labels.items, function () {
				var style = extend(labels.style, this.style),
					x = pInt(style.left) + chart.plotLeft,
					y = pInt(style.top) + chart.plotTop + 12;

				// delete to prevent rewriting in IE
				delete style.left;
				delete style.top;

				renderer.text(
					this.html,
					x,
					y
				)
				.attr({ zIndex: 2 })
				.css(style)
				.add();

			});
		}

		// Credits
		if (credits.enabled && !chart.credits) {
			creditsHref = credits.href;
			chart.credits = renderer.text(
				credits.text,
				0,
				0
			)
			.on('click', function () {
				if (creditsHref) {
					location.href = creditsHref;
				}
			})
			.attr({
				align: credits.position.align,
				zIndex: 8
			})
			.css(credits.style)
			.add()
			.align(credits.position);
		}

		// Set flag
		chart.hasRendered = true;

	},

	/**
	 * Clean up memory usage
	 */
	destroy: function () {
		var chart = this,
			axes = chart.axes,
			series = chart.series,
			container = chart.container;

		var i,
			parentNode = container && container.parentNode;

		// If the chart is destroyed already, do nothing.
		// This will happen if if a script invokes chart.destroy and
		// then it will be called again on win.unload
		if (chart === null) {
			return;
		}

		// fire the chart.destoy event
		fireEvent(chart, 'destroy');

		// remove events
		removeEvent(chart);

		// ==== Destroy collections:
		// Destroy axes
		i = axes.length;
		while (i--) {
			axes[i] = axes[i].destroy();
		}

		// Destroy each series
		i = series.length;
		while (i--) {
			series[i] = series[i].destroy();
		}

		// ==== Destroy chart properties:
		each(['title', 'subtitle', 'chartBackground', 'plotBackground', 'plotBGImage', 'plotBorder', 'seriesGroup', 'clipRect', 'credits', 'tracker', 'scroller', 'rangeSelector', 'legend', 'resetZoomButton', 'tooltip', 'renderer'], function (name) {
			var prop = chart[name];

			if (prop) {
				chart[name] = prop.destroy();
			}
		});

		// remove container and all SVG
		if (container) { // can break in IE when destroyed before finished loading
			container.innerHTML = '';
			removeEvent(container);
			if (parentNode) {
				discardElement(container);
			}

			// IE6 leak
			container = null;
		}

		// clean it all up
		for (i in chart) {
			delete chart[i];
		}

		chart.options = null;
		chart = null;
	},

	/**
	 * Prepare for first rendering after all data are loaded
	 */
	firstRender: function () {
		var chart = this,
			options = chart.options,
			callback = chart.callback;

		// VML namespaces can't be added until after complete. Listening
		// for Perini's doScroll hack is not enough.
		var ONREADYSTATECHANGE = 'onreadystatechange',
		COMPLETE = 'complete';
		// Note: in spite of JSLint's complaints, win == win.top is required
		/*jslint eqeq: true*/
		if ((!hasSVG && (win == win.top && doc.readyState !== COMPLETE)) || (useCanVG && !win.canvg)) {
		/*jslint eqeq: false*/
			if (useCanVG) {
				// Delay rendering until canvg library is downloaded and ready
				CanVGController.push(chart.firstRender, options.global.canvasToolsURL);
			} else {
				doc.attachEvent(ONREADYSTATECHANGE, function () {
					doc.detachEvent(ONREADYSTATECHANGE, chart.firstRender);
					if (doc.readyState === COMPLETE) {
						chart.firstRender();
					}
				});
			}
			return;
		}

		// create the container
		chart.getContainer();

		// Run an early event after the container and renderer are established
		fireEvent(chart, 'init');

		// Initialize range selector for stock charts
		if (Highcharts.RangeSelector && options.rangeSelector.enabled) {
			chart.rangeSelector = new Highcharts.RangeSelector(chart);
		}

		chart.resetMargins();
		chart.setChartSize();

		// Set the common inversion and transformation for inverted series after initSeries
		chart.setInverted();

		// get axes
		chart.getAxes();

		// Initialize the series
		each(options.series || [], function (serieOptions) {
			chart.initSeries(serieOptions);
		});

		// Run an event where series and axes can be added
		//fireEvent(chart, 'beforeRender');

		// Initialize scroller for stock charts
		if (Highcharts.Scroller && (options.navigator.enabled || options.scrollbar.enabled)) {
			chart.scroller = new Highcharts.Scroller(chart);
		}

		// depends on inverted and on margins being set
		chart.tracker = new MouseTracker(chart, options);

		chart.render();

		// add canvas
		chart.renderer.draw();
		// run callbacks
		if (callback) {
			callback.apply(chart, [chart]);
		}
		each(chart.callbacks, function (fn) {
			fn.apply(chart, [chart]);
		});
		
		
		// If the chart was rendered outside the top container, put it back in
		if (chart.renderToClone) {
			chart.renderTo.appendChild(chart.container);
			discardElement(chart.renderToClone);
		}

		fireEvent(chart, 'load');

	},

	init: function (chartEvents) {
		var chart = this,
			optionsChart = chart.options.chart,
			eventType;

		// Run chart

		// Set up auto resize
		if (optionsChart.reflow !== false) {
			addEvent(chart, 'load', chart.initReflow);
		}

		// Chart event handlers
		if (chartEvents) {
			for (eventType in chartEvents) {
				addEvent(chart, eventType, chartEvents[eventType]);
			}
		}

		chart.xAxis = [];
		chart.yAxis = [];

		// Expose methods and variables
		chart.animation = useCanVG ? false : pick(optionsChart.animation, true);
		chart.setSize = chart.resize;
		chart.pointCount = 0;
		chart.counters = new ChartCounters();
		/*
		if ($) $(function () {
			$container = $('#container');
			var origChartWidth,
				origChartHeight;
			if ($container) {
				$('<button>+</button>')
					.insertBefore($container)
					.click(function () {
						if (origChartWidth === UNDEFINED) {
							origChartWidth = chartWidth;
							origChartHeight = chartHeight;
						}
						chart.resize(chartWidth *= 1.1, chartHeight *= 1.1);
					});
				$('<button>-</button>')
					.insertBefore($container)
					.click(function () {
						if (origChartWidth === UNDEFINED) {
							origChartWidth = chartWidth;
							origChartHeight = chartHeight;
						}
						chart.resize(chartWidth *= 0.9, chartHeight *= 0.9);
					});
				$('<button>1:1</button>')
					.insertBefore($container)
					.click(function () {
						if (origChartWidth === UNDEFINED) {
							origChartWidth = chartWidth;
							origChartHeight = chartHeight;
						}
						chart.resize(origChartWidth, origChartHeight);
					});
			}
		})
		*/

		chart.firstRender();
	}
}; // end Chart

// Hook for exporting module
Chart.prototype.callbacks = [];
/**
 * The Point object and prototype. Inheritable and used as base for PiePoint
 */
var Point = function () {};
Point.prototype = {

	/**
	 * Initialize the point
	 * @param {Object} series The series object containing this point
	 * @param {Object} options The data in either number, array or object format
	 */
	init: function (series, options, x) {
		var point = this,
			counters = series.chart.counters,
			defaultColors;
		point.series = series;
		point.applyOptions(options, x);
		point.pointAttr = {};

		if (series.options.colorByPoint) {
			defaultColors = series.chart.options.colors;
			if (!point.options) {
				point.options = {};
			}
			point.color = point.options.color = point.color || defaultColors[counters.color++];

			// loop back to zero
			counters.wrapColor(defaultColors.length);
		}

		series.chart.pointCount++;
		return point;
	},
	/**
	 * Apply the options containing the x and y data and possible some extra properties.
	 * This is called on point init or from point.update.
	 *
	 * @param {Object} options
	 */
	applyOptions: function (options, x) {
		var point = this,
			series = point.series,
			optionsType = typeof options;

		point.config = options;

		// onedimensional array input
		if (optionsType === 'number' || options === null) {
			point.y = options;
		} else if (typeof options[0] === 'number') { // two-dimentional array
			point.x = options[0];
			point.y = options[1];
		} else if (optionsType === 'object' && typeof options.length !== 'number') { // object input
			// copy options directly to point
			extend(point, options);
			point.options = options;
			
			// This is the fastest way to detect if there are individual point dataLabels that need 
			// to be considered in drawDataLabels. These can only occur in object configs.
			if (options.dataLabels) {
				series._hasPointLabels = true;
			}
		} else if (typeof options[0] === 'string') { // categorized data with name in first position
			point.name = options[0];
			point.y = options[1];
		}
		
		/*
		 * If no x is set by now, get auto incremented value. All points must have an
		 * x value, however the y value can be null to create a gap in the series
		 */
		// todo: skip this? It is only used in applyOptions, in translate it should not be used
		if (point.x === UNDEFINED) {
			point.x = x === UNDEFINED ? series.autoIncrement() : x;
		}
		
		

	},

	/**
	 * Destroy a point to clear memory. Its reference still stays in series.data.
	 */
	destroy: function () {
		var point = this,
			series = point.series,
			chart = series.chart,
			hoverPoints = chart.hoverPoints,
			prop;

		chart.pointCount--;

		if (hoverPoints) {
			point.setState();
			erase(hoverPoints, point);
			if (!hoverPoints.length) {
				chart.hoverPoints = null;
			}

		}
		if (point === chart.hoverPoint) {
			point.onMouseOut();
		}
		
		// remove all events
		if (point.graphic || point.dataLabel) { // removeEvent and destroyElements are performance expensive
			removeEvent(point);
			point.destroyElements();
		}

		if (point.legendItem) { // pies have legend items
			chart.legend.destroyItem(point);
		}

		for (prop in point) {
			point[prop] = null;
		}


	},

	/**
	 * Destroy SVG elements associated with the point
	 */
	destroyElements: function () {
		var point = this,
			props = ['graphic', 'tracker', 'dataLabel', 'group', 'connector', 'shadowGroup'],
			prop,
			i = 6;
		while (i--) {
			prop = props[i];
			if (point[prop]) {
				point[prop] = point[prop].destroy();
			}
		}
	},

	/**
	 * Return the configuration hash needed for the data label and tooltip formatters
	 */
	getLabelConfig: function () {
		var point = this;
		return {
			x: point.category,
			y: point.y,
			key: point.name || point.category,
			series: point.series,
			point: point,
			percentage: point.percentage,
			total: point.total || point.stackTotal
		};
	},

	/**
	 * Toggle the selection status of a point
	 * @param {Boolean} selected Whether to select or unselect the point.
	 * @param {Boolean} accumulate Whether to add to the previous selection. By default,
	 *     this happens if the control key (Cmd on Mac) was pressed during clicking.
	 */
	select: function (selected, accumulate) {
		var point = this,
			series = point.series,
			chart = series.chart;

		selected = pick(selected, !point.selected);

		// fire the event with the defalut handler
		point.firePointEvent(selected ? 'select' : 'unselect', { accumulate: accumulate }, function () {
			point.selected = selected;
			point.setState(selected && SELECT_STATE);

			// unselect all other points unless Ctrl or Cmd + click
			if (!accumulate) {
				each(chart.getSelectedPoints(), function (loopPoint) {
					if (loopPoint.selected && loopPoint !== point) {
						loopPoint.selected = false;
						loopPoint.setState(NORMAL_STATE);
						loopPoint.firePointEvent('unselect');
					}
				});
			}
		});
	},

	onMouseOver: function () {
		var point = this,
			series = point.series,
			chart = series.chart,
			tooltip = chart.tooltip,
			hoverPoint = chart.hoverPoint;

		// set normal state to previous series
		if (hoverPoint && hoverPoint !== point) {
			hoverPoint.onMouseOut();
		}

		// trigger the event
		point.firePointEvent('mouseOver');

		// update the tooltip
		if (tooltip && (!tooltip.shared || series.noSharedTooltip)) {
			tooltip.refresh(point);
		}

		// hover this
		point.setState(HOVER_STATE);
		chart.hoverPoint = point;
	},

	onMouseOut: function () {
		var point = this;
		point.firePointEvent('mouseOut');

		point.setState();
		point.series.chart.hoverPoint = null;
	},

	/**
	 * Extendable method for formatting each point's tooltip line
	 *
	 * @return {String} A string to be concatenated in to the common tooltip text
	 */
	tooltipFormatter: function (pointFormat) {
		var point = this,
			series = point.series,
			seriesTooltipOptions = series.tooltipOptions,
			split = String(point.y).split('.'),
			originalDecimals = split[1] ? split[1].length : 0,
			match = pointFormat.match(/\{(series|point)\.[a-zA-Z]+\}/g),
			splitter = /[{\.}]/,
			obj,
			key,
			replacement,
			parts,
			prop,
			i;

		// loop over the variables defined on the form {series.name}, {point.y} etc
		for (i in match) {
			key = match[i];
			if (isString(key) && key !== pointFormat) { // IE matches more than just the variables
				
				// Split it further into parts
				parts = (' ' + key).split(splitter); // add empty string because IE and the rest handles it differently
				obj = { 'point': point, 'series': series }[parts[1]];
				prop = parts[2];
				
				// Add some preformatting
				if (obj === point && (prop === 'y' || prop === 'open' || prop === 'high' || 
						prop === 'low' || prop === 'close')) { 
					replacement = (seriesTooltipOptions.valuePrefix || seriesTooltipOptions.yPrefix || '') + 
						numberFormat(point[prop], pick(seriesTooltipOptions.valueDecimals, seriesTooltipOptions.yDecimals, originalDecimals)) +
						(seriesTooltipOptions.valueSuffix || seriesTooltipOptions.ySuffix || '');
				
				// Automatic replacement
				} else {
					replacement = obj[prop];
				}
				
				pointFormat = pointFormat.replace(key, replacement);
			}
		}
		
		return pointFormat;
	},

	/**
	 * Update the point with new options (typically x/y data) and optionally redraw the series.
	 *
	 * @param {Object} options Point options as defined in the series.data array
	 * @param {Boolean} redraw Whether to redraw the chart or wait for an explicit call
	 * @param {Boolean|Object} animation Whether to apply animation, and optionally animation
	 *    configuration
	 *
	 */
	update: function (options, redraw, animation) {
		var point = this,
			series = point.series,
			graphic = point.graphic,
			i,
			data = series.data,
			dataLength = data.length,
			chart = series.chart;

		redraw = pick(redraw, true);

		// fire the event with a default handler of doing the update
		point.firePointEvent('update', { options: options }, function () {

			point.applyOptions(options);

			// update visuals
			if (isObject(options)) {
				series.getAttribs();
				if (graphic) {
					graphic.attr(point.pointAttr[series.state]);
				}
			}

			// record changes in the parallel arrays
			for (i = 0; i < dataLength; i++) {
				if (data[i] === point) {
					series.xData[i] = point.x;
					series.yData[i] = point.y;
					series.options.data[i] = options;
					break;
				}
			}

			// redraw
			series.isDirty = true;
			series.isDirtyData = true;
			if (redraw) {
				chart.redraw(animation);
			}
		});
	},

	/**
	 * Remove a point and optionally redraw the series and if necessary the axes
	 * @param {Boolean} redraw Whether to redraw the chart or wait for an explicit call
	 * @param {Boolean|Object} animation Whether to apply animation, and optionally animation
	 *    configuration
	 */
	remove: function (redraw, animation) {
		var point = this,
			series = point.series,
			chart = series.chart,
			i,
			data = series.data,
			dataLength = data.length;

		setAnimation(animation, chart);
		redraw = pick(redraw, true);

		// fire the event with a default handler of removing the point
		point.firePointEvent('remove', null, function () {

			//erase(series.data, point);

			for (i = 0; i < dataLength; i++) {
				if (data[i] === point) {

					// splice all the parallel arrays
					data.splice(i, 1);
					series.options.data.splice(i, 1);
					series.xData.splice(i, 1);
					series.yData.splice(i, 1);
					break;
				}
			}

			point.destroy();


			// redraw
			series.isDirty = true;
			series.isDirtyData = true;
			if (redraw) {
				chart.redraw();
			}
		});


	},

	/**
	 * Fire an event on the Point object. Must not be renamed to fireEvent, as this
	 * causes a name clash in MooTools
	 * @param {String} eventType
	 * @param {Object} eventArgs Additional event arguments
	 * @param {Function} defaultFunction Default event handler
	 */
	firePointEvent: function (eventType, eventArgs, defaultFunction) {
		var point = this,
			series = this.series,
			seriesOptions = series.options;

		// load event handlers on demand to save time on mouseover/out
		if (seriesOptions.point.events[eventType] || (point.options && point.options.events && point.options.events[eventType])) {
			this.importEvents();
		}

		// add default handler if in selection mode
		if (eventType === 'click' && seriesOptions.allowPointSelect) {
			defaultFunction = function (event) {
				// Control key is for Windows, meta (= Cmd key) for Mac, Shift for Opera
				point.select(null, event.ctrlKey || event.metaKey || event.shiftKey);
			};
		}

		fireEvent(this, eventType, eventArgs, defaultFunction);
	},
	/**
	 * Import events from the series' and point's options. Only do it on
	 * demand, to save processing time on hovering.
	 */
	importEvents: function () {
		if (!this.hasImportedEvents) {
			var point = this,
				options = merge(point.series.options.point, point.options),
				events = options.events,
				eventType;

			point.events = events;

			for (eventType in events) {
				addEvent(point, eventType, events[eventType]);
			}
			this.hasImportedEvents = true;

		}
	},

	/**
	 * Set the point's state
	 * @param {String} state
	 */
	setState: function (state) {
		var point = this,
			plotX = point.plotX,
			plotY = point.plotY,
			series = point.series,
			stateOptions = series.options.states,
			markerOptions = defaultPlotOptions[series.type].marker && series.options.marker,
			normalDisabled = markerOptions && !markerOptions.enabled,
			markerStateOptions = markerOptions && markerOptions.states[state],
			stateDisabled = markerStateOptions && markerStateOptions.enabled === false,
			stateMarkerGraphic = series.stateMarkerGraphic,
			chart = series.chart,
			radius,
			pointAttr = point.pointAttr;

		state = state || NORMAL_STATE; // empty string

		if (
				// already has this state
				state === point.state ||
				// selected points don't respond to hover
				(point.selected && state !== SELECT_STATE) ||
				// series' state options is disabled
				(stateOptions[state] && stateOptions[state].enabled === false) ||
				// point marker's state options is disabled
				(state && (stateDisabled || (normalDisabled && !markerStateOptions.enabled)))

			) {
			return;
		}

		// apply hover styles to the existing point
		if (point.graphic) {
			radius = markerOptions && point.graphic.symbolName && pointAttr[state].r;
			point.graphic.attr(merge(
				pointAttr[state],
				radius ? { // new symbol attributes (#507, #612)
					x: plotX - radius,
					y: plotY - radius,
					width: 2 * radius,
					height: 2 * radius
				} : {}
			));
		} else {
			// if a graphic is not applied to each point in the normal state, create a shared
			// graphic for the hover state
			if (state) {
				if (!stateMarkerGraphic) {
					radius = markerOptions.radius;
					series.stateMarkerGraphic = stateMarkerGraphic = chart.renderer.symbol(
						series.symbol,
						-radius,
						-radius,
						2 * radius,
						2 * radius
					)
					.attr(pointAttr[state])
					.add(series.group);
				}

				stateMarkerGraphic.translate(
					plotX,
					plotY
				);
			}

			if (stateMarkerGraphic) {
				stateMarkerGraphic[state ? 'show' : 'hide']();
			}
		}

		point.state = state;
	}
};

/**
 * @classDescription The base function which all other series types inherit from. The data in the series is stored
 * in various arrays.
 *
 * - First, series.options.data contains all the original config options for
 * each point whether added by options or methods like series.addPoint.
 * - Next, series.data contains those values converted to points, but in case the series data length
 * exceeds the cropThreshold, or if the data is grouped, series.data doesn't contain all the points. It
 * only contains the points that have been created on demand.
 * - Then there's series.points that contains all currently visible point objects. In case of cropping,
 * the cropped-away points are not part of this array. The series.points array starts at series.cropStart
 * compared to series.data and series.options.data. If however the series data is grouped, these can't
 * be correlated one to one.
 * - series.xData and series.processedXData contain clean x values, equivalent to series.data and series.points.
 * - series.yData and series.processedYData contain clean x values, equivalent to series.data and series.points.
 *
 * @param {Object} chart
 * @param {Object} options
 */
var Series = function () {};

Series.prototype = {

	isCartesian: true,
	type: 'line',
	pointClass: Point,
	sorted: true, // requires the data to be sorted
	pointAttrToOptions: { // mapping between SVG attributes and the corresponding options
		stroke: 'lineColor',
		'stroke-width': 'lineWidth',
		fill: 'fillColor',
		r: 'radius'
	},
	init: function (chart, options) {
		var series = this,
			eventType,
			events,
			//pointEvent,
			index = chart.series.length;

		series.chart = chart;
		series.options = options = series.setOptions(options); // merge with plotOptions
		
		// bind the axes
		series.bindAxes();

		// set some variables
		extend(series, {
			index: index,
			name: options.name || 'Series ' + (index + 1),
			state: NORMAL_STATE,
			pointAttr: {},
			visible: options.visible !== false, // true by default
			selected: options.selected === true // false by default
		});
		
		// special
		if (useCanVG) {
			options.animation = false;
		}

		// register event listeners
		events = options.events;
		for (eventType in events) {
			addEvent(series, eventType, events[eventType]);
		}
		if (
			(events && events.click) ||
			(options.point && options.point.events && options.point.events.click) ||
			options.allowPointSelect
		) {
			chart.runTrackerClick = true;
		}

		series.getColor();
		series.getSymbol();

		// set the data
		series.setData(options.data, false);

	},
	
	/**
	 * Set the xAxis and yAxis properties of cartesian series, and register the series
	 * in the axis.series array
	 */
	bindAxes: function () {
		var series = this,
			seriesOptions = series.options,
			chart = series.chart,
			axisOptions;
			
		if (series.isCartesian) {
			
			each(['xAxis', 'yAxis'], function (AXIS) { // repeat for xAxis and yAxis
				
				each(chart[AXIS], function (axis) { // loop through the chart's axis objects
					
					axisOptions = axis.options;
					
					// apply if the series xAxis or yAxis option mathches the number of the 
					// axis, or if undefined, use the first axis
					if ((seriesOptions[AXIS] === axisOptions.index) ||
							(seriesOptions[AXIS] === UNDEFINED && axisOptions.index === 0)) {
						
						// register this series in the axis.series lookup
						axis.series.push(series);
						
						// set this series.xAxis or series.yAxis reference
						series[AXIS] = axis;
						
						// mark dirty for redraw
						axis.isDirty = true;
					}
				});
				
			});
		}
	},


	/**
	 * Return an auto incremented x value based on the pointStart and pointInterval options.
	 * This is only used if an x value is not given for the point that calls autoIncrement.
	 */
	autoIncrement: function () {
		var series = this,
			options = series.options,
			xIncrement = series.xIncrement;

		xIncrement = pick(xIncrement, options.pointStart, 0);

		series.pointInterval = pick(series.pointInterval, options.pointInterval, 1);

		series.xIncrement = xIncrement + series.pointInterval;
		return xIncrement;
	},

	/**
	 * Divide the series data into segments divided by null values.
	 */
	getSegments: function () {
		var series = this,
			lastNull = -1,
			segments = [],
			i,
			points = series.points,
			pointsLength = points.length;

		if (pointsLength) { // no action required for []
			
			// if connect nulls, just remove null points
			if (series.options.connectNulls) {
				i = pointsLength;
				while (i--) {
					if (points[i].y === null) {
						points.splice(i, 1);
					}
				}
				if (points.length) {
					segments = [points];
				}
				
			// else, split on null points
			} else {
				each(points, function (point, i) {
					if (point.y === null) {
						if (i > lastNull + 1) {
							segments.push(points.slice(lastNull + 1, i));
						}
						lastNull = i;
					} else if (i === pointsLength - 1) { // last value
						segments.push(points.slice(lastNull + 1, i + 1));
					}
				});
			}
		}
		
		// register it
		series.segments = segments;
	},
	/**
	 * Set the series options by merging from the options tree
	 * @param {Object} itemOptions
	 */
	setOptions: function (itemOptions) {
		var series = this,
			chart = series.chart,
			chartOptions = chart.options,
			plotOptions = chartOptions.plotOptions,
			data = itemOptions.data,
			options;

		itemOptions.data = null; // remove from merge to prevent looping over the data set

		options = merge(
			plotOptions[this.type],
			plotOptions.series,
			itemOptions
		);
		
		// Re-insert the data array to the options and the original config (#717)
		options.data = itemOptions.data = data;
		
		// the tooltip options are merged between global and series specific options
		series.tooltipOptions = merge(chartOptions.tooltip, options.tooltip);
		
		return options;

	},
	/**
	 * Get the series' color
	 */
	getColor: function () {
		var defaultColors = this.chart.options.colors,
			counters = this.chart.counters;
		this.color = this.options.color || defaultColors[counters.color++] || '#0000ff';
		counters.wrapColor(defaultColors.length);
	},
	/**
	 * Get the series' symbol
	 */
	getSymbol: function () {
		var series = this,
			seriesMarkerOption = series.options.marker,
			chart = series.chart,
			defaultSymbols = chart.options.symbols,
			counters = chart.counters;
		series.symbol = seriesMarkerOption.symbol || defaultSymbols[counters.symbol++];
		
		// don't substract radius in image symbols (#604)
		if (/^url/.test(series.symbol)) {
			seriesMarkerOption.radius = 0;
		}
		counters.wrapSymbol(defaultSymbols.length);
	},

	/**
	 * Get the series' symbol in the legend. This method should be overridable to create custom 
	 * symbols through Highcharts.seriesTypes[type].prototype.drawLegendSymbols.
	 * 
	 * @param {Object} legend The legend object
	 */
	drawLegendSymbol: function (legend) {
		
		var options = this.options,
			markerOptions = options.marker,
			radius,
			legendOptions = legend.options,
			legendSymbol,
			symbolWidth = legendOptions.symbolWidth,
			renderer = this.chart.renderer,
			legendItemGroup = this.legendGroup,
			baseline = legend.baseline,
			attr;
			
		// Draw the line
		if (options.lineWidth) {
			attr = {
				'stroke-width': options.lineWidth
			};
			if (options.dashStyle) {
				attr.dashstyle = options.dashStyle;
			}
			this.legendLine = renderer.path([
				M,
				0,
				baseline - 4,
				L,
				symbolWidth,
				baseline - 4
			])
			.attr(attr)
			.add(legendItemGroup);
		}
		
		// Draw the marker
		if (markerOptions && markerOptions.enabled) {
			radius = markerOptions.radius;
			this.legendSymbol = legendSymbol = renderer.symbol(
				this.symbol,
				(symbolWidth / 2) - radius,
				baseline - 4 - radius,
				2 * radius,
				2 * radius
			)
			.attr(this.pointAttr[NORMAL_STATE])
			.add(legendItemGroup);
		}
	},

	/**
	 * Add a point dynamically after chart load time
	 * @param {Object} options Point options as given in series.data
	 * @param {Boolean} redraw Whether to redraw the chart or wait for an explicit call
	 * @param {Boolean} shift If shift is true, a point is shifted off the start
	 *    of the series as one is appended to the end.
	 * @param {Boolean|Object} animation Whether to apply animation, and optionally animation
	 *    configuration
	 */
	addPoint: function (options, redraw, shift, animation) {
		var series = this,
			data = series.data,
			graph = series.graph,
			area = series.area,
			chart = series.chart,
			xData = series.xData,
			yData = series.yData,
			currentShift = (graph && graph.shift) || 0,
			dataOptions = series.options.data,
			point;
			//point = (new series.pointClass()).init(series, options);

		setAnimation(animation, chart);

		// Make graph animate sideways
		if (graph && shift) { 
			graph.shift = currentShift + 1;
		}
		if (area) {
			if (shift) { // #780
				area.shift = currentShift + 1;
			}
			area.isArea = true; // needed in animation, both with and without shift
		}
		
		// Optional redraw, defaults to true
		redraw = pick(redraw, true);

		// Get options and push the point to xData, yData and series.options. In series.generatePoints
		// the Point instance will be created on demand and pushed to the series.data array.
		point = { series: series };
		series.pointClass.prototype.applyOptions.apply(point, [options]);
		xData.push(point.x);
		yData.push(series.valueCount === 4 ? [point.open, point.high, point.low, point.close] : point.y);
		dataOptions.push(options);


		// Shift the first point off the parallel arrays
		// todo: consider series.removePoint(i) method
		if (shift) {
			if (data[0] && data[0].remove) {
				data[0].remove(false);
			} else {
				data.shift();
				xData.shift();
				yData.shift();
				dataOptions.shift();
			}
		}
		series.getAttribs();

		// redraw
		series.isDirty = true;
		series.isDirtyData = true;
		if (redraw) {
			chart.redraw();
		}
	},

	/**
	 * Replace the series data with a new set of data
	 * @param {Object} data
	 * @param {Object} redraw
	 */
	setData: function (data, redraw) {
		var series = this,
			oldData = series.points,
			options = series.options,
			initialColor = series.initialColor,
			chart = series.chart,
			firstPoint = null,
			i,
			pointProto = series.pointClass.prototype;

		// reset properties
		series.xIncrement = null;
		series.pointRange = (series.xAxis && series.xAxis.categories && 1) || options.pointRange;
		
		if (defined(initialColor)) { // reset colors for pie
			chart.counters.color = initialColor;
		}
		
		// parallel arrays
		var xData = [],
			yData = [],
			dataLength = data ? data.length : [],
			turboThreshold = options.turboThreshold || 1000,
			pt,
			valueCount = series.valueCount;

		// In turbo mode, only one- or twodimensional arrays of numbers are allowed. The
		// first value is tested, and we assume that all the rest are defined the same
		// way. Although the 'for' loops are similar, they are repeated inside each
		// if-else conditional for max performance.
		if (dataLength > turboThreshold) {
			
			// find the first non-null point
			i = 0;
			while (firstPoint === null && i < dataLength) {
				firstPoint = data[i];
				i++;
			}
		
		
			if (isNumber(firstPoint)) { // assume all points are numbers
				var x = pick(options.pointStart, 0),
					pointInterval = pick(options.pointInterval, 1);

				for (i = 0; i < dataLength; i++) {
					xData[i] = x;
					yData[i] = data[i];
					x += pointInterval;
				}
				series.xIncrement = x;
			} else if (isArray(firstPoint)) { // assume all points are arrays
				if (valueCount) { // [x, low, high] or [x, o, h, l, c]
					for (i = 0; i < dataLength; i++) {
						pt = data[i];
						xData[i] = pt[0];
						yData[i] = pt.slice(1, valueCount + 1);
					}
				} else { // [x, y]
					for (i = 0; i < dataLength; i++) {
						pt = data[i];
						xData[i] = pt[0];
						yData[i] = pt[1];
					}
				}
			} /* else {
				error(12); // Highcharts expects configs to be numbers or arrays in turbo mode
			}*/
		} else {
			for (i = 0; i < dataLength; i++) {
				pt = { series: series };
				pointProto.applyOptions.apply(pt, [data[i]]);
				xData[i] = pt.x;
				yData[i] = pointProto.toYData ? pointProto.toYData.apply(pt) : pt.y;
			}
		}

		series.data = [];
		series.options.data = data;
		series.xData = xData;
		series.yData = yData;

		// destroy old points
		i = (oldData && oldData.length) || 0;
		while (i--) {
			if (oldData[i] && oldData[i].destroy) {
				oldData[i].destroy();
			}
		}

		// redraw
		series.isDirty = series.isDirtyData = chart.isDirtyBox = true;
		if (pick(redraw, true)) {
			chart.redraw(false);
		}
	},

	/**
	 * Remove a series and optionally redraw the chart
	 *
	 * @param {Boolean} redraw Whether to redraw the chart or wait for an explicit call
	 * @param {Boolean|Object} animation Whether to apply animation, and optionally animation
	 *    configuration
	 */

	remove: function (redraw, animation) {
		var series = this,
			chart = series.chart;
		redraw = pick(redraw, true);

		if (!series.isRemoving) {  /* prevent triggering native event in jQuery
				(calling the remove function from the remove event) */
			series.isRemoving = true;

			// fire the event with a default handler of removing the point
			fireEvent(series, 'remove', null, function () {


				// destroy elements
				series.destroy();


				// redraw
				chart.isDirtyLegend = chart.isDirtyBox = true;
				if (redraw) {
					chart.redraw(animation);
				}
			});

		}
		series.isRemoving = false;
	},

	/**
	 * Process the data by cropping away unused data points if the series is longer
	 * than the crop threshold. This saves computing time for lage series.
	 */
	processData: function (force) {
		var series = this,
			processedXData = series.xData, // copied during slice operation below
			processedYData = series.yData,
			dataLength = processedXData.length,
			cropStart = 0,
			cropEnd = dataLength,
			cropped,
			distance,
			closestPointRange,
			xAxis = series.xAxis,
			i, // loop variable
			options = series.options,
			cropThreshold = options.cropThreshold,
			isCartesian = series.isCartesian;

		// If the series data or axes haven't changed, don't go through this. Return false to pass
		// the message on to override methods like in data grouping. 
		if (isCartesian && !series.isDirty && !xAxis.isDirty && !series.yAxis.isDirty && !force) {
			return false;
		}

		// optionally filter out points outside the plot area
		if (isCartesian && series.sorted && (!cropThreshold || dataLength > cropThreshold || series.forceCrop)) {
			var extremes = xAxis.getExtremes(),
				min = extremes.min,
				max = extremes.max;

			// it's outside current extremes
			if (processedXData[dataLength - 1] < min || processedXData[0] > max) {
				processedXData = [];
				processedYData = [];
			
			// only crop if it's actually spilling out
			} else if (processedXData[0] < min || processedXData[dataLength - 1] > max) {

				// iterate up to find slice start
				for (i = 0; i < dataLength; i++) {
					if (processedXData[i] >= min) {
						cropStart = mathMax(0, i - 1);
						break;
					}
				}
				// proceed to find slice end
				for (; i < dataLength; i++) {
					if (processedXData[i] > max) {
						cropEnd = i + 1;
						break;
					}
					
				}
				processedXData = processedXData.slice(cropStart, cropEnd);
				processedYData = processedYData.slice(cropStart, cropEnd);
				cropped = true;
			}
		}
		
		
		// Find the closest distance between processed points
		for (i = processedXData.length - 1; i > 0; i--) {
			distance = processedXData[i] - processedXData[i - 1];
			if (distance > 0 && (closestPointRange === UNDEFINED || distance < closestPointRange)) {
				closestPointRange = distance;
			}
		}
		
		// Record the properties
		series.cropped = cropped; // undefined or true
		series.cropStart = cropStart;
		series.processedXData = processedXData;
		series.processedYData = processedYData;
		
		if (options.pointRange === null) { // null means auto, as for columns, candlesticks and OHLC
			series.pointRange = closestPointRange || 1;
		}
		series.closestPointRange = closestPointRange;
		
	},

	/**
	 * Generate the data point after the data has been processed by cropping away
	 * unused points and optionally grouped in Highcharts Stock.
	 */
	generatePoints: function () {
		var series = this,
			options = series.options,
			dataOptions = options.data,
			data = series.data,
			dataLength,
			processedXData = series.processedXData,
			processedYData = series.processedYData,
			pointClass = series.pointClass,
			processedDataLength = processedXData.length,
			cropStart = series.cropStart || 0,
			cursor,
			hasGroupedData = series.hasGroupedData,
			point,
			points = [],
			i;

		if (!data && !hasGroupedData) {
			var arr = [];
			arr.length = dataOptions.length;
			data = series.data = arr;
		}

		for (i = 0; i < processedDataLength; i++) {
			cursor = cropStart + i;
			if (!hasGroupedData) {
				if (data[cursor]) {
					point = data[cursor];
				} else {
					data[cursor] = point = (new pointClass()).init(series, dataOptions[cursor], processedXData[i]);
				}
				points[i] = point;
			} else {
				// splat the y data in case of ohlc data array
				points[i] = (new pointClass()).init(series, [processedXData[i]].concat(splat(processedYData[i])));
			}
		}

		// Hide cropped-away points - this only runs when the number of points is above cropThreshold, or when
		// swithching view from non-grouped data to grouped data (#637)	
		if (data && (processedDataLength !== (dataLength = data.length) || hasGroupedData)) {
			for (i = 0; i < dataLength; i++) {
				if (i === cropStart && !hasGroupedData) { // when has grouped data, clear all points
					i += processedDataLength;
				}
				if (data[i]) {
					data[i].destroyElements();
				}
			}
		}

		series.data = data;
		series.points = points;
	},

	/**
	 * Translate data points from raw data values to chart specific positioning data
	 * needed later in drawPoints, drawGraph and drawTracker.
	 */
	translate: function () {
		if (!this.processedXData) { // hidden series
			this.processData();
		}
		this.generatePoints();
		var series = this,
			chart = series.chart,
			options = series.options,
			stacking = options.stacking,
			xAxis = series.xAxis,
			categories = xAxis.categories,
			yAxis = series.yAxis,
			points = series.points,
			dataLength = points.length,
			hasModifyValue = !!series.modifyValue,
			isLastSeries,
			allStackSeries = yAxis.series,
			i = allStackSeries.length;
			
		// Is it the last visible series?
		while (i--) {
			if (allStackSeries[i].visible) {
				if (i === series.index) {
					isLastSeries = true;
				}
				break;
			}
		}
		
		// Translate each point
		for (i = 0; i < dataLength; i++) {
			var point = points[i],
				xValue = point.x,
				yValue = point.y,
				yBottom = point.low,
				stack = yAxis.stacks[(yValue < options.threshold ? '-' : '') + series.stackKey],
				pointStack,
				pointStackTotal;
				
			// get the plotX translation
			point.plotX = mathRound(xAxis.translate(xValue, 0, 0, 0, 1) * 10) / 10; // Math.round fixes #591

			// calculate the bottom y value for stacked series
			if (stacking && series.visible && stack && stack[xValue]) {
				pointStack = stack[xValue];
				pointStackTotal = pointStack.total;
				pointStack.cum = yBottom = pointStack.cum - yValue; // start from top
				yValue = yBottom + yValue;
				
				if (isLastSeries) {
					yBottom = options.threshold;
				}
				
				if (stacking === 'percent') {
					yBottom = pointStackTotal ? yBottom * 100 / pointStackTotal : 0;
					yValue = pointStackTotal ? yValue * 100 / pointStackTotal : 0;
				}

				point.percentage = pointStackTotal ? point.y * 100 / pointStackTotal : 0;
				point.stackTotal = pointStackTotal;
				point.stackY = yValue;
			}

			// Set translated yBottom or remove it
			point.yBottom = defined(yBottom) ? 
				yAxis.translate(yBottom, 0, 1, 0, 1) :
				null;
			
			// general hook, used for Highstock compare mode
			if (hasModifyValue) {
				yValue = series.modifyValue(yValue, point);
			}

			// Set the the plotY value, reset it for redraws
			point.plotY = (typeof yValue === 'number') ? 
				mathRound(yAxis.translate(yValue, 0, 1, 0, 1) * 10) / 10 : // Math.round fixes #591
				UNDEFINED;

			// set client related positions for mouse tracking
			point.clientX = chart.inverted ?
				chart.plotHeight - point.plotX :
				point.plotX; // for mouse tracking

			// some API data
			point.category = categories && categories[point.x] !== UNDEFINED ?
				categories[point.x] : point.x;


		}

		// now that we have the cropped data, build the segments
		series.getSegments();
	},
	/**
	 * Memoize tooltip texts and positions
	 */
	setTooltipPoints: function (renew) {
		var series = this,
			chart = series.chart,
			points = [],
			pointsLength,
			plotSize = chart.plotSizeX,
			low,
			high,
			xAxis = series.xAxis,
			point,
			i,
			tooltipPoints = []; // a lookup array for each pixel in the x dimension

		// don't waste resources if tracker is disabled
		if (series.options.enableMouseTracking === false) {
			return;
		}

		// renew
		if (renew) {
			series.tooltipPoints = null;
		}

		// concat segments to overcome null values
		each(series.segments || series.points, function (segment) {
			points = points.concat(segment);
		});

		// loop the concatenated points and apply each point to all the closest
		// pixel positions
		if (xAxis && xAxis.reversed) {
			points = points.reverse();
		}

		// Assign each pixel position to the nearest point
		pointsLength = points.length;
		for (i = 0; i < pointsLength; i++) {
			point = points[i];
			low = points[i - 1] ? points[i - 1]._high + 1 : 0;
			high = point._high = points[i + 1] ?
				(mathFloor((point.plotX + (points[i + 1] ? points[i + 1].plotX : plotSize)) / 2)) :
				plotSize;

			while (low <= high) {
				tooltipPoints[low++] = point;
			}
		}
		series.tooltipPoints = tooltipPoints;
	},

	/**
	 * Format the header of the tooltip
	 */
	tooltipHeaderFormatter: function (key) {
		var series = this,
			tooltipOptions = series.tooltipOptions,
			xDateFormat = tooltipOptions.xDateFormat || '%A, %b %e, %Y',
			xAxis = series.xAxis,
			isDateTime = xAxis && xAxis.options.type === 'datetime';
		
		return tooltipOptions.headerFormat
			.replace('{point.key}', isDateTime ? dateFormat(xDateFormat, key) :  key)
			.replace('{series.name}', series.name)
			.replace('{series.color}', series.color);
	},

	/**
	 * Series mouse over handler
	 */
	onMouseOver: function () {
		var series = this,
			chart = series.chart,
			hoverSeries = chart.hoverSeries;

		if (!hasTouch && chart.mouseIsDown) {
			return;
		}

		// set normal state to previous series
		if (hoverSeries && hoverSeries !== series) {
			hoverSeries.onMouseOut();
		}

		// trigger the event, but to save processing time,
		// only if defined
		if (series.options.events.mouseOver) {
			fireEvent(series, 'mouseOver');
		}

		// hover this
		series.setState(HOVER_STATE);
		chart.hoverSeries = series;
	},

	/**
	 * Series mouse out handler
	 */
	onMouseOut: function () {
		// trigger the event only if listeners exist
		var series = this,
			options = series.options,
			chart = series.chart,
			tooltip = chart.tooltip,
			hoverPoint = chart.hoverPoint;

		// trigger mouse out on the point, which must be in this series
		if (hoverPoint) {
			hoverPoint.onMouseOut();
		}

		// fire the mouse out event
		if (series && options.events.mouseOut) {
			fireEvent(series, 'mouseOut');
		}


		// hide the tooltip
		if (tooltip && !options.stickyTracking && !tooltip.shared) {
			tooltip.hide();
		}

		// set normal state
		series.setState();
		chart.hoverSeries = null;
	},

	/**
	 * Animate in the series
	 */
	animate: function (init) {
		var series = this,
			chart = series.chart,
			clipRect = series.clipRect,
			animation = series.options.animation;

		if (animation && !isObject(animation)) {
			animation = {};
		}

		if (init) { // initialize the animation
			if (!clipRect.isAnimating) { // apply it only for one of the series
				clipRect.attr('width', 0);
				clipRect.isAnimating = true;
			}

		} else { // run the animation
			clipRect.animate({
				width: chart.plotSizeX
			}, animation);

			// delete this function to allow it only once
			this.animate = null;
		}
	},


	/**
	 * Draw the markers
	 */
	drawPoints: function () {
		var series = this,
			pointAttr,
			points = series.points,
			chart = series.chart,
			plotX,
			plotY,
			i,
			point,
			radius,
			symbol,
			isImage,
			graphic;

		if (series.options.marker.enabled) {
			i = points.length;
			while (i--) {
				point = points[i];
				plotX = point.plotX;
				plotY = point.plotY;
				graphic = point.graphic;

				// only draw the point if y is defined
				if (plotY !== UNDEFINED && !isNaN(plotY)) {

					// shortcuts
					pointAttr = point.pointAttr[point.selected ? SELECT_STATE : NORMAL_STATE];
					radius = pointAttr.r;
					symbol = pick(point.marker && point.marker.symbol, series.symbol);
					isImage = symbol.indexOf('url') === 0;

					if (graphic) { // update
						graphic.animate(extend({
							x: plotX - radius,
							y: plotY - radius
						}, graphic.symbolName ? { // don't apply to image symbols #507
							width: 2 * radius,
							height: 2 * radius
						} : {}));
					} else if (radius > 0 || isImage) {
						point.graphic = chart.renderer.symbol(
							symbol,
							plotX - radius,
							plotY - radius,
							2 * radius,
							2 * radius
						)
						.attr(pointAttr)
						.add(series.group);
					}
				}
			}
		}

	},

	/**
	 * Convert state properties from API naming conventions to SVG attributes
	 *
	 * @param {Object} options API options object
	 * @param {Object} base1 SVG attribute object to inherit from
	 * @param {Object} base2 Second level SVG attribute object to inherit from
	 */
	convertAttribs: function (options, base1, base2, base3) {
		var conversion = this.pointAttrToOptions,
			attr,
			option,
			obj = {};

		options = options || {};
		base1 = base1 || {};
		base2 = base2 || {};
		base3 = base3 || {};

		for (attr in conversion) {
			option = conversion[attr];
			obj[attr] = pick(options[option], base1[attr], base2[attr], base3[attr]);
		}
		return obj;
	},

	/**
	 * Get the state attributes. Each series type has its own set of attributes
	 * that are allowed to change on a point's state change. Series wide attributes are stored for
	 * all series, and additionally point specific attributes are stored for all
	 * points with individual marker options. If such options are not defined for the point,
	 * a reference to the series wide attributes is stored in point.pointAttr.
	 */
	getAttribs: function () {
		var series = this,
			normalOptions = defaultPlotOptions[series.type].marker ? series.options.marker : series.options,
			stateOptions = normalOptions.states,
			stateOptionsHover = stateOptions[HOVER_STATE],
			pointStateOptionsHover,
			seriesColor = series.color,
			normalDefaults = {
				stroke: seriesColor,
				fill: seriesColor
			},
			points = series.points,
			i,
			point,
			seriesPointAttr = [],
			pointAttr,
			pointAttrToOptions = series.pointAttrToOptions,
			hasPointSpecificOptions,
			key;

		// series type specific modifications
		if (series.options.marker) { // line, spline, area, areaspline, scatter

			// if no hover radius is given, default to normal radius + 2
			stateOptionsHover.radius = stateOptionsHover.radius || normalOptions.radius + 2;
			stateOptionsHover.lineWidth = stateOptionsHover.lineWidth || normalOptions.lineWidth + 1;

		} else { // column, bar, pie

			// if no hover color is given, brighten the normal color
			stateOptionsHover.color = stateOptionsHover.color ||
				Color(stateOptionsHover.color || seriesColor)
					.brighten(stateOptionsHover.brightness).get();
		}

		// general point attributes for the series normal state
		seriesPointAttr[NORMAL_STATE] = series.convertAttribs(normalOptions, normalDefaults);

		// HOVER_STATE and SELECT_STATE states inherit from normal state except the default radius
		each([HOVER_STATE, SELECT_STATE], function (state) {
			seriesPointAttr[state] =
					series.convertAttribs(stateOptions[state], seriesPointAttr[NORMAL_STATE]);
		});

		// set it
		series.pointAttr = seriesPointAttr;


		// Generate the point-specific attribute collections if specific point
		// options are given. If not, create a referance to the series wide point
		// attributes
		i = points.length;
		while (i--) {
			point = points[i];
			normalOptions = (point.options && point.options.marker) || point.options;
			if (normalOptions && normalOptions.enabled === false) {
				normalOptions.radius = 0;
			}
			hasPointSpecificOptions = false;

			// check if the point has specific visual options
			if (point.options) {
				for (key in pointAttrToOptions) {
					if (defined(normalOptions[pointAttrToOptions[key]])) {
						hasPointSpecificOptions = true;
					}
				}
			}



			// a specific marker config object is defined for the individual point:
			// create it's own attribute collection
			if (hasPointSpecificOptions) {

				pointAttr = [];
				stateOptions = normalOptions.states || {}; // reassign for individual point
				pointStateOptionsHover = stateOptions[HOVER_STATE] = stateOptions[HOVER_STATE] || {};

				// if no hover color is given, brighten the normal color
				if (!series.options.marker) { // column, bar, point
					pointStateOptionsHover.color =
						Color(pointStateOptionsHover.color || point.options.color)
							.brighten(pointStateOptionsHover.brightness ||
								stateOptionsHover.brightness).get();

				}

				// normal point state inherits series wide normal state
				pointAttr[NORMAL_STATE] = series.convertAttribs(normalOptions, seriesPointAttr[NORMAL_STATE]);

				// inherit from point normal and series hover
				pointAttr[HOVER_STATE] = series.convertAttribs(
					stateOptions[HOVER_STATE],
					seriesPointAttr[HOVER_STATE],
					pointAttr[NORMAL_STATE]
				);
				// inherit from point normal and series hover
				pointAttr[SELECT_STATE] = series.convertAttribs(
					stateOptions[SELECT_STATE],
					seriesPointAttr[SELECT_STATE],
					pointAttr[NORMAL_STATE]
				);



			// no marker config object is created: copy a reference to the series-wide
			// attribute collection
			} else {
				pointAttr = seriesPointAttr;
			}

			point.pointAttr = pointAttr;

		}

	},


	/**
	 * Clear DOM objects and free up memory
	 */
	destroy: function () {
		var series = this,
			chart = series.chart,
			seriesClipRect = series.clipRect,
			issue134 = /AppleWebKit\/533/.test(userAgent),
			destroy,
			i,
			data = series.data || [],
			point,
			prop,
			axis;

		// add event hook
		fireEvent(series, 'destroy');

		// remove all events
		removeEvent(series);
		
		// erase from axes
		each(['xAxis', 'yAxis'], function (AXIS) {
			axis = series[AXIS];
			if (axis) {
				erase(axis.series, series);
				axis.isDirty = true;
			}
		});

		// remove legend items
		if (series.legendItem) {
			series.chart.legend.destroyItem(series);
		}

		// destroy all points with their elements
		i = data.length;
		while (i--) {
			point = data[i];
			if (point && point.destroy) {
				point.destroy();
			}
		}
		series.points = null;

		// If this series clipRect is not the global one (which is removed on chart.destroy) we
		// destroy it here.
		if (seriesClipRect && seriesClipRect !== chart.clipRect) {
			series.clipRect = seriesClipRect.destroy();
		}

		// destroy all SVGElements associated to the series
		each(['area', 'graph', 'dataLabelsGroup', 'group', 'tracker', 'trackerGroup'], function (prop) {
			if (series[prop]) {

				// issue 134 workaround
				destroy = issue134 && prop === 'group' ?
					'hide' :
					'destroy';

				series[prop][destroy]();
			}
		});

		// remove from hoverSeries
		if (chart.hoverSeries === series) {
			chart.hoverSeries = null;
		}
		erase(chart.series, series);

		// clear all members
		for (prop in series) {
			delete series[prop];
		}
	},

	/**
	 * Draw the data labels
	 */
	drawDataLabels: function () {
		
		var series = this,
			seriesOptions = series.options,
			options = seriesOptions.dataLabels;
		
		if (options.enabled || series._hasPointLabels) {
			var x,
				y,
				points = series.points,
				pointOptions,
				generalOptions,
				str,
				dataLabelsGroup = series.dataLabelsGroup,
				chart = series.chart,
				xAxis = series.xAxis,
				groupLeft = xAxis ? xAxis.left : chart.plotLeft,
				yAxis = series.yAxis,
				groupTop = yAxis ? yAxis.top : chart.plotTop,
				renderer = chart.renderer,
				inverted = chart.inverted,
				seriesType = series.type,
				stacking = seriesOptions.stacking,
				isBarLike = seriesType === 'column' || seriesType === 'bar',
				vAlignIsNull = options.verticalAlign === null,
				yIsNull = options.y === null,
				fontMetrics = renderer.fontMetrics(options.style.fontSize), // height and baseline
				fontLineHeight = fontMetrics.h,
				fontBaseline = fontMetrics.b,
				dataLabel,
				enabled;

			if (isBarLike) {
				var defaultYs = {
					top: fontBaseline, 
					middle: fontBaseline - fontLineHeight / 2, 
					bottom: -fontLineHeight + fontBaseline
				};
				if (stacking) {
					// In stacked series the default label placement is inside the bars
					if (vAlignIsNull) {
						options = merge(options, {verticalAlign: 'middle'});
					}

					// If no y delta is specified, try to create a good default
					if (yIsNull) {
						options = merge(options, { y: defaultYs[options.verticalAlign]});
					}
				} else {
					// In non stacked series the default label placement is on top of the bars
					if (vAlignIsNull) {
						options = merge(options, {verticalAlign: 'top'});
					
					// If no y delta is specified, try to create a good default (like default bar)
					} else if (yIsNull) {
						options = merge(options, { y: defaultYs[options.verticalAlign]});
					}
					
				}
			}


			// create a separate group for the data labels to avoid rotation
			if (!dataLabelsGroup) {
				dataLabelsGroup = series.dataLabelsGroup =
					renderer.g('data-labels')
						.attr({
							visibility: series.visible ? VISIBLE : HIDDEN,
							zIndex: 6
						})
						.translate(groupLeft, groupTop)
						.add();
			} else {
				dataLabelsGroup.translate(groupLeft, groupTop);
			}
			
			// make the labels for each point
			generalOptions = options;
			each(points, function (point) {
				
				dataLabel = point.dataLabel;
				
				// Merge in individual options from point
				options = generalOptions; // reset changes from previous points
				pointOptions = point.options;
				if (pointOptions && pointOptions.dataLabels) {
					options = merge(options, pointOptions.dataLabels);
				}
				enabled = options.enabled;
				
				// Get the positions
				if (enabled) {
					var plotX = (point.barX && point.barX + point.barW / 2) || pick(point.plotX, -999),
						plotY = pick(point.plotY, -999),
						
						// if options.y is null, which happens by default on column charts, set the position
						// above or below the column depending on the threshold
						individualYDelta = options.y === null ? 
							(point.y >= seriesOptions.threshold ? 
								-fontLineHeight + fontBaseline : // below the threshold 
								fontBaseline) : // above the threshold
							options.y;
					
					x = (inverted ? chart.plotWidth - plotY : plotX) + options.x;
					y = mathRound((inverted ? chart.plotHeight - plotX : plotY) + individualYDelta);
					
				}
				
				// If the point is outside the plot area, destroy it. #678, #820
				if (dataLabel && series.isCartesian && (!chart.isInsidePlot(x, y) || !enabled)) {
					point.dataLabel = dataLabel.destroy();
				
				// Individual labels are disabled if the are explicitly disabled 
				// in the point options, or if they fall outside the plot area.
				} else if (enabled) {
					
					var align = options.align;
				
					// Get the string
					str = options.formatter.call(point.getLabelConfig(), options);
					
					// in columns, align the string to the column
					if (seriesType === 'column') {
						x += { left: -1, right: 1 }[align] * point.barW / 2 || 0;
					}
	
					if (!stacking && inverted && point.y < 0) {
						align = 'right';
						x -= 10;
					}
					
					// Determine the color
					options.style.color = pick(options.color, options.style.color, series.color, 'black');
	
					
					// update existing label
					if (dataLabel) {
						// vertically centered
						dataLabel
							.attr({
								text: str
							}).animate({
								x: x,
								y: y
							});
					// create new label
					} else if (defined(str)) {
						dataLabel = point.dataLabel = renderer[options.rotation ? 'text' : 'label']( // labels don't support rotation
							str,
							x,
							y,
							null,
							null,
							null,
							options.useHTML,
							true // baseline for backwards compat
						)
						.attr({
							align: align,
							fill: options.backgroundColor,
							stroke: options.borderColor,
							'stroke-width': options.borderWidth,
							r: options.borderRadius || 0,
							rotation: options.rotation,
							padding: options.padding,
							zIndex: 1
						})
						.css(options.style)
						.add(dataLabelsGroup)
						.shadow(options.shadow);
					}
	
					if (isBarLike && seriesOptions.stacking && dataLabel) {
						var barX = point.barX,
							barY = point.barY,
							barW = point.barW,
							barH = point.barH;
	
						dataLabel.align(options, null,
							{
								x: inverted ? chart.plotWidth - barY - barH : barX,
								y: inverted ? chart.plotHeight - barX - barW : barY,
								width: inverted ? barH : barW,
								height: inverted ? barW : barH
							});
					}
					
					
				}
			});
		}
	},
	
	/**
	 * Return the graph path of a segment
	 */
	getSegmentPath: function (segment) {		
		var series = this,
			segmentPath = [];
		
		// build the segment line
		each(segment, function (point, i) {

			if (series.getPointSpline) { // generate the spline as defined in the SplineSeries object
				segmentPath.push.apply(segmentPath, series.getPointSpline(segment, point, i));

			} else {

				// moveTo or lineTo
				segmentPath.push(i ? L : M);

				// step line?
				if (i && series.options.step) {
					var lastPoint = segment[i - 1];
					segmentPath.push(
						point.plotX,
						lastPoint.plotY
					);
				}

				// normal line to next point
				segmentPath.push(
					point.plotX,
					point.plotY
				);
			}
		});
		
		return segmentPath;
	},

	/**
	 * Draw the actual graph
	 */
	drawGraph: function () {
		var series = this,
			options = series.options,
			chart = series.chart,
			graph = series.graph,
			graphPath = [],
			group = series.group,
			color = options.lineColor || series.color,
			lineWidth = options.lineWidth,
			dashStyle =  options.dashStyle,
			segmentPath,
			renderer = chart.renderer,
			singlePoints = [], // used in drawTracker
			attribs;


		// divide into segments and build graph and area paths
		each(series.segments, function (segment) {
			
			segmentPath = series.getSegmentPath(segment);
			
			// add the segment to the graph, or a single point for tracking
			if (segment.length > 1) {
				graphPath = graphPath.concat(segmentPath);
			} else {
				singlePoints.push(segment[0]);
			}
		});

		// used in drawTracker:
		series.graphPath = graphPath;
		series.singlePoints = singlePoints;

		// draw the graph
		if (graph) {
			stop(graph); // cancel running animations, #459
			graph.animate({ d: graphPath });

		} else {
			if (lineWidth) {
				attribs = {
					stroke: color,
					'stroke-width': lineWidth
				};
				if (dashStyle) {
					attribs.dashstyle = dashStyle;
				}

				series.graph = renderer.path(graphPath)
					.attr(attribs).add(group).shadow(options.shadow);
			}
		}
	},

	/**
	 * Initialize and perform group inversion on series.group and series.trackerGroup
	 */
	invertGroups: function () {
		var series = this,
			group = series.group,
			trackerGroup = series.trackerGroup,
			chart = series.chart;
		
		// A fixed size is needed for inversion to work
		function setInvert() {			
			var size = {
				width: series.yAxis.len,
				height: series.xAxis.len
			};
			
			// Set the series.group size
			group.attr(size).invert();
			
			// Set the tracker group size
			if (trackerGroup) {
				trackerGroup.attr(size).invert();
			}
		}

		addEvent(chart, 'resize', setInvert); // do it on resize
		addEvent(series, 'destroy', function () {
			removeEvent(chart, 'resize', setInvert);
		});

		// Do it now
		setInvert(); // do it now
		
		// On subsequent render and redraw, just do setInvert without setting up events again
		series.invertGroups = setInvert;
	},
	
	/**
	 * Create the series group
	 */
	createGroup: function (doClip) {
		
		var chart = this.chart,
			group = this.group = chart.renderer.g('series');

		if (doClip) {
			group.clip(this.clipRect);
		}
		group.attr({
				visibility: this.visible ? VISIBLE : HIDDEN,
				zIndex: this.options.zIndex
			})
			.translate(this.xAxis.left, this.yAxis.top)
			.add(chart.seriesGroup);
		
		// Only run this once
		this.createGroup = noop;
	},

	/**
	 * Render the graph and markers
	 */
	render: function () {
		var series = this,
			chart = series.chart,
			group,
			options = series.options,
			doClip = options.clip !== false,
			animation = options.animation,
			doAnimation = animation && series.animate,
			duration = doAnimation ? (animation && animation.duration) || 500 : 0,
			clipRect = series.clipRect,
			renderer = chart.renderer;


		// Add plot area clipping rectangle. If this is before chart.hasRendered,
		// create one shared clipRect.

		// Todo: since creating the clip property, the clipRect is created but
		// never used when clip is false. A better way would be that the animation
		// would run, then the clipRect destroyed.
		if (!clipRect) {
			clipRect = series.clipRect = !chart.hasRendered && chart.clipRect ?
				chart.clipRect :
				renderer.clipRect(0, 0, chart.plotSizeX, chart.plotSizeY + 1);
			if (!chart.clipRect) {
				chart.clipRect = clipRect;
			}
		}
		

		// the group
		series.createGroup(doClip);
		if (!series.group) {
			group = series.group = renderer.g('series');

			group.attr({
					visibility: series.visible ? VISIBLE : HIDDEN,
					zIndex: options.zIndex
				})
				.translate(series.xAxis.left, series.yAxis.top)
				.add(chart.seriesGroup);
		}

		series.drawDataLabels();

		// initiate the animation
		if (doAnimation) {
			series.animate(true);
		}

		// cache attributes for shapes
		series.getAttribs();

		// draw the graph if any
		if (series.drawGraph) {
			series.drawGraph();
		}

		// draw the points
		series.drawPoints();

		// draw the mouse tracking area
		if (series.options.enableMouseTracking !== false) {
			series.drawTracker();
		}
		
		// Handle inverted series and tracker groups
		if (chart.inverted) {
			series.invertGroups();
		}
		
		// Do the initial clipping. This must be done after inverting for VML.
		if (doClip && !series.hasRendered) {
			group.clip(clipRect);
			if (series.trackerGroup) {
				series.trackerGroup.clip(chart.clipRect);
			}
		}
			

		// run the animation
		if (doAnimation) {
			series.animate();
		}

		// finish the individual clipRect
		setTimeout(function () {
			clipRect.isAnimating = false;
			group = series.group; // can be destroyed during the timeout
			if (group && clipRect !== chart.clipRect && clipRect.renderer) {
				if (doClip) {
					group.clip((series.clipRect = chart.clipRect));
				}
				clipRect.destroy();
			}
		}, duration);

		series.isDirty = series.isDirtyData = false; // means data is in accordance with what you see
		// (See #322) series.isDirty = series.isDirtyData = false; // means data is in accordance with what you see
		series.hasRendered = true;
	},

	/**
	 * Redraw the series after an update in the axes.
	 */
	redraw: function () {
		var series = this,
			chart = series.chart,
			wasDirtyData = series.isDirtyData, // cache it here as it is set to false in render, but used after
			group = series.group;

		// reposition on resize
		if (group) {
			if (chart.inverted) {
				group.attr({
					width: chart.plotWidth,
					height: chart.plotHeight
				});
			}

			group.animate({
				translateX: series.xAxis.left,
				translateY: series.yAxis.top
			});
		}

		series.translate();
		series.setTooltipPoints(true);

		series.render();
		if (wasDirtyData) {
			fireEvent(series, 'updatedData');
		}
	},

	/**
	 * Set the state of the graph
	 */
	setState: function (state) {
		var series = this,
			options = series.options,
			graph = series.graph,
			stateOptions = options.states,
			lineWidth = options.lineWidth;

		state = state || NORMAL_STATE;

		if (series.state !== state) {
			series.state = state;

			if (stateOptions[state] && stateOptions[state].enabled === false) {
				return;
			}

			if (state) {
				lineWidth = stateOptions[state].lineWidth || lineWidth + 1;
			}

			if (graph && !graph.dashstyle) { // hover is turned off for dashed lines in VML
				graph.attr({ // use attr because animate will cause any other animation on the graph to stop
					'stroke-width': lineWidth
				}, state ? 0 : 500);
			}
		}
	},

	/**
	 * Set the visibility of the graph
	 *
	 * @param vis {Boolean} True to show the series, false to hide. If UNDEFINED,
	 *        the visibility is toggled.
	 */
	setVisible: function (vis, redraw) {
		var series = this,
			chart = series.chart,
			legendItem = series.legendItem,
			seriesGroup = series.group,
			seriesTracker = series.tracker,
			dataLabelsGroup = series.dataLabelsGroup,
			showOrHide,
			i,
			points = series.points,
			point,
			ignoreHiddenSeries = chart.options.chart.ignoreHiddenSeries,
			oldVisibility = series.visible;

		// if called without an argument, toggle visibility
		series.visible = vis = vis === UNDEFINED ? !oldVisibility : vis;
		showOrHide = vis ? 'show' : 'hide';

		// show or hide series
		if (seriesGroup) { // pies don't have one
			seriesGroup[showOrHide]();
		}

		// show or hide trackers
		if (seriesTracker) {
			seriesTracker[showOrHide]();
		} else if (points) {
			i = points.length;
			while (i--) {
				point = points[i];
				if (point.tracker) {
					point.tracker[showOrHide]();
				}
			}
		}


		if (dataLabelsGroup) {
			dataLabelsGroup[showOrHide]();
		}

		if (legendItem) {
			chart.legend.colorizeItem(series, vis);
		}


		// rescale or adapt to resized chart
		series.isDirty = true;
		// in a stack, all other series are affected
		if (series.options.stacking) {
			each(chart.series, function (otherSeries) {
				if (otherSeries.options.stacking && otherSeries.visible) {
					otherSeries.isDirty = true;
				}
			});
		}

		if (ignoreHiddenSeries) {
			chart.isDirtyBox = true;
		}
		if (redraw !== false) {
			chart.redraw();
		}

		fireEvent(series, showOrHide);
	},

	/**
	 * Show the graph
	 */
	show: function () {
		this.setVisible(true);
	},

	/**
	 * Hide the graph
	 */
	hide: function () {
		this.setVisible(false);
	},


	/**
	 * Set the selected state of the graph
	 *
	 * @param selected {Boolean} True to select the series, false to unselect. If
	 *        UNDEFINED, the selection state is toggled.
	 */
	select: function (selected) {
		var series = this;
		// if called without an argument, toggle
		series.selected = selected = (selected === UNDEFINED) ? !series.selected : selected;

		if (series.checkbox) {
			series.checkbox.checked = selected;
		}

		fireEvent(series, selected ? 'select' : 'unselect');
	},

	/**
	 * Create a group that holds the tracking object or objects. This allows for
	 * individual clipping and placement of each series tracker.
	 */
	drawTrackerGroup: function () {
		var trackerGroup = this.trackerGroup,
			chart = this.chart;
		
		if (this.isCartesian) {
		
			// Generate it on first call
			if (!trackerGroup) {	
				this.trackerGroup = trackerGroup = chart.renderer.g()
					.attr({
						zIndex: this.options.zIndex || 1
					})
					.add(chart.trackerGroup);
					
			}
			// Place it on first and subsequent (redraw) calls
			trackerGroup.translate(this.xAxis.left, this.yAxis.top);
			
		}
		
		return trackerGroup;
	},
	
	/**
	 * Draw the tracker object that sits above all data labels and markers to
	 * track mouse events on the graph or points. For the line type charts
	 * the tracker uses the same graphPath, but with a greater stroke width
	 * for better control.
	 */
	drawTracker: function () {
		var series = this,
			options = series.options,
			trackByArea = options.trackByArea,
			trackerPath = [].concat(trackByArea ? series.areaPath : series.graphPath),
			trackerPathLength = trackerPath.length,
			chart = series.chart,
			renderer = chart.renderer,
			snap = chart.options.tooltip.snap,
			tracker = series.tracker,
			cursor = options.cursor,
			css = cursor && { cursor: cursor },
			singlePoints = series.singlePoints,
			trackerGroup = series.drawTrackerGroup(),
			singlePoint,
			i;

		// Extend end points. A better way would be to use round linecaps,
		// but those are not clickable in VML.
		if (trackerPathLength && !trackByArea) {
			i = trackerPathLength + 1;
			while (i--) {
				if (trackerPath[i] === M) { // extend left side
					trackerPath.splice(i + 1, 0, trackerPath[i + 1] - snap, trackerPath[i + 2], L);
				}
				if ((i && trackerPath[i] === M) || i === trackerPathLength) { // extend right side
					trackerPath.splice(i, 0, L, trackerPath[i - 2] + snap, trackerPath[i - 1]);
				}
			}
		}

		// handle single points
		for (i = 0; i < singlePoints.length; i++) {
			singlePoint = singlePoints[i];
			trackerPath.push(M, singlePoint.plotX - snap, singlePoint.plotY,
				L, singlePoint.plotX + snap, singlePoint.plotY);
		}
		
		

		// draw the tracker
		if (tracker) {
			tracker.attr({ d: trackerPath });

		} else { // create
				
			series.tracker = renderer.path(trackerPath)
				.attr({
					isTracker: true,
					'stroke-linejoin': 'bevel',
					visibility: series.visible ? VISIBLE : HIDDEN,
					stroke: TRACKER_FILL,
					fill: trackByArea ? TRACKER_FILL : NONE,
					'stroke-width' : options.lineWidth + (trackByArea ? 0 : 2 * snap)
				})
				.on(hasTouch ? 'touchstart' : 'mouseover', function () {
					if (chart.hoverSeries !== series) {
						series.onMouseOver();
					}
				})
				.on('mouseout', function () {
					if (!options.stickyTracking) {
						series.onMouseOut();
					}
				})
				.css(css)
				.add(trackerGroup);
		}

	}

}; // end Series prototype


/**
 * LineSeries object
 */
var LineSeries = extendClass(Series);
seriesTypes.line = LineSeries;

/**
 * Set the default options for area
 */
defaultPlotOptions.area = merge(defaultSeriesOptions, {
	threshold: 0
	// trackByArea: false, // docs
	// lineColor: null, // overrides color, but lets fillColor be unaltered
	// fillOpacity: 0.75,
	// fillColor: null
});

/**
 * AreaSeries object
 */
var AreaSeries = extendClass(Series, {
	type: 'area',
	
	/**
	 * Extend the base Series getSegmentPath method by adding the path for the area.
	 * This path is pushed to the series.areaPath property.
	 */
	getSegmentPath: function (segment) {
		
		var segmentPath = Series.prototype.getSegmentPath.call(this, segment), // call base method
			areaSegmentPath = [].concat(segmentPath), // work on a copy for the area path
			i,
			options = this.options,
			segLength = segmentPath.length,
			translatedThreshold = this.yAxis.getThreshold(options.threshold);
		
		if (segLength === 3) { // for animation from 1 to two points
			areaSegmentPath.push(L, segmentPath[1], segmentPath[2]);
		}
		if (options.stacking && this.type !== 'areaspline') {
			
			// Follow stack back. Todo: implement areaspline. A general solution could be to 
			// reverse the entire graphPath of the previous series, though may be hard with
			// splines and with series with different extremes
			for (i = segment.length - 1; i >= 0; i--) {
			
				// step line?
				if (i < segment.length - 1 && options.step) {
					areaSegmentPath.push(segment[i + 1].plotX, segment[i].yBottom);
				}
				
				areaSegmentPath.push(segment[i].plotX, segment[i].yBottom);
			}

		} else { // follow zero line back
			areaSegmentPath.push(
				L,
				segment[segment.length - 1].plotX,
				translatedThreshold,
				L,
				segment[0].plotX,
				translatedThreshold
			);
		}
		this.areaPath = this.areaPath.concat(areaSegmentPath);
		
		return segmentPath;
	},
	
	/**
	 * Draw the graph and the underlying area. This method calls the Series base
	 * function and adds the area. The areaPath is calculated in the getSegmentPath
	 * method called from Series.prototype.drawGraph.
	 */
	drawGraph: function () {
		
		// Define or reset areaPath
		this.areaPath = [];
		
		// Call the base method
		Series.prototype.drawGraph.apply(this);
		
		// Define local variables
		var areaPath = this.areaPath,
			options = this.options,
			area = this.area;
		
		// Create or update the area
		if (area) { // update
			area.animate({ d: areaPath });

		} else { // create
			this.area = this.chart.renderer.path(areaPath)
				.attr({
					fill: pick(
						options.fillColor,
						Color(this.color).setOpacity(options.fillOpacity || 0.75).get()
					)
				}).add(this.group);
		}
	}
});

seriesTypes.area = AreaSeries;/**
 * Set the default options for spline
 */
defaultPlotOptions.spline = merge(defaultSeriesOptions);

/**
 * SplineSeries object
 */
var SplineSeries = extendClass(Series, {
	type: 'spline',

	/**
	 * Draw the actual graph
	 */
	getPointSpline: function (segment, point, i) {
		var smoothing = 1.5, // 1 means control points midway between points, 2 means 1/3 from the point, 3 is 1/4 etc
			denom = smoothing + 1,
			plotX = point.plotX,
			plotY = point.plotY,
			lastPoint = segment[i - 1],
			nextPoint = segment[i + 1],
			leftContX,
			leftContY,
			rightContX,
			rightContY,
			ret;

		// find control points
		if (i && i < segment.length - 1) {
			var lastX = lastPoint.plotX,
				lastY = lastPoint.plotY,
				nextX = nextPoint.plotX,
				nextY = nextPoint.plotY,
				correction;

			leftContX = (smoothing * plotX + lastX) / denom;
			leftContY = (smoothing * plotY + lastY) / denom;
			rightContX = (smoothing * plotX + nextX) / denom;
			rightContY = (smoothing * plotY + nextY) / denom;

			// have the two control points make a straight line through main point
			correction = ((rightContY - leftContY) * (rightContX - plotX)) /
				(rightContX - leftContX) + plotY - rightContY;

			leftContY += correction;
			rightContY += correction;

			// to prevent false extremes, check that control points are between
			// neighbouring points' y values
			if (leftContY > lastY && leftContY > plotY) {
				leftContY = mathMax(lastY, plotY);
				rightContY = 2 * plotY - leftContY; // mirror of left control point
			} else if (leftContY < lastY && leftContY < plotY) {
				leftContY = mathMin(lastY, plotY);
				rightContY = 2 * plotY - leftContY;
			}
			if (rightContY > nextY && rightContY > plotY) {
				rightContY = mathMax(nextY, plotY);
				leftContY = 2 * plotY - rightContY;
			} else if (rightContY < nextY && rightContY < plotY) {
				rightContY = mathMin(nextY, plotY);
				leftContY = 2 * plotY - rightContY;
			}

			// record for drawing in next point
			point.rightContX = rightContX;
			point.rightContY = rightContY;

		}

		// moveTo or lineTo
		if (!i) {
			ret = [M, plotX, plotY];
		} else { // curve from last point to this
			ret = [
				'C',
				lastPoint.rightContX || lastPoint.plotX,
				lastPoint.rightContY || lastPoint.plotY,
				leftContX || plotX,
				leftContY || plotY,
				plotX,
				plotY
			];
			lastPoint.rightContX = lastPoint.rightContY = null; // reset for updating series later
		}
		return ret;
	}
});
seriesTypes.spline = SplineSeries;

/**
 * Set the default options for areaspline
 */
defaultPlotOptions.areaspline = merge(defaultPlotOptions.area);

/**
 * AreaSplineSeries object
 */
var areaProto = AreaSeries.prototype,
	AreaSplineSeries = extendClass(SplineSeries, {
		type: 'areaspline',
		
		// Mix in methods from the area series
		getSegmentPath: areaProto.getSegmentPath,
		drawGraph: areaProto.drawGraph
	});
seriesTypes.areaspline = AreaSplineSeries;

/**
 * Set the default options for column
 */
defaultPlotOptions.column = merge(defaultSeriesOptions, {
	borderColor: '#FFFFFF',
	borderWidth: 1,
	borderRadius: 0,
	//colorByPoint: undefined,
	groupPadding: 0.2,
	marker: null, // point options are specified in the base options
	pointPadding: 0.1,
	//pointWidth: null,
	minPointLength: 0,
	cropThreshold: 50, // when there are more points, they will not animate out of the chart on xAxis.setExtremes
	pointRange: null, // null means auto, meaning 1 in a categorized axis and least distance between points if not categories
	states: {
		hover: {
			brightness: 0.1,
			shadow: false
		},
		select: {
			color: '#C0C0C0',
			borderColor: '#000000',
			shadow: false
		}
	},
	dataLabels: {
		y: null,
		verticalAlign: null
	},
	threshold: 0
});

/**
 * ColumnSeries object
 */
var ColumnSeries = extendClass(Series, {
	type: 'column',
	tooltipOutsidePlot: true,
	pointAttrToOptions: { // mapping between SVG attributes and the corresponding options
		stroke: 'borderColor',
		'stroke-width': 'borderWidth',
		fill: 'color',
		r: 'borderRadius'
	},
	init: function () {
		Series.prototype.init.apply(this, arguments);

		var series = this,
			chart = series.chart;

		// if the series is added dynamically, force redraw of other
		// series affected by a new column
		if (chart.hasRendered) {
			each(chart.series, function (otherSeries) {
				if (otherSeries.type === series.type) {
					otherSeries.isDirty = true;
				}
			});
		}
	},

	/**
	 * Translate each point to the plot area coordinate system and find shape positions
	 */
	translate: function () {
		var series = this,
			chart = series.chart,
			options = series.options,
			stacking = options.stacking,
			borderWidth = options.borderWidth,
			columnCount = 0,
			xAxis = series.xAxis,
			reversedXAxis = xAxis.reversed,
			stackGroups = {},
			stackKey,
			columnIndex;

		Series.prototype.translate.apply(series);

		// Get the total number of column type series.
		// This is called on every series. Consider moving this logic to a
		// chart.orderStacks() function and call it on init, addSeries and removeSeries
		each(chart.series, function (otherSeries) {
			if (otherSeries.type === series.type && otherSeries.visible &&
					series.options.group === otherSeries.options.group) { // used in Stock charts navigator series
				if (otherSeries.options.stacking) {
					stackKey = otherSeries.stackKey;
					if (stackGroups[stackKey] === UNDEFINED) {
						stackGroups[stackKey] = columnCount++;
					}
					columnIndex = stackGroups[stackKey];
				} else {
					columnIndex = columnCount++;
				}
				otherSeries.columnIndex = columnIndex;
			}
		});

		// calculate the width and position of each column based on
		// the number of column series in the plot, the groupPadding
		// and the pointPadding options
		var points = series.points,
			categoryWidth = mathAbs(xAxis.translationSlope) * (xAxis.ordinalSlope || xAxis.closestPointRange || 1),
			groupPadding = categoryWidth * options.groupPadding,
			groupWidth = categoryWidth - 2 * groupPadding,
			pointOffsetWidth = groupWidth / columnCount,
			optionPointWidth = options.pointWidth,
			pointPadding = defined(optionPointWidth) ? (pointOffsetWidth - optionPointWidth) / 2 :
				pointOffsetWidth * options.pointPadding,
			pointWidth = mathCeil(mathMax(pick(optionPointWidth, pointOffsetWidth - 2 * pointPadding), 1 + 2 * borderWidth)),
			colIndex = (reversedXAxis ? columnCount -
				series.columnIndex : series.columnIndex) || 0,
			pointXOffset = pointPadding + (groupPadding + colIndex *
				pointOffsetWidth - (categoryWidth / 2)) *
				(reversedXAxis ? -1 : 1),
			threshold = options.threshold,
			translatedThreshold = series.yAxis.getThreshold(threshold),
			minPointLength = pick(options.minPointLength, 5);

		// record the new values
		each(points, function (point) {
			var plotY = point.plotY,
				yBottom = pick(point.yBottom, translatedThreshold),
				barX = point.plotX + pointXOffset,
				barY = mathCeil(mathMin(plotY, yBottom)),
				barH = mathCeil(mathMax(plotY, yBottom) - barY),
				stack = series.yAxis.stacks[(point.y < 0 ? '-' : '') + series.stackKey],
				shapeArgs;

			// Record the offset'ed position and width of the bar to be able to align the stacking total correctly
			if (stacking && series.visible && stack && stack[point.x]) {
				stack[point.x].setOffset(pointXOffset, pointWidth);
			}

			// handle options.minPointLength
			if (mathAbs(barH) < minPointLength) {
				if (minPointLength) {
					barH = minPointLength;
					barY =
						mathAbs(barY - translatedThreshold) > minPointLength ? // stacked
							yBottom - minPointLength : // keep position
							translatedThreshold - (plotY <= translatedThreshold ? minPointLength : 0);
				}
			}

			extend(point, {
				barX: barX,
				barY: barY,
				barW: pointWidth,
				barH: barH
			});

			// create shape type and shape args that are reused in drawPoints and drawTracker
			point.shapeType = 'rect';
			shapeArgs = {
				x: barX,
				y: barY,
				width: pointWidth,
				height: barH,
				r: options.borderRadius,
				strokeWidth: borderWidth
			};
			
			if (borderWidth % 2) { // correct for shorting in crisp method, visible in stacked columns with 1px border
				shapeArgs.y -= 1;
				shapeArgs.height += 1;
			}
			point.shapeArgs = shapeArgs;

			// make small columns responsive to mouse
			point.trackerArgs = mathAbs(barH) < 3 && merge(point.shapeArgs, {
				height: 6,
				y: barY - 3
			});
		});

	},

	getSymbol: function () {
	},

	/**
	 * Get the series' symbol in the legend
	 * 
	 * @param {Object} legend The legend object
	 * @param {Object} item The series (this) or point
	 */
	drawLegendSymbol: function (legend, item) {
		
		item.legendSymbol = this.chart.renderer.rect(
			0,
			legend.baseline - 11,
			legend.options.symbolWidth,
			12,
			2
		).attr({
			zIndex: 3
		}).add(item.legendGroup);		
		
	},
	
	/**
	 * Columns have no graph
	 */
	drawGraph: function () {},

	/**
	 * Draw the columns. For bars, the series.group is rotated, so the same coordinates
	 * apply for columns and bars. This method is inherited by scatter series.
	 *
	 */
	drawPoints: function () {
		var series = this,
			options = series.options,
			renderer = series.chart.renderer,
			graphic,
			shapeArgs;


		// draw the columns
		each(series.points, function (point) {
			var plotY = point.plotY;
			if (plotY !== UNDEFINED && !isNaN(plotY) && point.y !== null) {
				graphic = point.graphic;
				shapeArgs = point.shapeArgs;
				if (graphic) { // update
					stop(graphic);
					graphic.animate(renderer.Element.prototype.crisp.apply({}, [
						shapeArgs.strokeWidth,
						shapeArgs.x,
						shapeArgs.y,
						shapeArgs.width,
						shapeArgs.height
					]));

				} else {
					point.graphic = graphic = renderer[point.shapeType](shapeArgs)
						.attr(point.pointAttr[point.selected ? SELECT_STATE : NORMAL_STATE])
						.add(series.group)
						.shadow(options.shadow);
						
				}

			}
		});
	},
	/**
	 * Draw the individual tracker elements.
	 * This method is inherited by scatter and pie charts too.
	 */
	drawTracker: function () {
		var series = this,
			chart = series.chart,
			renderer = chart.renderer,
			shapeArgs,
			tracker,
			trackerLabel = +new Date(),
			options = series.options,
			cursor = options.cursor,
			css = cursor && { cursor: cursor },
			trackerGroup = series.drawTrackerGroup(),
			rel;
			
		each(series.points, function (point) {
			tracker = point.tracker;
			shapeArgs = point.trackerArgs || point.shapeArgs;
			delete shapeArgs.strokeWidth;
			if (point.y !== null) {
				if (tracker) {// update
					tracker.attr(shapeArgs);

				} else {
					point.tracker =
						renderer[point.shapeType](shapeArgs)
						.attr({
							isTracker: trackerLabel,
							fill: TRACKER_FILL,
							visibility: series.visible ? VISIBLE : HIDDEN
						})
						.on(hasTouch ? 'touchstart' : 'mouseover', function (event) {
							rel = event.relatedTarget || event.fromElement;
							if (chart.hoverSeries !== series && attr(rel, 'isTracker') !== trackerLabel) {
								series.onMouseOver();
							}
							point.onMouseOver();

						})
						.on('mouseout', function (event) {
							if (!options.stickyTracking) {
								rel = event.relatedTarget || event.toElement;
								if (attr(rel, 'isTracker') !== trackerLabel) {
									series.onMouseOut();
								}
							}
						})
						.css(css)
						.add(point.group || trackerGroup); // pies have point group - see issue #118
				}
			}
		});
	},


	/**
	 * Animate the column heights one by one from zero
	 * @param {Boolean} init Whether to initialize the animation or run it
	 */
	animate: function (init) {
		var series = this,
			points = series.points,
			options = series.options;

		if (!init) { // run the animation
			/*
			 * Note: Ideally the animation should be initialized by calling
			 * series.group.hide(), and then calling series.group.show()
			 * after the animation was started. But this rendered the shadows
			 * invisible in IE8 standards mode. If the columns flicker on large
			 * datasets, this is the cause.
			 */

			each(points, function (point) {
				var graphic = point.graphic,
					shapeArgs = point.shapeArgs,
					yAxis = series.yAxis,
					threshold = options.threshold;

				if (graphic) {
					// start values
					graphic.attr({
						height: 0,
						y: defined(threshold) ? 
							yAxis.getThreshold(threshold) :
							yAxis.translate(yAxis.getExtremes().min, 0, 1, 0, 1)
					});

					// animate
					graphic.animate({
						height: shapeArgs.height,
						y: shapeArgs.y
					}, options.animation);
				}
			});


			// delete this function to allow it only once
			series.animate = null;
		}

	},
	/**
	 * Remove this series from the chart
	 */
	remove: function () {
		var series = this,
			chart = series.chart;

		// column and bar series affects other series of the same type
		// as they are either stacked or grouped
		if (chart.hasRendered) {
			each(chart.series, function (otherSeries) {
				if (otherSeries.type === series.type) {
					otherSeries.isDirty = true;
				}
			});
		}

		Series.prototype.remove.apply(series, arguments);
	}
});
seriesTypes.column = ColumnSeries;
/**
 * Set the default options for bar
 */
defaultPlotOptions.bar = merge(defaultPlotOptions.column, {
	dataLabels: {
		align: 'left',
		x: 5,
		y: null,
		verticalAlign: 'middle'
	}
});
/**
 * The Bar series class
 */
var BarSeries = extendClass(ColumnSeries, {
	type: 'bar',
	init: function () {
		this.inverted = true;
		ColumnSeries.prototype.init.apply(this, arguments);
	}
});
seriesTypes.bar = BarSeries;

/**
 * Set the default options for scatter
 */
defaultPlotOptions.scatter = merge(defaultSeriesOptions, {
	lineWidth: 0,
	states: {
		hover: {
			lineWidth: 0
		}
	},
	tooltip: {
		headerFormat: '<span style="font-size: 10px; color:{series.color}">{series.name}</span><br/>',
		pointFormat: 'x: <b>{point.x}</b><br/>y: <b>{point.y}</b><br/>'
	}
});

/**
 * The scatter series class
 */
var ScatterSeries = extendClass(Series, {
	type: 'scatter',
	sorted: false,
	/**
	 * Extend the base Series' translate method by adding shape type and
	 * arguments for the point trackers
	 */
	translate: function () {
		var series = this;

		Series.prototype.translate.apply(series);

		each(series.points, function (point) {
			point.shapeType = 'circle';
			point.shapeArgs = {
				x: point.plotX,
				y: point.plotY,
				r: series.chart.options.tooltip.snap
			};
		});
	},

	/**
	 * Add tracking event listener to the series group, so the point graphics
	 * themselves act as trackers
	 */
	drawTracker: function () {
		var series = this,
			cursor = series.options.cursor,
			css = cursor && { cursor: cursor },
			points = series.points,
			i = points.length,
			graphic;

		// Set an expando property for the point index, used below
		while (i--) {
			graphic = points[i].graphic;
			if (graphic) { // doesn't exist for null points
				graphic.element._i = i; 
			}
		}
		
		// Add the event listeners, we need to do this only once
		if (!series._hasTracking) {
			series.group
				.attr({
					isTracker: true
				})
				.on(hasTouch ? 'touchstart' : 'mouseover', function (e) {
					series.onMouseOver();
					if (e.target._i !== UNDEFINED) { // undefined on graph in scatterchart
						points[e.target._i].onMouseOver();
					}
				})
				.on('mouseout', function () {
					if (!series.options.stickyTracking) {
						series.onMouseOut();
					}
				})
				.css(css);
		} else {
			series._hasTracking = true;
		}

	}
});
seriesTypes.scatter = ScatterSeries;

/**
 * Set the default options for pie
 */
defaultPlotOptions.pie = merge(defaultSeriesOptions, {
	borderColor: '#FFFFFF',
	borderWidth: 1,
	center: ['50%', '50%'],
	colorByPoint: true, // always true for pies
	dataLabels: {
		// align: null,
		// connectorWidth: 1,
		// connectorColor: point.color,
		// connectorPadding: 5,
		distance: 30,
		enabled: true,
		formatter: function () {
			return this.point.name;
		},
		// softConnector: true,
		y: 5
	},
	//innerSize: 0,
	legendType: 'point',
	marker: null, // point options are specified in the base options
	size: '75%',
	showInLegend: false,
	slicedOffset: 10,
	states: {
		hover: {
			brightness: 0.1,
			shadow: false
		}
	}
});

/**
 * Extended point object for pies
 */
var PiePoint = extendClass(Point, {
	/**
	 * Initiate the pie slice
	 */
	init: function () {

		Point.prototype.init.apply(this, arguments);

		var point = this,
			toggleSlice;

		//visible: options.visible !== false,
		extend(point, {
			visible: point.visible !== false,
			name: pick(point.name, 'Slice')
		});

		// add event listener for select
		toggleSlice = function () {
			point.slice();
		};
		addEvent(point, 'select', toggleSlice);
		addEvent(point, 'unselect', toggleSlice);

		return point;
	},

	/**
	 * Toggle the visibility of the pie slice
	 * @param {Boolean} vis Whether to show the slice or not. If undefined, the
	 *    visibility is toggled
	 */
	setVisible: function (vis) {
		var point = this,
			chart = point.series.chart,
			tracker = point.tracker,
			dataLabel = point.dataLabel,
			connector = point.connector,
			shadowGroup = point.shadowGroup,
			method;

		// if called without an argument, toggle visibility
		point.visible = vis = vis === UNDEFINED ? !point.visible : vis;

		method = vis ? 'show' : 'hide';

		point.group[method]();
		if (tracker) {
			tracker[method]();
		}
		if (dataLabel) {
			dataLabel[method]();
		}
		if (connector) {
			connector[method]();
		}
		if (shadowGroup) {
			shadowGroup[method]();
		}
		if (point.legendItem) {
			chart.legend.colorizeItem(point, vis);
		}
	},

	/**
	 * Set or toggle whether the slice is cut out from the pie
	 * @param {Boolean} sliced When undefined, the slice state is toggled
	 * @param {Boolean} redraw Whether to redraw the chart. True by default.
	 */
	slice: function (sliced, redraw, animation) {
		var point = this,
			series = point.series,
			chart = series.chart,
			slicedTranslation = point.slicedTranslation,
			translation;

		setAnimation(animation, chart);

		// redraw is true by default
		redraw = pick(redraw, true);

		// if called without an argument, toggle
		sliced = point.sliced = defined(sliced) ? sliced : !point.sliced;

		translation = {
			translateX: (sliced ? slicedTranslation[0] : chart.plotLeft),
			translateY: (sliced ? slicedTranslation[1] : chart.plotTop)
		};
		point.group.animate(translation);
		if (point.shadowGroup) {
			point.shadowGroup.animate(translation);
		}

	}
});

/**
 * The Pie series class
 */
var PieSeries = {
	type: 'pie',
	isCartesian: false,
	pointClass: PiePoint,
	pointAttrToOptions: { // mapping between SVG attributes and the corresponding options
		stroke: 'borderColor',
		'stroke-width': 'borderWidth',
		fill: 'color'
	},

	/**
	 * Pies have one color each point
	 */
	getColor: function () {
		// record first color for use in setData
		this.initialColor = this.chart.counters.color;
	},

	/**
	 * Animate the pies in
	 */
	animate: function () {
		var series = this,
			points = series.points;

		each(points, function (point) {
			var graphic = point.graphic,
				args = point.shapeArgs,
				up = -mathPI / 2;

			if (graphic) {
				// start values
				graphic.attr({
					r: 0,
					start: up,
					end: up
				});

				// animate
				graphic.animate({
					r: args.r,
					start: args.start,
					end: args.end
				}, series.options.animation);
			}
		});

		// delete this function to allow it only once
		series.animate = null;

	},

	/**
	 * Extend the basic setData method by running processData and generatePoints immediately,
	 * in order to access the points from the legend.
	 */
	setData: function () {
		Series.prototype.setData.apply(this, arguments);
		this.processData();
		this.generatePoints();
	},
	
	/**
	 * Get the center of the pie based on the size and center options relative to the  
	 * plot area. Borrowed by the polar and gauge series types.
	 */
	getCenter: function () {
		
		var options = this.options,
			chart = this.chart,
			plotWidth = chart.plotWidth,
			plotHeight = chart.plotHeight,
			positions = options.center.concat([options.size, options.innerSize || 0]),
			smallestSize = mathMin(plotWidth, plotHeight),
			isPercent;			
		
		return map(positions, function (length, i) {

			isPercent = /%$/.test(length);
			return isPercent ?
				// i == 0: centerX, relative to width
				// i == 1: centerY, relative to height
				// i == 2: size, relative to smallestSize
				// i == 4: innerSize, relative to smallestSize
				[plotWidth, plotHeight, smallestSize, smallestSize][i] *
					pInt(length) / 100 :
				length;
		});
	},
	
	/**
	 * Do translation for pie slices
	 */
	translate: function () {
		this.generatePoints();
		
		var total = 0,
			series = this,
			cumulative = -0.25, // start at top
			precision = 1000, // issue #172
			options = series.options,
			slicedOffset = options.slicedOffset,
			connectorOffset = slicedOffset + options.borderWidth,
			positions,
			chart = series.chart,
			start,
			end,
			angle,
			points = series.points,
			circ = 2 * mathPI,
			fraction,
			radiusX, // the x component of the radius vector for a given point
			radiusY,
			labelDistance = options.dataLabels.distance;

		// get positions - either an integer or a percentage string must be given
		series.center = positions = series.getCenter();

		// utility for getting the x value from a given y, used for anticollision logic in data labels
		series.getX = function (y, left) {

			angle = math.asin((y - positions[1]) / (positions[2] / 2 + labelDistance));

			return positions[0] +
				(left ? -1 : 1) *
				(mathCos(angle) * (positions[2] / 2 + labelDistance));
		};

		// get the total sum
		each(points, function (point) {
			total += point.y;
		});

		each(points, function (point) {
			// set start and end angle
			fraction = total ? point.y / total : 0;
			start = mathRound(cumulative * circ * precision) / precision;
			cumulative += fraction;
			end = mathRound(cumulative * circ * precision) / precision;

			// set the shape
			point.shapeType = 'arc';
			point.shapeArgs = {
				x: positions[0],
				y: positions[1],
				r: positions[2] / 2,
				innerR: positions[3] / 2,
				start: start,
				end: end
			};

			// center for the sliced out slice
			angle = (end + start) / 2;
			point.slicedTranslation = map([
				mathCos(angle) * slicedOffset + chart.plotLeft,
				mathSin(angle) * slicedOffset + chart.plotTop
			], mathRound);

			// set the anchor point for tooltips
			radiusX = mathCos(angle) * positions[2] / 2;
			radiusY = mathSin(angle) * positions[2] / 2;
			point.tooltipPos = [
				positions[0] + radiusX * 0.7,
				positions[1] + radiusY * 0.7
			];

			// set the anchor point for data labels
			point.labelPos = [
				positions[0] + radiusX + mathCos(angle) * labelDistance, // first break of connector
				positions[1] + radiusY + mathSin(angle) * labelDistance, // a/a
				positions[0] + radiusX + mathCos(angle) * connectorOffset, // second break, right outside pie
				positions[1] + radiusY + mathSin(angle) * connectorOffset, // a/a
				positions[0] + radiusX, // landing point for connector
				positions[1] + radiusY, // a/a
				labelDistance < 0 ? // alignment
					'center' :
					angle < circ / 4 ? 'left' : 'right', // alignment
				angle // center angle
			];

			// API properties
			point.percentage = fraction * 100;
			point.total = total;

		});


		this.setTooltipPoints();
	},

	/**
	 * Render the slices
	 */
	render: function () {
		var series = this;

		// cache attributes for shapes
		series.getAttribs();

		this.drawPoints();

		// draw the mouse tracking area
		if (series.options.enableMouseTracking !== false) {
			series.drawTracker();
		}

		this.drawDataLabels();

		if (series.options.animation && series.animate) {
			series.animate();
		}

		// (See #322) series.isDirty = series.isDirtyData = false; // means data is in accordance with what you see
		series.isDirty = false; // means data is in accordance with what you see
	},

	/**
	 * Draw the data points
	 */
	drawPoints: function () {
		var series = this,
			chart = series.chart,
			renderer = chart.renderer,
			groupTranslation,
			//center,
			graphic,
			group,
			shadow = series.options.shadow,
			shadowGroup,
			shapeArgs;

		// draw the slices
		each(series.points, function (point) {
			graphic = point.graphic;
			shapeArgs = point.shapeArgs;
			group = point.group;
			shadowGroup = point.shadowGroup;

			// put the shadow behind all points
			if (shadow && !shadowGroup) {
				shadowGroup = point.shadowGroup = renderer.g('shadow')
					.attr({ zIndex: 4 })
					.add();
			}

			// create the group the first time
			if (!group) {
				group = point.group = renderer.g('point')
					.attr({ zIndex: 5 })
					.add();
			}

			// if the point is sliced, use special translation, else use plot area traslation
			groupTranslation = point.sliced ? point.slicedTranslation : [chart.plotLeft, chart.plotTop];
			group.translate(groupTranslation[0], groupTranslation[1]);
			if (shadowGroup) {
				shadowGroup.translate(groupTranslation[0], groupTranslation[1]);
			}

			// draw the slice
			if (graphic) {
				graphic.animate(shapeArgs);
			} else {
				point.graphic =
					renderer.arc(shapeArgs)
					.attr(extend(
						point.pointAttr[NORMAL_STATE],
						{ 'stroke-linejoin': 'round' }
					))
					.add(point.group)
					.shadow(shadow, shadowGroup);
			}

			// detect point specific visibility
			if (point.visible === false) {
				point.setVisible(false);
			}

		});

	},

	/**
	 * Override the base drawDataLabels method by pie specific functionality
	 */
	drawDataLabels: function () {
		var series = this,
			data = series.data,
			point,
			chart = series.chart,
			options = series.options.dataLabels,
			connectorPadding = pick(options.connectorPadding, 10),
			connectorWidth = pick(options.connectorWidth, 1),
			connector,
			connectorPath,
			softConnector = pick(options.softConnector, true),
			distanceOption = options.distance,
			seriesCenter = series.center,
			radius = seriesCenter[2] / 2,
			centerY = seriesCenter[1],
			outside = distanceOption > 0,
			dataLabel,
			labelPos,
			labelHeight,
			halves = [// divide the points into right and left halves for anti collision
				[], // right
				[]  // left
			],
			x,
			y,
			visibility,
			rankArr,
			sort,
			i = 2,
			j;

		// get out if not enabled
		if (!options.enabled) {
			return;
		}

		// run parent method
		Series.prototype.drawDataLabels.apply(series);

		// arrange points for detection collision
		each(data, function (point) {
			if (point.dataLabel) { // it may have been cancelled in the base method (#407)
				halves[
					point.labelPos[7] < mathPI / 2 ? 0 : 1
				].push(point);
			}
		});
		halves[1].reverse();

		// define the sorting algorithm
		sort = function (a, b) {
			return b.y - a.y;
		};

		// assume equal label heights
		labelHeight = halves[0][0] && halves[0][0].dataLabel && halves[0][0].dataLabel.getBBox().height;

		/* Loop over the points in each quartile, starting from the top and bottom
		 * of the pie to detect overlapping labels.
		 */
		while (i--) {

			var slots = [],
				slotsLength,
				usedSlots = [],
				points = halves[i],
				pos,
				length = points.length,
				slotIndex;

			// Only do anti-collision when we are outside the pie and have connectors (#856)
			if (distanceOption > 0) {
				
				// build the slots
				for (pos = centerY - radius - distanceOption; pos <= centerY + radius + distanceOption; pos += labelHeight) {
					slots.push(pos);
					// visualize the slot
					/*
					var slotX = series.getX(pos, i) + chart.plotLeft - (i ? 100 : 0),
						slotY = pos + chart.plotTop;
					if (!isNaN(slotX)) {
						chart.renderer.rect(slotX, slotY - 7, 100, labelHeight)
							.attr({
								'stroke-width': 1,
								stroke: 'silver'
							})
							.add();
						chart.renderer.text('Slot '+ (slots.length - 1), slotX, slotY + 4)
							.attr({
								fill: 'silver'
							}).add();
					}
					// */
				}
				slotsLength = slots.length;
	
				// if there are more values than available slots, remove lowest values
				if (length > slotsLength) {
					// create an array for sorting and ranking the points within each quarter
					rankArr = [].concat(points);
					rankArr.sort(sort);
					j = length;
					while (j--) {
						rankArr[j].rank = j;
					}
					j = length;
					while (j--) {
						if (points[j].rank >= slotsLength) {
							points.splice(j, 1);
						}
					}
					length = points.length;
				}
	
				// The label goes to the nearest open slot, but not closer to the edge than
				// the label's index.
				for (j = 0; j < length; j++) {
	
					point = points[j];
					labelPos = point.labelPos;
	
					var closest = 9999,
						distance,
						slotI;
	
					// find the closest slot index
					for (slotI = 0; slotI < slotsLength; slotI++) {
						distance = mathAbs(slots[slotI] - labelPos[1]);
						if (distance < closest) {
							closest = distance;
							slotIndex = slotI;
						}
					}
	
					// if that slot index is closer to the edges of the slots, move it
					// to the closest appropriate slot
					if (slotIndex < j && slots[j] !== null) { // cluster at the top
						slotIndex = j;
					} else if (slotsLength  < length - j + slotIndex && slots[j] !== null) { // cluster at the bottom
						slotIndex = slotsLength - length + j;
						while (slots[slotIndex] === null) { // make sure it is not taken
							slotIndex++;
						}
					} else {
						// Slot is taken, find next free slot below. In the next run, the next slice will find the
						// slot above these, because it is the closest one
						while (slots[slotIndex] === null) { // make sure it is not taken
							slotIndex++;
						}
					}
	
					usedSlots.push({ i: slotIndex, y: slots[slotIndex] });
					slots[slotIndex] = null; // mark as taken
				}
				// sort them in order to fill in from the top
				usedSlots.sort(sort);
			}

			// now the used slots are sorted, fill them up sequentially
			for (j = 0; j < length; j++) {
				
				var slot, naturalY;

				point = points[j];
				labelPos = point.labelPos;
				dataLabel = point.dataLabel;
				visibility = point.visible === false ? HIDDEN : VISIBLE;
				naturalY = labelPos[1];
				
				if (distanceOption > 0) {
					slot = usedSlots.pop();
					slotIndex = slot.i;

					// if the slot next to currrent slot is free, the y value is allowed
					// to fall back to the natural position
					y = slot.y;
					if ((naturalY > y && slots[slotIndex + 1] !== null) ||
							(naturalY < y &&  slots[slotIndex - 1] !== null)) {
						y = naturalY;
					}
					
				} else {
					y = naturalY;
				}

				// get the x - use the natural x position for first and last slot, to prevent the top
				// and botton slice connectors from touching each other on either side
				x = series.getX(slotIndex === 0 || slotIndex === slots.length - 1 ? naturalY : y, i);

				// move or place the data label
				dataLabel
					.attr({
						visibility: visibility,
						align: labelPos[6]
					})[dataLabel.moved ? 'animate' : 'attr']({
						x: x + options.x +
							({ left: connectorPadding, right: -connectorPadding }[labelPos[6]] || 0),
						y: y + options.y
					});
				dataLabel.moved = true;

				// draw the connector
				if (outside && connectorWidth) {
					connector = point.connector;

					connectorPath = softConnector ? [
						M,
						x + (labelPos[6] === 'left' ? 5 : -5), y, // end of the string at the label
						'C',
						x, y, // first break, next to the label
						2 * labelPos[2] - labelPos[4], 2 * labelPos[3] - labelPos[5],
						labelPos[2], labelPos[3], // second break
						L,
						labelPos[4], labelPos[5] // base
					] : [
						M,
						x + (labelPos[6] === 'left' ? 5 : -5), y, // end of the string at the label
						L,
						labelPos[2], labelPos[3], // second break
						L,
						labelPos[4], labelPos[5] // base
					];

					if (connector) {
						connector.animate({ d: connectorPath });
						connector.attr('visibility', visibility);

					} else {
						point.connector = connector = series.chart.renderer.path(connectorPath).attr({
							'stroke-width': connectorWidth,
							stroke: options.connectorColor || point.color || '#606060',
							visibility: visibility,
							zIndex: 3
						})
						.translate(chart.plotLeft, chart.plotTop)
						.add();
					}
				}
			}
		}
	},

	/**
	 * Draw point specific tracker objects. Inherit directly from column series.
	 */
	drawTracker: ColumnSeries.prototype.drawTracker,

	/**
	 * Use a simple symbol from column prototype
	 */
	drawLegendSymbol: ColumnSeries.prototype.drawLegendSymbol,

	/**
	 * Pies don't have point marker symbols
	 */
	getSymbol: function () {}

};
PieSeries = extendClass(Series, PieSeries);
seriesTypes.pie = PieSeries;

/* ****************************************************************************
 * Start data grouping module												 *
 ******************************************************************************/
/*jslint white:true */
var DATA_GROUPING = 'dataGrouping',
	seriesProto = Series.prototype,
	baseProcessData = seriesProto.processData,
	baseGeneratePoints = seriesProto.generatePoints,
	baseDestroy = seriesProto.destroy,
	baseTooltipHeaderFormatter = seriesProto.tooltipHeaderFormatter,
	NUMBER = 'number',
	
	commonOptions = {
			approximation: 'average', // average, open, high, low, close, sum
			//forced: undefined,
			groupPixelWidth: 2,
			// the first one is the point or start value, the second is the start value if we're dealing with range,
			// the third one is the end value if dealing with a range
			dateTimeLabelFormats: hash( 
				MILLISECOND, ['%A, %b %e, %H:%M:%S.%L', '%A, %b %e, %H:%M:%S.%L', '-%H:%M:%S.%L'],
				SECOND, ['%A, %b %e, %H:%M:%S', '%A, %b %e, %H:%M:%S', '-%H:%M:%S'],
				MINUTE, ['%A, %b %e, %H:%M', '%A, %b %e, %H:%M', '-%H:%M'],
				HOUR, ['%A, %b %e, %H:%M', '%A, %b %e, %H:%M', '-%H:%M'],
				DAY, ['%A, %b %e, %Y', '%A, %b %e', '-%A, %b %e, %Y'],
				WEEK, ['Week from %A, %b %e, %Y', '%A, %b %e', '-%A, %b %e, %Y'],
				MONTH, ['%B %Y', '%B', '-%B %Y'],
				YEAR, ['%Y', '%Y', '-%Y']
			)
			// smoothed = false, // enable this for navigator series only
		},
		
		// units are defined in a separate array to allow complete overriding in case of a user option
		defaultDataGroupingUnits = [[
				MILLISECOND, // unit name
				[1, 2, 5, 10, 20, 25, 50, 100, 200, 500] // allowed multiples
			], [
				SECOND,
				[1, 2, 5, 10, 15, 30]
			], [
				MINUTE,
				[1, 2, 5, 10, 15, 30]
			], [
				HOUR,
				[1, 2, 3, 4, 6, 8, 12]
			], [
				DAY,
				[1]
			], [
				WEEK,
				[1]
			], [
				MONTH,
				[1, 3, 6]
			], [
				YEAR,
				null
			]
		],
	
	/**
	 * Define the available approximation types. The data grouping approximations takes an array
	 * or numbers as the first parameter. In case of ohlc, four arrays are sent in as four parameters.
	 * Each array consists only of numbers. In case null values belong to the group, the property
	 * .hasNulls will be set to true on the array.
	 */
	approximations = {
		sum: function (arr) {
			var len = arr.length, 
				ret;
				
			// 1. it consists of nulls exclusively
			if (!len && arr.hasNulls) {
				ret = null;
			// 2. it has a length and real values
			} else if (len) {
				ret = 0;
				while (len--) {
					ret += arr[len];
				}
			}
			// 3. it has zero length, so just return undefined 
			// => doNothing()
			
			return ret;
		},
		average: function (arr) {
			var len = arr.length,
				ret = approximations.sum(arr);
				
			// If we have a number, return it divided by the length. If not, return
			// null or undefined based on what the sum method finds.
			if (typeof ret === NUMBER && len) {
				ret = ret / len;
			}
			
			return ret;
		},
		open: function (arr) {
			return arr.length ? arr[0] : (arr.hasNulls ? null : UNDEFINED);
		},
		high: function (arr) {
			return arr.length ? arrayMax(arr) : (arr.hasNulls ? null : UNDEFINED);
		},
		low: function (arr) {
			return arr.length ? arrayMin(arr) : (arr.hasNulls ? null : UNDEFINED);
		},
		close: function (arr) {
			return arr.length ? arr[arr.length - 1] : (arr.hasNulls ? null : UNDEFINED);
		},
		// ohlc is a special case where a multidimensional array is input and an array is output
		ohlc: function (open, high, low, close) {
			open = approximations.open(open);
			high = approximations.high(high);
			low = approximations.low(low);
			close = approximations.close(close);
			
			if (typeof open === NUMBER || typeof high === NUMBER || typeof low === NUMBER || typeof close === NUMBER) {
				return [open, high, low, close];
			} 
			// else, return is undefined
		}
	};

/*jslint white:false */

/**
 * Takes parallel arrays of x and y data and groups the data into intervals defined by groupPositions, a collection
 * of starting x values for each group.
 */
seriesProto.groupData = function (xData, yData, groupPositions, approximation) {
	var series = this,
		data = series.data,
		dataOptions = series.options.data,
		groupedXData = [],
		groupedYData = [],
		dataLength = xData.length,
		pointX,
		pointY,
		groupedY,
		handleYData = !!yData, // when grouping the fake extended axis for panning, we don't need to consider y
		values1 = [],
		values2 = [],
		values3 = [],
		values4 = [],
		approximationFn = typeof approximation === 'function' ? approximation : approximations[approximation],
		i;
	
		for (i = 0; i <= dataLength; i++) {

			// when a new group is entered, summarize and initiate the previous group
			while ((groupPositions[1] !== UNDEFINED && xData[i] >= groupPositions[1]) ||
					i === dataLength) { // get the last group

				// get group x and y 
				pointX = groupPositions.shift();				
				groupedY = approximationFn(values1, values2, values3, values4);
				
				// push the grouped data		
				if (groupedY !== UNDEFINED) {
					groupedXData.push(pointX);
					groupedYData.push(groupedY);
				}
				
				// reset the aggregate arrays
				values1 = [];
				values2 = [];
				values3 = [];
				values4 = [];
				
				// don't loop beyond the last group
				if (i === dataLength) {
					break;
				}
			}
			
			// break out
			if (i === dataLength) {
				break;
			}
			
			// for each raw data point, push it to an array that contains all values for this specific group
			pointY = handleYData ? yData[i] : null;
			if (approximation === 'ohlc') {
				
				var index = series.cropStart + i,
					point = (data && data[index]) || series.pointClass.prototype.applyOptions.apply({}, [dataOptions[index]]),
					open = point.open,
					high = point.high,
					low = point.low,
					close = point.close;
				
				
				if (typeof open === NUMBER) {
					values1.push(open);
				} else if (open === null) {
					values1.hasNulls = true;
				}
				
				if (typeof high === NUMBER) {
					values2.push(high);
				} else if (high === null) {
					values2.hasNulls = true;
				}
				
				if (typeof low === NUMBER) {
					values3.push(low);
				} else if (low === null) {
					values3.hasNulls = true;
				}
				
				if (typeof close === NUMBER) {
					values4.push(close);
				} else if (close === null) {
					values4.hasNulls = true;
				}
			} else {
				if (typeof pointY === NUMBER) {
					values1.push(pointY);
				} else if (pointY === null) {
					values1.hasNulls = true;
				}
			}

		}
	return [groupedXData, groupedYData];
};

/**
 * Extend the basic processData method, that crops the data to the current zoom
 * range, with data grouping logic.
 */
seriesProto.processData = function () {
	var series = this,
		options = series.options,
		dataGroupingOptions = options[DATA_GROUPING],
		groupingEnabled = dataGroupingOptions && dataGroupingOptions.enabled,
		groupedData = series.groupedData,
		hasGroupedData;

	// run base method
	series.forceCrop = groupingEnabled; // #334
	
	// skip if processData returns false or if grouping is disabled (in that order)
	if (baseProcessData.apply(series, arguments) === false || !groupingEnabled) {
		return;
		
	} else {
		// clear previous groups, #622, #740
		each(groupedData || [], function (point, i) {
			if (point) {
				groupedData[i] = point.destroy ? point.destroy() : null;
			}
		});
	}
	
	var i,
		chart = series.chart,
		processedXData = series.processedXData,
		processedYData = series.processedYData,
		plotSizeX = chart.plotSizeX,
		xAxis = series.xAxis,
		groupPixelWidth = pick(xAxis.groupPixelWidth, dataGroupingOptions.groupPixelWidth),
		dataLength = processedXData.length,
		chartSeries = chart.series,
		nonGroupedPointRange = series.pointRange;

	// attempt to solve #334: if multiple series are compared on the same x axis, give them the same
	// group pixel width
	if (!xAxis.groupPixelWidth) {
		i = chartSeries.length;
		while (i--) {
			if (chartSeries[i].xAxis === xAxis && chartSeries[i].options[DATA_GROUPING]) {
				groupPixelWidth = mathMax(groupPixelWidth, chartSeries[i].options[DATA_GROUPING].groupPixelWidth);
			}
		}
		xAxis.groupPixelWidth = groupPixelWidth;
		
	}

	// Execute grouping if the amount of points is greater than the limit defined in groupPixelWidth
	if (dataLength > (plotSizeX / groupPixelWidth) || dataGroupingOptions.forced) {
		hasGroupedData = true;

		series.points = null; // force recreation of point instances in series.translate

		var extremes = xAxis.getExtremes(),
			xMin = extremes.min,
			xMax = extremes.max,
			groupIntervalFactor = (xAxis.getGroupIntervalFactor && xAxis.getGroupIntervalFactor(xMin, xMax, processedXData)) || 1,
			interval = (groupPixelWidth * (xMax - xMin) / plotSizeX) * groupIntervalFactor,			
			groupPositions = (xAxis.getNonLinearTimeTicks || getTimeTicks)(
				normalizeTimeTickInterval(interval, dataGroupingOptions.units || defaultDataGroupingUnits),
				xMin, 
				xMax, 
				null, 
				processedXData, 
				series.closestPointRange
			),
			groupedXandY = seriesProto.groupData.apply(series, [processedXData, processedYData, groupPositions, dataGroupingOptions.approximation]),
			groupedXData = groupedXandY[0],
			groupedYData = groupedXandY[1];
			
		// prevent the smoothed data to spill out left and right, and make
		// sure data is not shifted to the left
		if (dataGroupingOptions.smoothed) {
			i = groupedXData.length - 1;
			groupedXData[i] = xMax;
			while (i-- && i > 0) {
				groupedXData[i] += interval / 2;
			}
			groupedXData[0] = xMin;
		}

		// record what data grouping values were used
		series.currentDataGrouping = groupPositions.info;
		if (options.pointRange === null) { // null means auto, as for columns, candlesticks and OHLC
			series.pointRange = groupPositions.info.totalRange;
		}
		series.closestPointRange = groupPositions.info.totalRange;
		
		// set series props
		series.processedXData = groupedXData;
		series.processedYData = groupedYData;
	} else {
		series.currentDataGrouping = null;
		series.pointRange = nonGroupedPointRange;
	}

	series.hasGroupedData = hasGroupedData;
};

seriesProto.generatePoints = function () {
	var series = this;

	baseGeneratePoints.apply(series);

	// record grouped data in order to let it be destroyed the next time processData runs
	series.groupedData = series.hasGroupedData ? series.points : null;
};

/**
 * Make the tooltip's header reflect the grouped range
 */
seriesProto.tooltipHeaderFormatter = function (key) {
	var series = this,
		options = series.options,
		tooltipOptions = series.tooltipOptions,
		dataGroupingOptions = options.dataGrouping,
		xDateFormat = tooltipOptions.xDateFormat,
		xDateFormatEnd,
		xAxis = series.xAxis,
		currentDataGrouping,
		dateTimeLabelFormats,
		labelFormats,
		formattedKey,
		n,
		ret;
	
	// apply only to grouped series
	if (xAxis && xAxis.options.type === 'datetime' && dataGroupingOptions) {
		
		// set variables
		currentDataGrouping = series.currentDataGrouping;		
		dateTimeLabelFormats = dataGroupingOptions.dateTimeLabelFormats;
		
		// if we have grouped data, use the grouping information to get the right format
		if (currentDataGrouping) {
			labelFormats = dateTimeLabelFormats[currentDataGrouping.unitName];
			if (currentDataGrouping.count === 1) {
				xDateFormat = labelFormats[0];
			} else {
				xDateFormat = labelFormats[1];
				xDateFormatEnd = labelFormats[2];
			} 
		// if not grouped, and we don't have set the xDateFormat option, get the best fit,
		// so if the least distance between points is one minute, show it, but if the 
		// least distance is one day, skip hours and minutes etc.
		} else if (!xDateFormat) {
			for (n in timeUnits) {
				if (timeUnits[n] >= xAxis.closestPointRange) {
					xDateFormat = dateTimeLabelFormats[n][0];
					break;
				}	
			}		
		}
		
		// now format the key
		formattedKey = dateFormat(xDateFormat, key);
		if (xDateFormatEnd) {
			formattedKey += dateFormat(xDateFormatEnd, key + currentDataGrouping.totalRange - 1);
		}
		
		// return the replaced format
		ret = tooltipOptions.headerFormat.replace('{point.key}', formattedKey);
	
	// else, fall back to the regular formatter
	} else {
		ret = baseTooltipHeaderFormatter.apply(series, [key]);
	}
	
	return ret;
};

/**
 * Extend the series destroyer
 */
seriesProto.destroy = function () {
	var series = this,
		groupedData = series.groupedData || [],
		i = groupedData.length;

	while (i--) {
		if (groupedData[i]) {
			groupedData[i].destroy();
		}
	}
	baseDestroy.apply(series);
};


// Extend the plot options

// line types
defaultPlotOptions.line[DATA_GROUPING] =
	defaultPlotOptions.spline[DATA_GROUPING] =
	defaultPlotOptions.area[DATA_GROUPING] =
	defaultPlotOptions.areaspline[DATA_GROUPING] = commonOptions;

// bar-like types (OHLC and candleticks inherit this as the classes are not yet built)
defaultPlotOptions.column[DATA_GROUPING] = merge(commonOptions, {
		approximation: 'sum',
		groupPixelWidth: 10
});
/* ****************************************************************************
 * End data grouping module												   *
 ******************************************************************************//* ****************************************************************************
 * Start OHLC series code													 *
 *****************************************************************************/

// 1 - Set default options
defaultPlotOptions.ohlc = merge(defaultPlotOptions.column, {
	lineWidth: 1,
	dataGrouping: {
		approximation: 'ohlc',
		enabled: true,
		groupPixelWidth: 5 // allows to be packed tighter than candlesticks
	},
	tooltip: {
		pointFormat: '<span style="color:{series.color};font-weight:bold">{series.name}</span><br/>' +
			'Open: {point.open}<br/>' +
			'High: {point.high}<br/>' +
			'Low: {point.low}<br/>' +
			'Close: {point.close}<br/>'	
	},
	states: {
		hover: {
			lineWidth: 3
		}
	},
	threshold: null
});

// 2- Create the OHLCPoint object
var OHLCPoint = extendClass(Point, {
	/**
	 * Apply the options containing the x and OHLC data and possible some extra properties.
	 * This is called on point init or from point.update. Extends base Point by adding
	 * multiple y-like values.
	 *
	 * @param {Object} options
	 */
	applyOptions: function (options) {
		var point = this,
			series = point.series,
			i = 0;


		// object input for example:
		// { x: Date(2010, 0, 1), open: 7.88, high: 7.99, low: 7.02, close: 7.65 }
		if (typeof options === 'object' && typeof options.length !== 'number') {

			// copy options directly to point
			extend(point, options);

			point.options = options;
		} else if (options.length) { // array
			// with leading x value
			if (options.length === 5) {
				if (typeof options[0] === 'string') {
					point.name = options[0];
				} else if (typeof options[0] === 'number') {
					point.x = options[0];
				}
				i++;
			}
			point.open = options[i++];
			point.high = options[i++];
			point.low = options[i++];
			point.close = options[i++];
		}

		/*
		 * If no x is set by now, get auto incremented value. All points must have an
		 * x value, however the y value can be null to create a gap in the series
		 */
		point.y = point.high;
		if (point.x === UNDEFINED && series) {
			point.x = series.autoIncrement();
		}
		return point;
	},

	/**
	 * A specific OHLC tooltip formatter
	 */
	tooltipFormatter: function () {
		var point = this,
			series = point.series;

		return ['<span style="color:' + series.color + ';font-weight:bold">', (point.name || series.name), '</span><br/>',
			'Open: ', point.open, '<br/>',
			'High: ', point.high, '<br/>',
			'Low: ', point.low, '<br/>',
			'Close: ', point.close, '<br/>'].join('');

	},
	
	/**
	 * Return a plain array for speedy calculation
	 */
	toYData: function () {
		return [this.open, this.high, this.low, this.close];
	}

});

// 3 - Create the OHLCSeries object
var OHLCSeries = extendClass(seriesTypes.column, {
	type: 'ohlc',
	valueCount: 4, // four values per point
	pointClass: OHLCPoint,

	pointAttrToOptions: { // mapping between SVG attributes and the corresponding options
		stroke: 'color',
		'stroke-width': 'lineWidth'
	},


	/**
	 * Translate data points from raw values x and y to plotX and plotY
	 */
	translate: function () {
		var series = this,
			yAxis = series.yAxis;

		seriesTypes.column.prototype.translate.apply(series);

		// do the translation
		each(series.points, function (point) {
			// the graphics
			if (point.open !== null) {
				point.plotOpen = yAxis.translate(point.open, 0, 1, 0, 1);
			}
			if (point.close !== null) {
				point.plotClose = yAxis.translate(point.close, 0, 1, 0, 1);
			}

		});
	},

	/**
	 * Draw the data points
	 */
	drawPoints: function () {
		var series = this,
			points = series.points,
			chart = series.chart,
			pointAttr,
			plotOpen,
			plotClose,
			crispCorr,
			halfWidth,
			path,
			graphic,
			crispX;


		each(points, function (point) {
			if (point.plotY !== UNDEFINED) {

				graphic = point.graphic;
				pointAttr = point.pointAttr[point.selected ? 'selected' : ''];

				// crisp vector coordinates
				crispCorr = (pointAttr['stroke-width'] % 2) / 2;
				crispX = mathRound(point.plotX) + crispCorr;
				halfWidth = mathRound(point.barW / 2);

				// the vertical stem
				path = [
					'M',
					crispX, mathRound(point.yBottom),
					'L',
					crispX, mathRound(point.plotY)
				];

				// open
				if (point.open !== null) {
					plotOpen = mathRound(point.plotOpen) + crispCorr;
					path.push(
						'M',
						crispX,
						plotOpen,
						'L',
						crispX - halfWidth,
						plotOpen
					);
				}

				// close
				if (point.close !== null) {
					plotClose = mathRound(point.plotClose) + crispCorr;
					path.push(
						'M',
						crispX,
						plotClose,
						'L',
						crispX + halfWidth,
						plotClose
					);
				}

				// create and/or update the graphic
				if (graphic) {
					graphic.animate({ d: path });
				} else {
					point.graphic = chart.renderer.path(path)
						.attr(pointAttr)
						.add(series.group);
				}

			}


		});

	},

	/**
	 * Disable animation
	 */
	animate: null


});
seriesTypes.ohlc = OHLCSeries;
/* ****************************************************************************
 * End OHLC series code													   *
 *****************************************************************************/
/* ****************************************************************************
 * Start Candlestick series code											  *
 *****************************************************************************/

// 1 - set default options
defaultPlotOptions.candlestick = merge(defaultPlotOptions.column, {
	dataGrouping: {
		approximation: 'ohlc',
		enabled: true
	},
	lineColor: 'black',
	lineWidth: 1,
	states: {
		hover: {
			lineWidth: 2
		}
	},
	tooltip: defaultPlotOptions.ohlc.tooltip,
	threshold: null,
	upColor: 'white'
});

// 2 - Create the CandlestickSeries object
var CandlestickSeries = extendClass(OHLCSeries, {
	type: 'candlestick',

	/**
	 * One-to-one mapping from options to SVG attributes
	 */
	pointAttrToOptions: { // mapping between SVG attributes and the corresponding options
		fill: 'color',
		stroke: 'lineColor',
		'stroke-width': 'lineWidth'
	},

	/**
	 * Postprocess mapping between options and SVG attributes
	 */
	getAttribs: function () {
		OHLCSeries.prototype.getAttribs.apply(this, arguments);
		var series = this,
			options = series.options,
			stateOptions = options.states,
			upColor = options.upColor,
			seriesDownPointAttr = merge(series.pointAttr);

		seriesDownPointAttr[''].fill = upColor;
		seriesDownPointAttr.hover.fill = stateOptions.hover.upColor || upColor;
		seriesDownPointAttr.select.fill = stateOptions.select.upColor || upColor;

		each(series.points, function (point) {
			if (point.open < point.close) {
				point.pointAttr = seriesDownPointAttr;
			}
		});
	},

	/**
	 * Draw the data points
	 */
	drawPoints: function () {
		var series = this,  //state = series.state,
			points = series.points,
			chart = series.chart,
			pointAttr,
			plotOpen,
			plotClose,
			topBox,
			bottomBox,
			crispCorr,
			crispX,
			graphic,
			path,
			halfWidth;


		each(points, function (point) {

			graphic = point.graphic;
			if (point.plotY !== UNDEFINED) {

				pointAttr = point.pointAttr[point.selected ? 'selected' : ''];

				// crisp vector coordinates
				crispCorr = (pointAttr['stroke-width'] % 2) / 2;
				crispX = mathRound(point.plotX) + crispCorr;
				plotOpen = mathRound(point.plotOpen) + crispCorr;
				plotClose = mathRound(point.plotClose) + crispCorr;
				topBox = math.min(plotOpen, plotClose);
				bottomBox = math.max(plotOpen, plotClose);
				halfWidth = mathRound(point.barW / 2);

				// create the path
				path = [
					'M',
					crispX - halfWidth, bottomBox,
					'L',
					crispX - halfWidth, topBox,
					'L',
					crispX + halfWidth, topBox,
					'L',
					crispX + halfWidth, bottomBox,
					'L',
					crispX - halfWidth, bottomBox,
					'M',
					crispX, bottomBox,
					'L',
					crispX, mathRound(point.yBottom),
					'M',
					crispX, topBox,
					'L',
					crispX, mathRound(point.plotY),
					'Z'
				];

				if (graphic) {
					graphic.animate({ d: path });
				} else {
					point.graphic = chart.renderer.path(path)
						.attr(pointAttr)
						.add(series.group);
				}

			}
		});

	}


});

seriesTypes.candlestick = CandlestickSeries;

/* ****************************************************************************
 * End Candlestick series code												*
 *****************************************************************************/
/* ****************************************************************************
 * Start Flags series code													*
 *****************************************************************************/

var symbols = SVGRenderer.prototype.symbols;

// 1 - set default options
defaultPlotOptions.flags = merge(defaultPlotOptions.column, {
	dataGrouping: null,
	fillColor: 'white',
	lineWidth: 1,
	pointRange: 0, // #673
	//radius: 2,
	shape: 'flag',
	stackDistance: 7,
	states: {
		hover: {
			lineColor: 'black',
			fillColor: '#FCFFC5'
		}
	},
	style: {
		fontSize: '11px',
		fontWeight: 'bold',
		textAlign: 'center'
	},
	threshold: null,
	y: -30
});

// 2 - Create the CandlestickSeries object
seriesTypes.flags = extendClass(seriesTypes.column, {
	type: 'flags',
	sorted: false,
	noSharedTooltip: true,
	forceCrop: true,
	/**
	 * Inherit the initialization from base Series
	 */
	init: Series.prototype.init,

	/**
	 * One-to-one mapping from options to SVG attributes
	 */
	pointAttrToOptions: { // mapping between SVG attributes and the corresponding options
		fill: 'fillColor',
		stroke: 'color',
		'stroke-width': 'lineWidth',
		r: 'radius'
	},

	/**
	 * Extend the translate method by placing the point on the related series
	 */
	translate: function () {

		seriesTypes.column.prototype.translate.apply(this);

		var series = this,
			options = series.options,
			chart = series.chart,
			points = series.points,
			cursor = points.length - 1,
			point,
			lastPoint,
			optionsOnSeries = options.onSeries,
			onSeries = optionsOnSeries && chart.get(optionsOnSeries),
			step = onSeries && onSeries.options.step,
			onData = onSeries && onSeries.points,
			i = onData && onData.length,
			xAxisExt = series.xAxis.getExtremes(),
			leftPoint,
			lastX,
			rightPoint;

		// relate to a master series
		if (onSeries && onSeries.visible && i) {
			lastX = onData[i - 1].x;

			// sort the data points
			points.sort(function (a, b) {
				return (a.x - b.x);
			});

			while (i-- && points[cursor]) {
				point = points[cursor];
				leftPoint = onData[i];
				
				
				if (leftPoint.x <= point.x && leftPoint.plotY !== UNDEFINED) {
					
					if (point.x <= lastX) { // #803
					
						point.plotY = leftPoint.plotY;
					
						// interpolate between points, #666
						if (leftPoint.x < point.x && !step) { 
							rightPoint = onData[i + 1];
							if (rightPoint && rightPoint.plotY !== UNDEFINED) {
								point.plotY += 
									((point.x - leftPoint.x) / (rightPoint.x - leftPoint.x)) * // the distance ratio, between 0 and 1 
									(rightPoint.plotY - leftPoint.plotY); // the y distance
							}
						}
					}
					cursor--;
					i++; // check again for points in the same x position
					if (cursor < 0) {
						break;
					}
				}
			}
		}

		// Add plotY position and handle stacking
		each(points, function (point, i) {
			
			// Undefined plotY means the point is either on axis, outside series range or hidden series.
			// If the series is outside the range of the x axis it should fall through with 
			// an undefined plotY, but then we must remove the shapeArgs (#847).
			if (point.plotY === UNDEFINED) {
				if (point.x >= xAxisExt.min && point.x <= xAxisExt.max) { // we're inside xAxis range
					point.plotY = chart.plotHeight;
				} else {
					point.shapeArgs = {}; // 847
				}
			}
			// if multiple flags appear at the same x, order them into a stack
			lastPoint = points[i - 1];
			if (lastPoint && lastPoint.plotX === point.plotX) {
				if (lastPoint.stackIndex === UNDEFINED) {
					lastPoint.stackIndex = 0;
				}
				point.stackIndex = lastPoint.stackIndex + 1;
			}
					
		});


	},

	/**
	 * Draw the markers
	 */
	drawPoints: function () {
		var series = this,
			pointAttr,
			points = series.points,
			chart = series.chart,
			renderer = chart.renderer,
			plotX,
			plotY,
			options = series.options,
			optionsY = options.y,
			shape = options.shape,
			box,
			bBox,
			i,
			point,
			graphic,
			connector,
			stackIndex,
			crisp = (options.lineWidth % 2 / 2),
			anchorX,
			anchorY;

		i = points.length;
		while (i--) {
			point = points[i];
			plotX = point.plotX + crisp;
			stackIndex = point.stackIndex;
			plotY = point.plotY;
			if (plotY !== UNDEFINED) {
				plotY = point.plotY + optionsY + crisp - (stackIndex !== UNDEFINED && stackIndex * options.stackDistance);
			}
			anchorX = stackIndex ? UNDEFINED : point.plotX + crisp; // skip connectors for higher level stacked points
			anchorY = stackIndex ? UNDEFINED : point.plotY;

			graphic = point.graphic;
			connector = point.connector;

			// only draw the point if y is defined
			if (plotY !== UNDEFINED) {
				// shortcuts
				pointAttr = point.pointAttr[point.selected ? 'select' : ''];
				if (graphic) { // update
					graphic.attr({
						x: plotX,
						y: plotY,
						r: pointAttr.r,
						anchorX: anchorX,
						anchorY: anchorY
					});
				} else {
					graphic = point.graphic = renderer.label(
						point.options.title || options.title || 'A',
						plotX,
						plotY,
						shape,
						anchorX,
						anchorY
					)
					.css(merge(options.style, point.style))
					.attr(pointAttr)
					.attr({
						align: shape === 'flag' ? 'left' : 'center',
						width: options.width,
						height: options.height
					})
					.add(series.group)
					.shadow(options.shadow);

				}

				// get the bounding box
				box = graphic.box;
				bBox = box.getBBox();

				// set the shape arguments for the tracker element
				point.shapeArgs = extend(
					bBox,
					{
						x: plotX - (shape === 'flag' ? 0 : box.attr('width') / 2), // flags align left, else align center
						y: plotY
					}
				);

			} else if (graphic) {
				point.graphic = graphic.destroy();
			}

		}

	},

	/**
	 * Extend the column trackers with listeners to expand and contract stacks
	 */
	drawTracker: function () {
		var series = this;

		seriesTypes.column.prototype.drawTracker.apply(series);

		// put each point in front on mouse over, this allows readability of vertically
		// stacked elements as well as tight points on the x axis
		each(series.points, function (point) {
			addEvent(point.tracker.element, 'mouseover', function () {
				point.graphic.toFront();
			});
		});
	},

	/**
	 * Override the regular tooltip formatter by returning the point text given
	 * in the options
	 */
	tooltipFormatter: function (item) {
		return item.point.text;
	},

	/**
	 * Disable animation
	 */
	animate: function () {}

});

// create the flag icon with anchor
symbols.flag = function (x, y, w, h, options) {
	var anchorX = (options && options.anchorX) || x,
		anchorY = (options &&  options.anchorY) || y;

	return [
		'M', anchorX, anchorY,
		'L', x, y + h,
		x, y,
		x + w, y,
		x + w, y + h,
		x, y + h,
		'M', anchorX, anchorY,
		'Z'
	];
};

// create the circlepin and squarepin icons with anchor
each(['circle', 'square'], function (shape) {
	symbols[shape + 'pin'] = function (x, y, w, h, options) {

		var anchorX = options && options.anchorX,
			anchorY = options &&  options.anchorY,
			path = symbols[shape](x, y, w, h);

		if (anchorX && anchorY) {
			path.push('M', anchorX, y + h, 'L', anchorX, anchorY);
		}

		return path;
	};
});

// The symbol callbacks are generated on the SVGRenderer object in all browsers. Even
// VML browsers need this in order to generate shapes in export. Now share
// them with the VMLRenderer.
if (Renderer === VMLRenderer) {
	each(['flag', 'circlepin', 'squarepin'], function (shape) {
		VMLRenderer.prototype.symbols[shape] = symbols[shape];
	});
}

/* ****************************************************************************
 * End Flags series code													  *
 *****************************************************************************/
// constants
var MOUSEDOWN = hasTouch ? 'touchstart' : 'mousedown',
	MOUSEMOVE = hasTouch ? 'touchmove' : 'mousemove',
	MOUSEUP = hasTouch ? 'touchend' : 'mouseup';

/* ****************************************************************************
 * Start Scroller code														*
 *****************************************************************************/
/*jslint white:true */
var buttonGradient = hash(
		LINEAR_GRADIENT, { x1: 0, y1: 0, x2: 0, y2: 1 },
		STOPS, [
			[0, '#FFF'],
			[1, '#CCC']
		]
	),
	units = [].concat(defaultDataGroupingUnits); // copy

// add more resolution to units
units[4] = [DAY, [1, 2, 3, 4]]; // allow more days
units[5] = [WEEK, [1, 2, 3]]; // allow more weeks

extend(defaultOptions, {
	navigator: {
		//enabled: true,
		handles: {
			backgroundColor: '#FFF',
			borderColor: '#666'
		},
		height: 40,
		margin: 10,
		maskFill: 'rgba(255, 255, 255, 0.75)',
		outlineColor: '#444',
		outlineWidth: 1,
		series: {
			type: 'areaspline',
			color: '#4572A7',
			compare: null,
			fillOpacity: 0.4,
			dataGrouping: {
				approximation: 'average',
				groupPixelWidth: 2,
				smoothed: true,
				units: units
			},
			dataLabels: {
				enabled: false
			},
			id: PREFIX + 'navigator-series',
			lineColor: '#4572A7',
			lineWidth: 1,
			marker: {
				enabled: false
			},
			pointRange: 0,
			shadow: false
		},
		//top: undefined,
		xAxis: {
			tickWidth: 0,
			lineWidth: 0,
			gridLineWidth: 1,
			tickPixelInterval: 200,
			labels: {
				align: 'left',
				x: 3,
				y: -4
			}
		},
		yAxis: {
			gridLineWidth: 0,
			startOnTick: false,
			endOnTick: false,
			minPadding: 0.1,
			maxPadding: 0.1,
			labels: {
				enabled: false
			},
			title: {
				text: null
			},
			tickWidth: 0
		}
	},
	scrollbar: {
		//enabled: true
		height: hasTouch ? 20 : 14,
		barBackgroundColor: buttonGradient,
		barBorderRadius: 2,
		barBorderWidth: 1,
		barBorderColor: '#666',
		buttonArrowColor: '#666',
		buttonBackgroundColor: buttonGradient,
		buttonBorderColor: '#666',
		buttonBorderRadius: 2,
		buttonBorderWidth: 1,
		rifleColor: '#666',
		trackBackgroundColor: hash(
			LINEAR_GRADIENT, { x1: 0, y1: 0, x2: 0, y2: 1 },
			STOPS, [
				[0, '#EEE'],
				[1, '#FFF']
			]
		),
		trackBorderColor: '#CCC',
		trackBorderWidth: 1
		// trackBorderRadius: 0
	}
});
/*jslint white:false */

/**
 * The Scroller class
 * @param {Object} chart
 */
function Scroller(chart) {
	var chartOptions = chart.options,
		navigatorOptions = chartOptions.navigator,
		navigatorEnabled = navigatorOptions.enabled,
		scrollbarOptions = chartOptions.scrollbar,
		scrollbarEnabled = scrollbarOptions.enabled,
		height = navigatorEnabled ? navigatorOptions.height : 0,
		scrollbarHeight = scrollbarEnabled ? scrollbarOptions.height : 0,
		baseSeriesOption = navigatorOptions.baseSeries;

	this.baseSeries = chart.series[baseSeriesOption] ||
			(typeof baseSeriesOption === 'string' && chart.get(baseSeriesOption)) ||
			chart.series[0];

	this.handles = [];
	this.scrollbarButtons = [];
	this.elementsToDestroy = []; // Array containing the elements to destroy when Scroller is destroyed

	chart.resetZoomEnabled = false;

	this.chart = chart;
	this.height = height;
	this.scrollbarHeight = scrollbarHeight;
	this.scrollbarEnabled = scrollbarEnabled;
	this.navigatorEnabled = navigatorEnabled;
	this.navigatorOptions = navigatorOptions;
	this.scrollbarOptions = scrollbarOptions;
	this.outlineHeight = height + scrollbarHeight;

	// Run scroller
	this.init();
}

Scroller.prototype = {
	/**
	 * Return the top of the navigation 
	 */
	getAxisTop: function (chartHeight) {
		return this.navigatorOptions.top || chartHeight - this.height - this.scrollbarHeight - this.chart.options.chart.spacingBottom;
	},

	/**
	 * Draw one of the handles on the side of the zoomed range in the navigator
	 * @param {Number} x The x center for the handle
	 * @param {Number} index 0 for left and 1 for right
	 */
	drawHandle: function (x, index) {
		var scroller = this,
			chart = scroller.chart,
			renderer = chart.renderer,
			elementsToDestroy = scroller.elementsToDestroy,
			handles = scroller.handles,
			handlesOptions = scroller.navigatorOptions.handles,
			attr = {
				fill: handlesOptions.backgroundColor,
				stroke: handlesOptions.borderColor,
				'stroke-width': 1
			},
			tempElem;

		// create the elements
		if (!scroller.rendered) {
			// the group
			handles[index] = renderer.g()
				.css({ cursor: 'e-resize' })
				.attr({ zIndex: 4 - index }) // zIndex = 3 for right handle, 4 for left
				.add();

			// the rectangle
			tempElem = renderer.rect(-4.5, 0, 9, 16, 3, 1)
				.attr(attr)
				.add(handles[index]);
			elementsToDestroy.push(tempElem);

			// the rifles
			tempElem = renderer.path([
					'M',
					-1.5, 4,
					'L',
					-1.5, 12,
					'M',
					0.5, 4,
					'L',
					0.5, 12
				]).attr(attr)
				.add(handles[index]);
			elementsToDestroy.push(tempElem);
		}

		handles[index].translate(scroller.scrollerLeft + scroller.scrollbarHeight + parseInt(x, 10), scroller.top + scroller.height / 2 - 8);
	},

	/**
	 * Draw the scrollbar buttons with arrows
	 * @param {Number} index 0 is left, 1 is right
	 */
	drawScrollbarButton: function (index) {
		var scroller = this,
			chart = scroller.chart,
			renderer = chart.renderer,
			elementsToDestroy = scroller.elementsToDestroy,
			scrollbarButtons = scroller.scrollbarButtons,
			scrollbarHeight = scroller.scrollbarHeight,
			scrollbarOptions = scroller.scrollbarOptions,
			tempElem;

		if (!scroller.rendered) {
			scrollbarButtons[index] = renderer.g().add(scroller.scrollbarGroup);

			tempElem = renderer.rect(
					-0.5,
					-0.5,
					scrollbarHeight + 1, // +1 to compensate for crispifying in rect method
					scrollbarHeight + 1,
					scrollbarOptions.buttonBorderRadius,
					scrollbarOptions.buttonBorderWidth
				).attr({
					stroke: scrollbarOptions.buttonBorderColor,
					'stroke-width': scrollbarOptions.buttonBorderWidth,
					fill: scrollbarOptions.buttonBackgroundColor
				}).add(scrollbarButtons[index]);
			elementsToDestroy.push(tempElem);

			tempElem = renderer.path([
					'M',
					scrollbarHeight / 2 + (index ? -1 : 1), scrollbarHeight / 2 - 3,
					'L',
					scrollbarHeight / 2 + (index ? -1 : 1), scrollbarHeight / 2 + 3,
					scrollbarHeight / 2 + (index ? 2 : -2), scrollbarHeight / 2
				]).attr({
					fill: scrollbarOptions.buttonArrowColor
				}).add(scrollbarButtons[index]);
			elementsToDestroy.push(tempElem);
		}

		// adjust the right side button to the varying length of the scroll track
		if (index) {
			scrollbarButtons[index].attr({
				translateX: scroller.scrollerWidth - scrollbarHeight
			});
		}
	},

	/**
	 * Render the navigator and scroll bar
	 * @param {Number} min X axis value minimum
	 * @param {Number} max X axis value maximum
	 * @param {Number} pxMin Pixel value minimum
	 * @param {Number} pxMax Pixel value maximum
	 */
	render: function (min, max, pxMin, pxMax) {
		var scroller = this,
			chart = scroller.chart,
			renderer = chart.renderer,
			navigatorLeft,
			navigatorWidth,
			scrollerLeft,
			scrollerWidth,
			scrollbarGroup = scroller.scrollbarGroup,
			scrollbar = scroller.scrollbar,
			xAxis = scroller.xAxis,
			scrollbarTrack = scroller.scrollbarTrack,
			scrollbarHeight = scroller.scrollbarHeight,
			scrollbarEnabled = scroller.scrollbarEnabled,
			navigatorOptions = scroller.navigatorOptions,
			scrollbarOptions = scroller.scrollbarOptions,
			height = scroller.height,
			top = scroller.top,
			navigatorEnabled = scroller.navigatorEnabled,
			outlineWidth = navigatorOptions.outlineWidth,
			halfOutline = outlineWidth / 2,
			zoomedMin,
			zoomedMax,
			range,
			outlineHeight = scroller.outlineHeight,
			barBorderRadius = scrollbarOptions.barBorderRadius,
			strokeWidth,
			scrollbarStrokeWidth = scrollbarOptions.barBorderWidth,
			centerBarX,
			outlineTop = top + halfOutline;

		// don't render the navigator until we have data (#486)
		if (isNaN(min)) {
			return;
		}

		scroller.navigatorLeft = navigatorLeft = pick(
			xAxis.left,
			chart.plotLeft + scrollbarHeight // in case of scrollbar only, without navigator
		);
		scroller.navigatorWidth = navigatorWidth = pick(xAxis.len, chart.plotWidth - 2 * scrollbarHeight);
		scroller.scrollerLeft = scrollerLeft = navigatorLeft - scrollbarHeight;
		scroller.scrollerWidth = scrollerWidth = scrollerWidth = navigatorWidth + 2 * scrollbarHeight;

		// Set the scroller x axis extremes to reflect the total. The navigator extremes
		// should always be the extremes of the union of all series in the chart as
		// well as the navigator series.
		if (xAxis.getExtremes) {
			var baseExtremes = chart.xAxis[0].getExtremes(), // the base
				noBase = baseExtremes.dataMin === null,
				navExtremes = xAxis.getExtremes(),
				newMin = mathMin(baseExtremes.dataMin, navExtremes.dataMin),
				newMax = mathMax(baseExtremes.dataMax, navExtremes.dataMax);

			if (!noBase && (newMin !== navExtremes.min || newMax !== navExtremes.max)) {
				xAxis.setExtremes(newMin, newMax, true, false);
			}
		}

		// get the pixel position of the handles
		pxMin = pick(pxMin, xAxis.translate(min));
		pxMax = pick(pxMax, xAxis.translate(max));

		// handles are allowed to cross
		scroller.zoomedMin = zoomedMin = pInt(mathMin(pxMin, pxMax));
		scroller.zoomedMax = zoomedMax = pInt(mathMax(pxMin, pxMax));
		scroller.range = range = zoomedMax - zoomedMin;

		// on first render, create all elements
		if (!scroller.rendered) {

			if (navigatorEnabled) {

				scroller.leftShade = renderer.rect()
					.attr({
						fill: navigatorOptions.maskFill,
						zIndex: 3
					}).add();
				scroller.rightShade = renderer.rect()
					.attr({
						fill: navigatorOptions.maskFill,
						zIndex: 3
					}).add();
				scroller.outline = renderer.path()
					.attr({
						'stroke-width': outlineWidth,
						stroke: navigatorOptions.outlineColor,
						zIndex: 3
					})
					.add();
			}

			if (scrollbarEnabled) {

				// draw the scrollbar group
				scroller.scrollbarGroup = scrollbarGroup = renderer.g().add();

				// the scrollbar track
				strokeWidth = scrollbarOptions.trackBorderWidth;
				scroller.scrollbarTrack = scrollbarTrack = renderer.rect().attr({
					y: -strokeWidth % 2 / 2,
					fill: scrollbarOptions.trackBackgroundColor,
					stroke: scrollbarOptions.trackBorderColor,
					'stroke-width': strokeWidth,
					r: scrollbarOptions.trackBorderRadius || 0,
					height: scrollbarHeight
				}).add(scrollbarGroup);

				// the scrollbar itself
				scroller.scrollbar = scrollbar = renderer.rect()
					.attr({
						y: -scrollbarStrokeWidth % 2 / 2,
						height: scrollbarHeight,
						fill: scrollbarOptions.barBackgroundColor,
						stroke: scrollbarOptions.barBorderColor,
						'stroke-width': scrollbarStrokeWidth,
						r: barBorderRadius
					})
					.add(scrollbarGroup);

				scroller.scrollbarRifles = renderer.path()
					.attr({
						stroke: scrollbarOptions.rifleColor,
						'stroke-width': 1
					})
					.add(scrollbarGroup);
			}
		}

		// place elements
		if (navigatorEnabled) {
			scroller.leftShade.attr({
				x: navigatorLeft,
				y: top,
				width: zoomedMin,
				height: height
			});
			scroller.rightShade.attr({
				x: navigatorLeft + zoomedMax,
				y: top,
				width: navigatorWidth - zoomedMax,
				height: height
			});
			scroller.outline.attr({ d: [
				M,
				scrollerLeft, outlineTop, // left
				L,
				navigatorLeft + zoomedMin + halfOutline, outlineTop, // upper left of zoomed range
				navigatorLeft + zoomedMin + halfOutline, outlineTop + outlineHeight - scrollbarHeight, // lower left of z.r.
				M,
				navigatorLeft + zoomedMax - halfOutline, outlineTop + outlineHeight - scrollbarHeight, // lower right of z.r.
				L,
				navigatorLeft + zoomedMax - halfOutline, outlineTop, // upper right of z.r.
				scrollerLeft + scrollerWidth, outlineTop // right
			]});
			// draw handles
			scroller.drawHandle(zoomedMin + halfOutline, 0);
			scroller.drawHandle(zoomedMax + halfOutline, 1);
		}

		// draw the scrollbar
		if (scrollbarEnabled) {

			// draw the buttons
			scroller.drawScrollbarButton(0);
			scroller.drawScrollbarButton(1);

			scrollbarGroup.translate(scrollerLeft, mathRound(outlineTop + height));

			scrollbarTrack.attr({
				width: scrollerWidth
			});

			scrollbar.attr({
				x: mathRound(scrollbarHeight + zoomedMin) + (scrollbarStrokeWidth % 2 / 2),
				width: range - scrollbarStrokeWidth
			});

			centerBarX = scrollbarHeight + zoomedMin + range / 2 - 0.5;

			scroller.scrollbarRifles.attr({ d: [
					M,
					centerBarX - 3, scrollbarHeight / 4,
					L,
					centerBarX - 3, 2 * scrollbarHeight / 3,
					M,
					centerBarX, scrollbarHeight / 4,
					L,
					centerBarX, 2 * scrollbarHeight / 3,
					M,
					centerBarX + 3, scrollbarHeight / 4,
					L,
					centerBarX + 3, 2 * scrollbarHeight / 3
				],
				visibility: range > 12 ? VISIBLE : HIDDEN
			});
		}

		scroller.rendered = true;
	},

	/**
	 * Set up the mouse and touch events for the navigator and scrollbar
	 */
	addEvents: function () {
		var scroller = this,
			chart = scroller.chart;

		addEvent(chart.container, MOUSEDOWN, scroller.mouseDownHandler);
		addEvent(chart.container, MOUSEMOVE, scroller.mouseMoveHandler);
		addEvent(document, MOUSEUP, scroller.mouseUpHandler);
	},

	/**
	 * Removes the event handlers attached previously with addEvents.
	 */
	removeEvents: function () {
		var scroller = this,
			chart = scroller.chart;

		removeEvent(chart.container, MOUSEDOWN, scroller.mouseDownHandler);
		removeEvent(chart.container, MOUSEMOVE, scroller.mouseMoveHandler);
		removeEvent(document, MOUSEUP, scroller.mouseUpHandler);
		if (scroller.navigatorEnabled) {
			removeEvent(scroller.baseSeries, 'updatedData', scroller.updatedDataHandler);
		}
	},

	/**
	 * Initiate the Scroller object
	 */
	init: function () {
		var scroller = this,
			chart = scroller.chart,
			xAxis,
			yAxis,
			scrollbarHeight = scroller.scrollbarHeight,
			navigatorOptions = scroller.navigatorOptions,
			height = scroller.height,
			top = scroller.top,
			navigatorSeries,
			dragOffset,
			hasDragged,
			bodyStyle = document.body.style,
			defaultBodyCursor,
			baseSeries = scroller.baseSeries,
			navigatorData;

		/**
		 * Event handler for the mouse down event.
		 */
		scroller.mouseDownHandler = function (e) {
			var zoomedMin = scroller.zoomedMin,
				zoomedMax = scroller.zoomedMax,
				top = scroller.top,
				scrollbarHeight = scroller.scrollbarHeight,
				scrollerLeft = scroller.scrollerLeft,
				scrollerWidth = scroller.scrollerWidth,
				navigatorLeft = scroller.navigatorLeft,
				navigatorWidth = scroller.navigatorWidth,
				range = scroller.range,
				chartX = e.chartX,
				chartY = e.chartY,
				handleSensitivity = hasTouch ? 10 : 7,
				left,
				isOnNavigator;

			e = chart.tracker.normalizeMouseEvent(e);

			if (chartY > top && chartY < top + height + scrollbarHeight) { // we're vertically inside the navigator
				isOnNavigator = !scroller.scrollbarEnabled || chartY < top + height;

				// grab the left handle
				if (isOnNavigator && math.abs(chartX - zoomedMin - navigatorLeft) < handleSensitivity) {
					scroller.grabbedLeft = true;
					scroller.otherHandlePos = zoomedMax;

				// grab the right handle
				} else if (isOnNavigator && math.abs(chartX - zoomedMax - navigatorLeft) < handleSensitivity) {
					scroller.grabbedRight = true;
					scroller.otherHandlePos = zoomedMin;

				// grab the zoomed range
				} else if (chartX > navigatorLeft + zoomedMin && chartX < navigatorLeft + zoomedMax) {
					scroller.grabbedCenter = chartX;
					defaultBodyCursor = bodyStyle.cursor;
					bodyStyle.cursor = 'ew-resize';

					dragOffset = chartX - zoomedMin;

				// shift the range by clicking on shaded areas, scrollbar track or scrollbar buttons
				} else if (chartX > scrollerLeft && chartX < scrollerLeft + scrollerWidth) {

					if (isOnNavigator) { // center around the clicked point
						left = chartX - navigatorLeft - range / 2;
					} else { // click on scrollbar
						if (chartX < navigatorLeft) { // click left scrollbar button
							left = zoomedMin - mathMin(10, range);
						} else if (chartX > scrollerLeft + scrollerWidth - scrollbarHeight) {
							left = zoomedMin + mathMin(10, range);
						} else {
							// click on scrollbar track, shift the scrollbar by one range
							left = chartX < navigatorLeft + zoomedMin ? // on the left
								zoomedMin - range :
								zoomedMax;
						}
					}
					if (left < 0) {
						left = 0;
					} else if (left + range > navigatorWidth) {
						left = navigatorWidth - range;
					}
					if (left !== zoomedMin) { // it has actually moved
						chart.xAxis[0].setExtremes(
							xAxis.translate(left, true),
							xAxis.translate(left + range, true),
							true,
							false
						);
					}
				}
			}
		};

		/**
		 * Event handler for the mouse move event.
		 */
		scroller.mouseMoveHandler = function (e) {
			var scrollbarHeight = scroller.scrollbarHeight,
				navigatorLeft = scroller.navigatorLeft,
				navigatorWidth = scroller.navigatorWidth,
				scrollerLeft = scroller.scrollerLeft,
				scrollerWidth = scroller.scrollerWidth,
				range = scroller.range;

			e = chart.tracker.normalizeMouseEvent(e);
			var chartX = e.chartX;

			// validation for handle dragging
			if (chartX < navigatorLeft) {
				chartX = navigatorLeft;
			} else if (chartX > scrollerLeft + scrollerWidth - scrollbarHeight) {
				chartX = scrollerLeft + scrollerWidth - scrollbarHeight;
			}

			// drag left handle
			if (scroller.grabbedLeft) {
				hasDragged = true;
				scroller.render(0, 0, chartX - navigatorLeft, scroller.otherHandlePos);

			// drag right handle
			} else if (scroller.grabbedRight) {
				hasDragged = true;
				scroller.render(0, 0, scroller.otherHandlePos, chartX - navigatorLeft);

			// drag scrollbar or open area in navigator
			} else if (scroller.grabbedCenter) {
				hasDragged = true;
				if (chartX < dragOffset) { // outside left
					chartX = dragOffset;
				} else if (chartX > navigatorWidth + dragOffset - range) { // outside right
					chartX = navigatorWidth + dragOffset - range;
				}

				scroller.render(0, 0, chartX - dragOffset, chartX - dragOffset + range);
			}
		};

		/**
		 * Event handler for the mouse up event.
		 */
		scroller.mouseUpHandler = function () {
			var zoomedMin = scroller.zoomedMin,
				zoomedMax = scroller.zoomedMax;

			if (hasDragged) {
				chart.xAxis[0].setExtremes(
					xAxis.translate(zoomedMin, true),
					xAxis.translate(zoomedMax, true),
					true,
					false
				);
			}
			scroller.grabbedLeft = scroller.grabbedRight = scroller.grabbedCenter = hasDragged = dragOffset = null;
			bodyStyle.cursor = defaultBodyCursor;
		};

		scroller.updatedDataHandler = function () {
			var baseXAxis = baseSeries.xAxis,
				baseExtremes = baseXAxis.getExtremes(),
				baseMin = baseExtremes.min,
				baseMax = baseExtremes.max,
				baseDataMin = baseExtremes.dataMin,
				baseDataMax = baseExtremes.dataMax,
				range = baseMax - baseMin,
				stickToMin,
				stickToMax,
				newMax,
				newMin,
				doRedraw,
				navXData = navigatorSeries.xData,
				hasSetExtremes = !!baseXAxis.setExtremes;

			// detect whether to move the range
			stickToMax = baseMax >= navXData[navXData.length - 1];
			stickToMin = baseMin <= baseDataMin;

			// set the navigator series data to the new data of the base series
			if (!navigatorData) {
				navigatorSeries.options.pointStart = baseSeries.xData[0];
				navigatorSeries.setData(baseSeries.options.data, false);
				doRedraw = true;
			}

			// if the zoomed range is already at the min, move it to the right as new data
			// comes in
			if (stickToMin) {
				newMin = baseDataMin;
				newMax = newMin + range;
			}

			// if the zoomed range is already at the max, move it to the right as new data
			// comes in
			if (stickToMax) {
				newMax = baseDataMax;
				if (!stickToMin) { // if stickToMin is true, the new min value is set above
					newMin = mathMax(newMax - range, navigatorSeries.xData[0]);
				}
			}

			// update the extremes
			if (hasSetExtremes && (stickToMin || stickToMax)) {
				baseXAxis.setExtremes(newMin, newMax, true, false);
			// if it is not at any edge, just move the scroller window to reflect the new series data
			} else {
				if (doRedraw) {
					chart.redraw(false);
				}

				scroller.render(
					mathMax(baseMin, baseDataMin),
					mathMin(baseMax, baseDataMax)
				);
			}
		};

		var xAxisIndex = chart.xAxis.length,
			yAxisIndex = chart.yAxis.length,
			baseChartSetSize = chart.setSize;

		// make room below the chart
		chart.extraBottomMargin = scroller.outlineHeight + navigatorOptions.margin;
		// get the top offset
		scroller.top = top = scroller.getAxisTop(chart.chartHeight);

		if (scroller.navigatorEnabled) {
			var baseOptions = baseSeries.options,
				mergedNavSeriesOptions,
				baseData = baseOptions.data,
				navigatorSeriesOptions = navigatorOptions.series;

			// remove it to prevent merging one by one
			navigatorData = navigatorSeriesOptions.data;
			baseOptions.data = navigatorSeriesOptions.data = null;

			// an x axis is required for scrollbar also
			scroller.xAxis = xAxis = new Axis(chart, merge({
				ordinal: baseSeries.xAxis.options.ordinal // inherit base xAxis' ordinal option
			}, navigatorOptions.xAxis, {
				isX: true,
				type: 'datetime',
				index: xAxisIndex,
				height: height,
				top: top,
				offset: 0,
				offsetLeft: scrollbarHeight,
				offsetRight: -scrollbarHeight,
				startOnTick: false,
				endOnTick: false,
				minPadding: 0,
				maxPadding: 0,
				zoomEnabled: false
			}));

			scroller.yAxis = yAxis = new Axis(chart, merge(navigatorOptions.yAxis, {
				alignTicks: false,
				height: height,
				top: top,
				offset: 0,
				index: yAxisIndex,
				zoomEnabled: false
			}));

			// dmerge the series options
			mergedNavSeriesOptions = merge(baseSeries.options, navigatorSeriesOptions, {
				threshold: null,
				clip: false,
				enableMouseTracking: false,
				group: 'nav', // for columns
				padXAxis: false,
				xAxis: xAxisIndex,
				yAxis: yAxisIndex,
				name: 'Navigator',
				showInLegend: false,
				isInternal: true,
				visible: true
			});

			// set the data back
			baseOptions.data = baseData;
			navigatorSeriesOptions.data = navigatorData;
			mergedNavSeriesOptions.data = navigatorData || baseData;

			// add the series
			navigatorSeries = chart.initSeries(mergedNavSeriesOptions);

			// respond to updated data in the base series
			// todo: use similiar hook when base series is not yet initialized
			addEvent(baseSeries, 'updatedData', scroller.updatedDataHandler);

		// in case of scrollbar only, fake an x axis to get translation
		} else {
			scroller.xAxis = xAxis = {
				translate: function (value, reverse) {
					var ext = chart.xAxis[0].getExtremes(),
						scrollTrackWidth = chart.plotWidth - 2 * scrollbarHeight,
						dataMin = ext.dataMin,
						valueRange = ext.dataMax - dataMin;

					return reverse ?
						// from pixel to value
						(value * valueRange / scrollTrackWidth) + dataMin :
						// from value to pixel
						scrollTrackWidth * (value - dataMin) / valueRange;
				}
			};
		}

		// Expose the navigator seris
		scroller.series = navigatorSeries;

		// Override the chart.setSize method to adjust the xAxis and yAxis top option as well.
		// This needs to be done prior to chart.resize
		chart.setSize = function (width, height, animation) {
			xAxis.options.top = yAxis.options.top = scroller.top = top = scroller.getAxisTop(height);
			baseChartSetSize.call(chart, width, height, animation);
		};

		scroller.addEvents();
	},

	/**
	 * Destroys allocated elements.
	 */
	destroy: function () {
		var scroller = this;

		// Disconnect events added in addEvents
		scroller.removeEvents();

		// Destroy properties
		each([scroller.xAxis, scroller.yAxis, scroller.leftShade, scroller.rightShade, scroller.outline, scroller.scrollbarTrack, scroller.scrollbarRifles, scroller.scrollbarGroup, scroller.scrollbar], function (prop) {
			if (prop && prop.destroy) {
				prop.destroy();
			}
		});
		scroller.xAxis = scroller.yAxis = scroller.leftShade = scroller.rightShade = scroller.outline = scroller.scrollbarTrack = scroller.scrollbarRifles = scroller.scrollbarGroup = scroller.scrollbar = null;

		// Destroy elements in collection
		each([scroller.scrollbarButtons, scroller.handles, scroller.elementsToDestroy], function (coll) {
			destroyObjectProperties(coll);
		});
	}
};

Highcharts.Scroller = Scroller;

/* ****************************************************************************
 * End Scroller code														  *
 *****************************************************************************/
/* ****************************************************************************
 * Start Range Selector code												  *
 *****************************************************************************/
extend(defaultOptions, {
	rangeSelector: {
		// enabled: true,
		// buttons: {Object}
		// buttonSpacing: 0,
		buttonTheme: {
			width: 28,
			height: 16,
			padding: 1,
			r: 0,
			zIndex: 7 // #484, #852
		//	states: {
		//		hover: {},
		//		select: {}
		// }
		}
		// inputDateFormat: '%b %e, %Y',
		// inputEditDateFormat: '%Y-%m-%d',
		// inputEnabled: true,
		// inputStyle: {}
		// labelStyle: {}
		// selected: undefined
		// todo:
		// - button styles for normal, hover and select state
		// - CSS text styles
		// - styles for the inputs and labels
	}
});
defaultOptions.lang = merge(defaultOptions.lang, {
	rangeSelectorZoom: 'Zoom',
	rangeSelectorFrom: 'From:',
	rangeSelectorTo: 'To:'
});

/**
 * The object constructor for the range selector
 * @param {Object} chart
 */
function RangeSelector(chart) {
	var defaultButtons = [{
			type: 'month',
			count: 1,
			text: '1m'
		}, {
			type: 'month',
			count: 3,
			text: '3m'
		}, {
			type: 'month',
			count: 6,
			text: '6m'
		}, {
			type: 'ytd',
			text: 'YTD'
		}, {
			type: 'year',
			count: 1,
			text: '1y'
		}, {
			type: 'all',
			text: 'All'
		}];

	chart.resetZoomEnabled = false;

	this.chart = chart;
	this.buttons = [];
	this.boxSpanElements = {};

	// Run RangeSelector
	this.init(defaultButtons);
}

RangeSelector.prototype = {
	/**
	 * The method to run when one of the buttons in the range selectors is clicked
	 * @param {Number} i The index of the button
	 * @param {Object} rangeOptions
	 * @param {Boolean} redraw
	 */
	clickButton: function (i, rangeOptions, redraw) {
		var rangeSelector = this,
			chart = rangeSelector.chart,
			buttons = rangeSelector.buttons,
			baseAxis = chart.xAxis[0],
			extremes = baseAxis && baseAxis.getExtremes(),
			navAxis = chart.scroller && chart.scroller.xAxis,
			navExtremes = navAxis && navAxis.getExtremes && navAxis.getExtremes(),
			navDataMin = navExtremes && navExtremes.dataMin,
			navDataMax = navExtremes && navExtremes.dataMax,
			baseDataMin = extremes && extremes.dataMin,
			baseDataMax = extremes && extremes.dataMax,
			dataMin = mathMin(baseDataMin, pick(navDataMin, baseDataMin)),
			dataMax = mathMax(baseDataMax, pick(navDataMax, baseDataMax)),
			newMin,
			newMax = baseAxis && mathMin(extremes.max, dataMax),
			now,
			date = new Date(newMax),
			type = rangeOptions.type,
			count = rangeOptions.count,
			baseXAxisOptions,
			range,
			rangeMin,
			year,
			// these time intervals have a fixed number of milliseconds, as opposed
			// to month, ytd and year
			fixedTimes = {
				millisecond: 1,
				second: 1000,
				minute: 60 * 1000,
				hour: 3600 * 1000,
				day: 24 * 3600 * 1000,
				week: 7 * 24 * 3600 * 1000
			};

		if (dataMin === null || dataMax === null || // chart has no data, base series is removed
				i === rangeSelector.selected) { // same button is clicked twice
			return;
		}

		if (fixedTimes[type]) {
			range = fixedTimes[type] * count;
			newMin = mathMax(newMax - range, dataMin);
		} else if (type === 'month') {
			date.setMonth(date.getMonth() - count);
			newMin = mathMax(date.getTime(), dataMin);
			range = 30 * 24 * 3600 * 1000 * count;
		} else if (type === 'ytd') {
			date = new Date(0);
			now = new Date(dataMax);
			year = now.getFullYear();
			date.setFullYear(year);

			// workaround for IE6 bug, which sets year to next year instead of current
			if (String(year) !== dateFormat('%Y', date)) {
				date.setFullYear(year - 1);
			}

			newMin = rangeMin = mathMax(dataMin || 0, date.getTime());
			now = now.getTime();
			newMax = mathMin(dataMax || now, now);
		} else if (type === 'year') {
			date.setFullYear(date.getFullYear() - count);
			newMin = mathMax(dataMin, date.getTime());
			range = 365 * 24 * 3600 * 1000 * count;
		} else if (type === 'all' && baseAxis) {
			newMin = dataMin;
			newMax = dataMax;
		}

		// mark the button pressed
		if (buttons[i]) {
			buttons[i].setState(2);
		}

		// update the chart
		if (!baseAxis) { // axis not yet instanciated
			baseXAxisOptions = chart.options.xAxis;
			baseXAxisOptions[0] = merge(
				baseXAxisOptions[0],
				{
					range: range,
					min: rangeMin
				}
			);
			rangeSelector.selected = i;
		} else { // existing axis object; after render time
			setTimeout(function () { // make sure the visual state is set before the heavy process begins
				baseAxis.setExtremes(
					newMin,
					newMax,
					pick(redraw, 1),
					0,
					{ rangeSelectorButton: rangeOptions }
				);
				rangeSelector.selected = i;
			}, 1);
		}
	},

	/**
	 * Initialize the range selector
	 */
	init: function (defaultButtons) {
		var rangeSelector = this,
			chart = rangeSelector.chart,
			options = chart.options.rangeSelector,
			buttonOptions = options.buttons || defaultButtons,
			buttons = rangeSelector.buttons,
			leftBox = rangeSelector.leftBox,
			rightBox = rangeSelector.rightBox,
			selectedOption = options.selected;

		chart.extraTopMargin = 25;
		rangeSelector.buttonOptions = buttonOptions;

		/**
		 * The handler connected to container that handles mousedown.
		 */
		rangeSelector.mouseDownHandler = function () {
			if (leftBox) {
				leftBox.blur();
			}
			if (rightBox) {
				rightBox.blur();
			}
		};

		addEvent(chart.container, MOUSEDOWN, rangeSelector.mouseDownHandler);

		// zoomed range based on a pre-selected button index
		if (selectedOption !== UNDEFINED && buttonOptions[selectedOption]) {
			this.clickButton(selectedOption, buttonOptions[selectedOption], false);
		}

		// normalize the pressed button whenever a new range is selected
		addEvent(chart, 'load', function () {
			addEvent(chart.xAxis[0], 'afterSetExtremes', function () {
				if (buttons[rangeSelector.selected]) {
					buttons[rangeSelector.selected].setState(0);
				}
				rangeSelector.selected = null;
			});
		});
	},


	/**
	 * Set the internal and displayed value of a HTML input for the dates
	 * @param {Object} input
	 * @param {Number} time
	 */
	setInputValue: function (input, time) {
		var rangeSelector = this,
			chart = rangeSelector.chart,
			options = chart.options.rangeSelector,
			format = input.hasFocus ? options.inputEditDateFormat || '%Y-%m-%d' : options.inputDateFormat || '%b %e, %Y';

		if (time) {
			input.HCTime = time;
		}

		input.value = dateFormat(format, input.HCTime);
	},

	/**
	 * Draw either the 'from' or the 'to' HTML input box of the range selector
	 * @param {Object} name
	 */
	drawInput: function (name) {
		var rangeSelector = this,
			chart = rangeSelector.chart,
			options = chart.options.rangeSelector,
			boxSpanElements = rangeSelector.boxSpanElements,
			lang = defaultOptions.lang,
			div = rangeSelector.div,
			isMin = name === 'min',
			input;

		// create the text label
		boxSpanElements[name] = createElement('span', {
			innerHTML: lang[isMin ? 'rangeSelectorFrom' : 'rangeSelectorTo']
		}, options.labelStyle, div);

		// create the input element
		input = createElement('input', {
			name: name,
			className: PREFIX + 'range-selector',
			type: 'text'
		}, extend({
			width: '80px',
			height: '16px',
			border: '1px solid silver',
			marginLeft: '5px',
			marginRight: isMin ? '5px' : '0',
			textAlign: 'center'
		}, options.inputStyle), div);


		input.onfocus = input.onblur = function (e) {
			e = e || window.event;
			input.hasFocus = e.type === 'focus';
			rangeSelector.setInputValue(input);
		};

		// handle changes in the input boxes
		input.onchange = function () {
			var inputValue = input.value,
				value = Date.parse(inputValue),
				extremes = chart.xAxis[0].getExtremes();

			// if the value isn't parsed directly to a value by the browser's Date.parse method,
			// like YYYY-MM-DD in IE, try parsing it a different way
			if (isNaN(value)) {
				value = inputValue.split('-');
				value = Date.UTC(pInt(value[0]), pInt(value[1]) - 1, pInt(value[2]));
			}

			if (!isNaN(value) &&
				((isMin && (value >= extremes.dataMin && value <= rangeSelector.rightBox.HCTime)) ||
				(!isMin && (value <= extremes.dataMax && value >= rangeSelector.leftBox.HCTime)))
			) {
				chart.xAxis[0].setExtremes(
					isMin ? value : extremes.min,
					isMin ? extremes.max : value
				);
			}
		};

		return input;
	},

	/**
	 * Render the range selector including the buttons and the inputs. The first time render
	 * is called, the elements are created and positioned. On subsequent calls, they are
	 * moved and updated.
	 * @param {Number} min X axis minimum
	 * @param {Number} max X axis maximum
	 */
	render: function (min, max) {
		var rangeSelector = this,
			chart = rangeSelector.chart,
			renderer = chart.renderer,
			container = chart.container,
			options = chart.options.rangeSelector,
			buttons = rangeSelector.buttons,
			lang = defaultOptions.lang,
			div = rangeSelector.div,
			chartStyle = chart.options.chart.style,
			buttonTheme = options.buttonTheme,
			inputEnabled = options.inputEnabled !== false,
			states = buttonTheme && buttonTheme.states,
			plotLeft = chart.plotLeft,
			buttonLeft;

		// create the elements
		if (!rangeSelector.rendered) {
			rangeSelector.zoomText = renderer.text(lang.rangeSelectorZoom, plotLeft, chart.plotTop - 10)
				.css(options.labelStyle)
				.add();

			// button starting position
			buttonLeft = plotLeft + rangeSelector.zoomText.getBBox().width + 5;

			each(rangeSelector.buttonOptions, function (rangeOptions, i) {
				buttons[i] = renderer.button(
						rangeOptions.text,
						buttonLeft,
						chart.plotTop - 25,
						function () {
							rangeSelector.clickButton(i, rangeOptions);
							rangeSelector.isActive = true;
						},
						buttonTheme,
						states && states.hover,
						states && states.select
					)
					.css({
						textAlign: 'center'
					})
					.add();

				// increase button position for the next button
				buttonLeft += buttons[i].width + (options.buttonSpacing || 0);

				if (rangeSelector.selected === i) {
					buttons[i].setState(2);
				}
			});

			// first create a wrapper outside the container in order to make
			// the inputs work and make export correct
			if (inputEnabled) {
				rangeSelector.divRelative = div = createElement('div', null, {
					position: 'relative',
					height: 0,
					fontFamily: chartStyle.fontFamily,
					fontSize: chartStyle.fontSize,
					zIndex: 1 // above container
				});

				container.parentNode.insertBefore(div, container);

				// create an absolutely positionied div to keep the inputs
				rangeSelector.divAbsolute = rangeSelector.div = div = createElement('div', null, extend({
					position: 'absolute',
					top: (chart.plotTop - 25) + 'px',
					right: (chart.chartWidth - chart.plotLeft - chart.plotWidth) + 'px'
				}, options.inputBoxStyle), div);

				rangeSelector.leftBox = rangeSelector.drawInput('min');
				rangeSelector.rightBox = rangeSelector.drawInput('max');
			}
		}

		if (inputEnabled) {
			rangeSelector.setInputValue(rangeSelector.leftBox, min);
			rangeSelector.setInputValue(rangeSelector.rightBox, max);
		}

		rangeSelector.rendered = true;
	},

	/**
	 * Destroys allocated elements.
	 */
	destroy: function () {
		var rangeSelector = this,
			leftBox = rangeSelector.leftBox,
			rightBox = rangeSelector.rightBox,
			boxSpanElements = rangeSelector.boxSpanElements,
			divRelative = rangeSelector.divRelative,
			divAbsolute = rangeSelector.divAbsolute,
			zoomText = rangeSelector.zoomText;

		removeEvent(rangeSelector.chart.container, MOUSEDOWN, rangeSelector.mouseDownHandler);

		// Destroy elements in collections
		each([rangeSelector.buttons], function (coll) {
			destroyObjectProperties(coll);
		});

		// Destroy zoomText
		if (zoomText) {
			rangeSelector.zoomText = zoomText.destroy();
		}

		// Clear input element events
		if (leftBox) {
			leftBox.onfocus = leftBox.onblur = leftBox.onchange = null;
		}
		if (rightBox) {
			rightBox.onfocus = rightBox.onblur = rightBox.onchange = null;
		}

		// Discard divs and spans
		each([leftBox, rightBox, boxSpanElements.min, boxSpanElements.max, divAbsolute, divRelative], function (item) {
			discardElement(item);
		});

		// Null the references
		rangeSelector.leftBox = rangeSelector.rightBox = rangeSelector.boxSpanElements = rangeSelector.div = rangeSelector.divAbsolute = rangeSelector.divRelative = null;
	}
};

Highcharts.RangeSelector = RangeSelector;

/* ****************************************************************************
 * End Range Selector code													*
 *****************************************************************************/



Chart.prototype.callbacks.push(function (chart) {
	var extremes,
		scroller = chart.scroller,
		rangeSelector = chart.rangeSelector;

	function renderScroller() {
		extremes = chart.xAxis[0].getExtremes();
		scroller.render(
			mathMax(extremes.min, extremes.dataMin),
			mathMin(extremes.max, extremes.dataMax)
		);
	}

	function renderRangeSelector() {
		extremes = chart.xAxis[0].getExtremes();
		rangeSelector.render(extremes.min, extremes.max);
	}

	function afterSetExtremesHandlerScroller(e) {
		scroller.render(e.min, e.max);
	}

	function afterSetExtremesHandlerRangeSelector(e) {
		rangeSelector.render(e.min, e.max);
	}

	function destroyEvents() {
		if (scroller) {
			removeEvent(chart, 'resize', renderScroller);
			removeEvent(chart.xAxis[0], 'afterSetExtremes', afterSetExtremesHandlerScroller);
		}
		if (rangeSelector) {
			removeEvent(chart, 'resize', renderRangeSelector);
			removeEvent(chart.xAxis[0], 'afterSetExtremes', afterSetExtremesHandlerRangeSelector);
		}
	}

	// initiate the scroller
	if (scroller) {
		// redraw the scroller on setExtremes
		addEvent(chart.xAxis[0], 'afterSetExtremes', afterSetExtremesHandlerScroller);

		// redraw the scroller chart resize
		addEvent(chart, 'resize', renderScroller);

		// do it now
		renderScroller();
	}
	if (rangeSelector) {
		// redraw the scroller on setExtremes
		addEvent(chart.xAxis[0], 'afterSetExtremes', afterSetExtremesHandlerRangeSelector);

		// redraw the scroller chart resize
		addEvent(chart, 'resize', renderRangeSelector);

		// do it now
		renderRangeSelector();
	}

	// Remove resize/afterSetExtremes at chart destroy
	addEvent(chart, 'destroy', destroyEvents);
});
/**
 * A wrapper for Chart with all the default values for a Stock chart
 */
Highcharts.StockChart = function (options, callback) {
	var seriesOptions = options.series, // to increase performance, don't merge the data 
		opposite,
		lineOptions = {

			marker: {
				enabled: false,
				states: {
					hover: {
						enabled: true,
						radius: 5
					}
				}
			},
			// gapSize: 0,
			shadow: false,
			states: {
				hover: {
					lineWidth: 2
				}
			},
			dataGrouping: {
				enabled: true
			}
		};

	// apply X axis options to both single and multi y axes
	options.xAxis = map(splat(options.xAxis || {}), function (xAxisOptions) {
		return merge({ // defaults
				minPadding: 0,
				maxPadding: 0,
				ordinal: true,
				title: {
					text: null
				},
				labels: {
					overflow: 'justify'
				},
				showLastLabel: true
			}, xAxisOptions, // user options 
			{ // forced options
				type: 'datetime',
				categories: null
			});
	});

	// apply Y axis options to both single and multi y axes
	options.yAxis = map(splat(options.yAxis || {}), function (yAxisOptions) {
		opposite = yAxisOptions.opposite;
		return merge({ // defaults
			labels: {
				align: opposite ? 'right' : 'left',
				x: opposite ? -2 : 2,
				y: -2
			},
			showLastLabel: false,
			title: {
				text: null
			}
		}, yAxisOptions // user options
		);
	});

	options.series = null;

	options = merge({
		chart: {
			panning: true
		},
		navigator: {
			enabled: true
		},
		scrollbar: {
			enabled: true
		},
		rangeSelector: {
			enabled: true
		},
		title: {
			text: null
		},
		tooltip: {
			shared: true,
			crosshairs: true
		},
		legend: {
			enabled: false
		},

		plotOptions: {
			line: lineOptions,
			spline: lineOptions,
			area: lineOptions,
			areaspline: lineOptions,
			column: {
				shadow: false,
				borderWidth: 0,
				dataGrouping: {
					enabled: true
				}
			}
		}

	},
	options, // user's options

	{ // forced options
		chart: {
			inverted: false
		}
	});

	options.series = seriesOptions;


	return new Chart(options, callback);
};


/* ****************************************************************************
 * Start value compare logic                                                  *
 *****************************************************************************/
 
var seriesInit = seriesProto.init, 
	seriesProcessData = seriesProto.processData,
	pointTooltipFormatter = Point.prototype.tooltipFormatter;
	
/**
 * Extend series.init by adding a method to modify the y value used for plotting
 * on the y axis. This method is called both from the axis when finding dataMin
 * and dataMax, and from the series.translate method.
 */
seriesProto.init = function () {
	
	// call base method
	seriesInit.apply(this, arguments);
	
	// local variables
	var series = this,
		compare = series.options.compare;
	
	if (compare) {
		series.modifyValue = function (value, point) {
			var compareValue = this.compareValue;
			
			// get the modified value
			value = compare === 'value' ? 
				value - compareValue : // compare value
				value = 100 * (value / compareValue) - 100; // compare percent
				
			// record for tooltip etc.
			if (point) {
				point.change = value;
			}
			
			return value;
		};
	}	
};

/**
 * Extend series.processData by finding the first y value in the plot area,
 * used for comparing the following values 
 */
seriesProto.processData = function () {
	var series = this;
	
	// call base method
	seriesProcessData.apply(this, arguments);
	
	if (series.options.compare) {
		
		// local variables
		var i = 0,
			processedXData = series.processedXData,
			processedYData = series.processedYData,
			length = processedYData.length,
			min = series.xAxis.getExtremes().min;
		
		// find the first value for comparison
		for (; i < length; i++) {
			if (typeof processedYData[i] === NUMBER && processedXData[i] >= min) {
				series.compareValue = processedYData[i];
				break;
			}
		}
	}
};

/**
 * Extend the tooltip formatter by adding support for the point.change variable
 * as well as the changeDecimals option
 */
Point.prototype.tooltipFormatter = function (pointFormat) {
	var point = this;
	
	pointFormat = pointFormat.replace(
		'{point.change}',
		(point.change > 0 ? '+' : '') + numberFormat(point.change, point.series.tooltipOptions.changeDecimals || 2)
	); 
	
	return pointTooltipFormatter.apply(this, [pointFormat]);
};

/* ****************************************************************************
 * End value compare logic                                                    *
 *****************************************************************************/

/* ****************************************************************************
 * Start ordinal axis logic                                                   *
 *****************************************************************************/

(function () {
	var baseInit = seriesProto.init,
		baseGetSegments = seriesProto.getSegments;
		
	seriesProto.init = function () {
		var series = this,
			chart,
			xAxis;
		
		// call base method
		baseInit.apply(series, arguments);
		
		// chart and xAxis are set in base init
		chart = series.chart;
		xAxis = series.xAxis;
		
		// Destroy the extended ordinal index on updated data
		if (xAxis && xAxis.options.ordinal) {
			addEvent(series, 'updatedData', function () {
				delete xAxis.ordinalIndex;
			});
		}
		
		/**
		 * Extend the ordinal axis object. If we rewrite the axis object to a prototype model,
		 * we should add these properties to the prototype instead.
		 */
		if (xAxis && xAxis.options.ordinal && !xAxis.hasOrdinalExtension) {
				
			xAxis.hasOrdinalExtension = true;
		
			/**
			 * Calculate the ordinal positions before tick positions are calculated. 
			 * TODO: When we rewrite Axis to use a prototype model, this should be implemented
			 * as a method extension to avoid overhead in the core.
			 */
			xAxis.beforeSetTickPositions = function () {
				var axis = this,
					len,
					ordinalPositions = [],
					useOrdinal = false,
					dist,
					extremes = axis.getExtremes(),
					min = extremes.min,
					max = extremes.max,
					minIndex,
					maxIndex,
					slope,
					i;
				
				// apply the ordinal logic
				if (axis.options.ordinal) {
					
					each(axis.series, function (series, i) {
						
						if (series.visible !== false) {
							
							// concatenate the processed X data into the existing positions, or the empty array 
							ordinalPositions = ordinalPositions.concat(series.processedXData);
							len = ordinalPositions.length;
							
							// if we're dealing with more than one series, remove duplicates
							if (i && len) {
							
								ordinalPositions.sort(function (a, b) {
									return a - b; // without a custom function it is sorted as strings
								});
							
								i = len - 1;
								while (i--) {
									if (ordinalPositions[i] === ordinalPositions[i + 1]) {
										ordinalPositions.splice(i, 1);
									}
								}
							}
						}
						
					});
					
					// cache the length
					len = ordinalPositions.length;					
					
					// Check if we really need the overhead of mapping axis data against the ordinal positions.
					// If the series consist of evenly spaced data any way, we don't need any ordinal logic.
					if (len > 2) { // two points have equal distance by default
						dist = ordinalPositions[1] - ordinalPositions[0]; 
						i = len - 1;
						while (i-- && !useOrdinal) {
							if (ordinalPositions[i + 1] - ordinalPositions[i] !== dist) {
								useOrdinal = true;
							}
						}
					}
					
					// Record the slope and offset to compute the linear values from the array index.
					// Since the ordinal positions may exceed the current range, get the start and 
					// end positions within it (#719, #665b)
					if (useOrdinal) {
						
						// Register
						axis.ordinalPositions = ordinalPositions;
						
						// This relies on the ordinalPositions being set
						minIndex = xAxis.val2lin(min, true);
						maxIndex = xAxis.val2lin(max, true);
				
						// Set the slope and offset of the values compared to the indices in the ordinal positions
						axis.ordinalSlope = slope = (max - min) / (maxIndex - minIndex);
						axis.ordinalOffset = min - (minIndex * slope);
						
					} else {
						axis.ordinalPositions = axis.ordinalSlope = axis.ordinalOffset = UNDEFINED;
					}
				}
			};
			
			/**
			 * Translate from a linear axis value to the corresponding ordinal axis position. If there
			 * are no gaps in the ordinal axis this will be the same. The translated value is the value
			 * that the point would have if the axis were linear, using the same min and max.
			 * 
			 * @param Number val The axis value
			 * @param Boolean toIndex Whether to return the index in the ordinalPositions or the new value
			 */
			xAxis.val2lin = function (val, toIndex) {
				
				var axis = this,
					ordinalPositions = axis.ordinalPositions;
				
				if (!ordinalPositions) {
					return val;
				
				} else {
				
					var ordinalLength = ordinalPositions.length,
						i,
						distance,
						ordinalIndex;
						
					// first look for an exact match in the ordinalpositions array
					i = ordinalLength;
					while (i--) {
						if (ordinalPositions[i] === val) {
							ordinalIndex = i;
							break;
						}
					}
					
					// if that failed, find the intermediate position between the two nearest values
					i = ordinalLength - 1;
					while (i--) {
						if (val > ordinalPositions[i] || i === 0) { // interpolate
							distance = (val - ordinalPositions[i]) / (ordinalPositions[i + 1] - ordinalPositions[i]); // something between 0 and 1
							ordinalIndex = i + distance;
							break;
						}
					}
					return toIndex ?
						ordinalIndex :
						axis.ordinalSlope * (ordinalIndex || 0) + axis.ordinalOffset;
				}
			};
			
			/**
			 * Translate from linear (internal) to axis value
			 * 
			 * @param Number val The linear abstracted value
			 * @param Boolean fromIndex Translate from an index in the ordinal positions rather than a value
			 */
			xAxis.lin2val = function (val, fromIndex) {
				var axis = this,
					ordinalPositions = axis.ordinalPositions;
				
				if (!ordinalPositions) { // the visible range contains only equally spaced values
					return val;
				
				} else {
				
					var ordinalSlope = axis.ordinalSlope,
						ordinalOffset = axis.ordinalOffset,
						i = ordinalPositions.length - 1,
						linearEquivalentLeft,
						linearEquivalentRight,
						distance;
						
					
					// Handle the case where we translate from the index directly, used only 
					// when panning an ordinal axis
					if (fromIndex) {
						
						if (val < 0) { // out of range, in effect panning to the left
							val = ordinalPositions[0];
						} else if (val > i) { // out of range, panning to the right
							val = ordinalPositions[i];
						} else { // split it up
							i = mathFloor(val);
							distance = val - i; // the decimal
						}
						
					// Loop down along the ordinal positions. When the linear equivalent of i matches
					// an ordinal position, interpolate between the left and right values.
					} else {
						while (i--) {
							linearEquivalentLeft = (ordinalSlope * i) + ordinalOffset;
							if (val >= linearEquivalentLeft) {
								linearEquivalentRight = (ordinalSlope * (i + 1)) + ordinalOffset;
								distance = (val - linearEquivalentLeft) / (linearEquivalentRight - linearEquivalentLeft); // something between 0 and 1
								break;
							}
						}
					}
					
					// If the index is within the range of the ordinal positions, return the associated
					// or interpolated value. If not, just return the value
					return distance !== UNDEFINED && ordinalPositions[i] !== UNDEFINED ?
						ordinalPositions[i] + (distance ? distance * (ordinalPositions[i + 1] - ordinalPositions[i]) : 0) : 
						val;
				}
			};
			
			/**
			 * Get the ordinal positions for the entire data set. This is necessary in chart panning
			 * because we need to find out what points or data groups are available outside the 
			 * visible range. When a panning operation starts, if an index for the given grouping
			 * does not exists, it is created and cached. This index is deleted on updated data, so
			 * it will be regenerated the next time a panning operation starts.
			 */
			xAxis.getExtendedPositions = function () {
				var grouping = xAxis.series[0].currentDataGrouping,
					ordinalIndex = xAxis.ordinalIndex,
					key = grouping ? grouping.count + grouping.unitName : 'raw',
					extremes = xAxis.getExtremes(),
					fakeAxis,
					fakeSeries;
					
				// If this is the first time, or the ordinal index is deleted by updatedData,
				// create it.
				if (!ordinalIndex) {
					ordinalIndex = xAxis.ordinalIndex = {};
				}
				
				
				if (!ordinalIndex[key]) {
					
					// Create a fake axis object where the extended ordinal positions are emulated
					fakeAxis = {
						series: [],
						getExtremes: function () {
							return {
								min: extremes.dataMin,
								max: extremes.dataMax
							};
						},
						options: {
							ordinal: true
						}
					};
					
					// Add the fake series to hold the full data, then apply processData to it
					each(xAxis.series, function (series) {
						fakeSeries = {
							xAxis: fakeAxis,
							xData: series.xData,
							chart: chart
						};
						fakeSeries.options = {
							dataGrouping : grouping ? {
								enabled: true,
								forced: true,
								approximation: 'open', // doesn't matter which, use the fastest
								units: [[grouping.unitName, [grouping.count]]]
							} : {
								enabled: false
							}
						};
						series.processData.apply(fakeSeries);
						
						fakeAxis.series.push(fakeSeries);
					});
					
					// Run beforeSetTickPositions to compute the ordinalPositions
					xAxis.beforeSetTickPositions.apply(fakeAxis);
					
					// Cache it
					ordinalIndex[key] = fakeAxis.ordinalPositions;
				}
				return ordinalIndex[key];
			};
			
			/**
			 * Find the factor to estimate how wide the plot area would have been if ordinal
			 * gaps were included. This value is used to compute an imagined plot width in order
			 * to establish the data grouping interval. 
			 * 
			 * A real world case is the intraday-candlestick
			 * example. Without this logic, it would show the correct data grouping when viewing
			 * a range within each day, but once moving the range to include the gap between two
			 * days, the interval would include the cut-away night hours and the data grouping
			 * would be wrong. So the below method tries to compensate by identifying the most
			 * common point interval, in this case days. 
			 * 
			 * An opposite case is presented in issue #718. We have a long array of daily data,
			 * then one point is appended one hour after the last point. We expect the data grouping
			 * not to change.
			 * 
			 * In the future, if we find cases where this estimation doesn't work optimally, we
			 * might need to add a second pass to the data grouping logic, where we do another run
			 * with a greater interval if the number of data groups is more than a certain fraction
			 * of the desired group count.
			 */
			xAxis.getGroupIntervalFactor = function (xMin, xMax, processedXData) {
				var i = 0,
					len = processedXData.length, 
					distances = [],
					median;
					
				// Register all the distances in an array
				for (; i < len - 1; i++) {
					distances[i] = processedXData[i + 1] - processedXData[i];
				}
				
				// Sort them and find the median
				distances.sort(function (a, b) {
					return a - b;
				});
				median = distances[mathFloor(len / 2)];
				
				// Return the factor needed for data grouping
				return (len * median) / (xMax - xMin);
			};
			
			/**
			 * Make the tick intervals closer because the ordinal gaps make the ticks spread out or cluster
			 */
			xAxis.postProcessTickInterval = function (tickInterval) {
				// TODO: http://jsfiddle.net/highcharts/FQm4E/1/
				// This is a case where this algorithm doesn't work optimally. In this case, the 
				// tick labels are spread out per week, but all the gaps reside within weeks. So 
				// we have a situation where the labels are courser than the ordinal gaps, and 
				// thus the tick interval should not be altered				
				var ordinalSlope = this.ordinalSlope;
				
				return ordinalSlope ? 
					tickInterval / (ordinalSlope / xAxis.closestPointRange) : 
					tickInterval;
			};
			
			/**
			 * In an ordinal axis, there might be areas with dense consentrations of points, then large
			 * gaps between some. Creating equally distributed ticks over this entire range
			 * may lead to a huge number of ticks that will later be removed. So instead, break the 
			 * positions up in segments, find the tick positions for each segment then concatenize them.
			 * This method is used from both data grouping logic and X axis tick position logic. 
			 */
			xAxis.getNonLinearTimeTicks = function (normalizedInterval, min, max, startOfWeek, positions, closestDistance, findHigherRanks) {
				
				var start = 0,
					end = 0,
					segmentPositions,
					higherRanks = {},
					hasCrossedHigherRank,
					info,
					posLength,
					outsideMax,
					groupPositions = [],
					tickPixelIntervalOption = xAxis.options.tickPixelInterval;
					
				// The positions are not always defined, for example for ordinal positions when data
				// has regular interval
				if (!positions || min === UNDEFINED) {
					return getTimeTicks(normalizedInterval, min, max, startOfWeek);
				}
				
				// Analyze the positions array to split it into segments on gaps larger than 5 times
				// the closest distance. The closest distance is already found at this point, so 
				// we reuse that instead of computing it again.
				posLength = positions.length;
				for (; end < posLength; end++) {
					
					outsideMax = end && positions[end - 1] > max;
					
					if (positions[end] < min) { // Set the last position before min
						start = end;						
					}
					
					if (end === posLength - 1 || positions[end + 1] - positions[end] > closestDistance * 5 || outsideMax) {
						
						// For each segment, calculate the tick positions from the getTimeTicks utility
						// function. The interval will be the same regardless of how long the segment is.
						segmentPositions = getTimeTicks(normalizedInterval, positions[start], positions[end], startOfWeek);		
						
						groupPositions = groupPositions.concat(segmentPositions);
						
						// Set start of next segment
						start = end + 1;						
					}
					
					if (outsideMax) {
						break;
					}
				}
				
				// Get the grouping info from the last of the segments. The info is the same for
				// all segments.
				info = segmentPositions.info;
				
				// Optionally identify ticks with higher rank, for example when the ticks
				// have crossed midnight.
				if (findHigherRanks && info.unitRange <= timeUnits[HOUR]) {
					end = groupPositions.length - 1;
					
					// Compare points two by two
					for (start = 1; start < end; start++) {
						if (new Date(groupPositions[start])[getDate]() !== new Date(groupPositions[start - 1])[getDate]()) {
							higherRanks[groupPositions[start]] = DAY;
							hasCrossedHigherRank = true;
						}
					}
					
					// If the complete array has crossed midnight, we want to mark the first
					// positions also as higher rank
					if (hasCrossedHigherRank) {
						higherRanks[groupPositions[0]] = DAY;
					}
					info.higherRanks = higherRanks;
				}
				
				// Save the info
				groupPositions.info = info;
				
				
				
				// Don't show ticks within a gap in the ordinal axis, where the space between
				// two points is greater than a portion of the tick pixel interval
				if (findHigherRanks && defined(tickPixelIntervalOption)) { // check for squashed ticks
					
					var length = groupPositions.length,
						i = length,
						itemToRemove,
						translated,
						translatedArr = [],
						lastTranslated,
						medianDistance,
						distance,
						distances = [];
						
					// Find median pixel distance in order to keep a reasonably even distance between
					// ticks (#748)
					while (i--) {
						translated = xAxis.translate(groupPositions[i]);
						if (lastTranslated) {
							distances[i] = lastTranslated - translated;
						}
						translatedArr[i] = lastTranslated = translated; 
					}
					distances.sort();
					medianDistance = distances[mathFloor(distances.length / 2)];
					if (medianDistance < tickPixelIntervalOption * 0.6) {
						medianDistance = null;
					}
					
					// Now loop over again and remove ticks where needed
					i = groupPositions[length - 1] > max ? length - 1 : length; // #817
					lastTranslated = undefined;
					while (i--) {
						translated = translatedArr[i];
						distance = lastTranslated - translated;
	
						// Remove ticks that are closer than 0.6 times the pixel interval from the one to the right,
						// but not if it is close to the median distance (#748).
						if (lastTranslated && distance < tickPixelIntervalOption * 0.8 && 
								(medianDistance === null || distance < medianDistance * 0.8)) {
							
							// Is this a higher ranked position with a normal position to the right?
							if (higherRanks[groupPositions[i]] && !higherRanks[groupPositions[i + 1]]) {
								
								// Yes: remove the lower ranked neighbour to the right
								itemToRemove = i + 1;
								lastTranslated = translated; // #709
								
							} else {
								
								// No: remove this one
								itemToRemove = i;
							}
							
							groupPositions.splice(itemToRemove, 1);
							
						} else {
							lastTranslated = translated;
						}
					}
				}
				
				return groupPositions;
			};
			
			
			/**
			 * Overrride the chart.pan method for ordinal axes. 
			 */
			
			var baseChartPan = chart.pan;
			chart.pan = function (chartX) {
				var xAxis = chart.xAxis[0],
					runBase = false;
				if (xAxis.options.ordinal) {
					
					var mouseDownX = chart.mouseDownX,
						extremes = xAxis.getExtremes(),
						dataMax = extremes.dataMax,
						min = extremes.min,
						max = extremes.max,
						newMin,
						newMax,
						hoverPoints = chart.hoverPoints,
						closestPointRange = xAxis.closestPointRange,
						pointPixelWidth = xAxis.translationSlope * (xAxis.ordinalSlope || closestPointRange),
						movedUnits = (mouseDownX - chartX) / pointPixelWidth, // how many ordinal units did we move?
						extendedAxis = { ordinalPositions: xAxis.getExtendedPositions() }, // get index of all the chart's points
						ordinalPositions,
						searchAxisLeft,
						lin2val = xAxis.lin2val,
						val2lin = xAxis.val2lin,
						searchAxisRight;
					
					if (!extendedAxis.ordinalPositions) { // we have an ordinal axis, but the data is equally spaced
						runBase = true;
					
					} else if (mathAbs(movedUnits) > 1) {
						
						// Remove active points for shared tooltip
						if (hoverPoints) {
							each(hoverPoints, function (point) {
								point.setState();
							});
						}
						
						if (movedUnits < 0) {
							searchAxisLeft = extendedAxis;
							searchAxisRight = xAxis.ordinalPositions ? xAxis : extendedAxis;
						} else {
							searchAxisLeft = xAxis.ordinalPositions ? xAxis : extendedAxis;
							searchAxisRight = extendedAxis;
						}
						
						// In grouped data series, the last ordinal position represents the grouped data, which is 
						// to the left of the real data max. If we don't compensate for this, we will be allowed
						// to pan grouped data series passed the right of the plot area. 
						ordinalPositions = searchAxisRight.ordinalPositions;
						if (dataMax > ordinalPositions[ordinalPositions.length - 1]) {
							ordinalPositions.push(dataMax);
						}
						
						// Get the new min and max values by getting the ordinal index for the current extreme, 
						// then add the moved units and translate back to values. This happens on the 
						// extended ordinal positions if the new position is out of range, else it happens
						// on the current x axis which is smaller and faster.
						newMin = lin2val.apply(searchAxisLeft, [
							val2lin.apply(searchAxisLeft, [min, true]) + movedUnits, // the new index 
							true // translate from index
						]);
						newMax = lin2val.apply(searchAxisRight, [
							val2lin.apply(searchAxisRight, [max, true]) + movedUnits, // the new index 
							true // translate from index
						]);
						
						// Apply it if it is within the available data range
						if (newMin > mathMin(extremes.dataMin, min) && newMax < mathMax(dataMax, max)) {
							xAxis.setExtremes(newMin, newMax, true, false);
						}
				
						chart.mouseDownX = chartX; // set new reference for next run
						css(chart.container, { cursor: 'move' });
					}
				
				} else {
					runBase = true;
				}
				
				// revert to the linear chart.pan version
				if (runBase) {
					baseChartPan.apply(chart, arguments);
				}
			}; 
		}
	};
			
	/**
	 * Extend getSegments by identifying gaps in the ordinal data so that we can draw a gap in the 
	 * line or area
	 */
	seriesProto.getSegments = function () {
		
		var series = this,
			segments,
			gapSize = series.options.gapSize;
	
		// call base method
		baseGetSegments.apply(series);
		
		if (series.xAxis.options.ordinal && gapSize) {
		
			// properties
			segments = series.segments;
			
			// extension for ordinal breaks
			each(segments, function (segment, no) {
				var i = segment.length - 1;
				while (i--) {
					if (segment[i + 1].x - segment[i].x > series.xAxis.closestPointRange * gapSize) {
						segments.splice( // insert after this one
							no + 1,
							0,
							segment.splice(i + 1, segment.length - i)
						);
					}
				}
			});
		}
	};
}());

/* ****************************************************************************
 * End ordinal axis logic                                                   *
 *****************************************************************************/
// global variables
extend(Highcharts, {
	Chart: Chart,
	dateFormat: dateFormat,
	pathAnim: pathAnim,
	getOptions: getOptions,
	hasBidiBug: hasBidiBug,
	numberFormat: numberFormat,
	Point: Point,
	Color: Color,
	Renderer: Renderer,
	SVGRenderer: SVGRenderer,
	VMLRenderer: VMLRenderer,
	CanVGRenderer: CanVGRenderer,
	seriesTypes: seriesTypes,
	setOptions: setOptions,
	Series: Series,

	// Expose utility funcitons for modules
	addEvent: addEvent,
	removeEvent: removeEvent,
	createElement: createElement,
	discardElement: discardElement,
	css: css,
	each: each,
	extend: extend,
	map: map,
	merge: merge,
	pick: pick,
	splat: splat,
	extendClass: extendClass,
	placeBox: placeBox,
	product: 'Highstock',
	version: '1.1.5'
});
}());<|MERGE_RESOLUTION|>--- conflicted
+++ resolved
@@ -7974,12 +7974,8 @@
 
 			css(chart.container, { cursor: 'auto' });
 
-<<<<<<< HEAD
+			chart.cancelClick = hasDragged; // #370
 			chart.mouseIsDown = hasDragged = false;
-=======
-			chart.cancelClick = hasDragged; // #370
-			chart.mouseIsDown = mouseIsDown = hasDragged = false;
->>>>>>> e56ee537
 			removeEvent(doc, hasTouch ? 'touchend' : 'mouseup', drop);
 		}
 
@@ -8014,21 +8010,14 @@
 		container.onmousedown = function (e) {
 			e = mouseTracker.normalizeMouseEvent(e);
 
-<<<<<<< HEAD
 			// issue #295, dragging not always working in Firefox
 			if (!hasTouch && e.preventDefault) {
 				e.preventDefault();
 			}
-=======
-				// record the start position
-				chart.mouseIsDown = mouseIsDown = true;
-				chart.cancelClick = false;
-				chart.mouseDownX = mouseDownX = e.chartX;
-				mouseDownY = e.chartY;
->>>>>>> e56ee537
 
 			// record the start position
 			chart.mouseIsDown = true;
+			chart.cancelClick = false;
 			chart.mouseDownX = mouseTracker.mouseDownX = e.chartX;
 			mouseTracker.mouseDownY = e.chartY;
 
@@ -8197,25 +8186,8 @@
 
 			e.cancelBubble = true; // IE specific
 
-<<<<<<< HEAD
-=======
-				if (!chart.cancelClick) {
-					
-					// Detect clicks on trackers or tracker groups, #783 
-					if (hoverPoint && (attr(e.target, 'isTracker') || attr(e.target.parentNode, 'isTracker'))) {
-						var plotX = hoverPoint.plotX,
-							plotY = hoverPoint.plotY;
-
-						// add page position info
-						extend(hoverPoint, {
-							pageX: chartPosition.left + plotLeft +
-								(inverted ? plotWidth - plotY : plotX),
-							pageY: chartPosition.top + plotTop +
-								(inverted ? plotHeight - plotX : plotY)
-						});
->>>>>>> e56ee537
-
-			if (!hasDragged) {
+
+			if (!chart.cancelClick) {
 				// Detect clicks on trackers or tracker groups, #783
 				if (hoverPoint && (attr(e.target, 'isTracker') || attr(e.target.parentNode, 'isTracker'))) {
 					var plotX = hoverPoint.plotX,
@@ -8245,15 +8217,9 @@
 						fireEvent(chart, 'click', e);
 					}
 				}
-<<<<<<< HEAD
-=======
-			};
->>>>>>> e56ee537
-
-
-			}
-			// reset mouseIsDown and hasDragged
-			hasDragged = false;
+
+
+			}
 		};
 
 	},
