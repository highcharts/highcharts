--- conflicted
+++ resolved
@@ -714,16 +714,9 @@
         // Draw the shapes again
         if (series.doFullTranslate()) {
 
-<<<<<<< HEAD
             // Individual point actions.
             if (chart.hasRendered && !chart.styledMode) {
-                each(series.points, function (point) {
-=======
-            // Individual point actions. TODO: Check unstyled.
-            /*= if (build.classic) { =*/
-            if (chart.hasRendered) {
                 series.points.forEach(function (point) {
->>>>>>> c00f410c
 
                     // Restore state color on update/redraw (#3529)
                     if (point.shapeArgs) {
