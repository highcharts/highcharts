--- conflicted
+++ resolved
@@ -6,10 +6,4 @@
  *
  * License: www.highcharts.com/license
  */
-<<<<<<< HEAD
-
-/*global clearTimeout, document, Highcharts, HighchartsAdapter, setInterval, setTimeout, window */
-=======
 /* eslint indent: [2, 4] */
-(function (Highcharts) {
->>>>>>> df0e951f
