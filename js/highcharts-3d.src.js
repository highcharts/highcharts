--- conflicted
+++ resolved
@@ -2,7 +2,7 @@
 // @compilation_level SIMPLE_OPTIMIZATIONS
 
 /**
- * @license Highcharts JS v4.1.9-modified (2015-10-20)
+ * @license Highcharts JS v4.1.9-modified (2015-10-21)
  *
  * (c) 2009-2013 Torstein Hønsi
  *
@@ -13,1605 +13,6 @@
 /*global Highcharts */
 
 (function (Highcharts) {
-<<<<<<< HEAD
-	/**
-	Shorthands for often used function
-*/ 
-/**
- *	Mathematical Functionility
- */
-var PI = Math.PI,
-	deg2rad = (PI / 180), // degrees to radians 
-	sin = Math.sin,
-	cos = Math.cos, 
-	pick = Highcharts.pick,
-	round = Math.round;
-
-/**
- * Transforms a given array of points according to the angles in chart.options.
- * Parameters: 
- *		- points: the array of points
- *		- chart: the chart
- *		- insidePlotArea: wether to verifiy the points are inside the plotArea
- * Returns:
- *		- an array of transformed points
- */
-function perspective(points, chart, insidePlotArea) {
-	var options3d = chart.options.chart.options3d,
-		inverted = false,
-		origin;
-
-	if (insidePlotArea) {
-		inverted = chart.inverted;
-		origin = {
-			x: chart.plotWidth / 2,
-			y: chart.plotHeight / 2,
-			z: options3d.depth / 2,
-			vd: pick(options3d.depth, 1) * pick(options3d.viewDistance, 0)
-		};
-	} else {
-		origin = {
-			x: chart.plotLeft + (chart.plotWidth / 2),
-			y: chart.plotTop + (chart.plotHeight / 2),
-			z: options3d.depth / 2,
-			vd: pick(options3d.depth, 1) * pick(options3d.viewDistance, 0)
-		};
-	}
-
-	var result = [],
-		xe = origin.x,
-		ye = origin.y,
-		ze = origin.z,
-		vd = origin.vd,
-		angle1 = deg2rad * (inverted ?  options3d.beta  : -options3d.beta),
-		angle2 = deg2rad * (inverted ? -options3d.alpha :  options3d.alpha),
-		s1 = sin(angle1),
-		c1 = cos(angle1),
-		s2 = sin(angle2),
-		c2 = cos(angle2);
-
-	var x, y, z, px, py, pz;
-
-	// Transform each point
-	Highcharts.each(points, function (point) {
-		x = (inverted ? point.y : point.x) - xe;
-		y = (inverted ? point.x : point.y) - ye;
-		z = (point.z || 0) - ze;
-
-		//Apply 3-D rotation
-		px = c1 * x - s1 * z;
-		py = -s1 * s2 * x - c1 * s2 * z + c2 * y;
-		pz = s1 * c2 * x + c1 * c2 * z + s2 * y;
-
-		//Apply perspective
-		if ((vd > 0) && (vd < Number.POSITIVE_INFINITY)) {
-			px = px * (vd / (pz + ze + vd));
-			py = py * (vd / (pz + ze + vd));
-		}
-
-		//Apply translation
-		px = px + xe;
-		py = py + ye;
-		pz = pz + ze;
-
-		result.push({
-			x: (inverted ? py : px),
-			y: (inverted ? px : py),
-			z: pz
-		});
-	});
-	return result;
-}
-// Make function acessible to plugins
-Highcharts.perspective = perspective;
-/*** 
-	EXTENSION TO THE SVG-RENDERER TO ENABLE 3D SHAPES
-	***/
-////// HELPER METHODS //////
-var dFactor = (4 * (Math.sqrt(2) - 1) / 3) / (PI / 2);
-
-function defined(obj) {
-	return obj !== undefined && obj !== null;
-}
-
-//Shoelace algorithm -- http://en.wikipedia.org/wiki/Shoelace_formula
-function shapeArea(vertexes) {
-	var area = 0,
-		i,
-		j;
-	for (i = 0; i < vertexes.length; i++) {
-		j = (i + 1) % vertexes.length;
-		area += vertexes[i].x * vertexes[j].y - vertexes[j].x * vertexes[i].y;
-	}
-	return area / 2;
-}
-
-function averageZ(vertexes) {
-	var z = 0,
-		i;
-	for (i = 0; i < vertexes.length; i++) {
-		z += vertexes[i].z;
-	}
-	return vertexes.length ? z / vertexes.length : 0;
-}
-
-/** Method to construct a curved path
-  * Can 'wrap' around more then 180 degrees
-  */
-function curveTo(cx, cy, rx, ry, start, end, dx, dy) {
-	var result = [];
-	if ((end > start) && (end - start > PI / 2 + 0.0001)) {
-		result = result.concat(curveTo(cx, cy, rx, ry, start, start + (PI / 2), dx, dy));
-		result = result.concat(curveTo(cx, cy, rx, ry, start + (PI / 2), end, dx, dy));
-	} else if ((end < start) && (start - end > PI / 2 + 0.0001)) {			
-		result = result.concat(curveTo(cx, cy, rx, ry, start, start - (PI / 2), dx, dy));
-		result = result.concat(curveTo(cx, cy, rx, ry, start - (PI / 2), end, dx, dy));
-	} else {
-		var arcAngle = end - start;
-		result = [
-			'C', 
-			cx + (rx * cos(start)) - ((rx * dFactor * arcAngle) * sin(start)) + dx,
-			cy + (ry * sin(start)) + ((ry * dFactor * arcAngle) * cos(start)) + dy,
-			cx + (rx * cos(end)) + ((rx * dFactor * arcAngle) * sin(end)) + dx,
-			cy + (ry * sin(end)) - ((ry * dFactor * arcAngle) * cos(end)) + dy,
-
-			cx + (rx * cos(end)) + dx,
-			cy + (ry * sin(end)) + dy
-		];
-	}
-	return result;
-}
-
-Highcharts.SVGRenderer.prototype.toLinePath = function (points, closed) {
-	var result = [];
-
-	// Put "L x y" for each point
-	Highcharts.each(points, function (point) {
-		result.push('L', point.x, point.y);
-	});
-
-	if (points.length) {
-		// Set the first element to M
-		result[0] = 'M';
-
-		// If it is a closed line, add Z
-		if (closed) {
-			result.push('Z');
-		}
-	}
-	
-	return result;
-};
-
-////// CUBOIDS //////
-Highcharts.SVGRenderer.prototype.cuboid = function (shapeArgs) {
-
-	var result = this.g(),
-	paths = this.cuboidPath(shapeArgs);
-
-	// create the 3 sides
-	result.front = this.path(paths[0]).attr({zIndex: paths[3], 'stroke-linejoin': 'round'}).add(result);
-	result.top = this.path(paths[1]).attr({zIndex: paths[4], 'stroke-linejoin': 'round'}).add(result);
-	result.side = this.path(paths[2]).attr({zIndex: paths[5], 'stroke-linejoin': 'round'}).add(result);
-
-	// apply the fill everywhere, the top a bit brighter, the side a bit darker
-	result.fillSetter = function (color) {
-		var c0 = color,
-		c1 = Highcharts.Color(color).brighten(0.1).get(),
-		c2 = Highcharts.Color(color).brighten(-0.1).get();
-
-		this.front.attr({fill: c0});
-		this.top.attr({fill: c1});
-		this.side.attr({fill: c2});
-
-		this.color = color;
-		return this;
-	};
-
-	// apply opacaity everywhere
-	result.opacitySetter = function (opacity) {
-		this.front.attr({opacity: opacity});
-		this.top.attr({opacity: opacity});
-		this.side.attr({opacity: opacity});
-		return this;
-	};
-
-	result.attr = function (args) {
-		if (args.shapeArgs || defined(args.x)) {
-			var shapeArgs = args.shapeArgs || args;
-			var paths = this.renderer.cuboidPath(shapeArgs);
-			this.front.attr({d: paths[0], zIndex: paths[3]});
-			this.top.attr({d: paths[1], zIndex: paths[4]});
-			this.side.attr({d: paths[2], zIndex: paths[5]});			
-		} else {
-			Highcharts.SVGElement.prototype.attr.call(this, args);
-		}
-
-		return this;
-	};
-	
-	result.animate = function (args, duration, complete) {
-		if (defined(args.x) && defined(args.y)) {
-			var paths = this.renderer.cuboidPath(args);
-			this.front.attr({zIndex: paths[3]}).animate({d: paths[0]}, duration, complete);
-			this.top.attr({zIndex: paths[4]}).animate({d: paths[1]}, duration, complete);
-			this.side.attr({zIndex: paths[5]}).animate({d: paths[2]}, duration, complete);
-		} else if (args.opacity) {				
-				this.front.animate(args, duration, complete);
-				this.top.animate(args, duration, complete);
-				this.side.animate(args, duration, complete);
-		} else {
-			Highcharts.SVGElement.prototype.animate.call(this, args, duration, complete);
-		}
-		return this;
-	};
-
-	// destroy all children
-	result.destroy = function () {
-		this.front.destroy();
-		this.top.destroy();
-		this.side.destroy();
-
-		return null;
-	};
-
-	// Apply the Z index to the cuboid group
-	result.attr({ zIndex: -paths[3] });
-
-	return result;
-};
-
-/**
- *	Generates a cuboid
- */
-Highcharts.SVGRenderer.prototype.cuboidPath = function (shapeArgs) {
-	var x = shapeArgs.x,
-		y = shapeArgs.y,
-		z = shapeArgs.z,
-		h = shapeArgs.height,
-		w = shapeArgs.width,
-		d = shapeArgs.depth,		
-		chart = Highcharts.charts[this.chartIndex],
-		map = Highcharts.map;
-
-	// The 8 corners of the cube
-	var pArr = [
-		{x: x, y: y, z: z},
-		{x: x + w, y: y, z: z},
-		{x: x + w, y: y + h, z: z},
-		{x: x, y: y + h, z: z},
-		{x: x, y: y + h, z: z + d},
-		{x: x + w, y: y + h, z: z + d},
-		{x: x + w, y: y, z: z + d},
-		{x: x, y: y, z: z + d}
-	];
-
-	// apply perspective
-	pArr = perspective(pArr, chart, shapeArgs.insidePlotArea);
-
-	// helper method to decide which side is visible
-	var pickShape = function (path1, path2) {
-		var ret;
-		path1 = map(path1, function (i) { return pArr[i]; });
-		path2 = map(path2, function (i) { return pArr[i]; });
-		if (shapeArea(path1) < 0) {
-			ret = path1;
-		} else if (shapeArea(path2) < 0) {
-			ret = path2;
-		} else {
-			ret = [];
-		}
-		return ret;
-	};
-
-	// front or back
-	var front = [3, 2, 1, 0];
-	var back = [7, 6, 5, 4];
-	var path1 = pickShape(front, back);
-
-	// top or bottom
-	var top = [1, 6, 7, 0];
-	var bottom = [4, 5, 2, 3];
-	var path2 = pickShape(top, bottom);
-
-	// side
-	var right = [1, 2, 5, 6];
-	var left = [0, 7, 4, 3];
-	var path3 = pickShape(right, left);
-
-	return [this.toLinePath(path1, true), this.toLinePath(path2, true), this.toLinePath(path3, true), averageZ(path1), averageZ(path2), averageZ(path3)];
-};
-
-////// SECTORS //////
-Highcharts.SVGRenderer.prototype.arc3d = function (shapeArgs) {
-
-	shapeArgs.alpha *= deg2rad;
-	shapeArgs.beta *= deg2rad;
-	var result = this.g(),
-		paths = this.arc3dPath(shapeArgs),
-		renderer = result.renderer;
-
-	var zIndex = paths.zTop * 100;
-
-	result.shapeArgs = shapeArgs;	// Store for later use
-
-	// create the different sub sections of the shape
-	result.top = renderer.path(paths.top).setRadialReference(shapeArgs.center).attr({zIndex: paths.zTop}).add(result);
-	result.side1 = renderer.path(paths.side2).attr({zIndex: paths.zSide1});
-	result.side2 = renderer.path(paths.side1).attr({zIndex: paths.zSide2});
-	result.inn = renderer.path(paths.inn).attr({zIndex: paths.zInn});
-	result.out = renderer.path(paths.out).attr({zIndex: paths.zOut});
-
-	// apply the fill to the top and a darker shade to the sides
-	result.fillSetter = function (color) {
-		this.color = color;
-
-		var c0 = color,
-		c2 = Highcharts.Color(color).brighten(-0.1).get();
-		
-		this.side1.attr({fill: c2});
-		this.side2.attr({fill: c2});
-		this.inn.attr({fill: c2});
-		this.out.attr({fill: c2});
-		this.top.attr({fill: c0});
-		return this;
-	};
-	
-	// apply the translation to all
-	result.translateXSetter = function (value) {
-		this.out.attr({translateX: value});
-		this.inn.attr({translateX: value});
-		this.side1.attr({translateX: value});
-		this.side2.attr({translateX: value});
-		this.top.attr({translateX: value});
-	};
-	
-	result.translateYSetter = function (value) {
-		this.out.attr({translateY: value});
-		this.inn.attr({translateY: value});
-		this.side1.attr({translateY: value});
-		this.side2.attr({translateY: value});
-		this.top.attr({translateY: value});
-	};
-
-	result.animate = function (args, duration, complete) {
-		if (defined(args.end) || defined(args.start)) {
-			this._shapeArgs = this.shapeArgs;
-
-			Highcharts.SVGElement.prototype.animate.call(this, {
-				_args: args	
-			}, {
-				duration: duration,
-				start: function () {
-					var args = arguments,
-						fx = args[0],					
-						elem = fx.elem,
-						end = elem._shapeArgs;
-
-					if (end.fill !== elem.color) {
-						elem.attr({
-							fill: end.fill
-						});
-					}
-				},
-				step: function () {
-					var args = arguments,
-						fx = args[1],
-						result = fx.elem,						
-						start = result._shapeArgs,
-						end = fx.end,
-						pos = fx.pos,
-						sA = Highcharts.merge(start, {
-							x: start.x + ((end.x - start.x) * pos),
-							y: start.y + ((end.y - start.y) * pos),
-							r: start.r + ((end.r - start.r) * pos),
-							innerR: start.innerR + ((end.innerR - start.innerR) * pos),
-							start: start.start + ((end.start - start.start) * pos),
-							end: start.end + ((end.end - start.end) * pos)
-						});
-
-					var paths = result.renderer.arc3dPath(sA);
-
-					result.shapeArgs = sA;
-
-					result.top.attr({d: paths.top, zIndex: paths.zTop});
-					result.inn.attr({d: paths.inn, zIndex: paths.zInn});
-					result.out.attr({d: paths.out, zIndex: paths.zOut});
-					result.side1.attr({d: paths.side1, zIndex: paths.zSide1});
-					result.side2.attr({d: paths.side2, zIndex: paths.zSide2});
-
-				}
-			}, complete);
-		} else {			
-			Highcharts.SVGElement.prototype.animate.call(this, args, duration, complete);
-		}
-		return this;
-	};
-
-	// destroy all children
-	result.destroy = function () {
-		this.top.destroy();
-		this.out.destroy();
-		this.inn.destroy();
-		this.side1.destroy();
-		this.side2.destroy();
-
-		Highcharts.SVGElement.prototype.destroy.call(this);
-	};
-	// hide all children
-	result.hide = function () {
-		this.top.hide();
-		this.out.hide();
-		this.inn.hide();
-		this.side1.hide();
-		this.side2.hide();
-	};
-	result.show = function () {
-		this.top.show();
-		this.out.show();
-		this.inn.show();
-		this.side1.show();
-		this.side2.show();
-	};	
-	// show all children
-	result.zIndex = zIndex;
-	result.attr({zIndex: zIndex});
-	return result;
-};
-
-/**
- * Generate the paths required to draw a 3D arc
- */
-Highcharts.SVGRenderer.prototype.arc3dPath = function (shapeArgs) {
-	var cx = shapeArgs.x, // x coordinate of the center
-		cy = shapeArgs.y, // y coordinate of the center
-		start = shapeArgs.start, // start angle
-		end = shapeArgs.end - 0.00001, // end angle
-		r = shapeArgs.r, // radius
-		ir = shapeArgs.innerR, // inner radius
-		d = shapeArgs.depth, // depth
-		alpha = shapeArgs.alpha, // alpha rotation of the chart
-		beta = shapeArgs.beta; // beta rotation of the chart
-
-	// Derived Variables
-	var cs = cos(start),		// cosinus of the start angle
-		ss = sin(start),		// sinus of the start angle
-		ce = cos(end),			// cosinus of the end angle
-		se = sin(end),			// sinus of the end angle
-		rx = r * cos(beta),		// x-radius 
-		ry = r * cos(alpha),	// y-radius
-		irx = ir * cos(beta),	// x-radius (inner)
-		iry = ir * cos(alpha),	// y-radius (inner)
-		dx = d * sin(beta),		// distance between top and bottom in x
-		dy = d * sin(alpha);	// distance between top and bottom in y
-
-	// TOP	
-	var top = ['M', cx + (rx * cs), cy + (ry * ss)];
-	top = top.concat(curveTo(cx, cy, rx, ry, start, end, 0, 0));
-	top = top.concat([
-		'L', cx + (irx * ce), cy + (iry * se)
-	]);
-	top = top.concat(curveTo(cx, cy, irx, iry, end, start, 0, 0));
-	top = top.concat(['Z']);
-	// OUTSIDE
-	var b = (beta > 0 ? PI / 2 : 0),
-		a = (alpha > 0 ? 0 : PI / 2);
-
-	var start2 = start > -b ? start : (end > -b ? -b : start),
-		end2 = end < PI - a ? end : (start < PI - a ? PI - a : end),
-		midEnd = 2 * PI - a;
-	
-	// When slice goes over bottom middle, need to add both, left and right outer side.
-	// Additionally, when we cross right hand edge, create sharp edge. Outer shape/wall:
-	//
-	//            -------
-	//          /    ^    \
-	//    4)   /   /   \   \  1)
-	//        /   /     \   \
-	//       /   /       \   \
-	// (c)=> ====         ==== <=(d) 
-	//       \   \       /   /
-	//        \   \<=(a)/   /
-	//         \   \   /   / <=(b)
-	//    3)    \    v    /  2)
-	//            -------
-	//
-	// (a) - inner side
-	// (b) - outer side
-	// (c) - left edge (sharp)
-	// (d) - right edge (sharp)
-	// 1..n - rendering order for startAngle = 0, when set to e.g 90, order changes clockwise (1->2, 2->3, n->1) and counterclockwise for negative startAngle
-
-	var out = ['M', cx + (rx * cos(start2)), cy + (ry * sin(start2))];
-	out = out.concat(curveTo(cx, cy, rx, ry, start2, end2, 0, 0));
-
-	if (end > midEnd && start < midEnd) { // When shape is wide, it can cross both, (c) and (d) edges, when using startAngle
-		// Go to outer side
-		out = out.concat([
-			'L', cx + (rx * cos(end2)) + dx, cy + (ry * sin(end2)) + dy
-		]);
-		// Curve to the right edge of the slice (d)
-		out = out.concat(curveTo(cx, cy, rx, ry, end2, midEnd, dx, dy));
-		// Go to the inner side
-		out = out.concat([
-			'L', cx + (rx * cos(midEnd)), cy + (ry * sin(midEnd))
-		]);
-		// Curve to the true end of the slice
-		out = out.concat(curveTo(cx, cy, rx, ry, midEnd, end, 0, 0));
-		// Go to the outer side
-		out = out.concat([
-			'L', cx + (rx * cos(end)) + dx, cy + (ry * sin(end)) + dy
-		]);
-		// Go back to middle (d)
-		out = out.concat(curveTo(cx, cy, rx, ry, end, midEnd, dx, dy));
-		out = out.concat([
-			'L', cx + (rx * cos(midEnd)), cy + (ry * sin(midEnd))
-		]);
-		// Go back to the left edge
-		out = out.concat(curveTo(cx, cy, rx, ry, midEnd, end2, 0, 0));
-	} else if (end > PI - a && start < PI - a) { // But shape can cross also only (c) edge:
-		// Go to outer side
-		out = out.concat([
-			'L', cx + (rx * cos(end2)) + dx, cy + (ry * sin(end2)) + dy
-		]);
-		// Curve to the true end of the slice
-		out = out.concat(curveTo(cx, cy, rx, ry, end2, end, dx, dy));
-		// Go to the inner side
-		out = out.concat([
-			'L', cx + (rx * cos(end)), cy + (ry * sin(end))
-		]);
-		// Go back to the artifical end2
-		out = out.concat(curveTo(cx, cy, rx, ry, end, end2, 0, 0));
-	}
-
-	out = out.concat([
-		'L', cx + (rx * cos(end2)) + dx, cy + (ry * sin(end2)) + dy
-	]);
-	out = out.concat(curveTo(cx, cy, rx, ry, end2, start2, dx, dy));
-	out = out.concat(['Z']);
-
-	// INSIDE
-	var inn = ['M', cx + (irx * cs), cy + (iry * ss)];
-	inn = inn.concat(curveTo(cx, cy, irx, iry, start, end, 0, 0));
-	inn = inn.concat([
-		'L', cx + (irx * cos(end)) + dx, cy + (iry * sin(end)) + dy
-	]);
-	inn = inn.concat(curveTo(cx, cy, irx, iry, end, start, dx, dy));
-	inn = inn.concat(['Z']);
-
-	// SIDES
-	var side1 = [
-		'M', cx + (rx * cs), cy + (ry * ss),
-		'L', cx + (rx * cs) + dx, cy + (ry * ss) + dy,
-		'L', cx + (irx * cs) + dx, cy + (iry * ss) + dy,
-		'L', cx + (irx * cs), cy + (iry * ss),
-		'Z'
-	];
-	var side2 = [
-		'M', cx + (rx * ce), cy + (ry * se),
-		'L', cx + (rx * ce) + dx, cy + (ry * se) + dy,
-		'L', cx + (irx * ce) + dx, cy + (iry * se) + dy,
-		'L', cx + (irx * ce), cy + (iry * se),
-		'Z'
-	];
-	
-	// correction for changed position of vanishing point caused by alpha and beta rotations
-	var angleCorr = Math.atan2(dy, -dx),
-		angleEnd = Math.abs(end + angleCorr), 
-		angleStart = Math.abs(start + angleCorr),
-		angleMid = Math.abs((start + end) / 2 + angleCorr);
-	
-	// set to 0-PI range
-	function toZeroPIRange(angle) {
-		angle = angle % (2 * PI);
-		if (angle > PI) {
-			angle = 2 * PI - angle; 
-		}
-		return angle;
-	}
-	angleEnd = toZeroPIRange(angleEnd);
-	angleStart = toZeroPIRange(angleStart);
-	angleMid = toZeroPIRange(angleMid);
-	
-	// *1e5 is to compensate pInt in zIndexSetter
-	var incPrecision = 1e5,
-		a1 = angleMid * incPrecision,
-		a2 = angleStart * incPrecision,
-		a3 = angleEnd * incPrecision;
-		
-	return {
-		top: top,
-		zTop: PI * incPrecision + 1, // max angle is PI, so this is allways higher
-		out: out,
-		zOut: Math.max(a1, a2, a3),
-		inn: inn,
-		zInn: Math.max(a1, a2, a3),
-		side1: side1,
-		zSide1: a3 * 0.99, // to keep below zOut and zInn in case of same values
-		side2: side2,
-		zSide2: a2 * 0.99
-	};
-};
-/*** 
-	EXTENSION FOR 3D CHARTS
-***/
-// Shorthand to check the is3d flag
-Highcharts.Chart.prototype.is3d = function () {
-	return this.options.chart.options3d && this.options.chart.options3d.enabled; // #4280
-};
-
-Highcharts.wrap(Highcharts.Chart.prototype, 'isInsidePlot', function (proceed) {
-	return this.is3d() || proceed.apply(this, [].slice.call(arguments, 1));
-});
-
-var defaultChartOptions = Highcharts.getOptions();
-defaultChartOptions.chart.options3d = {
-	enabled: false,
-	alpha: 0,
-	beta: 0,
-	depth: 100,
-	viewDistance: 25,
-	frame: {
-		bottom: { size: 1, color: 'rgba(255,255,255,0)' },
-		side: { size: 1, color: 'rgba(255,255,255,0)' },
-		back: { size: 1, color: 'rgba(255,255,255,0)' }
-	}
-};
-
-Highcharts.wrap(Highcharts.Chart.prototype, 'init', function (proceed) {
-	var args = [].slice.call(arguments, 1),
-		plotOptions,
-		pieOptions;
-
-	if (args[0].chart.options3d && args[0].chart.options3d.enabled) {
-		// Normalize alpha and beta to (-360, 360) range
-		args[0].chart.options3d.alpha = (args[0].chart.options3d.alpha || 0) % 360;
-		args[0].chart.options3d.beta = (args[0].chart.options3d.beta || 0) % 360;
-
-		plotOptions = args[0].plotOptions || {};
-		pieOptions = plotOptions.pie || {};
-
-		pieOptions.borderColor = Highcharts.pick(pieOptions.borderColor, undefined); 
-	}
-	proceed.apply(this, args);
-});
-
-Highcharts.wrap(Highcharts.Chart.prototype, 'setChartSize', function (proceed) {
-	proceed.apply(this, [].slice.call(arguments, 1));
-
-	if (this.is3d()) {
-		var inverted = this.inverted,
-			clipBox = this.clipBox,
-			margin = this.margin,
-			x = inverted ? 'y' : 'x',
-			y = inverted ? 'x' : 'y',
-			w = inverted ? 'height' : 'width',
-			h = inverted ? 'width' : 'height';
-
-		clipBox[x] = -(margin[3] || 0);
-		clipBox[y] = -(margin[0] || 0);
-		clipBox[w] = this.chartWidth + (margin[3] || 0) + (margin[1] || 0);
-		clipBox[h] = this.chartHeight + (margin[0] || 0) + (margin[2] || 0);
-	}
-});
-
-Highcharts.wrap(Highcharts.Chart.prototype, 'redraw', function (proceed) {
-	if (this.is3d()) {
-		// Set to force a redraw of all elements
-		this.isDirtyBox = true;
-	}
-	proceed.apply(this, [].slice.call(arguments, 1));	
-});
-
-// Draw the series in the reverse order (#3803, #3917)
-Highcharts.wrap(Highcharts.Chart.prototype, 'renderSeries', function (proceed) {
-	var series,
-		i = this.series.length;
-	
-	if (this.is3d()) {
-		while (i--) {		
-			series = this.series[i];
-			series.translate();
-			series.render();	
-		}
-	} else {
-		proceed.call(this);
-	}
-});
-
-Highcharts.Chart.prototype.retrieveStacks = function (stacking) {
-	var series = this.series,
-		stacks = {},
-		stackNumber,
-		i = 1;
-
-	Highcharts.each(this.series, function (s) {
-		stackNumber = pick(s.options.stack, (stacking ? 0 : series.length - 1 - s.index)); // #3841, #4532
-		if (!stacks[stackNumber]) {
-			stacks[stackNumber] = { series: [s], position: i};
-			i++;
-		} else {
-			stacks[stackNumber].series.push(s);
-		}
-	});
-
-	stacks.totalStacks = i + 1;
-	return stacks;
-};
-
-/***
-	EXTENSION TO THE AXIS
-***/
-Highcharts.wrap(Highcharts.Axis.prototype, 'setOptions', function (proceed, userOptions) {
-	var options;
-	proceed.call(this, userOptions);
-	if (this.chart.is3d()) {
-		options = this.options;
-		options.tickWidth = Highcharts.pick(options.tickWidth, 0);
-		options.gridLineWidth = Highcharts.pick(options.gridLineWidth, 1);
-	}
-});
-
-Highcharts.wrap(Highcharts.Axis.prototype, 'render', function (proceed) {
-	proceed.apply(this, [].slice.call(arguments, 1));
-
-	// Do not do this if the chart is not 3D
-	if (!this.chart.is3d()) {
-		return;
-	}
-
-	var chart = this.chart,
-		renderer = chart.renderer,
-		options3d = chart.options.chart.options3d,
-		frame = options3d.frame,
-		fbottom = frame.bottom,
-		fback = frame.back,
-		fside = frame.side,
-		depth = options3d.depth,
-		height = this.height,
-		width = this.width,
-		left = this.left,
-		top = this.top;
-
-	if (this.isZAxis) {
-		return;
-	}
-	if (this.horiz) {
-		var bottomShape = {
-			x: left,
-			y: top + (chart.xAxis[0].opposite ? -fbottom.size : height),
-			z: 0,
-			width: width,
-			height: fbottom.size,
-			depth: depth,
-			insidePlotArea: false
-		};
-		if (!this.bottomFrame) {
-			this.bottomFrame = renderer.cuboid(bottomShape).attr({
-				fill: fbottom.color,
-				zIndex: (chart.yAxis[0].reversed && options3d.alpha > 0 ? 4 : -1)
-			})
-			.css({
-				stroke: fbottom.color
-			}).add();
-		} else {
-			this.bottomFrame.animate(bottomShape);
-		}
-	} else {
-		// BACK
-		var backShape = {
-			x: left + (chart.yAxis[0].opposite ? 0 : -fside.size),
-			y: top + (chart.xAxis[0].opposite ? -fbottom.size : 0),
-			z: depth,
-			width: width + fside.size,
-			height: height + fbottom.size,
-			depth: fback.size,
-			insidePlotArea: false
-		};
-		if (!this.backFrame) {
-			this.backFrame = renderer.cuboid(backShape).attr({
-				fill: fback.color, 
-				zIndex: -3
-			}).css({
-				stroke: fback.color
-			}).add();
-		} else {
-			this.backFrame.animate(backShape);
-		}
-		var sideShape = {
-			x: left + (chart.yAxis[0].opposite ? width : -fside.size),
-			y: top + (chart.xAxis[0].opposite ? -fbottom.size : 0),
-			z: 0,
-			width: fside.size,
-			height: height + fbottom.size,
-			depth: depth,
-			insidePlotArea: false
-		};
-		if (!this.sideFrame) {
-			this.sideFrame = renderer.cuboid(sideShape).attr({
-				fill: fside.color, 
-				zIndex: -2
-			}).css({
-				stroke: fside.color
-			}).add();
-		} else {
-			this.sideFrame.animate(sideShape);
-		}
-	}
-});
-
-Highcharts.wrap(Highcharts.Axis.prototype, 'getPlotLinePath', function (proceed) {
-	var path = proceed.apply(this, [].slice.call(arguments, 1));
-
-	// Do not do this if the chart is not 3D
-	if (!this.chart.is3d()) {
-		return path;
-	}
-
-	if (path === null) { return path; }
-
-	var chart = this.chart,
-		options3d = chart.options.chart.options3d;
-
-	var d = this.isZAxis ? this.chart.plotWidth : options3d.depth,
-		opposite = this.opposite;
-	if (this.horiz) {
-		opposite = !opposite;
-	}
-	var pArr = [
-		this.swapZ({ x: path[1], y: path[2], z: (opposite ? d : 0)}),
-		this.swapZ({ x: path[1], y: path[2], z: d }),
-		this.swapZ({ x: path[4], y: path[5], z: d }),
-		this.swapZ({ x: path[4], y: path[5], z: (opposite ? 0 : d)})
-	];
-
-	pArr = perspective(pArr, this.chart, false);
-	path = this.chart.renderer.toLinePath(pArr, false);
-
-	return path;
-});
-
-// Do not draw axislines in 3D
-Highcharts.wrap(Highcharts.Axis.prototype, 'getLinePath', function (proceed) {
-	return this.chart.is3d() ? [] : proceed.apply(this, [].slice.call(arguments, 1));
-});
-
-Highcharts.wrap(Highcharts.Axis.prototype, 'getPlotBandPath', function (proceed) {
-	// Do not do this if the chart is not 3D
-	if (!this.chart.is3d()) {
-		return proceed.apply(this, [].slice.call(arguments, 1));
-	} 
-
-	var args = arguments,
-		from = args[1],
-		to = args[2],
-		toPath = this.getPlotLinePath(to),
-		path = this.getPlotLinePath(from);
-		
-	if (path && toPath) {
-		path.push(
-			'L',
-			toPath[10],	// These two do not exist in the regular getPlotLine
-			toPath[11],  // ---- # 3005
-			'L',
-			toPath[7],
-			toPath[8],
-			'L',
-			toPath[4],
-			toPath[5],
-			'L',
-			toPath[1],
-			toPath[2]
-		);
-	} else { // outside the axis area
-		path = null;
-	}
-	
-	return path;
-});
-
-/*** 
-	EXTENSION TO THE TICKS
-***/
-
-Highcharts.wrap(Highcharts.Tick.prototype, 'getMarkPath', function (proceed) {
-	var path = proceed.apply(this, [].slice.call(arguments, 1));	
-
-	// Do not do this if the chart is not 3D
-	if (!this.axis.chart.is3d()) {
-		return path;
-	}
-
-	var pArr = [
-		this.axis.swapZ({x: path[1], y: path[2], z: 0}),
-		this.axis.swapZ({x: path[4], y: path[5], z: 0})
-	];
-
-	pArr = perspective(pArr, this.axis.chart, false);
-	path = [
-		'M', pArr[0].x, pArr[0].y,
-		'L', pArr[1].x, pArr[1].y
-	];
-	return path;
-});
-
-Highcharts.wrap(Highcharts.Tick.prototype, 'getLabelPosition', function (proceed) {
-	var pos = proceed.apply(this, [].slice.call(arguments, 1));
-
-	// Do not do this if the chart is not 3D
-	if (!this.axis.chart.is3d()) {
-		return pos;
-	}
-
-	var new_pos = perspective([this.axis.swapZ({x: pos.x, y: pos.y, z: 0})], this.axis.chart, false)[0];
-	new_pos.x = new_pos.x - (!this.axis.horiz && this.axis.opposite ? this.axis.transA : 0); //#3788
-	new_pos.old = pos;
-	return new_pos;
-});
-
-Highcharts.wrap(Highcharts.Tick.prototype, 'handleOverflow', function (proceed, xy) {
-	if (this.axis.chart.is3d()) {
-		xy = xy.old;
-	}
-	return proceed.call(this, xy);
-});
-
-Highcharts.wrap(Highcharts.Axis.prototype, 'getTitlePosition', function (proceed) {
-	var pos = proceed.apply(this, [].slice.call(arguments, 1));
-
-	// Do not do this if the chart is not 3D
-	if (!this.chart.is3d()) {
-		return pos;
-	}
-
-	pos = perspective([this.swapZ({x: pos.x, y: pos.y, z: 0})], this.chart, false)[0];
-	return pos;
-});
-
-Highcharts.wrap(Highcharts.Axis.prototype, 'drawCrosshair', function (proceed) {
-	var args = arguments;
-	if (this.chart.is3d()) {
-		if (args[2]) {
-			args[2] = {
-				plotX: args[2].plotXold || args[2].plotX,
-				plotY: args[2].plotYold || args[2].plotY
-			};
-		}
-	}
-	proceed.apply(this, [].slice.call(args, 1));
-});
-
-/***
-    Z-AXIS
-***/
-
-Highcharts.Axis.prototype.swapZ = function (p, insidePlotArea) {
-	if (this.isZAxis) {
-		var plotLeft = insidePlotArea ? 0 : this.chart.plotLeft;
-		var chart = this.chart;
-		return {
-			x: plotLeft + (chart.yAxis[0].opposite ? p.z : chart.xAxis[0].width - p.z),
-			y: p.y,
-			z: p.x - plotLeft
-		};
-	}
-	return p;
-};
-
-var ZAxis = Highcharts.ZAxis = function () {
-	this.isZAxis = true;
-	this.init.apply(this, arguments);
-};
-Highcharts.extend(ZAxis.prototype, Highcharts.Axis.prototype);
-Highcharts.extend(ZAxis.prototype, {
-	setOptions: function (userOptions) {
-		userOptions = Highcharts.merge({
-			offset: 0,
-			lineWidth: 0
-		}, userOptions);
-		Highcharts.Axis.prototype.setOptions.call(this, userOptions);
-		this.coll = 'zAxis';
-	},
-	setAxisSize: function () {
-		Highcharts.Axis.prototype.setAxisSize.call(this);
-		this.width = this.len = this.chart.options.chart.options3d.depth;
-		this.right = this.chart.chartWidth - this.width - this.left;
-	},
-	getSeriesExtremes: function () {
-		var axis = this,
-			chart = axis.chart;
-
-		axis.hasVisibleSeries = false;
-
-		// Reset properties in case we're redrawing (#3353)
-		axis.dataMin = axis.dataMax = axis.ignoreMinPadding = axis.ignoreMaxPadding = null;
-		
-		if (axis.buildStacks) {
-			axis.buildStacks();
-		}
-
-		// loop through this axis' series
-		Highcharts.each(axis.series, function (series) {
-
-			if (series.visible || !chart.options.chart.ignoreHiddenSeries) {
-
-				var seriesOptions = series.options,
-					zData,
-					threshold = seriesOptions.threshold;
-
-				axis.hasVisibleSeries = true;
-
-				// Validate threshold in logarithmic axes
-				if (axis.isLog && threshold <= 0) {
-					threshold = null;
-				}
-
-				zData = series.zData;
-				if (zData.length) {
-					axis.dataMin = Math.min(pick(axis.dataMin, zData[0]), Math.min.apply(null, zData));
-					axis.dataMax = Math.max(pick(axis.dataMax, zData[0]), Math.max.apply(null, zData));
-				}
-			}
-		});
-	}
-});
-
-
-/**
-* Extend the chart getAxes method to also get the color axis
-*/
-Highcharts.wrap(Highcharts.Chart.prototype, 'getAxes', function (proceed) {
-	var chart = this,
-		options = this.options,
-		zAxisOptions = options.zAxis = Highcharts.splat(options.zAxis || {});
-
-	proceed.call(this);
-
-	if (!chart.is3d()) {
-		return;
-	}
-	this.zAxis = [];
-	Highcharts.each(zAxisOptions, function (axisOptions, i) {
-		axisOptions.index = i;
-		axisOptions.isX = true; //Z-Axis is shown horizontally, so it's kind of a X-Axis
-		var zAxis = new ZAxis(chart, axisOptions);
-		zAxis.setScale();
-	});
-});
-/***
-	EXTENSION FOR 3D COLUMNS
-***/
-Highcharts.wrap(Highcharts.seriesTypes.column.prototype, 'translate', function (proceed) {
-	proceed.apply(this, [].slice.call(arguments, 1));
-
-	// Do not do this if the chart is not 3D
-	if (!this.chart.is3d()) {  
-		return;
-	}	
-
-	var series = this,
-		chart = series.chart,
-		seriesOptions = series.options,
-		depth = seriesOptions.depth || 25;
-
-	var stack = seriesOptions.stacking ? (seriesOptions.stack || 0) : series._i;
-	var z = stack * (depth + (seriesOptions.groupZPadding || 1));
-
-	if (seriesOptions.grouping !== false) { z = 0; }
-
-	z += (seriesOptions.groupZPadding || 1);
-
-	Highcharts.each(series.data, function (point) {
-		if (point.y !== null) {
-			var shapeArgs = point.shapeArgs,
-				tooltipPos = point.tooltipPos;
-
-			point.shapeType = 'cuboid';
-			shapeArgs.z = z;
-			shapeArgs.depth = depth;
-			shapeArgs.insidePlotArea = true;
-
-			// Translate the tooltip position in 3d space
-			tooltipPos = perspective([{ x: tooltipPos[0], y: tooltipPos[1], z: z }], chart, false)[0];
-			point.tooltipPos = [tooltipPos.x, tooltipPos.y];
-		}
-	});
-	// store for later use #4067
-	series.z = z;
-});
-
-Highcharts.wrap(Highcharts.seriesTypes.column.prototype, 'animate', function (proceed) {
-	if (!this.chart.is3d()) {
-		proceed.apply(this, [].slice.call(arguments, 1));
-	} else {
-		var args = arguments,
-			init = args[1],
-			yAxis = this.yAxis,
-			series = this,
-			reversed = this.yAxis.reversed;
-
-		if (Highcharts.svg) { // VML is too slow anyway
-			if (init) {
-				Highcharts.each(series.data, function (point) {
-					if (point.y !== null) {
-						point.height = point.shapeArgs.height;
-						point.shapey = point.shapeArgs.y;	//#2968				
-						point.shapeArgs.height = 1;
-						if (!reversed) {
-							if (point.stackY) {
-								point.shapeArgs.y = point.plotY + yAxis.translate(point.stackY);
-							} else {
-								point.shapeArgs.y = point.plotY + (point.negative ? -point.height : point.height);
-							}
-						}
-					}
-				});
-
-			} else { // run the animation				
-				Highcharts.each(series.data, function (point) {					
-					if (point.y !== null) {
-						point.shapeArgs.height = point.height;
-						point.shapeArgs.y = point.shapey;	//#2968
-						// null value do not have a graphic
-						if (point.graphic) {
-							point.graphic.animate(point.shapeArgs, series.options.animation);					
-						}
-					}
-				});
-
-				// redraw datalabels to the correct position
-				this.drawDataLabels();
-
-				// delete this function to allow it only once
-				series.animate = null;
-			}
-		}
-	}
-});
-
-Highcharts.wrap(Highcharts.seriesTypes.column.prototype, 'init', function (proceed) {
-	proceed.apply(this, [].slice.call(arguments, 1));
-
-	if (this.chart.is3d()) {
-		var seriesOptions = this.options,	
-			grouping = seriesOptions.grouping,
-			stacking = seriesOptions.stacking,
-			reversedStacks = pick(this.yAxis.options.reversedStacks, true),
-			z = 0;	
-		
-		if (!(grouping !== undefined && !grouping)) {
-			var stacks = this.chart.retrieveStacks(stacking),
-				stack = seriesOptions.stack || 0,
-				i; // position within the stack
-			for (i = 0; i < stacks[stack].series.length; i++) {
-				if (stacks[stack].series[i] === this) {
-					break;
-				}
-			}
-			z = (stacks.totalStacks * 10) - (10 * (stacks.totalStacks - stacks[stack].position)) - (reversedStacks ? i : -i); // #4369
-		}
-				
-		seriesOptions.zIndex = z;
-	}
-});
-function draw3DPoints(proceed) {
-	// Do not do this if the chart is not 3D
-	if (this.chart.is3d()) {		
-		var grouping = this.chart.options.plotOptions.column.grouping;
-		if (grouping !== undefined && !grouping && this.group.zIndex !== undefined && !this.zIndexSet) {
-			this.group.attr({zIndex : (this.group.zIndex * 10)});
-			this.zIndexSet = true; // #4062 set zindex only once
-		} 
-
-		var options = this.options,
-			states = this.options.states;
-			
-		this.borderWidth = options.borderWidth = defined(options.edgeWidth) ? options.edgeWidth : 1; //#4055
-
-		Highcharts.each(this.data, function (point) {
-			if (point.y !== null) {
-				var pointAttr = point.pointAttr;
-
-				// Set the border color to the fill color to provide a smooth edge
-				this.borderColor = Highcharts.pick(options.edgeColor, pointAttr[''].fill);
-
-				pointAttr[''].stroke = this.borderColor;
-				pointAttr.hover.stroke = Highcharts.pick(states.hover.edgeColor, this.borderColor);
-				pointAttr.select.stroke = Highcharts.pick(states.select.edgeColor, this.borderColor);
-			}
-		});
-	}
-
-	proceed.apply(this, [].slice.call(arguments, 1));
-}
-
-Highcharts.wrap(Highcharts.Series.prototype, 'alignDataLabel', function (proceed) {
-	
-	// Only do this for 3D columns and columnranges
-	if (this.chart.is3d() && (this.type === 'column' || this.type === 'columnrange')) {
-		var series = this,
-			chart = series.chart;
-
-		var args = arguments,
-			alignTo = args[4];
-		
-		var pos = ({x: alignTo.x, y: alignTo.y, z: series.z});
-		pos = perspective([pos], chart, true)[0];
-		alignTo.x = pos.x;
-		alignTo.y = pos.y;
-	}
-
-	proceed.apply(this, [].slice.call(arguments, 1));
-});
-
-if (Highcharts.seriesTypes.columnrange) {
-	Highcharts.wrap(Highcharts.seriesTypes.columnrange.prototype, 'drawPoints', draw3DPoints);
-}
-
-Highcharts.wrap(Highcharts.seriesTypes.column.prototype, 'drawPoints', draw3DPoints);
-
-/*** 
-	EXTENSION FOR 3D CYLINDRICAL COLUMNS
-	Not supported
-***/
-/*
-var defaultOptions = Highcharts.getOptions();
-defaultOptions.plotOptions.cylinder = Highcharts.merge(defaultOptions.plotOptions.column);
-var CylinderSeries = Highcharts.extendClass(Highcharts.seriesTypes.column, {
-	type: 'cylinder'
-});
-Highcharts.seriesTypes.cylinder = CylinderSeries;
-
-Highcharts.wrap(Highcharts.seriesTypes.cylinder.prototype, 'translate', function (proceed) {
-	proceed.apply(this, [].slice.call(arguments, 1));
-
-	// Do not do this if the chart is not 3D
-	if (!this.chart.is3d()) {
-		return;
-	}	
-
-	var series = this,
-		chart = series.chart,
-		options = chart.options,
-		cylOptions = options.plotOptions.cylinder,
-		options3d = options.chart.options3d,
-		depth = cylOptions.depth || 0,
-		origin = {
-			x: chart.inverted ? chart.plotHeight / 2 : chart.plotWidth / 2,
-			y: chart.inverted ? chart.plotWidth / 2 : chart.plotHeight / 2, 
-			z: options3d.depth,
-			vd: options3d.viewDistance
-		},
-		alpha = options3d.alpha;
-
-	var z = cylOptions.stacking ? (this.options.stack || 0) * depth : series._i * depth;
-	z += depth / 2;
-
-	if (cylOptions.grouping !== false) { z = 0; }
-
-	Highcharts.each(series.data, function (point) {
-		var shapeArgs = point.shapeArgs;
-		point.shapeType = 'arc3d';
-		shapeArgs.x += depth / 2;
-		shapeArgs.z = z;
-		shapeArgs.start = 0;
-		shapeArgs.end = 2 * PI;
-		shapeArgs.r = depth * 0.95;
-		shapeArgs.innerR = 0;
-		shapeArgs.depth = shapeArgs.height * (1 / sin((90 - alpha) * deg2rad)) - z;
-		shapeArgs.alpha = 90 - alpha;
-		shapeArgs.beta = 0;
-		shapeArgs.origin = origin;	
-	});
-});
-*//*** 
-	EXTENSION FOR 3D PIES
-***/
-
-Highcharts.wrap(Highcharts.seriesTypes.pie.prototype, 'translate', function (proceed) {
-	proceed.apply(this, [].slice.call(arguments, 1));
-
-	// Do not do this if the chart is not 3D
-	if (!this.chart.is3d()) {
-		return;
-	}	
-	
-	var series = this,
-		chart = series.chart,
-		options = chart.options,
-		seriesOptions = series.options,
-		depth = seriesOptions.depth || 0,
-		options3d = options.chart.options3d,
-		origin = {
-			x: chart.plotWidth / 2,
-			y: chart.plotHeight / 2,
-			z: options3d.depth
-		},
-		alpha = options3d.alpha,
-		beta = options3d.beta,
-		z = seriesOptions.stacking ? (seriesOptions.stack || 0) * depth : series._i * depth;
-
-	z += depth / 2;
-
-	if (seriesOptions.grouping !== false) { z = 0; }
-
-	Highcharts.each(series.data, function (point) {
-
-		var shapeArgs = point.shapeArgs,
-			angle;
-
-		point.shapeType = 'arc3d';
-
-		shapeArgs.z = z;
-		shapeArgs.depth = depth * 0.75;
-		shapeArgs.origin = origin;
-		shapeArgs.alpha = alpha;
-		shapeArgs.beta = beta;
-		shapeArgs.center = series.center;
-		
-		angle = (shapeArgs.end + shapeArgs.start) / 2;
-
-		point.slicedTranslation = {
-			translateX : round(cos(angle) * seriesOptions.slicedOffset * cos(alpha * deg2rad)),
-			translateY : round(sin(angle) * seriesOptions.slicedOffset * cos(alpha * deg2rad))
-		};
-	});
-});
-
-Highcharts.wrap(Highcharts.seriesTypes.pie.prototype.pointClass.prototype, 'haloPath', function (proceed) {
-	var args = arguments;
-	return this.series.chart.is3d() ? [] : proceed.call(this, args[1]);
-});
-
-Highcharts.wrap(Highcharts.seriesTypes.pie.prototype, 'drawPoints', function (proceed) {
-
-	var seriesGroup = this.group,
-		options = this.options,
-		states = options.states;
-
-	// Do not do this if the chart is not 3D
-	if (this.chart.is3d()) {
-		// Set the border color to the fill color to provide a smooth edge
-		this.borderWidth = options.borderWidth = options.edgeWidth || 1;
-		this.borderColor = options.edgeColor = Highcharts.pick(options.edgeColor, options.borderColor, undefined);
-
-		states.hover.borderColor = Highcharts.pick(states.hover.edgeColor, this.borderColor);		
-		states.hover.borderWidth = Highcharts.pick(states.hover.edgeWidth, this.borderWidth);	
-		states.select.borderColor = Highcharts.pick(states.select.edgeColor, this.borderColor);		
-		states.select.borderWidth = Highcharts.pick(states.select.edgeWidth, this.borderWidth);
-
-		Highcharts.each(this.data, function (point) {
-			var pointAttr = point.pointAttr;
-			pointAttr[''].stroke = point.series.borderColor || point.color;
-			pointAttr['']['stroke-width'] = point.series.borderWidth;
-			pointAttr.hover.stroke = states.hover.borderColor;	
-			pointAttr.hover['stroke-width'] = states.hover.borderWidth;
-			pointAttr.select.stroke = states.select.borderColor;
-			pointAttr.select['stroke-width'] = states.select.borderWidth;
-		});	
-	}
-
-	proceed.apply(this, [].slice.call(arguments, 1));
-
-	if (this.chart.is3d()) {		
-		Highcharts.each(this.points, function (point) {
-			var graphic = point.graphic;
-
-			// #4584 Check if has graphic - null points don't have it
-			if (graphic) {
-				graphic.out.add(seriesGroup);
-				graphic.inn.add(seriesGroup);
-				graphic.side1.add(seriesGroup);
-				graphic.side2.add(seriesGroup);
-
-				// Hide null or 0 points (#3006, 3650)
-				graphic[point.y ? 'show' : 'hide']();
-			}
-		});		
-	}
-});
-
-Highcharts.wrap(Highcharts.seriesTypes.pie.prototype, 'drawDataLabels', function (proceed) {
-	if (this.chart.is3d()) {
-		var series = this;
-		Highcharts.each(series.data, function (point) {
-			var shapeArgs = point.shapeArgs,
-				r = shapeArgs.r,
-				d = shapeArgs.depth,
-				a1 = (shapeArgs.alpha || series.chart.options.chart.options3d.alpha) * deg2rad, //#3240 issue with datalabels for 0 and null values
-				a2 = (shapeArgs.start + shapeArgs.end) / 2,
-				labelPos = point.labelPos;
-
-			labelPos[1] += (-r * (1 - cos(a1)) * sin(a2)) + (sin(a2) > 0 ? sin(a1) * d : 0);
-			labelPos[3] += (-r * (1 - cos(a1)) * sin(a2)) + (sin(a2) > 0 ? sin(a1) * d : 0);
-			labelPos[5] += (-r * (1 - cos(a1)) * sin(a2)) + (sin(a2) > 0 ? sin(a1) * d : 0);
-
-		});
-	} 
-
-	proceed.apply(this, [].slice.call(arguments, 1));
-});
-
-Highcharts.wrap(Highcharts.seriesTypes.pie.prototype, 'addPoint', function (proceed) {
-	proceed.apply(this, [].slice.call(arguments, 1));	
-	if (this.chart.is3d()) {
-		// destroy (and rebuild) everything!!!
-		this.update(this.userOptions, true); // #3845 pass the old options
-	}
-});
-
-Highcharts.wrap(Highcharts.seriesTypes.pie.prototype, 'animate', function (proceed) {
-	if (!this.chart.is3d()) {
-		proceed.apply(this, [].slice.call(arguments, 1));
-	} else {
-		var args = arguments,
-			init = args[1],
-			animation = this.options.animation,
-			attribs,
-			center = this.center,
-			group = this.group,
-			markerGroup = this.markerGroup;
-
-		if (Highcharts.svg) { // VML is too slow anyway
-				
-				if (animation === true) {
-					animation = {};
-				}
-				// Initialize the animation
-				if (init) {
-				
-					// Scale down the group and place it in the center
-					group.oldtranslateX = group.translateX;
-					group.oldtranslateY = group.translateY;
-					attribs = {
-						translateX: center[0],
-						translateY: center[1],
-						scaleX: 0.001, // #1499
-						scaleY: 0.001
-					};
-					
-					group.attr(attribs);
-					if (markerGroup) {
-						markerGroup.attrSetters = group.attrSetters;
-						markerGroup.attr(attribs);
-					}
-				
-				// Run the animation
-				} else {
-					attribs = {
-						translateX: group.oldtranslateX,
-						translateY: group.oldtranslateY,
-						scaleX: 1,
-						scaleY: 1
-					};
-					group.animate(attribs, animation);
-
-					if (markerGroup) {
-						markerGroup.animate(attribs, animation);
-					}
-				
-					// Delete this function to allow it only once
-					this.animate = null;
-				}
-				
-		}
-	}
-});/*** 
-	EXTENSION FOR 3D SCATTER CHART
-***/
-
-Highcharts.wrap(Highcharts.seriesTypes.scatter.prototype, 'translate', function (proceed) {
-//function translate3d(proceed) {
-	proceed.apply(this, [].slice.call(arguments, 1));
-	
-	if (!this.chart.is3d()) {
-		return;
-	}	
-
-	var series = this,
-		chart = series.chart,
-		zAxis = Highcharts.pick(series.zAxis, chart.options.zAxis[0]),
-		rawPoints = [],
-		rawPoint,
-		projectedPoints,
-		projectedPoint,
-		zValue,
-		i;
-
-	for (i = 0; i < series.data.length; i++) {
-		rawPoint = series.data[i];
-		zValue = zAxis.isLog && zAxis.val2lin ? zAxis.val2lin(rawPoint.z) : rawPoint.z; // #4562
-		rawPoint.plotZ = zAxis.translate(zValue);
-
-		rawPoint.isInside = rawPoint.isInside ? (zValue >= zAxis.min && zValue <= zAxis.max) : false;
-
-		rawPoints.push({
-			x: rawPoint.plotX,
-			y: rawPoint.plotY,
-			z: rawPoint.plotZ
-		});
-	}
-
-	projectedPoints = perspective(rawPoints, chart, true);
-
-	for (i = 0; i < series.data.length; i++) {
-		rawPoint = series.data[i];
-		projectedPoint = projectedPoints[i];
-
-		rawPoint.plotXold = rawPoint.plotX;
-		rawPoint.plotYold = rawPoint.plotY;
-
-		rawPoint.plotX = projectedPoint.x;
-		rawPoint.plotY = projectedPoint.y;
-		rawPoint.plotZ = projectedPoint.z;
-
-
-	}
-
-});
-
-Highcharts.wrap(Highcharts.seriesTypes.scatter.prototype, 'init', function (proceed, chart, options) {
-	if (chart.is3d()) {
-		// add a third coordinate
-		this.axisTypes = ['xAxis', 'yAxis', 'zAxis'];
-		this.pointArrayMap = ['x', 'y', 'z'];
-		this.parallelArrays = ['x', 'y', 'z'];
-	}
-
-	var result = proceed.apply(this, [chart, options]);
-
-	if (this.chart.is3d()) {
-		// Set a new default tooltip formatter
-		var default3dScatterTooltip = 'x: <b>{point.x}</b><br/>y: <b>{point.y}</b><br/>z: <b>{point.z}</b><br/>';
-		if (this.userOptions.tooltip) {
-			this.tooltipOptions.pointFormat = this.userOptions.tooltip.pointFormat || default3dScatterTooltip;
-		} else {
-			this.tooltipOptions.pointFormat = default3dScatterTooltip;
-		}
-	}
-	return result;
-});
-/**
- *	Extension to the VML Renderer
- */
-if (Highcharts.VMLRenderer) {
-
-Highcharts.setOptions({animate: false});
-
-Highcharts.VMLRenderer.prototype.cuboid = Highcharts.SVGRenderer.prototype.cuboid;
-Highcharts.VMLRenderer.prototype.cuboidPath = Highcharts.SVGRenderer.prototype.cuboidPath;
-
-Highcharts.VMLRenderer.prototype.toLinePath = Highcharts.SVGRenderer.prototype.toLinePath;
-
-Highcharts.VMLRenderer.prototype.createElement3D = Highcharts.SVGRenderer.prototype.createElement3D;
-
-Highcharts.VMLRenderer.prototype.arc3d = function (shapeArgs) { 
-	var result = Highcharts.SVGRenderer.prototype.arc3d.call(this, shapeArgs);
-	result.css({zIndex: result.zIndex});
-	return result;
-};
-
-Highcharts.VMLRenderer.prototype.arc3dPath = Highcharts.SVGRenderer.prototype.arc3dPath;
-
-Highcharts.wrap(Highcharts.Axis.prototype, 'render', function (proceed) {
-	proceed.apply(this, [].slice.call(arguments, 1));
-	// VML doesn't support a negative z-index
-	if (this.sideFrame) {
-		this.sideFrame.css({zIndex: 0});
-		this.sideFrame.front.attr({fill: this.sideFrame.color});
-	}
-	if (this.bottomFrame) {
-		this.bottomFrame.css({zIndex: 1});
-		this.bottomFrame.front.attr({fill: this.bottomFrame.color});
-	}	
-	if (this.backFrame) {
-		this.backFrame.css({zIndex: 0});
-		this.backFrame.front.attr({fill: this.backFrame.color});
-	}		
-});
-
-}
-=======
     /**
         Shorthands for often used function
     */
@@ -2091,31 +492,75 @@
         ]);
         top = top.concat(curveTo(cx, cy, irx, iry, end, start, 0, 0));
         top = top.concat(['Z']);
-
         // OUTSIDE
         var b = (beta > 0 ? PI / 2 : 0),
             a = (alpha > 0 ? 0 : PI / 2);
 
         var start2 = start > -b ? start : (end > -b ? -b : start),
-            end2 = end < PI - a ? end : (start < PI - a ? PI - a : end);
+            end2 = end < PI - a ? end : (start < PI - a ? PI - a : end),
+            midEnd = 2 * PI - a;
+    
+        // When slice goes over bottom middle, need to add both, left and right outer side.
+        // Additionally, when we cross right hand edge, create sharp edge. Outer shape/wall:
+        //
+        //            -------
+        //          /    ^    \
+        //    4)   /   /   \   \  1)
+        //        /   /     \   \
+        //       /   /       \   \
+        // (c)=> ====         ==== <=(d) 
+        //       \   \       /   /
+        //        \   \<=(a)/   /
+        //         \   \   /   / <=(b)
+        //    3)    \    v    /  2)
+        //            -------
+        //
+        // (a) - inner side
+        // (b) - outer side
+        // (c) - left edge (sharp)
+        // (d) - right edge (sharp)
+        // 1..n - rendering order for startAngle = 0, when set to e.g 90, order changes clockwise (1->2, 2->3, n->1) and counterclockwise for negative startAngle
 
         var out = ['M', cx + (rx * cos(start2)), cy + (ry * sin(start2))];
         out = out.concat(curveTo(cx, cy, rx, ry, start2, end2, 0, 0));
 
-        // When slice goes over middle, need to add both, left and right outer side:
-        if (end > PI - a && start < PI - a) {
-        // Go to outer side
-        out = out.concat([
-        'L', cx + (rx * cos(end2)) + dx, cy + (ry * sin(end2)) + dy
-        ]);
-        // Curve to the true end of the slice
-        out = out.concat(curveTo(cx, cy, rx, ry, end2, end, dx, dy));
-        // Go to the inner side
-        out = out.concat([
-        'L', cx + (rx * cos(end)), cy + (ry * sin(end))
-        ]);
-        // Go back to the artifical end2
-        out = out.concat(curveTo(cx, cy, rx, ry, end, end2, 0, 0));
+        if (end > midEnd && start < midEnd) { // When shape is wide, it can cross both, (c) and (d) edges, when using startAngle
+            // Go to outer side
+            out = out.concat([
+                'L', cx + (rx * cos(end2)) + dx, cy + (ry * sin(end2)) + dy
+            ]);
+            // Curve to the right edge of the slice (d)
+            out = out.concat(curveTo(cx, cy, rx, ry, end2, midEnd, dx, dy));
+            // Go to the inner side
+            out = out.concat([
+                'L', cx + (rx * cos(midEnd)), cy + (ry * sin(midEnd))
+            ]);
+            // Curve to the true end of the slice
+            out = out.concat(curveTo(cx, cy, rx, ry, midEnd, end, 0, 0));
+            // Go to the outer side
+            out = out.concat([
+                'L', cx + (rx * cos(end)) + dx, cy + (ry * sin(end)) + dy
+            ]);
+            // Go back to middle (d)
+            out = out.concat(curveTo(cx, cy, rx, ry, end, midEnd, dx, dy));
+            out = out.concat([
+                'L', cx + (rx * cos(midEnd)), cy + (ry * sin(midEnd))
+            ]);
+            // Go back to the left edge
+            out = out.concat(curveTo(cx, cy, rx, ry, midEnd, end2, 0, 0));
+        } else if (end > PI - a && start < PI - a) { // But shape can cross also only (c) edge:
+            // Go to outer side
+            out = out.concat([
+                'L', cx + (rx * cos(end2)) + dx, cy + (ry * sin(end2)) + dy
+            ]);
+            // Curve to the true end of the slice
+            out = out.concat(curveTo(cx, cy, rx, ry, end2, end, dx, dy));
+            // Go to the inner side
+            out = out.concat([
+                'L', cx + (rx * cos(end)), cy + (ry * sin(end))
+            ]);
+            // Go back to the artifical end2
+            out = out.concat(curveTo(cx, cy, rx, ry, end, end2, 0, 0));
         }
 
         out = out.concat([
@@ -2730,8 +1175,9 @@
             var seriesOptions = this.options,
                 grouping = seriesOptions.grouping,
                 stacking = seriesOptions.stacking,
+                reversedStacks = pick(this.yAxis.options.reversedStacks, true),
                 z = 0;
-
+        
             if (!(grouping !== undefined && !grouping)) {
                 var stacks = this.chart.retrieveStacks(stacking),
                     stack = seriesOptions.stack || 0,
@@ -2741,7 +1187,7 @@
                         break;
                     }
                 }
-                z = (stacks.totalStacks * 10) - (10 * (stacks.totalStacks - stacks[stack].position)) - i;
+                z = (stacks.totalStacks * 10) - (10 * (stacks.totalStacks - stacks[stack].position)) - (reversedStacks ? i : -i); // #4369
             }
 
             seriesOptions.zIndex = z;
@@ -2950,13 +1396,16 @@
             Highcharts.each(this.points, function (point) {
                 var graphic = point.graphic;
 
-                graphic.out.add(seriesGroup);
-                graphic.inn.add(seriesGroup);
-                graphic.side1.add(seriesGroup);
-                graphic.side2.add(seriesGroup);
-
-                // Hide null or 0 points (#3006, 3650)
-                graphic[point.y ? 'show' : 'hide']();
+                // #4584 Check if has graphic - null points don't have it
+                if (graphic) {
+                    graphic.out.add(seriesGroup);
+                    graphic.inn.add(seriesGroup);
+                    graphic.side1.add(seriesGroup);
+                    graphic.side2.add(seriesGroup);
+
+                    // Hide null or 0 points (#3006, 3650)
+                    graphic[point.y ? 'show' : 'hide']();
+                }
             });
         }
     });
@@ -3161,6 +1610,5 @@
     });
 
     }
->>>>>>> 806e78df
 
 }(Highcharts));