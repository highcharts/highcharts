--- conflicted
+++ resolved
@@ -5127,7 +5127,7 @@
 		var label = this.label,
 			axis = this.axis;
 		return label ?
-			((this.labelBBox = label.getBBox()))[axis.horiz ? 'height' : 'width'] :
+			((this.labelBBox = label.getBBox(true)))[axis.horiz ? 'height' : 'width'] :
 			0;
 	},
 
@@ -5350,7 +5350,6 @@
 				tickLength = -tickLength;
 			}
 
-<<<<<<< HEAD
 			markPath = tick.getMarkPath(x, y, tickLength, tickWidth, horiz, renderer);
 
 			if (mark) { // updating
@@ -5477,44 +5476,6 @@
 				attribs.dashstyle = dashStyle;
 			}
 		} else if (defined(from) && defined(to)) { // plot band
-=======
-				// first call
-				if (!defined(label)) {
-					tick.label =
-						defined(str) && labelOptions.enabled ?
-							renderer.text(
-									str,
-									0,
-									0,
-									labelOptions.useHTML
-								)
-								.attr({
-									align: labelOptions.align,
-									rotation: labelOptions.rotation
-								})
-								// without position absolute, IE export sometimes is wrong
-								.css(css)
-								.add(axisGroup) :
-							null;
-
-				// update
-				} else if (label) {
-					label.attr({
-							text: str
-						})
-						.css(css);
-				}
-			},
-			/**
-			 * Get the offset height or width of the label
-			 */
-			getLabelSize: function () {
-				var label = this.label;
-				return label ?
-					((this.labelBBox = label.getBBox(true)))[horiz ? 'height' : 'width'] :
-					0;
-			},
->>>>>>> e10d9079
 			
 			// keep within plot area
 			from = mathMax(from, axis.min - halfPointRange);
