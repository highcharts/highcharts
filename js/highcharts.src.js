--- conflicted
+++ resolved
@@ -9533,31 +9533,6 @@
 	 * class name. Used on detection of tracker objects and on deciding whether
 	 * hovering the tooltip should cause the active series to mouse out.
 	 */
-<<<<<<< HEAD
-	positionCheckboxes: function (scrollOffset) {
-		var alignAttr = this.group.alignAttr,
-			translateY,
-			clipHeight = this.clipHeight || this.legendHeight;
-
-		if (alignAttr) {
-			translateY = alignAttr.translateY;
-			each(this.allItems, function (item) {
-				var checkbox = item.checkbox,
-					checkboxPosition = item.options.checkboxPosition,
-					left,
-					top;
-				
-				if (checkbox) {
-					left = checkboxPosition == 'left' ?
-						(alignAttr.translateX + checkbox.x - 20) :
-						(alignAttr.translateX + item.legendItemWidth + checkbox.x - 20);
-					top = (translateY + checkbox.y + (scrollOffset || 0) + 3);
-					css(checkbox, {
-						left: left + PX,
-						top: top + PX,
-						display: top > translateY - 6 && top < translateY + clipHeight - 6 ? '' : NONE
-					});
-=======
 	inClass: function (element, className) {
 		var elemClassName;
 		while (element) {
@@ -9567,7 +9542,6 @@
 					return true;
 				} else if (elemClassName.indexOf(PREFIX + 'container') !== -1) {
 					return false;
->>>>>>> a513db4a
 				}
 			}
 			element = element.parentNode;
@@ -9585,37 +9559,6 @@
 		}
 	},
 
-<<<<<<< HEAD
-	/**
-	 * Render a single specific legend item
-	 * @param {Object} item A series or point
-	 */
-	renderItem: function (item) {
-		var legend = this,
-			chart = legend.chart,
-			renderer = chart.renderer,
-			options = legend.options,
-			horizontal = options.layout === 'horizontal',
-			symbolWidth = options.symbolWidth,
-			symbolPadding = options.symbolPadding,
-			itemStyle = legend.itemStyle,
-			itemHiddenStyle = legend.itemHiddenStyle,
-			padding = legend.padding,
-			ltr = !options.rtl,
-			itemHeight,
-			widthOption = options.width,
-			itemMarginBottom = options.itemMarginBottom || 0,
-			itemMarginTop = legend.itemMarginTop,
-			initialItemX = legend.initialItemX,
-			bBox,
-			itemWidth,
-			li = item.legendItem,
-			series = item.series || item,
-			itemOptions = series.options,
-			showCheckbox = itemOptions.showCheckbox,
-			checkboxPosition = itemOptions.checkboxPosition,
-			useHTML = options.useHTML;
-=======
 	onContainerClick: function (e) {
 		var chart = this.chart,
 			hoverPoint = chart.hoverPoint, 
@@ -9624,7 +9567,6 @@
 		
 		e = this.normalize(e);
 		e.cancelBubble = true; // IE specific
->>>>>>> a513db4a
 
 		if (!chart.cancelClick) {
 			
@@ -9692,22 +9634,11 @@
 		
 	},
 
-<<<<<<< HEAD
-		// calculate the positions for the next line
-		bBox = li.getBBox();
-
-		itemWidth = item.legendItemWidth =
-			options.itemWidth || symbolWidth + symbolPadding + bBox.width + padding +
-			(showCheckbox && checkboxPosition == 'right' ? 20 : 0) +
-			(showCheckbox && checkboxPosition == 'left' && horizontal ? 20 : 0);
-		legend.itemHeight = itemHeight = bBox.height;
-=======
 	/**
 	 * Destroys the Pointer object and disconnects DOM events.
 	 */
 	destroy: function () {
 		var prop;
->>>>>>> a513db4a
 
 		removeEvent(this.chart.container, 'mouseleave', this.onContainerMouseLeave);
 		if (!chartCount) {
@@ -9743,46 +9674,6 @@
 	/**
 	 * Run translation operations for each direction (horizontal and vertical) independently
 	 */
-<<<<<<< HEAD
-	render: function () {
-		var legend = this,
-			chart = legend.chart,
-			renderer = chart.renderer,
-			legendGroup = legend.group,
-			allItems,
-			display,
-			legendWidth,
-			legendHeight,
-			box = legend.box,
-			options = legend.options,
-			padding = legend.padding,
-			legendBorderWidth = options.borderWidth,
-			legendBackgroundColor = options.backgroundColor,
-			showCheckbox = chart.options.plotOptions.series.showCheckbox,
-			checkboxPosition = chart.options.plotOptions.series.checkboxPosition;
-
-		legend.itemX = options.align == 'left' && showCheckbox ?
-			legend.initialItemX + parseInt(options.itemCheckboxStyle.width) :
-			legend.initialItemX;
-		legend.itemY = legend.initialItemY;
-		legend.offsetWidth = 0;
-		legend.lastItemY = 0;
-
-		if (options.align == 'right' && checkboxPosition == 'left' &&
-				showCheckbox) {
-			legend.itemX += 20;
-		}
-
-		if (!legendGroup) {
-			legend.group = legendGroup = renderer.g('legend')
-				.attr({ zIndex: 7 }) 
-				.add();
-			legend.contentGroup = renderer.g()
-				.attr({ zIndex: 1 }) // above background
-				.add(legendGroup);
-			legend.scrollGroup = renderer.g()
-				.add(legend.contentGroup);
-=======
 	pinchTranslateDirection: function (horiz, pinchDown, touches, transform, selectionMarker, clip, lastValidTouch, forcedScale) {
 		var chart = this.chart,
 			xy = horiz ? 'x' : 'y',
@@ -9825,7 +9716,6 @@
 		} else if (selectionXY + selectionWH > bounds.max) {
 			selectionXY = bounds.max - selectionWH;
 			outOfBounds = true;
->>>>>>> a513db4a
 		}
 		
 		// Is the chart dragged off its bounds, determined by dataMin and dataMax?
@@ -10236,12 +10126,17 @@
 			translateY = alignAttr.translateY;
 			each(this.allItems, function (item) {
 				var checkbox = item.checkbox,
+					checkboxPosition = item.options.checkboxPosition,
+					left,
 					top;
 				
 				if (checkbox) {
+					left = checkboxPosition == 'left' ?
+						(alignAttr.translateX + checkbox.x - 20) :
+						(alignAttr.translateX + item.checkboxOffset + checkbox.x - 20);
 					top = (translateY + checkbox.y + (scrollOffset || 0) + 3);
 					css(checkbox, {
-						left: (alignAttr.translateX + item.checkboxOffset + checkbox.x - 20) + PX,
+						left: left + PX,
 						top: top + PX,
 						display: top > translateY - 6 && top < translateY + clipHeight - 6 ? '' : NONE
 					});
@@ -10303,6 +10198,7 @@
 			series = item.series && item.series.drawLegendSymbol ? item.series : item,
 			seriesOptions = series.options,
 			showCheckbox = legend.createCheckboxForItem && seriesOptions && seriesOptions.showCheckbox,
+			checkboxPosition = seriesOptions && seriesOptions.checkboxPosition,
 			useHTML = options.useHTML;
 
 		if (!li) { // generate it once, later move it
@@ -10349,7 +10245,9 @@
 		itemWidth = item.checkboxOffset = 
 			options.itemWidth || 
 			item.legendItemWidth || 
-			symbolWidth + symbolPadding + bBox.width + itemDistance + (showCheckbox ? 20 : 0);
+			symbolWidth + symbolPadding + bBox.width + itemDistance +
+			(showCheckbox && checkboxPosition == 'right' ? 20 : 0) +
+			(showCheckbox && checkboxPosition == 'left' && horizontal ? 20 : 0);
 		legend.itemHeight = itemHeight = mathRound(item.legendItemHeight || bBox.height);
 
 		// if the item exceeds the width, start a new line
@@ -10434,12 +10332,20 @@
 			options = legend.options,
 			padding = legend.padding,
 			legendBorderWidth = options.borderWidth,
-			legendBackgroundColor = options.backgroundColor;
-
-		legend.itemX = legend.initialItemX;
+			legendBackgroundColor = options.backgroundColor,
+			showCheckbox = chart.options.plotOptions.series.showCheckbox,
+			checkboxPosition = chart.options.plotOptions.series.checkboxPosition;
+
+		legend.itemX = options.align == 'left' && showCheckbox ?
+			legend.initialItemX + parseInt(options.itemCheckboxStyle.width) :
+			legend.initialItemX;
 		legend.itemY = legend.initialItemY;
 		legend.offsetWidth = 0;
 		legend.lastItemY = 0;
+
+		if (options.align == 'right' && checkboxPosition == 'left' && showCheckbox) {
+			legend.itemX += 20;
+		}
 
 		if (!legendGroup) {
 			legend.group = legendGroup = renderer.g('legend')
