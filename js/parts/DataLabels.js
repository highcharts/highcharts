(function (H) {
	var addEvent = H.addEvent,
		arrayMax = H.arrayMax,
		defined = H.defined,
		each = H.each,
		extend = H.extend,
		format = H.format,
		merge = H.merge,
		noop = H.noop,
		pick = H.pick,
		relativeLength = H.relativeLength,
		Series = H.Series,
		seriesTypes = H.seriesTypes;
/**
 * Draw the data labels
 */
Series.prototype.drawDataLabels = function () {

	var series = this,
		seriesOptions = series.options,
		options = seriesOptions.dataLabels,
		points = series.points,
		pointOptions,
		generalOptions,
		hasRendered = series.hasRendered || 0,
		str,
		dataLabelsGroup,
		renderer = series.chart.renderer;

	if (options.enabled || series._hasPointLabels) {

		// Process default alignment of data labels for columns
		if (series.dlProcessOptions) {
			series.dlProcessOptions(options);
		}

		// Create a separate group for the data labels to avoid rotation
		dataLabelsGroup = series.plotGroup(
			'dataLabelsGroup',
			'data-labels',
			options.defer ? 'hidden' : 'visible',
			options.zIndex || 6
		);

		if (pick(options.defer, true)) {
			dataLabelsGroup.attr({ opacity: +hasRendered }); // #3300
			if (!hasRendered) {
				addEvent(series, 'afterAnimate', function () {
					if (series.visible) { // #3023, #3024
						dataLabelsGroup.show();
					}
					dataLabelsGroup[seriesOptions.animation ? 'animate' : 'attr']({ opacity: 1 }, { duration: 200 });
				});
			}
		}

		// Make the labels for each point
		generalOptions = options;
		each(points, function (point) {

			var enabled,
				dataLabel = point.dataLabel,
				labelConfig,
				attr,
				name,
				rotation,
				connector = point.connector,
				isNew = true,
				style,
				moreStyle = {};

			// Determine if each data label is enabled
			pointOptions = point.dlOptions || (point.options && point.options.dataLabels); // dlOptions is used in treemaps
			enabled = pick(pointOptions && pointOptions.enabled, generalOptions.enabled) && point.y !== null; // #2282, #4641


			// If the point is outside the plot area, destroy it. #678, #820
			if (dataLabel && !enabled) {
				point.dataLabel = dataLabel.destroy();

			// Individual labels are disabled if the are explicitly disabled
			// in the point options, or if they fall outside the plot area.
			} else if (enabled) {

				// Create individual options structure that can be extended without
				// affecting others
				options = merge(generalOptions, pointOptions);
				style = options.style;

				rotation = options.rotation;

				// Get the string
				labelConfig = point.getLabelConfig();
				str = options.format ?
					format(options.format, labelConfig) :
					options.formatter.call(labelConfig, options);

				/*= if (build.classic) { =*/
				// Determine the color
				style.color = pick(options.color, style.color, series.color, 'black');
				/*= } =*/

				// update existing label
				if (dataLabel) {

					if (defined(str)) {
						dataLabel
							.attr({
								text: str
							});
						isNew = false;

					} else { // #1437 - the label is shown conditionally
						point.dataLabel = dataLabel = dataLabel.destroy();
						if (connector) {
							point.connector = connector.destroy();
						}
					}

				// create new label
				} else if (defined(str)) {
					attr = {
						//align: align,
						/*= if (build.classic) { =*/
						fill: options.backgroundColor,
						stroke: options.borderColor,
						'stroke-width': options.borderWidth,
						/*= } =*/
						r: options.borderRadius || 0,
						rotation: rotation,
						padding: options.padding,
						zIndex: 1
					};
<<<<<<< HEAD
					
					/*= if (build.classic) { =*/
=======

>>>>>>> 806e78df
					// Get automated contrast color
					if (style.color === 'contrast') {
						moreStyle.color = options.inside || options.distance < 0 || !!seriesOptions.stacking ?
							renderer.getContrast(point.color || series.color) :
							'#000000';
					}

					if (seriesOptions.cursor) {
						moreStyle.cursor = seriesOptions.cursor;
					}
<<<<<<< HEAD
					/*= } =*/
=======
>>>>>>> 806e78df


					// Remove unused attributes (#947)
					for (name in attr) {
						if (attr[name] === undefined) {
							delete attr[name];
						}
					}

					dataLabel = point.dataLabel = renderer[rotation ? 'text' : 'label']( // labels don't support rotation
						str,
						0,
						-999,
						options.shape,
						null,
						null,
						options.useHTML,
						null, 
						'data-label'
					)
					.attr(attr)
					.css(extend(style, moreStyle))
					.add(dataLabelsGroup);

					if (options.className) { // docs
						dataLabel.addClass(options.className);
					}

					/*= if (build.classic) { =*/
					dataLabel.shadow(options.shadow);
					/*= } =*/

				}

				if (dataLabel) {
					// Now the data label is created and placed at 0,0, so we need to align it
					series.alignDataLabel(point, dataLabel, options, null, isNew);
				}
			}
		});
	}
};

/**
 * Align each individual data label
 */
Series.prototype.alignDataLabel = function (point, dataLabel, options, alignTo, isNew) {
	var chart = this.chart,
		inverted = chart.inverted,
		plotX = pick(point.plotX, -999),
		plotY = pick(point.plotY, -999),
		bBox = dataLabel.getBBox(),
		fontSize,
		baseline,
		rotCorr, // rotation correction
		// Math.round for rounding errors (#2683), alignTo to allow column labels (#2700)
		visible = this.visible && (point.series.forceDL || chart.isInsidePlot(plotX, Math.round(plotY), inverted) ||
			(alignTo && chart.isInsidePlot(plotX, inverted ? alignTo.x + 1 : alignTo.y + alignTo.height - 1, inverted))),
		alignAttr; // the final position;

	if (visible) {

		/*= if (build.classic) { =*/
		fontSize = options.style.fontSize;
		/*= } =*/

		baseline = chart.renderer.fontMetrics(fontSize, dataLabel).b;

		// The alignment box is a singular point
		alignTo = extend({
			x: inverted ? chart.plotWidth - plotY : plotX,
			y: Math.round(inverted ? chart.plotHeight - plotX : plotY),
			width: 0,
			height: 0
		}, alignTo);

		// Add the text size for alignment calculation
		extend(options, {
			width: bBox.width,
			height: bBox.height
		});

		// Allow a hook for changing alignment in the last moment, then do the alignment
		if (options.rotation) { // Fancy box alignment isn't supported for rotated text
			rotCorr = chart.renderer.rotCorr(baseline, options.rotation); // #3723
			dataLabel[isNew ? 'attr' : 'animate']({
					x: alignTo.x + options.x + alignTo.width / 2 + rotCorr.x,
					y: alignTo.y + options.y + alignTo.height / 2
				})
				.attr({ // #3003
					align: options.align
				});
		} else {
			dataLabel.align(options, null, alignTo);
			alignAttr = dataLabel.alignAttr;

			// Handle justify or crop
			if (pick(options.overflow, 'justify') === 'justify') {
				this.justifyDataLabel(dataLabel, options, alignAttr, bBox, alignTo, isNew);

			} else if (pick(options.crop, true)) {
				// Now check that the data label is within the plot area
				visible = chart.isInsidePlot(alignAttr.x, alignAttr.y) && chart.isInsidePlot(alignAttr.x + bBox.width, alignAttr.y + bBox.height);

			}

			// When we're using a shape, make it possible with a connector or an arrow pointing to thie point
			if (options.shape) {
				dataLabel.attr({
					anchorX: point.plotX,
					anchorY: point.plotY
				});
			}

		}
	}

	// Show or hide based on the final aligned position
	if (!visible) {
		stop(dataLabel);
		dataLabel.attr({ y: -999 });
		dataLabel.placed = false; // don't animate back in
	}

};

/**
 * If data labels fall partly outside the plot area, align them back in, in a way that
 * doesn't hide the point.
 */
Series.prototype.justifyDataLabel = function (dataLabel, options, alignAttr, bBox, alignTo, isNew) {
	var chart = this.chart,
		align = options.align,
		verticalAlign = options.verticalAlign,
		off,
		justified,
		padding = dataLabel.box ? 0 : (dataLabel.padding || 0);

	// Off left
	off = alignAttr.x + padding;
	if (off < 0) {
		if (align === 'right') {
			options.align = 'left';
		} else {
			options.x = -off;
		}
		justified = true;
	}

	// Off right
	off = alignAttr.x + bBox.width - padding;
	if (off > chart.plotWidth) {
		if (align === 'left') {
			options.align = 'right';
		} else {
			options.x = chart.plotWidth - off;
		}
		justified = true;
	}

	// Off top
	off = alignAttr.y + padding;
	if (off < 0) {
		if (verticalAlign === 'bottom') {
			options.verticalAlign = 'top';
		} else {
			options.y = -off;
		}
		justified = true;
	}

	// Off bottom
	off = alignAttr.y + bBox.height - padding;
	if (off > chart.plotHeight) {
		if (verticalAlign === 'top') {
			options.verticalAlign = 'bottom';
		} else {
			options.y = chart.plotHeight - off;
		}
		justified = true;
	}

	if (justified) {
		dataLabel.placed = !isNew;
		dataLabel.align(options, null, alignTo);
	}
};

/**
 * Override the base drawDataLabels method by pie specific functionality
 */
if (seriesTypes.pie) {
	seriesTypes.pie.prototype.drawDataLabels = function () {
		var series = this,
			data = series.data,
			point,
			chart = series.chart,
			options = series.options.dataLabels,
			connectorPadding = pick(options.connectorPadding, 10),
			connectorWidth = pick(options.connectorWidth, 1),
			plotWidth = chart.plotWidth,
			plotHeight = chart.plotHeight,
			connector,
			connectorPath,
			softConnector = pick(options.softConnector, true),
			distanceOption = options.distance,
			seriesCenter = series.center,
			radius = seriesCenter[2] / 2,
			centerY = seriesCenter[1],
			outside = distanceOption > 0,
			dataLabel,
			dataLabelWidth,
			labelPos,
			labelHeight,
			halves = [// divide the points into right and left halves for anti collision
				[], // right
				[]  // left
			],
			x,
			y,
			visibility,
			rankArr,
			i,
			j,
			overflow = [0, 0, 0, 0], // top, right, bottom, left
			sort = function (a, b) {
				return b.y - a.y;
			};

		// get out if not enabled
		if (!series.visible || (!options.enabled && !series._hasPointLabels)) {
			return;
		}

		// run parent method
		Series.prototype.drawDataLabels.apply(series);

		// arrange points for detection collision
		each(data, function (point) {
			if (point.dataLabel && point.visible) { // #407, #2510
				halves[point.half].push(point);
			}
		});

		/* Loop over the points in each half, starting from the top and bottom
		 * of the pie to detect overlapping labels.
		 */
		i = 2;
		while (i--) {

			var slots = [],
				slotsLength,
				usedSlots = [],
				points = halves[i],
				pos,
				bottom,
				length = points.length,
				slotIndex;

			if (!length) {
				continue;
			}

			// Sort by angle
			series.sortByAngle(points, i - 0.5);

			// Assume equal label heights on either hemisphere (#2630)
			j = labelHeight = 0;
			while (!labelHeight && points[j]) { // #1569
				labelHeight = points[j] && points[j].dataLabel && (points[j].dataLabel.getBBox().height || 21); // 21 is for #968
				j++;
			}

			// Only do anti-collision when we are outside the pie and have connectors (#856)
			if (distanceOption > 0) {

				// Build the slots
				bottom = Math.min(centerY + radius + distanceOption, chart.plotHeight);
				for (pos = Math.max(0, centerY - radius - distanceOption); pos <= bottom; pos += labelHeight) {
					slots.push(pos);
				}
				slotsLength = slots.length;


				/* Visualize the slots
				if (!series.slotElements) {
					series.slotElements = [];
				}
				if (i === 1) {
					series.slotElements.forEach(function (elem) {
						elem.destroy();
					});
					series.slotElements.length = 0;
				}

				slots.forEach(function (pos, no) {
					var slotX = series.getX(pos, i) + chart.plotLeft - (i ? 100 : 0),
						slotY = pos + chart.plotTop;

					if (!isNaN(slotX)) {
						series.slotElements.push(chart.renderer.rect(slotX, slotY - 7, 100, labelHeight, 1)
							.attr({
								'stroke-width': 1,
								stroke: 'silver',
								fill: 'rgba(0,0,255,0.1)'
							})
							.add());
						series.slotElements.push(chart.renderer.text('Slot '+ no, slotX, slotY + 4)
							.attr({
								fill: 'silver'
							}).add());
					}
				});
				// */

				// if there are more values than available slots, remove lowest values
				if (length > slotsLength) {
					// create an array for sorting and ranking the points within each quarter
					rankArr = [].concat(points);
					rankArr.sort(sort);
					j = length;
					while (j--) {
						rankArr[j].rank = j;
					}
					j = length;
					while (j--) {
						if (points[j].rank >= slotsLength) {
							points.splice(j, 1);
						}
					}
					length = points.length;
				}

				// The label goes to the nearest open slot, but not closer to the edge than
				// the label's index.
				for (j = 0; j < length; j++) {

					point = points[j];
					labelPos = point.labelPos;

					var closest = 9999,
						distance,
						slotI;

					// find the closest slot index
					for (slotI = 0; slotI < slotsLength; slotI++) {
						distance = Math.abs(slots[slotI] - labelPos[1]);
						if (distance < closest) {
							closest = distance;
							slotIndex = slotI;
						}
					}

					// if that slot index is closer to the edges of the slots, move it
					// to the closest appropriate slot
					if (slotIndex < j && slots[j] !== null) { // cluster at the top
						slotIndex = j;
					} else if (slotsLength  < length - j + slotIndex && slots[j] !== null) { // cluster at the bottom
						slotIndex = slotsLength - length + j;
						while (slots[slotIndex] === null) { // make sure it is not taken
							slotIndex++;
						}
					} else {
						// Slot is taken, find next free slot below. In the next run, the next slice will find the
						// slot above these, because it is the closest one
						while (slots[slotIndex] === null) { // make sure it is not taken
							slotIndex++;
						}
					}

					usedSlots.push({ i: slotIndex, y: slots[slotIndex] });
					slots[slotIndex] = null; // mark as taken
				}
				// sort them in order to fill in from the top
				usedSlots.sort(sort);
			}

			// now the used slots are sorted, fill them up sequentially
			for (j = 0; j < length; j++) {

				var slot, naturalY;

				point = points[j];
				labelPos = point.labelPos;
				dataLabel = point.dataLabel;
				visibility = point.visible === false ? 'hidden' : 'inherit';
				naturalY = labelPos[1];

				if (distanceOption > 0) {
					slot = usedSlots.pop();
					slotIndex = slot.i;

					// if the slot next to currrent slot is free, the y value is allowed
					// to fall back to the natural position
					y = slot.y;
					if ((naturalY > y && slots[slotIndex + 1] !== null) ||
							(naturalY < y &&  slots[slotIndex - 1] !== null)) {
						y = Math.min(Math.max(0, naturalY), chart.plotHeight);
					}

				} else {
					y = naturalY;
				}

				// get the x - use the natural x position for first and last slot, to prevent the top
				// and botton slice connectors from touching each other on either side
				x = options.justify ?
					seriesCenter[0] + (i ? -1 : 1) * (radius + distanceOption) :
					series.getX(y === centerY - radius - distanceOption || y === centerY + radius + distanceOption ? naturalY : y, i);


				// Record the placement and visibility
				dataLabel._attr = {
					visibility: visibility,
					align: labelPos[6]
				};
				dataLabel._pos = {
					x: x + options.x +
						({ left: connectorPadding, right: -connectorPadding }[labelPos[6]] || 0),
					y: y + options.y - 10 // 10 is for the baseline (label vs text)
				};
				dataLabel.connX = x;
				dataLabel.connY = y;


				// Detect overflowing data labels
				if (this.options.size === null) {
					dataLabelWidth = dataLabel.width;
					// Overflow left
					if (x - dataLabelWidth < connectorPadding) {
						overflow[3] = Math.max(Math.round(dataLabelWidth - x + connectorPadding), overflow[3]);

					// Overflow right
					} else if (x + dataLabelWidth > plotWidth - connectorPadding) {
						overflow[1] = Math.max(Math.round(x + dataLabelWidth - plotWidth + connectorPadding), overflow[1]);
					}

					// Overflow top
					if (y - labelHeight / 2 < 0) {
						overflow[0] = Math.max(Math.round(-y + labelHeight / 2), overflow[0]);

					// Overflow left
					} else if (y + labelHeight / 2 > plotHeight) {
						overflow[2] = Math.max(Math.round(y + labelHeight / 2 - plotHeight), overflow[2]);
					}
				}
			} // for each point
		} // for each half

		// Do not apply the final placement and draw the connectors until we have verified
		// that labels are not spilling over.
		if (arrayMax(overflow) === 0 || this.verifyDataLabelOverflow(overflow)) {

			// Place the labels in the final position
			this.placeDataLabels();

			// Draw the connectors
			if (outside && connectorWidth) {
				each(this.points, function (point) {
					connector = point.connector;
					labelPos = point.labelPos;
					dataLabel = point.dataLabel;

					if (dataLabel && dataLabel._pos && point.visible) {
						visibility = dataLabel._attr.visibility;
						x = dataLabel.connX;
						y = dataLabel.connY;
						connectorPath = softConnector ? [
							'M',
							x + (labelPos[6] === 'left' ? 5 : -5), y, // end of the string at the label
							'C',
							x, y, // first break, next to the label
							2 * labelPos[2] - labelPos[4], 2 * labelPos[3] - labelPos[5],
							labelPos[2], labelPos[3], // second break
							'L',
							labelPos[4], labelPos[5] // base
						] : [
							'M',
							x + (labelPos[6] === 'left' ? 5 : -5), y, // end of the string at the label
							'L',
							labelPos[2], labelPos[3], // second break
							'L',
							labelPos[4], labelPos[5] // base
						];

						if (connector) {
							connector.animate({ d: connectorPath });
							connector.attr('visibility', visibility);

						} else {
							point.connector = connector = series.chart.renderer.path(connectorPath).attr({
								'stroke-width': connectorWidth,
								stroke: options.connectorColor || point.color || '#606060',
								visibility: visibility
								//zIndex: 0 // #2722 (reversed)
							})
							.add(series.dataLabelsGroup);
						}
					} else if (connector) {
						point.connector = connector.destroy();
					}
				});
			}
		}
	};
	/**
	 * Perform the final placement of the data labels after we have verified that they
	 * fall within the plot area.
	 */
	seriesTypes.pie.prototype.placeDataLabels = function () {
		each(this.points, function (point) {
			var dataLabel = point.dataLabel,
				_pos;

			if (dataLabel && point.visible) {
				_pos = dataLabel._pos;
				if (_pos) {
					dataLabel.attr(dataLabel._attr);
					dataLabel[dataLabel.moved ? 'animate' : 'attr'](_pos);
					dataLabel.moved = true;
				} else if (dataLabel) {
					dataLabel.attr({ y: -999 });
				}
			}
		});
	};

	seriesTypes.pie.prototype.alignDataLabel =  noop;

	/**
	 * Verify whether the data labels are allowed to draw, or we should run more translation and data
	 * label positioning to keep them inside the plot area. Returns true when data labels are ready
	 * to draw.
	 */
	seriesTypes.pie.prototype.verifyDataLabelOverflow = function (overflow) {

		var center = this.center,
			options = this.options,
			centerOption = options.center,
			minSize = options.minSize || 80,
			newSize = minSize,
			ret;

		// Handle horizontal size and center
		if (centerOption[0] !== null) { // Fixed center
			newSize = Math.max(center[2] - Math.max(overflow[1], overflow[3]), minSize);

		} else { // Auto center
			newSize = Math.max(
				center[2] - overflow[1] - overflow[3], // horizontal overflow
				minSize
			);
			center[0] += (overflow[3] - overflow[1]) / 2; // horizontal center
		}

		// Handle vertical size and center
		if (centerOption[1] !== null) { // Fixed center
			newSize = Math.max(Math.min(newSize, center[2] - Math.max(overflow[0], overflow[2])), minSize);

		} else { // Auto center
			newSize = Math.max(
				Math.min(
					newSize,
					center[2] - overflow[0] - overflow[2] // vertical overflow
				),
				minSize
			);
			center[1] += (overflow[0] - overflow[2]) / 2; // vertical center
		}

		// If the size must be decreased, we need to run translate and drawDataLabels again
		if (newSize < center[2]) {
			center[2] = newSize;
			center[3] = Math.min(relativeLength(options.innerSize || 0, newSize), newSize); // #3632
			this.translate(center);
			each(this.points, function (point) {
				if (point.dataLabel) {
					point.dataLabel._pos = null; // reset
				}
			});

			if (this.drawDataLabels) {
				this.drawDataLabels();
			}
		// Else, return true to indicate that the pie and its labels is within the plot area
		} else {
			ret = true;
		}
		return ret;
	};
}

if (seriesTypes.column) {

	/**
	 * Override the basic data label alignment by adjusting for the position of the column
	 */
	seriesTypes.column.prototype.alignDataLabel = function (point, dataLabel, options,  alignTo, isNew) {
		var inverted = this.chart.inverted,
			series = point.series,
			dlBox = point.dlBox || point.shapeArgs, // data label box for alignment
			below = pick(point.below, point.plotY > pick(this.translatedThreshold, series.yAxis.len)), // point.below is used in range series
			inside = pick(options.inside, !!this.options.stacking), // draw it inside the box?
			overshoot;

		// Align to the column itself, or the top of it
		if (dlBox) { // Area range uses this method but not alignTo
			alignTo = merge(dlBox);

			if (alignTo.y < 0) {
				alignTo.height += alignTo.y;
				alignTo.y = 0;
			}
			overshoot = alignTo.y + alignTo.height - series.yAxis.len;
			if (overshoot > 0) {
				alignTo.height -= overshoot;
			}

			if (inverted) {
				alignTo = {
					x: series.yAxis.len - alignTo.y - alignTo.height,
					y: series.xAxis.len - alignTo.x - alignTo.width,
					width: alignTo.height,
					height: alignTo.width
				};
			}

			// Compute the alignment box
			if (!inside) {
				if (inverted) {
					alignTo.x += below ? 0 : alignTo.width;
					alignTo.width = 0;
				} else {
					alignTo.y += below ? alignTo.height : 0;
					alignTo.height = 0;
				}
			}
		}


		// When alignment is undefined (typically columns and bars), display the individual
		// point below or above the point depending on the threshold
		options.align = pick(
			options.align,
			!inverted || inside ? 'center' : below ? 'right' : 'left'
		);
		options.verticalAlign = pick(
			options.verticalAlign,
			inverted || inside ? 'middle' : below ? 'top' : 'bottom'
		);

		// Call the parent method
		Series.prototype.alignDataLabel.call(this, point, dataLabel, options, alignTo, isNew);
	};
}

	return H;
}(Highcharts));<|MERGE_RESOLUTION|>--- conflicted
+++ resolved
@@ -10,7 +10,8 @@
 		pick = H.pick,
 		relativeLength = H.relativeLength,
 		Series = H.Series,
-		seriesTypes = H.seriesTypes;
+		seriesTypes = H.seriesTypes,
+		stop = H.stop;
 /**
  * Draw the data labels
  */
@@ -131,12 +132,8 @@
 						padding: options.padding,
 						zIndex: 1
 					};
-<<<<<<< HEAD
 					
 					/*= if (build.classic) { =*/
-=======
-
->>>>>>> 806e78df
 					// Get automated contrast color
 					if (style.color === 'contrast') {
 						moreStyle.color = options.inside || options.distance < 0 || !!seriesOptions.stacking ?
@@ -147,10 +144,7 @@
 					if (seriesOptions.cursor) {
 						moreStyle.cursor = seriesOptions.cursor;
 					}
-<<<<<<< HEAD
 					/*= } =*/
-=======
->>>>>>> 806e78df
 
 
 					// Remove unused attributes (#947)
