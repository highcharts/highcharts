(function (H) {
	var CanVGRenderer,
	
		getScript = H.getScript,
		useCanVG = H.useCanVG;

/* ****************************************************************************
 *                                                                            *
 * START OF ANDROID < 3 SPECIFIC CODE. THIS CAN BE REMOVED IF YOU'RE NOT      *
 * TARGETING THAT SYSTEM.                                                     *
 *                                                                            *
 *****************************************************************************/
<<<<<<< HEAD
=======
var CanVGRenderer,
	CanVGController;

/**
 * Downloads a script and executes a callback when done.
 * @param {String} scriptLocation
 * @param {Function} callback
 */
function getScript(scriptLocation, callback) {
	var head = doc.getElementsByTagName('head')[0],
		script = doc.createElement('script');

	script.type = 'text/javascript';
	script.src = scriptLocation;
	script.onload = callback;

	head.appendChild(script);
}

>>>>>>> e6238c3f
if (useCanVG) {
	/**
	 * The CanVGRenderer is empty from start to keep the source footprint small.
	 * When requested, the CanVGController downloads the rest of the source packaged
	 * together with the canvg library.
	 */
	H.Renderer = CanVGRenderer = function () {
		// Override the global SVG namespace to fake SVG/HTML that accepts CSS
		H.SVG_NS = 'http://www.w3.org/1999/xhtml';
	};

	/**
	 * Start with an empty symbols object. This is needed when exporting is used (exporting.src.js will add a few symbols), but
	 * the implementation from SvgRenderer will not be merged in until first render.
	 */
	CanVGRenderer.prototype.symbols = {};

	/**
	 * Handles on demand download of canvg rendering support.
	 */
	H.CanVGController = (function () {
		// List of renderering calls
		var deferredRenderCalls = [];

		/**
		 * When downloaded, we are ready to draw deferred charts.
		 */
		function drawDeferred() {
			var callLength = deferredRenderCalls.length,
				callIndex;

			// Draw all pending render calls
			for (callIndex = 0; callIndex < callLength; callIndex++) {
				deferredRenderCalls[callIndex]();
			}
			// Clear the list
			deferredRenderCalls = [];
		}

		return {
			push: function (func, scriptLocation) {
				// Only get the script once
				if (deferredRenderCalls.length === 0) {
					getScript(scriptLocation, drawDeferred);
				}
				// Register render call
				deferredRenderCalls.push(func);
			}
		};
	}());
} // end CanVGRenderer

/* ****************************************************************************
 *                                                                            *
 * END OF ANDROID < 3 SPECIFIC CODE                                           *
 *                                                                            *
 *****************************************************************************/

	return H;
}(Highcharts));<|MERGE_RESOLUTION|>--- conflicted
+++ resolved
@@ -1,7 +1,6 @@
 (function (H) {
 	var CanVGRenderer,
-	
-		getScript = H.getScript,
+		doc = H.win.doc,
 		useCanVG = H.useCanVG;
 
 /* ****************************************************************************
@@ -10,10 +9,6 @@
  * TARGETING THAT SYSTEM.                                                     *
  *                                                                            *
  *****************************************************************************/
-<<<<<<< HEAD
-=======
-var CanVGRenderer,
-	CanVGController;
 
 /**
  * Downloads a script and executes a callback when done.
@@ -31,7 +26,6 @@
 	head.appendChild(script);
 }
 
->>>>>>> e6238c3f
 if (useCanVG) {
 	/**
 	 * The CanVGRenderer is empty from start to keep the source footprint small.
