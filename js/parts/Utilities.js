/**
 * @license @product.name@ JS v@product.version@ (@product.date@)
 * Highcharts funnel module
 *
 * (c) 2010-2016 Torstein Honsi
 *
 * License: www.highcharts.com/license
 */
'use strict';
import H from './Globals.js';
var timers = [];

var charts = H.charts,
	doc = H.doc,
	win = H.win;

/**
 * Provide error messages for debugging, with links to online explanation
 */
H.error = function (code, stop) {
	var msg = 'Highcharts error #' + code + ': www.highcharts.com/errors/' + code;
	if (stop) {
		throw new Error(msg);
	}
	// else ...
	if (win.console) {
		console.log(msg); // eslint-disable-line no-console
	}
};

/**
 * An animator object. One instance applies to one property (attribute or style prop) 
 * on one element.
 * 
 * @param {object} elem	The element to animate. May be a DOM element or a Highcharts SVGElement wrapper.
 * @param {object} options Animation options, including duration, easing, step and complete.
 * @param {object} prop	The property to animate.
 */
H.Fx = function (elem, options, prop) {
	this.options = options;
	this.elem = elem;
	this.prop = prop;
};
H.Fx.prototype = {
	
	/**
	 * Animating a path definition on SVGElement
	 * @returns {undefined} 
	 */
	dSetter: function () {
		var start = this.paths[0],
			end = this.paths[1],
			ret = [],
			now = this.now,
			i = start.length,
			startVal;

		if (now === 1) { // land on the final path without adjustment points appended in the ends
			ret = this.toD;

		} else if (i === end.length && now < 1) {
			while (i--) {
				startVal = parseFloat(start[i]);
				ret[i] =
					isNaN(startVal) ? // a letter instruction like M or L
							start[i] :
							now * (parseFloat(end[i] - startVal)) + startVal;

			}
		} else { // if animation is finished or length not matching, land on right value
			ret = end;
		}
		this.elem.attr('d', ret);
	},

	/**
	 * Update the element with the current animation step
	 * @returns {undefined}
	 */
	update: function () {
		var elem = this.elem,
			prop = this.prop, // if destroyed, it is null
			now = this.now,
			step = this.options.step;

		// Animation setter defined from outside
		if (this[prop + 'Setter']) {
			this[prop + 'Setter']();

		// Other animations on SVGElement
		} else if (elem.attr) {
			if (elem.element) {
				elem.attr(prop, now);
			}

		// HTML styles, raw HTML content like container size
		} else {
			elem.style[prop] = now + this.unit;
		}
		
		if (step) {
			step.call(elem, now, this);
		}

	},

	/**
	 * Run an animation
	 */
	run: function (from, to, unit) {
		var self = this,
			timer = function (gotoEnd) {
				return timer.stopped ? false : self.step(gotoEnd);
			},
			i;

		this.startTime = +new Date();
		this.start = from;
		this.end = to;
		this.unit = unit;
		this.now = this.start;
		this.pos = 0;

		timer.elem = this.elem;

		if (timer() && timers.push(timer) === 1) {
			timer.timerId = setInterval(function () {
				
				for (i = 0; i < timers.length; i++) {
					if (!timers[i]()) {
						timers.splice(i--, 1);
					}
				}

				if (!timers.length) {
					clearInterval(timer.timerId);
				}
			}, 13);
		}
	},
	
	/**
	 * Run a single step in the animation
	 * @param   {Boolean} gotoEnd Whether to go to then endpoint of the animation after abort
	 * @returns {Boolean} True if animation continues
	 */
	step: function (gotoEnd) {
		var t = +new Date(),
			ret,
			done,
			options = this.options,
			elem = this.elem,
			complete = options.complete,
			duration = options.duration,
			curAnim = options.curAnim,
			i;
		
		if (elem.attr && !elem.element) { // #2616, element including flag is destroyed
			ret = false;

		} else if (gotoEnd || t >= duration + this.startTime) {
			this.now = this.end;
			this.pos = 1;
			this.update();

			curAnim[this.prop] = true;

			done = true;
			for (i in curAnim) {
				if (curAnim[i] !== true) {
					done = false;
				}
			}

			if (done && complete) {
				complete.call(elem);
			}
			ret = false;

		} else {
			this.pos = options.easing((t - this.startTime) / duration);
			this.now = this.start + ((this.end - this.start) * this.pos);
			this.update();
			ret = true;
		}
		return ret;
	},

	/**
	 * Prepare start and end values so that the path can be animated one to one
	 */
	initPath: function (elem, fromD, toD) {
		fromD = fromD || '';
		var shift,
			startX = elem.startX,
			endX = elem.endX,
			bezier = fromD.indexOf('C') > -1,
			numParams = bezier ? 7 : 3,
			fullLength,
			slice,
			i,
			start = fromD.split(' '),
			end = toD.slice(), // copy
			isArea = elem.isArea,
			positionFactor = isArea ? 2 : 1,
			reverse;
		
		/**
		 * In splines make move points have six parameters like bezier curves
		 */
		function sixify(arr) {
			i = arr.length;
			while (i--) {
				if (arr[i] === 'M' || arr[i] === 'L') {
					arr.splice(i + 1, 0, arr[i + 1], arr[i + 2], arr[i + 1], arr[i + 2]);
				}
			}
		}

		/**
		 * Insert an array at the given position of another array
		 */
		function insertSlice(arr, subArr, index) {
			[].splice.apply(
				arr,
				[index, 0].concat(subArr)
			);
		}

		/**
		 * If shifting points, prepend a dummy point to the end path. 
		 */
		function prepend(arr, other) {
			while (arr.length < fullLength) {
				
				// Move to, line to or curve to?
				arr[0] = other[fullLength - arr.length];

				// Prepend a copy of the first point
				insertSlice(arr, arr.slice(0, numParams), 0);	

				// For areas, the bottom path goes back again to the left, so we need
				// to append a copy of the last point.
				if (isArea) {
					insertSlice(arr, arr.slice(arr.length - numParams), arr.length);
					i--;
				}
			}
			arr[0] = 'M';
		}

		/**
		 * Copy and append last point until the length matches the end length
		 */
		function append(arr, other) {
			var i = (fullLength - arr.length) / numParams;
			while (i > 0 && i--) {

				// Pull out the slice that is going to be appended or inserted. In a line graph,
				// the positionFactor is 1, and the last point is sliced out. In an area graph,
				// the positionFactor is 2, causing the middle two points to be sliced out, since
				// an area path starts at left, follows the upper path then turns and follows the
				// bottom back. 
				slice = arr.slice().splice(
					(arr.length / positionFactor) - numParams, 
					numParams * positionFactor
				);

				// Move to, line to or curve to?
				slice[0] = other[fullLength - numParams - (i * numParams)];
				
				// Disable first control point
				if (bezier) {
					slice[numParams - 6] = slice[numParams - 2];
					slice[numParams - 5] = slice[numParams - 1];
				}
				
				// Now insert the slice, either in the middle (for areas) or at the end (for lines)
				insertSlice(arr, slice, arr.length / positionFactor);

				if (isArea) {
					i--;
				}
			}
		}

		if (bezier) {
			sixify(start);
			sixify(end);
		}

		// For sideways animation, find out how much we need to shift to get the start path Xs
		// to match the end path Xs.
		if (startX && endX) {
			for (i = 0; i < startX.length; i++) {
				if (startX[i] === endX[0]) { // Moving left, new points coming in on right
					shift = i;
					break;
				} else if (startX[0] === endX[endX.length - startX.length + i]) { // Moving right
					shift = i;
					reverse = true;
					break;
				}
			}
			if (shift === undefined) {
				start = [];
			}
		}

		if (start.length && Highcharts.isNumber(shift)) {

			// The common target length for the start and end array, where both 
			// arrays are padded in opposite ends
			fullLength = end.length + shift * positionFactor * numParams;
			
			if (!reverse) {
				prepend(end, start);
				append(start, end);
			} else {
				prepend(start, end);
				append(end, start);
			}
		}

		return [start, end];
	}
}; // End of Fx prototype


/**
 * Extend an object with the members of another
 * @param {Object} a The object to be extended
 * @param {Object} b The object to add to the first one
 */
H.extend = function (a, b) {
	var n;
	if (!a) {
		a = {};
	}
	for (n in b) {
		a[n] = b[n];
	}
	return a;
};

/**
 * Deep merge two or more objects and return a third object. If the first argument is
 * true, the contents of the second object is copied into the first object.
 * Previously this function redirected to jQuery.extend(true), but this had two limitations.
 * First, it deep merged arrays, which lead to workarounds in Highcharts. Second,
 * it copied properties from extended prototypes.
 */
H.merge = function () {
	var i,
		args = arguments,
		len,
		ret = {},
		doCopy = function (copy, original) {
			var value, key;

			// An object is replacing a primitive
			if (typeof copy !== 'object') {
				copy = {};
			}

			for (key in original) {
				if (original.hasOwnProperty(key)) {
					value = original[key];

					// Copy the contents of objects, but not arrays or DOM nodes
					if (Highcharts.isObject(value, true) &&
							key !== 'renderTo' && typeof value.nodeType !== 'number') {
						copy[key] = doCopy(copy[key] || {}, value);

					// Primitives and arrays are copied over directly
					} else {
						copy[key] = original[key];
					}
				}
			}
			return copy;
		};

	// If first argument is true, copy into the existing object. Used in setOptions.
	if (args[0] === true) {
		ret = args[1];
		args = Array.prototype.slice.call(args, 2);
	}

	// For each argument, extend the return
	len = args.length;
	for (i = 0; i < len; i++) {
		ret = doCopy(ret, args[i]);
	}

	return ret;
};

/**
 * Shortcut for parseInt
 * @param {Object} s
 * @param {Number} mag Magnitude
 */
H.pInt = function (s, mag) {
	return parseInt(s, mag || 10);
};

/**
 * Check for string
 * @param {Object} s
 */
H.isString = function (s) {
	return typeof s === 'string';
};

/**
 * Check for object
 * @param {Object} obj
 * @param {Boolean} strict Also checks that the object is not an array
 */
<<<<<<< HEAD
H.isArray = function (obj) {
	return Object.prototype.toString.call(obj) === '[object Array]';
};
=======
function isArray(obj) {
	var str = Object.prototype.toString.call(obj);
	return str === '[object Array]' || str === '[object Array Iterator]';
}
>>>>>>> 7922d4a0

/**
 * Check for array
 * @param {Object} obj
 */
H.isObject = function (obj, strict) {
	return obj && typeof obj === 'object' && (!strict || !H.isArray(obj));
};

/**
 * Check for number
 * @param {Object} n
 */
H.isNumber = function (n) {
	return typeof n === 'number' && !isNaN(n);
};

/**
 * Remove last occurence of an item from an array
 * @param {Array} arr
 * @param {Mixed} item
 */
H.erase = function (arr, item) {
	var i = arr.length;
	while (i--) {
		if (arr[i] === item) {
			arr.splice(i, 1);
			break;
		}
	}
	//return arr;
};

/**
 * Returns true if the object is not null or undefined.
 * @param {Object} obj
 */
H.defined = function (obj) {
	return obj !== undefined && obj !== null;
};

/**
 * Set or get an attribute or an object of attributes. Can't use jQuery attr because
 * it attempts to set expando properties on the SVG element, which is not allowed.
 *
 * @param {Object} elem The DOM element to receive the attribute(s)
 * @param {String|Object} prop The property or an abject of key-value pairs
 * @param {String} value The value if a single property is set
 */
H.attr = function (elem, prop, value) {
	var key,
		ret;

	// if the prop is a string
	if (H.isString(prop)) {
		// set the value
		if (H.defined(value)) {
			elem.setAttribute(prop, value);

		// get the value
		} else if (elem && elem.getAttribute) { // elem not defined when printing pie demo...
			ret = elem.getAttribute(prop);
		}

	// else if prop is defined, it is a hash of key/value pairs
	} else if (H.defined(prop) && H.isObject(prop)) {
		for (key in prop) {
			elem.setAttribute(key, prop[key]);
		}
	}
	return ret;
};
/**
 * Check if an element is an array, and if not, make it into an array.
 */
H.splat = function (obj) {
	return H.isArray(obj) ? obj : [obj];
};

/**
 * Set a timeout if the delay is given, otherwise perform the function synchronously
 * @param   {Function} fn	  The function to perform
 * @param   {Number}   delay   Delay in milliseconds
 * @param   {Ojbect}   context The context
 * @returns {Nubmer}		   An identifier for the timeout
 */
H.syncTimeout = function (fn, delay, context) {
	if (delay) {
		return setTimeout(fn, delay, context);
	}
	fn.call(0, context);
};


/**
 * Return the first value that is defined.
 */
H.pick = function () {
	var args = arguments,
		i,
		arg,
		length = args.length;
	for (i = 0; i < length; i++) {
		arg = args[i];
		if (arg !== undefined && arg !== null) {
			return arg;
		}
	}
};

/**
 * Set CSS on a given element
 * @param {Object} el
 * @param {Object} styles Style object with camel case property names
 */
H.css = function (el, styles) {
	if (H.isMS && !H.svg) { // #2686
		if (styles && styles.opacity !== undefined) {
			styles.filter = 'alpha(opacity=' + (styles.opacity * 100) + ')';
		}
	}
	H.extend(el.style, styles);
};

/**
 * Utility function to create element with attributes and styles
 * @param {Object} tag
 * @param {Object} attribs
 * @param {Object} styles
 * @param {Object} parent
 * @param {Object} nopad
 */
H.createElement = function (tag, attribs, styles, parent, nopad) {
	var el = doc.createElement(tag),
		css = H.css;
	if (attribs) {
		H.extend(el, attribs);
	}
	if (nopad) {
		css(el, { padding: 0, border: 'none', margin: 0 });
	}
	if (styles) {
		css(el, styles);
	}
	if (parent) {
		parent.appendChild(el);
	}
	return el;
};

/**
 * Extend a prototyped class by new members
 * @param {Object} parent
 * @param {Object} members
 */
H.extendClass = function (Parent, members) {
	var object = function () {};
	object.prototype = new Parent();
	H.extend(object.prototype, members);
	return object;
};

/**
 * Pad a string to a given length by adding 0 to the beginning
 * @param {Number} number
 * @param {Number} length
 */
H.pad = function (number, length, padder) {
	return new Array((length || 2) + 1 - String(number).length).join(padder || 0) + number;
};

/**
 * Return a length based on either the integer value, or a percentage of a base.
 */
H.relativeLength = function (value, base) {
	return (/%$/).test(value) ? base * parseFloat(value) / 100 : parseFloat(value);
};

/**
 * Wrap a method with extended functionality, preserving the original function
 * @param {Object} obj The context object that the method belongs to
 * @param {String} method The name of the method to extend
 * @param {Function} func A wrapper function callback. This function is called with the same arguments
 * as the original function, except that the original function is unshifted and passed as the first
 * argument.
 */
H.wrap = function (obj, method, func) {
	var proceed = obj[method];
	obj[method] = function () {
		var args = Array.prototype.slice.call(arguments);
		args.unshift(proceed);
		return func.apply(this, args);
	};
};


H.getTZOffset = function (timestamp) {
	var d = H.Date;
	return ((d.hcGetTimezoneOffset && d.hcGetTimezoneOffset(timestamp)) || d.hcTimezoneOffset || 0) * 60000;
};

/**
 * Based on http://www.php.net/manual/en/function.strftime.php
 * @param {String} format
 * @param {Number} timestamp
 * @param {Boolean} capitalize
 */
H.dateFormat = function (format, timestamp, capitalize) {
	if (!H.defined(timestamp) || isNaN(timestamp)) {
		return H.defaultOptions.lang.invalidDate || '';
	}
	format = H.pick(format, '%Y-%m-%d %H:%M:%S');

	var D = H.Date,
		date = new D(timestamp - H.getTZOffset(timestamp)),
		key, // used in for constuct below
		// get the basic time values
		hours = date[D.hcGetHours](),
		day = date[D.hcGetDay](),
		dayOfMonth = date[D.hcGetDate](),
		month = date[D.hcGetMonth](),
		fullYear = date[D.hcGetFullYear](),
		lang = H.defaultOptions.lang,
		langWeekdays = lang.weekdays,
		shortWeekdays = lang.shortWeekdays,
		pad = H.pad,

		// List all format keys. Custom formats can be added from the outside. 
		replacements = H.extend({

			// Day
			'a': shortWeekdays ? shortWeekdays[day] : langWeekdays[day].substr(0, 3), // Short weekday, like 'Mon'
			'A': langWeekdays[day], // Long weekday, like 'Monday'
			'd': pad(dayOfMonth), // Two digit day of the month, 01 to 31
			'e': pad(dayOfMonth, 2, ' '), // Day of the month, 1 through 31
			'w': day,

			// Week (none implemented)
			//'W': weekNumber(),

			// Month
			'b': lang.shortMonths[month], // Short month, like 'Jan'
			'B': lang.months[month], // Long month, like 'January'
			'm': pad(month + 1), // Two digit month number, 01 through 12

			// Year
			'y': fullYear.toString().substr(2, 2), // Two digits year, like 09 for 2009
			'Y': fullYear, // Four digits year, like 2009

			// Time
			'H': pad(hours), // Two digits hours in 24h format, 00 through 23
			'k': hours, // Hours in 24h format, 0 through 23
			'I': pad((hours % 12) || 12), // Two digits hours in 12h format, 00 through 11
			'l': (hours % 12) || 12, // Hours in 12h format, 1 through 12
			'M': pad(date[D.hcGetMinutes]()), // Two digits minutes, 00 through 59
			'p': hours < 12 ? 'AM' : 'PM', // Upper case AM or PM
			'P': hours < 12 ? 'am' : 'pm', // Lower case AM or PM
			'S': pad(date.getSeconds()), // Two digits seconds, 00 through  59
			'L': pad(Math.round(timestamp % 1000), 3) // Milliseconds (naming from Ruby)
		}, H.dateFormats);


	// do the replaces
	for (key in replacements) {
		while (format.indexOf('%' + key) !== -1) { // regex would do it in one line, but this is faster
			format = format.replace('%' + key, typeof replacements[key] === 'function' ? replacements[key](timestamp) : replacements[key]);
		}
	}

	// Optionally capitalize the string and return
	return capitalize ? format.substr(0, 1).toUpperCase() + format.substr(1) : format;
};

/**
 * Format a single variable. Similar to sprintf, without the % prefix.
 */
H.formatSingle = function (format, val) {
	var floatRegex = /f$/,
		decRegex = /\.([0-9])/,
		lang = H.defaultOptions.lang,
		decimals;

	if (floatRegex.test(format)) { // float
		decimals = format.match(decRegex);
		decimals = decimals ? decimals[1] : -1;
		if (val !== null) {
			val = H.numberFormat(
				val,
				decimals,
				lang.decimalPoint,
				format.indexOf(',') > -1 ? lang.thousandsSep : ''
			);
		}
	} else {
		val = H.dateFormat(format, val);
	}
	return val;
};

/**
 * Format a string according to a subset of the rules of Python's String.format method.
 */
H.format = function (str, ctx) {
	var splitter = '{',
		isInside = false,
		segment,
		valueAndFormat,
		path,
		i,
		len,
		ret = [],
		val,
		index;

	while (str) {
		index = str.indexOf(splitter);
		if (index === -1) {
			break;
		}

		segment = str.slice(0, index);
		if (isInside) { // we're on the closing bracket looking back

			valueAndFormat = segment.split(':');
			path = valueAndFormat.shift().split('.'); // get first and leave format
			len = path.length;
			val = ctx;

			// Assign deeper paths
			for (i = 0; i < len; i++) {
				val = val[path[i]];
			}

			// Format the replacement
			if (valueAndFormat.length) {
				val = H.formatSingle(valueAndFormat.join(':'), val);
			}

			// Push the result and advance the cursor
			ret.push(val);

		} else {
			ret.push(segment);

		}
		str = str.slice(index + 1); // the rest
		isInside = !isInside; // toggle
		splitter = isInside ? '}' : '{'; // now look for next matching bracket
	}
	ret.push(str);
	return ret.join('');
};

/**
 * Get the magnitude of a number
 */
H.getMagnitude = function (num) {
	return Math.pow(10, Math.floor(Math.log(num) / Math.LN10));
};

/**
 * Take an interval and normalize it to multiples of 1, 2, 2.5 and 5
 * @param {Number} interval
 * @param {Array} multiples
 * @param {Number} magnitude
 * @param {Object} options
 */
H.normalizeTickInterval = function (interval, multiples, magnitude, allowDecimals, preventExceed) {
	var normalized, 
		i,
		retInterval = interval;

	// round to a tenfold of 1, 2, 2.5 or 5
	magnitude = H.pick(magnitude, 1);
	normalized = interval / magnitude;

	// multiples for a linear scale
	if (!multiples) {
		multiples = [1, 2, 2.5, 5, 10];

		// the allowDecimals option
		if (allowDecimals === false) {
			if (magnitude === 1) {
				multiples = [1, 2, 5, 10];
			} else if (magnitude <= 0.1) {
				multiples = [1 / magnitude];
			}
		}
	}

	// normalize the interval to the nearest multiple
	for (i = 0; i < multiples.length; i++) {
		retInterval = multiples[i];
		if ((preventExceed && retInterval * magnitude >= interval) || // only allow tick amounts smaller than natural
				(!preventExceed && (normalized <= (multiples[i] + (multiples[i + 1] || multiples[i])) / 2))) {
			break;
		}
	}

	// multiply back to the correct magnitude
	retInterval *= magnitude;

	return retInterval;
};


/**
 * Utility method that sorts an object array and keeping the order of equal items.
 * ECMA script standard does not specify the behaviour when items are equal.
 */
H.stableSort = function (arr, sortFunction) {
	var length = arr.length,
		sortValue,
		i;

	// Add index to each item
	for (i = 0; i < length; i++) {
		arr[i].safeI = i; // stable sort index
	}

	arr.sort(function (a, b) {
		sortValue = sortFunction(a, b);
		return sortValue === 0 ? a.safeI - b.safeI : sortValue;
	});

	// Remove index from items
	for (i = 0; i < length; i++) {
		delete arr[i].safeI; // stable sort index
	}
};

/**
 * Non-recursive method to find the lowest member of an array. Math.min raises a maximum
 * call stack size exceeded error in Chrome when trying to apply more than 150.000 points. This
 * method is slightly slower, but safe.
 */
H.arrayMin = function (data) {
	var i = data.length,
		min = data[0];

	while (i--) {
		if (data[i] < min) {
			min = data[i];
		}
	}
	return min;
};

/**
 * Non-recursive method to find the lowest member of an array. Math.min raises a maximum
 * call stack size exceeded error in Chrome when trying to apply more than 150.000 points. This
 * method is slightly slower, but safe.
 */
H.arrayMax = function (data) {
	var i = data.length,
		max = data[0];

	while (i--) {
		if (data[i] > max) {
			max = data[i];
		}
	}
	return max;
};

/**
 * Utility method that destroys any SVGElement or VMLElement that are properties on the given object.
 * It loops all properties and invokes destroy if there is a destroy method. The property is
 * then delete'ed.
 * @param {Object} The object to destroy properties on
 * @param {Object} Exception, do not destroy this property, only delete it.
 */
H.destroyObjectProperties = function (obj, except) {
	var n;
	for (n in obj) {
		// If the object is non-null and destroy is defined
		if (obj[n] && obj[n] !== except && obj[n].destroy) {
			// Invoke the destroy
			obj[n].destroy();
		}

		// Delete the property from the object.
		delete obj[n];
	}
};


/**
 * Discard an element by moving it to the bin and delete
 * @param {Object} The HTML node to discard
 */
H.discardElement = function (element) {
	var garbageBin = H.garbageBin;
	// create a garbage bin element, not part of the DOM
	if (!garbageBin) {
		garbageBin = H.createElement('div');
	}

	// move the node and empty bin
	if (element) {
		garbageBin.appendChild(element);
	}
	garbageBin.innerHTML = '';
};

/**
 * Fix JS round off float errors
 * @param {Number} num
 */
H.correctFloat = function (num, prec) {
	return parseFloat(
		num.toPrecision(prec || 14)
	);
};

/**
 * Set the global animation to either a given value, or fall back to the
 * given chart's animation option
 * @param {Object} animation
 * @param {Object} chart
 */
H.setAnimation = function (animation, chart) {
	chart.renderer.globalAnimation = H.pick(animation, chart.options.chart.animation, true);
};

/**
 * Get the animation in object form, where a disabled animation is always
 * returned with duration: 0
 */
H.animObject = function (animation) {
	return H.isObject(animation) ? H.merge(animation) : { duration: animation ? 500 : 0 };
};

/**
 * The time unit lookup
 */
H.timeUnits = {
	millisecond: 1,
	second: 1000,
	minute: 60000,
	hour: 3600000,
	day: 24 * 3600000,
	week: 7 * 24 * 3600000,
	month: 28 * 24 * 3600000,
	year: 364 * 24 * 3600000
};

/**
 * Format a number and return a string based on input settings
 * @param {Number} number The input number to format
 * @param {Number} decimals The amount of decimals
 * @param {String} decimalPoint The decimal point, defaults to the one given in the lang options
 * @param {String} thousandsSep The thousands separator, defaults to the one given in the lang options
 */
H.numberFormat = function (number, decimals, decimalPoint, thousandsSep) {

	number = +number || 0;
	decimals = +decimals;

	var lang = H.defaultOptions.lang,
		origDec = (number.toString().split('.')[1] || '').length,
		decimalComponent,
		strinteger,
		thousands,
		absNumber = Math.abs(number),
		ret;

	if (decimals === -1) {
		decimals = Math.min(origDec, 20); // Preserve decimals. Not huge numbers (#3793).
	} else if (!H.isNumber(decimals)) {
		decimals = 2;
	}

	// A string containing the positive integer component of the number
	strinteger = String(H.pInt(absNumber.toFixed(decimals)));

	// Leftover after grouping into thousands. Can be 0, 1 or 3.
	thousands = strinteger.length > 3 ? strinteger.length % 3 : 0;

	// Language
	decimalPoint = H.pick(decimalPoint, lang.decimalPoint);
	thousandsSep = H.pick(thousandsSep, lang.thousandsSep);

	// Start building the return
	ret = number < 0 ? '-' : '';

	// Add the leftover after grouping into thousands. For example, in the number 42 000 000,
	// this line adds 42.
	ret += thousands ? strinteger.substr(0, thousands) + thousandsSep : '';

	// Add the remaining thousands groups, joined by the thousands separator
	ret += strinteger.substr(thousands).replace(/(\d{3})(?=\d)/g, '$1' + thousandsSep);

	// Add the decimal point and the decimal component
	if (decimals) {
		// Get the decimal component, and add power to avoid rounding errors with float numbers (#4573)
		decimalComponent = Math.abs(absNumber - strinteger + Math.pow(10, -Math.max(decimals, origDec) - 1));
		ret += decimalPoint + decimalComponent.toFixed(decimals).slice(2);
	}

	return ret;
};

/**
 * Easing definition
 * @param   {Number} pos Current position, ranging from 0 to 1
 */
Math.easeInOutSine = function (pos) {
	return -0.5 * (Math.cos(Math.PI * pos) - 1);
};

/**
 * Internal method to return CSS value for given element and property
 */
H.getStyle = function (el, prop) {

	var style;

	// For width and height, return the actual inner pixel size (#4913)
	if (prop === 'width') {
		return Math.min(el.offsetWidth, el.scrollWidth) - H.getStyle(el, 'padding-left') - H.getStyle(el, 'padding-right');
	} else if (prop === 'height') {
		return Math.min(el.offsetHeight, el.scrollHeight) - H.getStyle(el, 'padding-top') - H.getStyle(el, 'padding-bottom');
	}

	// Otherwise, get the computed style
	style = win.getComputedStyle(el, undefined);
	return style && H.pInt(style.getPropertyValue(prop));
};

/**
 * Return the index of an item in an array, or -1 if not found
 */
H.inArray = function (item, arr) {
	return arr.indexOf ? arr.indexOf(item) : [].indexOf.call(arr, item);
};

/**
 * Filter an array
 */
H.grep = function (elements, callback) {
	return [].filter.call(elements, callback);
};

/**
 * Map an array
 */
H.map = function (arr, fn) {
	var results = [],
		i = 0,
		len = arr.length;

	for (; i < len; i++) {
		results[i] = fn.call(arr[i], arr[i], i, arr);
	}

	return results;
};

/**
 * Get the element's offset position, corrected by overflow:auto.
 */
H.offset = function (el) {
	var docElem = doc.documentElement,
		box = el.getBoundingClientRect();

	return {
		top: box.top  + (win.pageYOffset || docElem.scrollTop)  - (docElem.clientTop  || 0),
		left: box.left + (win.pageXOffset || docElem.scrollLeft) - (docElem.clientLeft || 0)
	};
};

/**
 * Stop running animation.
 * A possible extension to this would be to stop a single property, when
 * we want to continue animating others. Then assign the prop to the timer
 * in the Fx.run method, and check for the prop here. This would be an improvement
 * in all cases where we stop the animation from .attr. Instead of stopping
 * everything, we can just stop the actual attributes we're setting.
 */
H.stop = function (el) {

	var i = timers.length;

	// Remove timers related to this element (#4519)
	while (i--) {
		if (timers[i].elem === el) {
			timers[i].stopped = true; // #4667
		}
	}
};

/**
 * Utility for iterating over an array.
 * @param {Array} arr
 * @param {Function} fn
 */
H.each = function (arr, fn, ctx) { // modern browsers
	return Array.prototype.forEach.call(arr, fn, ctx);
};

/**
 * Add an event listener
 */
H.addEvent = function (el, type, fn) {
	
	var events = el.hcEvents = el.hcEvents || {};

	function wrappedFn(e) {
		e.target = e.srcElement || win; // #2820
		fn.call(el, e);
	}

	// Handle DOM events in modern browsers
	if (el.addEventListener) {
		el.addEventListener(type, fn, false);

	// Handle old IE implementation
	} else if (el.attachEvent) {

		if (!el.hcEventsIE) {
			el.hcEventsIE = {};
		}

		// Link wrapped fn with original fn, so we can get this in removeEvent
		el.hcEventsIE[fn.toString()] = wrappedFn;

		el.attachEvent('on' + type, wrappedFn);
	}

	if (!events[type]) {
		events[type] = [];
	}

	events[type].push(fn);
};

/**
 * Remove event added with addEvent
 */
H.removeEvent = function (el, type, fn) {
	
	var events,
		hcEvents = el.hcEvents,
		index;

	function removeOneEvent(type, fn) {
		if (el.removeEventListener) {
			el.removeEventListener(type, fn, false);
		} else if (el.attachEvent) {
			fn = el.hcEventsIE[fn.toString()];
			el.detachEvent('on' + type, fn);
		}
	}

	function removeAllEvents() {
		var types,
			len,
			n;

		if (!el.nodeName) {
			return; // break on non-DOM events
		}

		if (type) {
			types = {};
			types[type] = true;
		} else {
			types = hcEvents;
		}

		for (n in types) {
			if (hcEvents[n]) {
				len = hcEvents[n].length;
				while (len--) {
					removeOneEvent(n, hcEvents[n][len]);
				}
			}
		}
	}

	if (hcEvents) {
		if (type) {
			events = hcEvents[type] || [];
			if (fn) {
				index = H.inArray(fn, events);
				if (index > -1) {
					events.splice(index, 1);
					hcEvents[type] = events;
				}
				removeOneEvent(type, fn);

			} else {
				removeAllEvents();
				hcEvents[type] = [];
			}
		} else {
			removeAllEvents();
			el.hcEvents = {};
		}
	}
};

/**
 * Fire an event on a custom object
 */
H.fireEvent = function (el, type, eventArguments, defaultFunction) {
	var e,
		hcEvents = el.hcEvents,
		events,
		len,
		i,
		fn;

	eventArguments = eventArguments || {};

	if (doc.createEvent && (el.dispatchEvent || el.fireEvent)) {
		e = doc.createEvent('Events');
		e.initEvent(type, true, true);
		//e.target = el;

		H.extend(e, eventArguments);

		if (el.dispatchEvent) {
			el.dispatchEvent(e);
		} else {
			el.fireEvent(type, e);
		}

	} else if (hcEvents) {
		
		events = hcEvents[type] || [];
		len = events.length;

		if (!eventArguments.target) { // We're running a custom event

			H.extend(eventArguments, {
				// Attach a simple preventDefault function to skip default handler if called. 
				// The built-in defaultPrevented property is not overwritable (#5112)
				preventDefault: function () {
					eventArguments.defaultPrevented = true;
				},
				// Setting target to native events fails with clicking the zoom-out button in Chrome.
				target: el,
				// If the type is not set, we're running a custom event (#2297). If it is set,
				// we're running a browser event, and setting it will cause en error in
				// IE8 (#2465).		
				type: type
			});
		}

		
		for (i = 0; i < len; i++) {
			fn = events[i];

			// If the event handler return false, prevent the default handler from executing
			if (fn && fn.call(el, eventArguments) === false) {
				eventArguments.preventDefault();
			}
		}
	}
			
	// Run the default if not prevented
	if (defaultFunction && !eventArguments.defaultPrevented) {
		defaultFunction(eventArguments);
	}
};

/**
 * The global animate method, which uses Fx to create individual animators.
 */
H.animate = function (el, params, opt) {
	var start,
		unit = '',
		end,
		fx,
		args,
		prop;

	if (!H.isObject(opt)) { // Number or undefined/null
		args = arguments;
		opt = {
			duration: args[2],
			easing: args[3],
			complete: args[4]
		};
	}
	if (!H.isNumber(opt.duration)) {
		opt.duration = 400;
	}
	opt.easing = typeof opt.easing === 'function' ? opt.easing : (Math[opt.easing] || Math.easeInOutSine);
	opt.curAnim = H.merge(params);

	for (prop in params) {
		fx = new H.Fx(el, opt, prop);
		end = null;

		if (prop === 'd') {
			fx.paths = fx.initPath(
				el,
				el.d,
				params.d
			);
			fx.toD = params.d;
			start = 0;
			end = 1;
		} else if (el.attr) {
			start = el.attr(prop);
		} else {
			start = parseFloat(H.getStyle(el, prop)) || 0;
			if (prop !== 'opacity') {
				unit = 'px';
			}
		}

		if (!end) {
			end = params[prop];
		}
		if (end.match && end.match('px')) {
			end = end.replace(/px/g, ''); // #4351
		}
		fx.run(start, end, unit);
	}
};

/**
 * The series type factory.
 *
 * @param {string} type The series type name.
 * @param {string} parent The parent series type name.
 * @param {object} options The additional default options that is merged with the parent's options.
 * @param {object} props The properties (functions and primitives) to set on the new prototype.
 * @param {object} pointProps Members for a series-specific Point prototype if needed.
 */
H.seriesType = function (type, parent, options, props, pointProps) { // docs: add to API + extending Highcharts
	var defaultOptions = H.getOptions(),
		seriesTypes = H.seriesTypes;
    
    // Merge the options
    defaultOptions.plotOptions[type] = H.merge(
        defaultOptions.plotOptions[parent], 
        options
    );
    
    // Create the class
    seriesTypes[type] = H.extendClass(seriesTypes[parent] || function () {}, props);
    seriesTypes[type].prototype.type = type;

    // Create the point class if needed
    if (pointProps) {
		seriesTypes[type].prototype.pointClass = H.extendClass(H.Point, pointProps);
    }

    return seriesTypes[type];
};

/**
 * Register Highcharts as a plugin in jQuery
 */
if (win.jQuery) {
	win.jQuery.fn.highcharts = function () {
		var args = [].slice.call(arguments);

		if (this[0]) { // this[0] is the renderTo div

			// Create the chart
			if (args[0]) {
				new Highcharts[ // eslint-disable-line no-new
					H.isString(args[0]) ? args.shift() : 'Chart' // Constructor defaults to Chart
				](this[0], args[0], args[1]);
				return this;
			}

			// When called without parameters or with the return argument, return an existing chart
			return charts[H.attr(this[0], 'data-highcharts-chart')];
		}
	};
}


/**
 * Compatibility section to add support for legacy IE. This can be removed if old IE 
 * support is not needed.
 */
if (doc && !doc.defaultView) {
	H.getStyle = function (el, prop) {
		var val,
			alias = { width: 'clientWidth', height: 'clientHeight' }[prop];
			
		if (el.style[prop]) {
			return H.pInt(el.style[prop]);
		}
		if (prop === 'opacity') {
			prop = 'filter';
		}

		// Getting the rendered width and height
		if (alias) {
			el.style.zoom = 1;
			return Math.max(el[alias] - 2 * H.getStyle(el, 'padding'), 0);
		}
		
		val = el.currentStyle[prop.replace(/\-(\w)/g, function (a, b) {
			return b.toUpperCase();
		})];
		if (prop === 'filter') {
			val = val.replace(
				/alpha\(opacity=([0-9]+)\)/, 
				function (a, b) { 
					return b / 100; 
				}
			);
		}
		
		return val === '' ? 1 : H.pInt(val);
	};
}

if (!Array.prototype.forEach) {
	H.each = function (arr, fn, ctx) { // legacy
		var i = 0, 
			len = arr.length;
		for (; i < len; i++) {
			if (fn.call(ctx, arr[i], i, arr) === false) {
				return i;
			}
		}
	};
}

if (!Array.prototype.indexOf) {
	H.inArray = function (item, arr) {
		var len, 
			i = 0;

		if (arr) {
			len = arr.length;
			
			for (; i < len; i++) {
				if (arr[i] === item) {
					return i;
				}
			}
		}

		return -1;
	};
}

if (!Array.prototype.filter) {
	H.grep = function (elements, fn) {
		var ret = [],
			i = 0,
			length = elements.length;

		for (; i < length; i++) {
			if (fn(elements[i], i)) {
				ret.push(elements[i]);
			}
		}

		return ret;
	};
}

//--- End compatibility section ---<|MERGE_RESOLUTION|>--- conflicted
+++ resolved
@@ -418,16 +418,10 @@
  * @param {Object} obj
  * @param {Boolean} strict Also checks that the object is not an array
  */
-<<<<<<< HEAD
 H.isArray = function (obj) {
-	return Object.prototype.toString.call(obj) === '[object Array]';
-};
-=======
-function isArray(obj) {
 	var str = Object.prototype.toString.call(obj);
 	return str === '[object Array]' || str === '[object Array Iterator]';
-}
->>>>>>> 7922d4a0
+};
 
 /**
  * Check for array
