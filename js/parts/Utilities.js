(function (H) {
var timers = [];

var attr = H.attr,
	charts = H.charts,
	doc = H.doc,
	win = H.win;

/**
 * An animator object. One instance applies to one property (attribute or style prop) 
 * on one element.
 * 
 * @param {object} elem	The element to animate. May be a DOM element or a Highcharts SVGElement wrapper.
 * @param {object} options Animation options, including duration, easing, step and complete.
 * @param {object} prop	The property to animate.
 */
H.Fx = function (elem, options, prop) {
	this.options = options;
	this.elem = elem;
	this.prop = prop;
};
H.Fx.prototype = {
	
	/**
	 * Animating a path definition on SVGElement
	 * @returns {undefined} 
	 */
	dSetter: function () {
		var start = this.paths[0],
			end = this.paths[1],
			ret = [],
			now = this.now,
			i = start.length,
			startVal;

		if (now === 1) { // land on the final path without adjustment points appended in the ends
			ret = this.toD;

		} else if (i === end.length && now < 1) {
			while (i--) {
				startVal = parseFloat(start[i]);
				ret[i] =
					isNaN(startVal) ? // a letter instruction like M or L
							start[i] :
							now * (parseFloat(end[i] - startVal)) + startVal;

			}
		} else { // if animation is finished or length not matching, land on right value
			ret = end;
		}
		this.elem.attr('d', ret);
	},

	/**
	 * Update the element with the current animation step
	 * @returns {undefined}
	 */
	update: function () {
		var elem = this.elem,
			prop = this.prop, // if destroyed, it is null
			now = this.now,
			step = this.options.step;

		// Animation setter defined from outside
		if (this[prop + 'Setter']) {
			this[prop + 'Setter']();

		// Other animations on SVGElement
		} else if (elem.attr) {
			if (elem.element) {
				elem.attr(prop, now);
			}

		// HTML styles, raw HTML content like container size
		} else {
			elem.style[prop] = now + this.unit;
		}
		
		if (step) {
			step.call(elem, now, this);
		}

	},

	/**
	 * Run an animation
	 */
	run: function (from, to, unit) {
		var self = this,
			timer = function (gotoEnd) {
				return timer.stopped ? false : self.step(gotoEnd);
			},
			i;

		this.startTime = +new Date();
		this.start = from;
		this.end = to;
		this.unit = unit;
		this.now = this.start;
		this.pos = 0;

		timer.elem = this.elem;

		if (timer() && timers.push(timer) === 1) {
			timer.timerId = setInterval(function () {
				
				for (i = 0; i < timers.length; i++) {
					if (!timers[i]()) {
						timers.splice(i--, 1);
					}
				}

				if (!timers.length) {
					clearInterval(timer.timerId);
				}
			}, 13);
		}
	},
	
	/**
	 * Run a single step in the animation
	 * @param   {Boolean} gotoEnd Whether to go to then endpoint of the animation after abort
	 * @returns {Boolean} True if animation continues
	 */
	step: function (gotoEnd) {
		var t = +new Date(),
			ret,
			done,
			options = this.options,
			elem = this.elem,
			complete = options.complete,
			duration = options.duration,
			curAnim = options.curAnim,
			i;
		
		if (elem.attr && !elem.element) { // #2616, element including flag is destroyed
			ret = false;

		} else if (gotoEnd || t >= duration + this.startTime) {
			this.now = this.end;
			this.pos = 1;
			this.update();

			curAnim[this.prop] = true;

			done = true;
			for (i in curAnim) {
				if (curAnim[i] !== true) {
					done = false;
				}
			}

			if (done && complete) {
				complete.call(elem);
			}
			ret = false;

		} else {
			this.pos = options.easing((t - this.startTime) / duration);
			this.now = this.start + ((this.end - this.start) * this.pos);
			this.update();
			ret = true;
		}
		return ret;
	},

	/**
	 * Prepare start and end values so that the path can be animated one to one
	 */
	initPath: function (elem, fromD, toD) {
		fromD = fromD || '';
		var shift = elem.shift,
			bezier = fromD.indexOf('C') > -1,
			numParams = bezier ? 7 : 3,
			endLength,
			slice,
			i,
			start = fromD.split(' '),
			end = [].concat(toD), // copy
			isArea = elem.isArea,
			positionFactor = isArea ? 2 : 1,
			sixify = function (arr) { // in splines make move points have six parameters like bezier curves
				i = arr.length;
				while (i--) {
					if (arr[i] === 'M' || arr[i] === 'L') {
						arr.splice(i + 1, 0, arr[i + 1], arr[i + 2], arr[i + 1], arr[i + 2]);
					}
				}
			};

		if (bezier) {
			sixify(start);
			sixify(end);
		}

		// If shifting points, prepend a dummy point to the end path. For areas,
		// prepend both at the beginning and end of the path.
		if (shift <= end.length / numParams && start.length === end.length) {
			while (shift--) {
				end = end.slice(0, numParams).concat(end);
				if (isArea) {
					end = end.concat(end.slice(end.length - numParams));
				}
			}
		}
		elem.shift = 0; // reset for following animations

		
		// Copy and append last point until the length matches the end length
		if (start.length) {
			endLength = end.length;
			while (start.length < endLength) {

				// Pull out the slice that is going to be appended or inserted. In a line graph,
				// the positionFactor is 1, and the last point is sliced out. In an area graph,
				// the positionFactor is 2, causing the middle two points to be sliced out, since
				// an area path starts at left, follows the upper path then turns and follows the
				// bottom back. 
				slice = start.slice().splice(
					(start.length / positionFactor) - numParams, 
					numParams * positionFactor
				);
				
				// Disable first control point
				if (bezier) {
					slice[numParams - 6] = slice[numParams - 2];
					slice[numParams - 5] = slice[numParams - 1];
				}
				
				// Now insert the slice, either in the middle (for areas) or at the end (for lines)
				[].splice.apply(
					start, 
					[(start.length / positionFactor), 0].concat(slice)
				);

			}
		}

		return [start, end];
	}
}; // End of Fx prototype


/**
 * Extend an object with the members of another
 * @param {Object} a The object to be extended
 * @param {Object} b The object to add to the first one
 */
H.extend = function (a, b) {
	var n;
	if (!a) {
		a = {};
	}
	for (n in b) {
		a[n] = b[n];
	}
	return a;
};

/**
 * Deep merge two or more objects and return a third object. If the first argument is
 * true, the contents of the second object is copied into the first object.
 * Previously this function redirected to jQuery.extend(true), but this had two limitations.
 * First, it deep merged arrays, which lead to workarounds in Highcharts. Second,
 * it copied properties from extended prototypes.
 */
H.merge = function () {
	var i,
		args = arguments,
		len,
		ret = {},
		doCopy = function (copy, original) {
			var value, key;

			// An object is replacing a primitive
			if (typeof copy !== 'object') {
				copy = {};
			}

			for (key in original) {
				if (original.hasOwnProperty(key)) {
					value = original[key];

					// Copy the contents of objects, but not arrays or DOM nodes
					if (value && typeof value === 'object' && Object.prototype.toString.call(value) !== '[object Array]' &&
							key !== 'renderTo' && typeof value.nodeType !== 'number') {
						copy[key] = doCopy(copy[key] || {}, value);

					// Primitives and arrays are copied over directly
					} else {
						copy[key] = original[key];
					}
				}
			}
			return copy;
		};

	// If first argument is true, copy into the existing object. Used in setOptions.
	if (args[0] === true) {
		ret = args[1];
		args = Array.prototype.slice.call(args, 2);
	}

	// For each argument, extend the return
	len = args.length;
	for (i = 0; i < len; i++) {
		ret = doCopy(ret, args[i]);
	}

	return ret;
};

/**
 * Shortcut for parseInt
 * @param {Object} s
 * @param {Number} mag Magnitude
 */
H.pInt = function (s, mag) {
	return parseInt(s, mag || 10);
};

/**
 * Check for string
 * @param {Object} s
 */
H.isString = function (s) {
	return typeof s === 'string';
};

/**
 * Check for object
 * @param {Object} obj
 */
H.isObject = function (obj) {
	return obj && typeof obj === 'object';
};

/**
 * Check for array
 * @param {Object} obj
 */
H.isArray = function (obj) {
	return Object.prototype.toString.call(obj) === '[object Array]';
};

/**
 * Check for number
 * @param {Object} n
 */
H.isNumber = function (n) {
	return typeof n === 'number';
};

H.log2lin = function (num) {
	return Math.log(num) / Math.LN10;
};
H.lin2log = function (num) {
	return Math.pow(10, num);
};

/**
 * Remove last occurence of an item from an array
 * @param {Array} arr
 * @param {Mixed} item
 */
H.erase = function (arr, item) {
	var i = arr.length;
	while (i--) {
		if (arr[i] === item) {
			arr.splice(i, 1);
			break;
		}
	}
	//return arr;
};

/**
 * Returns true if the object is not null or undefined.
 * @param {Object} obj
 */
H.defined = function (obj) {
	return obj !== undefined && obj !== null;
};

/**
 * Set or get an attribute or an object of attributes. Can't use jQuery attr because
 * it attempts to set expando properties on the SVG element, which is not allowed.
 *
 * @param {Object} elem The DOM element to receive the attribute(s)
 * @param {String|Object} prop The property or an abject of key-value pairs
 * @param {String} value The value if a single property is set
 */
H.attr = function (elem, prop, value) {
	var key,
		ret;

	// if the prop is a string
	if (H.isString(prop)) {
		// set the value
		if (H.defined(value)) {
			elem.setAttribute(prop, value);

		// get the value
		} else if (elem && elem.getAttribute) { // elem not defined when printing pie demo...
			ret = elem.getAttribute(prop);
		}

	// else if prop is defined, it is a hash of key/value pairs
	} else if (H.defined(prop) && H.isObject(prop)) {
		for (key in prop) {
			elem.setAttribute(key, prop[key]);
		}
	}
	return ret;
};
/**
 * Check if an element is an array, and if not, make it into an array.
 */
H.splat = function (obj) {
	return H.isArray(obj) ? obj : [obj];
};

/**
 * Set a timeout if the delay is given, otherwise perform the function synchronously
 * @param   {Function} fn	  The function to perform
 * @param   {Number}   delay   Delay in milliseconds
 * @param   {Ojbect}   context The context
 * @returns {Nubmer}		   An identifier for the timeout
 */
H.syncTimeout = function (fn, delay, context) {
	if (delay) {
		return setTimeout(fn, delay, context);
	}
	fn.call(0, context);
};


/**
 * Return the first value that is defined.
 */
H.pick = function () {
	var args = arguments,
		i,
		arg,
		length = args.length;
	for (i = 0; i < length; i++) {
		arg = args[i];
		if (arg !== undefined && arg !== null) {
			return arg;
		}
	}
};

/**
 * Set CSS on a given element
 * @param {Object} el
 * @param {Object} styles Style object with camel case property names
 */
H.css = function (el, styles) {
	if (H.isMS && !H.svg) { // #2686
		if (styles && styles.opacity !== undefined) {
			styles.filter = 'alpha(opacity=' + (styles.opacity * 100) + ')';
		}
	}
	H.extend(el.style, styles);
};

/**
 * Utility function to create element with attributes and styles
 * @param {Object} tag
 * @param {Object} attribs
 * @param {Object} styles
 * @param {Object} parent
 * @param {Object} nopad
 */
H.createElement = function (tag, attribs, styles, parent, nopad) {
	var el = doc.createElement(tag),
		css = H.css;
	if (attribs) {
		H.extend(el, attribs);
	}
	if (nopad) {
		css(el, { padding: 0, border: 'none', margin: 0 });
	}
	if (styles) {
		css(el, styles);
	}
	if (parent) {
		parent.appendChild(el);
	}
	return el;
};

/**
 * Extend a prototyped class by new members
 * @param {Object} parent
 * @param {Object} members
 */
H.extendClass = function (Parent, members) {
	var object = function () {};
	object.prototype = new Parent();
	H.extend(object.prototype, members);
	return object;
};

/**
 * Pad a string to a given length by adding 0 to the beginning
 * @param {Number} number
 * @param {Number} length
 */
<<<<<<< HEAD
H.pad = function (number, length) {
	return new Array((length || 2) + 1 - String(number).length).join(0) + number;
};
=======
function pad(number, length, padder) {
	return new Array((length || 2) + 1 - String(number).length).join(padder || 0) + number;
}
>>>>>>> e251c56b

/**
 * Return a length based on either the integer value, or a percentage of a base.
 */
H.relativeLength = function (value, base) {
	return (/%$/).test(value) ? base * parseFloat(value) / 100 : parseFloat(value);
};

/**
 * Wrap a method with extended functionality, preserving the original function
 * @param {Object} obj The context object that the method belongs to
 * @param {String} method The name of the method to extend
 * @param {Function} func A wrapper function callback. This function is called with the same arguments
 * as the original function, except that the original function is unshifted and passed as the first
 * argument.
 */
H.wrap = function (obj, method, func) {
	var proceed = obj[method];
	obj[method] = function () {
		var args = Array.prototype.slice.call(arguments);
		args.unshift(proceed);
		return func.apply(this, args);
	};
};


H.getTZOffset = function (timestamp) {
	var d = H.Date;
	return ((d.hcGetTimezoneOffset && d.hcGetTimezoneOffset(timestamp)) || d.hcTimezoneOffset || 0) * 60000;
};

/**
 * Based on http://www.php.net/manual/en/function.strftime.php
 * @param {String} format
 * @param {Number} timestamp
 * @param {Boolean} capitalize
 */
H.dateFormat = function (format, timestamp, capitalize) {
	if (!H.defined(timestamp) || isNaN(timestamp)) {
		return H.defaultOptions.lang.invalidDate || '';
	}
	format = H.pick(format, '%Y-%m-%d %H:%M:%S');

	var d = H.Date,
		date = new d(timestamp - H.getTZOffset(timestamp)),
		key, // used in for constuct below
		// get the basic time values
		hours = date[d.hcGetHours](),
		day = date[d.hcGetDay](),
		dayOfMonth = date[d.hcGetDate](),
		month = date[d.hcGetMonth](),
		fullYear = date[d.hcGetFullYear](),
		lang = H.defaultOptions.lang,
		langWeekdays = lang.weekdays,
		pad = H.pad,

		// List all format keys. Custom formats can be added from the outside. 
		replacements = H.extend({

			// Day
			'a': langWeekdays[day].substr(0, 3), // Short weekday, like 'Mon'
			'A': langWeekdays[day], // Long weekday, like 'Monday'
			'd': pad(dayOfMonth), // Two digit day of the month, 01 to 31
			'e': pad(dayOfMonth, 2, ' '), // Day of the month, 1 through 31
			'w': day,

			// Week (none implemented)
			//'W': weekNumber(),

			// Month
			'b': lang.shortMonths[month], // Short month, like 'Jan'
			'B': lang.months[month], // Long month, like 'January'
			'm': pad(month + 1), // Two digit month number, 01 through 12

			// Year
			'y': fullYear.toString().substr(2, 2), // Two digits year, like 09 for 2009
			'Y': fullYear, // Four digits year, like 2009

			// Time
			'H': pad(hours), // Two digits hours in 24h format, 00 through 23
			'k': hours, // Hours in 24h format, 0 through 23
			'I': pad((hours % 12) || 12), // Two digits hours in 12h format, 00 through 11
			'l': (hours % 12) || 12, // Hours in 12h format, 1 through 12
			'M': pad(date[d.hcGetMinutes]()), // Two digits minutes, 00 through 59
			'p': hours < 12 ? 'AM' : 'PM', // Upper case AM or PM
			'P': hours < 12 ? 'am' : 'pm', // Lower case AM or PM
			'S': pad(date.getSeconds()), // Two digits seconds, 00 through  59
			'L': pad(Math.round(timestamp % 1000), 3) // Milliseconds (naming from Ruby)
		}, H.dateFormats);


	// do the replaces
	for (key in replacements) {
		while (format.indexOf('%' + key) !== -1) { // regex would do it in one line, but this is faster
			format = format.replace('%' + key, typeof replacements[key] === 'function' ? replacements[key](timestamp) : replacements[key]);
		}
	}

	// Optionally capitalize the string and return
	return capitalize ? format.substr(0, 1).toUpperCase() + format.substr(1) : format;
};

/**
 * Format a single variable. Similar to sprintf, without the % prefix.
 */
H.formatSingle = function (format, val) {
	var floatRegex = /f$/,
		decRegex = /\.([0-9])/,
		lang = H.defaultOptions.lang,
		decimals;

	if (floatRegex.test(format)) { // float
		decimals = format.match(decRegex);
		decimals = decimals ? decimals[1] : -1;
		if (val !== null) {
			val = H.numberFormat(
				val,
				decimals,
				lang.decimalPoint,
				format.indexOf(',') > -1 ? lang.thousandsSep : ''
			);
		}
	} else {
		val = H.dateFormat(format, val);
	}
	return val;
};

/**
 * Format a string according to a subset of the rules of Python's String.format method.
 */
H.format = function (str, ctx) {
	var splitter = '{',
		isInside = false,
		segment,
		valueAndFormat,
		path,
		i,
		len,
		ret = [],
		val,
		index;

	while (str) {
		index = str.indexOf(splitter);
		if (index === -1) {
			break;
		}

		segment = str.slice(0, index);
		if (isInside) { // we're on the closing bracket looking back

			valueAndFormat = segment.split(':');
			path = valueAndFormat.shift().split('.'); // get first and leave format
			len = path.length;
			val = ctx;

			// Assign deeper paths
			for (i = 0; i < len; i++) {
				val = val[path[i]];
			}

			// Format the replacement
			if (valueAndFormat.length) {
				val = H.formatSingle(valueAndFormat.join(':'), val);
			}

			// Push the result and advance the cursor
			ret.push(val);

		} else {
			ret.push(segment);

		}
		str = str.slice(index + 1); // the rest
		isInside = !isInside; // toggle
		splitter = isInside ? '}' : '{'; // now look for next matching bracket
	}
	ret.push(str);
	return ret.join('');
};

/**
 * Get the magnitude of a number
 */
H.getMagnitude = function (num) {
	return Math.pow(10, Math.floor(Math.log(num) / Math.LN10));
};

/**
 * Take an interval and normalize it to multiples of 1, 2, 2.5 and 5
 * @param {Number} interval
 * @param {Array} multiples
 * @param {Number} magnitude
 * @param {Object} options
 */
H.normalizeTickInterval = function (interval, multiples, magnitude, allowDecimals, preventExceed) {
	var normalized, 
		i,
		retInterval = interval;

	// round to a tenfold of 1, 2, 2.5 or 5
	magnitude = H.pick(magnitude, 1);
	normalized = interval / magnitude;

	// multiples for a linear scale
	if (!multiples) {
		multiples = [1, 2, 2.5, 5, 10];

		// the allowDecimals option
		if (allowDecimals === false) {
			if (magnitude === 1) {
				multiples = [1, 2, 5, 10];
			} else if (magnitude <= 0.1) {
				multiples = [1 / magnitude];
			}
		}
	}

	// normalize the interval to the nearest multiple
	for (i = 0; i < multiples.length; i++) {
		retInterval = multiples[i];
		if ((preventExceed && retInterval * magnitude >= interval) || // only allow tick amounts smaller than natural
				(!preventExceed && (normalized <= (multiples[i] + (multiples[i + 1] || multiples[i])) / 2))) {
			break;
		}
	}

	// multiply back to the correct magnitude
	retInterval *= magnitude;

	return retInterval;
};


/**
 * Utility method that sorts an object array and keeping the order of equal items.
 * ECMA script standard does not specify the behaviour when items are equal.
 */
H.stableSort = function (arr, sortFunction) {
	var length = arr.length,
		sortValue,
		i;

	// Add index to each item
	for (i = 0; i < length; i++) {
		arr[i].safeI = i; // stable sort index
	}

	arr.sort(function (a, b) {
		sortValue = sortFunction(a, b);
		return sortValue === 0 ? a.safeI - b.safeI : sortValue;
	});

	// Remove index from items
	for (i = 0; i < length; i++) {
		delete arr[i].safeI; // stable sort index
	}
};

/**
 * Non-recursive method to find the lowest member of an array. Math.min raises a maximum
 * call stack size exceeded error in Chrome when trying to apply more than 150.000 points. This
 * method is slightly slower, but safe.
 */
H.arrayMin = function (data) {
	var i = data.length,
		min = data[0];

	while (i--) {
		if (data[i] < min) {
			min = data[i];
		}
	}
	return min;
};

/**
 * Non-recursive method to find the lowest member of an array. Math.min raises a maximum
 * call stack size exceeded error in Chrome when trying to apply more than 150.000 points. This
 * method is slightly slower, but safe.
 */
H.arrayMax = function (data) {
	var i = data.length,
		max = data[0];

	while (i--) {
		if (data[i] > max) {
			max = data[i];
		}
	}
	return max;
};

/**
 * Utility method that destroys any SVGElement or VMLElement that are properties on the given object.
 * It loops all properties and invokes destroy if there is a destroy method. The property is
 * then delete'ed.
 * @param {Object} The object to destroy properties on
 * @param {Object} Exception, do not destroy this property, only delete it.
 */
H.destroyObjectProperties = function (obj, except) {
	var n;
	for (n in obj) {
		// If the object is non-null and destroy is defined
		if (obj[n] && obj[n] !== except && obj[n].destroy) {
			// Invoke the destroy
			obj[n].destroy();
		}

		// Delete the property from the object.
		delete obj[n];
	}
};


/**
 * Discard an element by moving it to the bin and delete
 * @param {Object} The HTML node to discard
 */
H.discardElement = function (element) {
	var garbageBin = H.garbageBin;
	// create a garbage bin element, not part of the DOM
	if (!garbageBin) {
		garbageBin = H.createElement('div');
	}

	// move the node and empty bin
	if (element) {
		garbageBin.appendChild(element);
	}
	garbageBin.innerHTML = '';
};

/**
 * Fix JS round off float errors
 * @param {Number} num
 */
H.correctFloat = function (num, prec) {
	return parseFloat(
		num.toPrecision(prec || 14)
	);
};

/**
 * Set the global animation to either a given value, or fall back to the
 * given chart's animation option
 * @param {Object} animation
 * @param {Object} chart
 */
H.setAnimation = function (animation, chart) {
	chart.renderer.globalAnimation = H.pick(animation, chart.animation);
};

/**
 * Get the animation in object form, where a disabled animation is always
 * returned with duration: 0
 */
function animObject(animation) {
	return isObject(animation) ? merge(animation) : { duration: animation ? 500 : 0 };
}

/**
 * The time unit lookup
 */
H.timeUnits = {
	millisecond: 1,
	second: 1000,
	minute: 60000,
	hour: 3600000,
	day: 24 * 3600000,
	week: 7 * 24 * 3600000,
	month: 28 * 24 * 3600000,
	year: 364 * 24 * 3600000
};

/**
 * Format a number and return a string based on input settings
 * @param {Number} number The input number to format
 * @param {Number} decimals The amount of decimals
 * @param {String} decimalPoint The decimal point, defaults to the one given in the lang options
 * @param {String} thousandsSep The thousands separator, defaults to the one given in the lang options
 */
H.numberFormat = function (number, decimals, decimalPoint, thousandsSep) {

	number = +number || 0;

	var lang = H.defaultOptions.lang,
		origDec = (number.toString().split('.')[1] || '').length,
		decimalComponent,
		strinteger,
		thousands,
		absNumber = Math.abs(number),
		ret;

	if (decimals === -1) {
		decimals = Math.min(origDec, 20); // Preserve decimals. Not huge numbers (#3793).
	} else if (isNaN(decimals)) {
		decimals = 2;
	}

	// A string containing the positive integer component of the number
	strinteger = String(H.pInt(absNumber.toFixed(decimals)));

	// Leftover after grouping into thousands. Can be 0, 1 or 3.
	thousands = strinteger.length > 3 ? strinteger.length % 3 : 0;

	// Language
	decimalPoint = H.pick(decimalPoint, lang.decimalPoint);
	thousandsSep = H.pick(thousandsSep, lang.thousandsSep);

	// Start building the return
	ret = number < 0 ? '-' : '';

	// Add the leftover after grouping into thousands. For example, in the number 42 000 000,
	// this line adds 42.
	ret += thousands ? strinteger.substr(0, thousands) + thousandsSep : '';

	// Add the remaining thousands groups, joined by the thousands separator
	ret += strinteger.substr(thousands).replace(/(\d{3})(?=\d)/g, '$1' + thousandsSep);

	// Add the decimal point and the decimal component
	if (+decimals) {
		// Get the decimal component, and add power to avoid rounding errors with float numbers (#4573)
		decimalComponent = Math.abs(absNumber - strinteger + Math.pow(10, -Math.max(decimals, origDec) - 1));
		ret += decimalPoint + decimalComponent.toFixed(decimals).slice(2);
	}

	return ret;
};

/**
 * Easing definition
 * @param   {Number} pos Current position, ranging from 0 to 1
 */
Math.easeInOutSine = function (pos) {
	return -0.5 * (Math.cos(Math.PI * pos) - 1);
};

/**
 * Internal method to return CSS value for given element and property
 */
H.getStyle = function (el, prop) {

	var style;

	// For width and height, return the actual inner pixel size (#4913)
	if (prop === 'width') {
<<<<<<< HEAD
		return el.scrollWidth - H.getStyle(el, 'padding-left') - H.getStyle(el, 'padding-right');
	} else if (prop === 'height') {
		return el.scrollHeight - H.getStyle(el, 'padding-top') - H.getStyle(el, 'padding-bottom');
=======
		return Math.min(el.offsetWidth, el.scrollWidth) - getStyle(el, 'padding-left') - getStyle(el, 'padding-right');
	} else if (prop === 'height') {
		return Math.min(el.offsetHeight, el.scrollHeight) - getStyle(el, 'padding-top') - getStyle(el, 'padding-bottom');
>>>>>>> e251c56b
	}

	// Otherwise, get the computed style
	style = win.getComputedStyle(el, undefined);
	return style && H.pInt(style.getPropertyValue(prop));
};

/**
 * Return the index of an item in an array, or -1 if not found
 */
H.inArray = function (item, arr) {
	return arr.indexOf ? arr.indexOf(item) : [].indexOf.call(arr, item);
};

/**
 * Filter an array
 */
H.grep = function (elements, callback) {
	return [].filter.call(elements, callback);
};

/**
 * Map an array
 */
H.map = function (arr, fn) {
	var results = [], i = 0, len = arr.length;

	for (; i < len; i++) {
		results[i] = fn.call(arr[i], arr[i], i, arr);
	}

	return results;
};

/**
 * Get the element's offset position, corrected by overflow:auto.
 */
H.offset = function (el) {
	var docElem = doc.documentElement,
		box = el.getBoundingClientRect();

	return {
		top: box.top  + (win.pageYOffset || docElem.scrollTop)  - (docElem.clientTop  || 0),
		left: box.left + (win.pageXOffset || docElem.scrollLeft) - (docElem.clientLeft || 0)
	};
};

/**
 * Stop running animation.
 * A possible extension to this would be to stop a single property, when
 * we want to continue animating others. Then assign the prop to the timer
 * in the Fx.run method, and check for the prop here. This would be an improvement
 * in all cases where we stop the animation from .attr. Instead of stopping
 * everything, we can just stop the actual attributes we're setting.
 */
H.stop = function (el) {

	var i = timers.length;

	// Remove timers related to this element (#4519)
	while (i--) {
		if (timers[i].elem === el) {
			timers[i].stopped = true; // #4667
		}
	}
};

/**
 * Utility for iterating over an array.
 * @param {Array} arr
 * @param {Function} fn
 */
H.each = function (arr, fn, ctx) { // modern browsers
	return Array.prototype.forEach.call(arr, fn, ctx);
};

/**
 * Add an event listener
 */
H.addEvent = function (el, type, fn) {
	
	var events = el.hcEvents = el.hcEvents || {};

	function wrappedFn(e) {
		e.target = e.srcElement || win; // #2820
		fn.call(el, e);
	}

	// Handle DOM events in modern browsers
	if (el.addEventListener) {
		el.addEventListener(type, fn, false);

	// Handle old IE implementation
	} else if (el.attachEvent) {

		if (!el.hcEventsIE) {
			el.hcEventsIE = {};
		}

		// Link wrapped fn with original fn, so we can get this in removeEvent
		el.hcEventsIE[fn.toString()] = wrappedFn;

		el.attachEvent('on' + type, wrappedFn);
	}

	if (!events[type]) {
		events[type] = [];
	}

	events[type].push(fn);
};

/**
 * Remove event added with addEvent
 */
H.removeEvent = function (el, type, fn) {
	
	var events,
		hcEvents = el.hcEvents,
		index;

	function removeOneEvent(type, fn) {
		if (el.removeEventListener) {
			el.removeEventListener(type, fn, false);
		} else if (el.attachEvent) {
			fn = el.hcEventsIE[fn.toString()];
			el.detachEvent('on' + type, fn);
		}
	}

	function removeAllEvents() {
		var types,
			len,
			n;

		if (!el.nodeName) {
			return; // break on non-DOM events
		}

		if (type) {
			types = {};
			types[type] = true;
		} else {
			types = hcEvents;
		}

		for (n in types) {
			if (hcEvents[n]) {
				len = hcEvents[n].length;
				while (len--) {
					removeOneEvent(n, hcEvents[n][len]);
				}
			}
		}
	}

	if (hcEvents) {
		if (type) {
			events = hcEvents[type] || [];
			if (fn) {
				index = H.inArray(fn, events);
				if (index > -1) {
					events.splice(index, 1);
					hcEvents[type] = events;
				}
				removeOneEvent(type, fn);

			} else {
				removeAllEvents();
				hcEvents[type] = [];
			}
		} else {
			removeAllEvents();
			el.hcEvents = {};
		}
	}
};

/**
 * Fire an event on a custom object
 */
H.fireEvent = function (el, type, eventArguments, defaultFunction) {
	var e,
		hcEvents = el.hcEvents,
		events,
		len,
		i,
		fn;

	eventArguments = eventArguments || {};

	if (doc.createEvent && (el.dispatchEvent || el.fireEvent)) {
		e = doc.createEvent('Events');
		e.initEvent(type, true, true);
		e.target = el;

		H.extend(e, eventArguments);

		if (el.dispatchEvent) {
			el.dispatchEvent(e);
		} else {
			el.fireEvent(type, e);
		}

	} else if (hcEvents) {
		
		events = hcEvents[type] || [];
		len = events.length;

		// Attach a simple preventDefault function to skip default handler if called. Set
		// a custom prop because the built-in defaultPrevented property is not overwritable (#5112)
		eventArguments.preventDefault = function () {
			eventArguments.dftPrev = true;
		};

		eventArguments.target = el;

		// If the type is not set, we're running a custom event (#2297). If it is set,
		// we're running a browser event, and setting it will cause en error in
		// IE8 (#2465).
		if (!eventArguments.type) {
			eventArguments.type = type;
		}
		
		for (i = 0; i < len; i++) {
			fn = events[i];

			// If the event handler return false, prevent the default handler from executing
			if (fn.call(el, eventArguments) === false) {
				eventArguments.preventDefault();
			}
		}
	}
			
	// Run the default if not prevented
	if (defaultFunction && !eventArguments.defaultPrevented && !eventArguments.dftPrev) {
		defaultFunction(eventArguments);
	}
};

/**
 * The global animate method, which uses Fx to create individual animators.
 */
H.animate = function (el, params, opt) {
	var start,
		unit = '',
		end,
		fx,
		args,
		prop;

	if (!H.isObject(opt)) { // Number or undefined/null
		args = arguments;
		opt = {
			duration: args[2],
			easing: args[3],
			complete: args[4]
		};
	}
	if (!H.isNumber(opt.duration)) {
		opt.duration = 400;
	}
	opt.easing = Math[opt.easing] || Math.easeInOutSine;
	opt.curAnim = H.merge(params);

	for (prop in params) {
		fx = new H.Fx(el, opt, prop);
		end = null;

		if (prop === 'd') {
			fx.paths = fx.initPath(
				el,
				el.d,
				params.d
			);
			fx.toD = params.d;
			start = 0;
			end = 1;
		} else if (el.attr) {
			start = el.attr(prop);
		} else {
			start = parseFloat(H.getStyle(el, prop)) || 0;
			if (prop !== 'opacity') {
				unit = 'px';
			}
		}

		if (!end) {
			end = params[prop];
		}
		if (end.match && end.match('px')) {
			end = end.replace(/px/g, ''); // #4351
		}
		fx.run(start, end, unit);
	}
};

/**
 * Register Highcharts as a plugin in jQuery
 */
if (win.jQuery) {
	win.jQuery.fn.highcharts = function () {
		var args = [].slice.call(arguments);

		if (this[0]) { // this[0] is the renderTo div

			// Create the chart
			if (args[0]) {
				new Highcharts[ // eslint-disable-line no-new
					H.isString(args[0]) ? args.shift() : 'Chart' // Constructor defaults to Chart
				](this[0], args[0], args[1]);
				return this;
			}

			// When called without parameters or with the return argument, return an existing chart
			return charts[H.attr(this[0], 'data-highcharts-chart')];
		}
	};
}


/**
 * Compatibility section to add support for legacy IE. This can be removed if old IE 
 * support is not needed.
 */
if (doc && !doc.defaultView) {
	H.getStyle = function (el, prop) {
		var val,
			alias = { width: 'clientWidth', height: 'clientHeight' }[prop];
			
		if (el.style[prop]) {
			return H.pInt(el.style[prop]);
		}
		if (prop === 'opacity') {
			prop = 'filter';
		}

		// Getting the rendered width and height
		if (alias) {
			el.style.zoom = 1;
<<<<<<< HEAD
			return el[alias] - 2 * H.getStyle(el, 'padding');
=======
			return Math.max(el[alias] - 2 * getStyle(el, 'padding'), 0);
>>>>>>> e251c56b
		}
		
		val = el.currentStyle[prop.replace(/\-(\w)/g, function (a, b) {
			return b.toUpperCase();
		})];
		if (prop === 'filter') {
			val = val.replace(
				/alpha\(opacity=([0-9]+)\)/, 
				function (a, b) { 
					return b / 100; 
				}
			);
		}
		
		return val === '' ? 1 : H.pInt(val);
	};
}

if (!Array.prototype.forEach) {
	H.each = function (arr, fn, ctx) { // legacy
		var i = 0, 
			len = arr.length;
		for (; i < len; i++) {
			if (fn.call(ctx, arr[i], i, arr) === false) {
				return i;
			}
		}
	};
}

if (!Array.prototype.indexOf) {
	H.inArray = function (item, arr) {
		var len, 
			i = 0;

		if (arr) {
			len = arr.length;
			
			for (; i < len; i++) {
				if (arr[i] === item) {
					return i;
				}
			}
		}

		return -1;
	};
}

if (!Array.prototype.filter) {
	H.grep = function (elements, fn) {
		var ret = [],
			i = 0,
			length = elements.length;

		for (; i < length; i++) {
			if (fn(elements[i], i)) {
				ret.push(elements[i]);
			}
		}

		return ret;
	};
}

//--- End compatibility section ---

<<<<<<< HEAD
	return H;
}(Highcharts));
=======
// Expose utilities
Highcharts.Fx = Fx;
Highcharts.inArray = inArray;
Highcharts.each = each;
Highcharts.grep = grep;
Highcharts.offset = offset;
Highcharts.map = map;
Highcharts.addEvent = addEvent;
Highcharts.removeEvent = removeEvent;
Highcharts.fireEvent = fireEvent;
Highcharts.animate = animate;
Highcharts.animObject = animObject;
Highcharts.stop = stop;
>>>>>>> e251c56b
<|MERGE_RESOLUTION|>--- conflicted
+++ resolved
@@ -508,15 +508,9 @@
  * @param {Number} number
  * @param {Number} length
  */
-<<<<<<< HEAD
-H.pad = function (number, length) {
-	return new Array((length || 2) + 1 - String(number).length).join(0) + number;
-};
-=======
-function pad(number, length, padder) {
+H.pad = function (number, length, padder) {
 	return new Array((length || 2) + 1 - String(number).length).join(padder || 0) + number;
-}
->>>>>>> e251c56b
+};
 
 /**
  * Return a length based on either the integer value, or a percentage of a base.
@@ -875,9 +869,9 @@
  * Get the animation in object form, where a disabled animation is always
  * returned with duration: 0
  */
-function animObject(animation) {
-	return isObject(animation) ? merge(animation) : { duration: animation ? 500 : 0 };
-}
+H.animObject = function (animation) {
+	return H.isObject(animation) ? H.merge(animation) : { duration: animation ? 500 : 0 };
+};
 
 /**
  * The time unit lookup
@@ -965,15 +959,9 @@
 
 	// For width and height, return the actual inner pixel size (#4913)
 	if (prop === 'width') {
-<<<<<<< HEAD
-		return el.scrollWidth - H.getStyle(el, 'padding-left') - H.getStyle(el, 'padding-right');
+		return Math.min(el.offsetWidth, el.scrollWidth) - H.getStyle(el, 'padding-left') - H.getStyle(el, 'padding-right');
 	} else if (prop === 'height') {
-		return el.scrollHeight - H.getStyle(el, 'padding-top') - H.getStyle(el, 'padding-bottom');
-=======
-		return Math.min(el.offsetWidth, el.scrollWidth) - getStyle(el, 'padding-left') - getStyle(el, 'padding-right');
-	} else if (prop === 'height') {
-		return Math.min(el.offsetHeight, el.scrollHeight) - getStyle(el, 'padding-top') - getStyle(el, 'padding-bottom');
->>>>>>> e251c56b
+		return Math.min(el.offsetHeight, el.scrollHeight) - H.getStyle(el, 'padding-top') - H.getStyle(el, 'padding-bottom');
 	}
 
 	// Otherwise, get the computed style
@@ -1314,11 +1302,7 @@
 		// Getting the rendered width and height
 		if (alias) {
 			el.style.zoom = 1;
-<<<<<<< HEAD
-			return el[alias] - 2 * H.getStyle(el, 'padding');
-=======
 			return Math.max(el[alias] - 2 * getStyle(el, 'padding'), 0);
->>>>>>> e251c56b
 		}
 		
 		val = el.currentStyle[prop.replace(/\-(\w)/g, function (a, b) {
@@ -1386,21 +1370,5 @@
 
 //--- End compatibility section ---
 
-<<<<<<< HEAD
 	return H;
-}(Highcharts));
-=======
-// Expose utilities
-Highcharts.Fx = Fx;
-Highcharts.inArray = inArray;
-Highcharts.each = each;
-Highcharts.grep = grep;
-Highcharts.offset = offset;
-Highcharts.map = map;
-Highcharts.addEvent = addEvent;
-Highcharts.removeEvent = removeEvent;
-Highcharts.fireEvent = fireEvent;
-Highcharts.animate = animate;
-Highcharts.animObject = animObject;
-Highcharts.stop = stop;
->>>>>>> e251c56b
+}(Highcharts));