--- conflicted
+++ resolved
@@ -115,12 +115,7 @@
 			while (i-- && points[cursor]) {
 				point = points[cursor];
 				leftPoint = onData[i];
-<<<<<<< HEAD
-				
-				if (leftPoint.x <= point.x && leftPoint.plotY !== undefined) {
-=======
 				if (leftPoint.x <= point.x && leftPoint[onKey] !== undefined) {
->>>>>>> e6238c3f
 					if (point.x <= lastX) { // #803
 
 						point.plotY = leftPoint[onKey];
@@ -128,17 +123,10 @@
 						// interpolate between points, #666
 						if (leftPoint.x < point.x && !step) {
 							rightPoint = onData[i + 1];
-<<<<<<< HEAD
-							if (rightPoint && rightPoint.plotY !== undefined) {
-								point.plotY += 
-									((point.x - leftPoint.x) / (rightPoint.x - leftPoint.x)) * // the distance ratio, between 0 and 1 
-									(rightPoint.plotY - leftPoint.plotY); // the y distance
-=======
-							if (rightPoint && rightPoint[onKey] !== UNDEFINED) {
+							if (rightPoint && rightPoint[onKey] !== undefined) {
 								point.plotY +=
 									((point.x - leftPoint.x) / (rightPoint.x - leftPoint.x)) * // the distance ratio, between 0 and 1
 									(rightPoint[onKey] - leftPoint[onKey]); // the y distance
->>>>>>> e6238c3f
 							}
 						}
 					}
