/**
 * (c) 2010-2018 Torstein Honsi
 *
 * License: www.highcharts.com/license
 */

'use strict';

import H from './Globals.js';
import './Utilities.js';

var defaultPlotOptions = H.defaultPlotOptions,
    merge = H.merge,
    seriesType = H.seriesType,
    seriesTypes = H.seriesTypes;

/**
 * A candlestick chart is a style of financial chart used to describe price
 * movements over time.
 *
 * @sample stock/demo/candlestick/
 *         Candlestick chart
 *
 * @extends      plotOptions.ohlc
 * @excluding    borderColor,borderRadius,borderWidth
 * @product      highstock
 * @optionparent plotOptions.candlestick
 */
var candlestickOptions = {

    /**
     * The specific line color for up candle sticks. The default is to inherit
     * the general `lineColor` setting.
     *
     * @sample {highstock} stock/plotoptions/candlestick-linecolor/
     *         Candlestick line colors
     *
     * @type      {Highcharts.ColorString}
     * @since     1.3.6
     * @product   highstock
     * @apioption plotOptions.candlestick.upLineColor
     */

    /**
     * @type      {string|Function}
     * @default   ohlc
     * @product   highstock
     * @apioption plotOptions.candlestick.dataGrouping.approximation
     */

    states: {

        /**
         * @extends plotOptions.column.states.hover
         * @product highstock
         */
        hover: {

            /**
             * The pixel width of the line/border around the candlestick.
             *
             * @product highstock
             */
            lineWidth: 2
        }
    },

    /**
     * @extends plotOptions.ohlc.tooltip
     */
    tooltip: defaultPlotOptions.ohlc.tooltip,

    /**
     * @type    {number|null}
     * @product highstock
     */
    threshold: null,
<<<<<<< HEAD
=======

    /*= if (build.classic) { =*/
>>>>>>> aa967c07

    /**
     * The color of the line/border of the candlestick.
     *
     * In styled mode, the line stroke can be set with the
     * `.highcharts-candlestick-series .highcahrts-point` rule.
     *
     * @see [upLineColor](#plotOptions.candlestick.upLineColor)
     *
     * @sample {highstock} stock/plotoptions/candlestick-linecolor/
     *         Candlestick line colors
     *
     * @type    {Highcharts.ColorString}
     * @default #000000
     * @product highstock
     */
    lineColor: '${palette.neutralColor100}',

    /**
     * The pixel width of the candlestick line/border. Defaults to `1`.
     *
     *
     * In styled mode, the line stroke width can be set with the
     * `.highcharts-candlestick-series .highcahrts-point` rule.
     *
     * @product highstock
     */
    lineWidth: 1,

    /**
     * The fill color of the candlestick when values are rising.
     *
     * In styled mode, the up color can be set with the
     * `.highcharts-candlestick-series .highcharts-point-up` rule.
     *
     * @sample {highstock} stock/plotoptions/candlestick-color/
     *         Custom colors
     * @sample {highstock} highcharts/css/candlestick/
     *         Colors in styled mode
     *
     * @type    {Highcharts.ColorString}
     * @default #ffffff
     * @product highstock
     */
    upColor: '${palette.backgroundColor}',
<<<<<<< HEAD
=======

    /*= } =*/
>>>>>>> aa967c07

    /**
     * @product highstock
     */
    stickyTracking: true

};

/**
 * The candlestick series type.
 *
 * @private
 * @class
 * @name Highcharts.seriesTypes.candlestick
 *
 * @augments Highcharts.seriesTypes.ohlc
 */
seriesType('candlestick', 'ohlc', merge(
    defaultPlotOptions.column,
    candlestickOptions
), /** @lends seriesTypes.candlestick */ {
<<<<<<< HEAD
=======

    /*= if (build.classic) { =*/

>>>>>>> aa967c07
    /**
     * Postprocess mapping between options and SVG attributes
     *
     * @private
     * @function Highcharts.seriesTypes.candlestick#pointAttribs
     *
     * @param {Highcharts.Point} point
     *
     * @param {string} [state]
     *
     * @return {Highcharts.SVGAttributes}
     */
    pointAttribs: function (point, state) {
        var attribs = seriesTypes.column.prototype.pointAttribs.call(
                this,
                point,
                state
            ),
            options = this.options,
            isUp = point.open < point.close,
            stroke = options.lineColor || this.color,
            stateOptions;

        attribs['stroke-width'] = options.lineWidth;

        attribs.fill = point.options.color ||
            (isUp ? (options.upColor || this.color) : this.color);
        attribs.stroke = point.lineColor ||
            (isUp ? (options.upLineColor || stroke) : stroke);

        // Select or hover states
        if (state) {
            stateOptions = options.states[state];
            attribs.fill = stateOptions.color || attribs.fill;
            attribs.stroke = stateOptions.lineColor || attribs.stroke;
            attribs['stroke-width'] =
                stateOptions.lineWidth || attribs['stroke-width'];
        }


        return attribs;
    },

<<<<<<< HEAD
=======
    /*= } =*/

>>>>>>> aa967c07
    /**
     * Draw the data points.
     *
     * @private
     * @function Highcharts.seriesTypes.candlestick#drawPoints
     */
    drawPoints: function () {
        var series = this,
            points = series.points,
            chart = series.chart,
            reversedYAxis = series.yAxis.reversed;


        points.forEach(function (point) {

            var graphic = point.graphic,
                plotOpen,
                plotClose,
                topBox,
                bottomBox,
                hasTopWhisker,
                hasBottomWhisker,
                crispCorr,
                crispX,
                path,
                halfWidth,
                isNew = !graphic;

            if (point.plotY !== undefined) {

                if (!graphic) {
                    point.graphic = graphic = chart.renderer.path()
                        .add(series.group);
                }

                if (!series.chart.styledMode) {
                    graphic
                        .attr(
                            series.pointAttribs(
                                point,
                                point.selected && 'select'
                            )
                        ) // #3897
                        .shadow(series.options.shadow);
                }

                // Crisp vector coordinates
                crispCorr = (graphic.strokeWidth() % 2) / 2;
                crispX = Math.round(point.plotX) - crispCorr; // #2596
                plotOpen = point.plotOpen;
                plotClose = point.plotClose;
                topBox = Math.min(plotOpen, plotClose);
                bottomBox = Math.max(plotOpen, plotClose);
                halfWidth = Math.round(point.shapeArgs.width / 2);
                hasTopWhisker = reversedYAxis ?
                    bottomBox !== point.yBottom :
                    Math.round(topBox) !== Math.round(point.plotHigh);
                hasBottomWhisker = reversedYAxis ?
                    Math.round(topBox) !== Math.round(point.plotHigh) :
                    bottomBox !== point.yBottom;
                topBox = Math.round(topBox) + crispCorr;
                bottomBox = Math.round(bottomBox) + crispCorr;

                // Create the path. Due to a bug in Chrome 49, the path is first
                // instanciated with no values, then the values pushed. For
                // unknown reasons, instanciating the path array with all the
                // values would lead to a crash when updating frequently
                // (#5193).
                path = [];
                path.push(
                    'M',
                    crispX - halfWidth, bottomBox,
                    'L',
                    crispX - halfWidth, topBox,
                    'L',
                    crispX + halfWidth, topBox,
                    'L',
                    crispX + halfWidth, bottomBox,
                    'Z', // Ensure a nice rectangle #2602
                    'M',
                    crispX, topBox,
                    'L',
                    // #460, #2094
                    crispX, hasTopWhisker ?
                        Math.round(
                            reversedYAxis ? point.yBottom : point.plotHigh
                        ) :
                        topBox,
                    'M',
                    crispX, bottomBox,
                    'L',
                    // #460, #2094
                    crispX, hasBottomWhisker ?
                        Math.round(
                            reversedYAxis ? point.plotHigh : point.yBottom
                        ) :
                        bottomBox
                );

                graphic[isNew ? 'attr' : 'animate']({ d: path })
                    .addClass(point.getClassName(), true);

            }
        });
    }


});

/**
 * A `candlestick` series. If the [type](#series.candlestick.type)
 * option is not specified, it is inherited from [chart.type](
 * #chart.type).
 *
 * @type      {*}
 * @extends   series,plotOptions.candlestick
 * @excluding dataParser, dataURL
 * @product   highstock
 * @apioption series.candlestick
 */

/**
 * An array of data points for the series. For the `candlestick` series
 * type, points can be given in the following ways:
 *
 * 1.  An array of arrays with 5 or 4 values. In this case, the values
 * correspond to `x,open,high,low,close`. If the first value is a string,
 * it is applied as the name of the point, and the `x` value is inferred.
 * The `x` value can also be omitted, in which case the inner arrays
 * should be of length 4\. Then the `x` value is automatically calculated,
 * either starting at 0 and incremented by 1, or from `pointStart`
 * and `pointInterval` given in the series options.
 *
 *  ```js
 *     data: [
 *         [0, 7, 2, 0, 4],
 *         [1, 1, 4, 2, 8],
 *         [2, 3, 3, 9, 3]
 *     ]
 *  ```
 *
 * 2.  An array of objects with named values. The following snippet shows only a
 * few settings, see the complete options set below. If the total number of data
 * points exceeds the series' [turboThreshold](
 * #series.candlestick.turboThreshold), this option is not available.
 *
 *  ```js
 *     data: [{
 *         x: 1,
 *         open: 9,
 *         high: 2,
 *         low: 4,
 *         close: 6,
 *         name: "Point2",
 *         color: "#00FF00"
 *     }, {
 *         x: 1,
 *         open: 1,
 *         high: 4,
 *         low: 7,
 *         close: 7,
 *         name: "Point1",
 *         color: "#FF00FF"
 *     }]
 *  ```
 *
 * @type      {Array<Array<number>|*>}
 * @extends   series.ohlc.data
 * @excluding y
 * @product   highstock
 * @apioption series.candlestick.data
 */<|MERGE_RESOLUTION|>--- conflicted
+++ resolved
@@ -75,11 +75,6 @@
      * @product highstock
      */
     threshold: null,
-<<<<<<< HEAD
-=======
-
-    /*= if (build.classic) { =*/
->>>>>>> aa967c07
 
     /**
      * The color of the line/border of the candlestick.
@@ -125,11 +120,6 @@
      * @product highstock
      */
     upColor: '${palette.backgroundColor}',
-<<<<<<< HEAD
-=======
-
-    /*= } =*/
->>>>>>> aa967c07
 
     /**
      * @product highstock
@@ -151,12 +141,7 @@
     defaultPlotOptions.column,
     candlestickOptions
 ), /** @lends seriesTypes.candlestick */ {
-<<<<<<< HEAD
-=======
-
-    /*= if (build.classic) { =*/
-
->>>>>>> aa967c07
+
     /**
      * Postprocess mapping between options and SVG attributes
      *
@@ -200,11 +185,6 @@
         return attribs;
     },
 
-<<<<<<< HEAD
-=======
-    /*= } =*/
-
->>>>>>> aa967c07
     /**
      * Draw the data points.
      *
