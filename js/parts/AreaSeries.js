--- conflicted
+++ resolved
@@ -179,13 +179,8 @@
 			pick = Highcharts.pick,
 			props = [['area', this.color, options.fillColor]]; // area name, main color, fill color
 		
-<<<<<<< HEAD
 		Highcharts.each(zones, function (threshold, i) {
-			props.push(['colorArea' + i, threshold.color || series.color, threshold.fillColor || options.fillColor]);
-=======
-		each(zones, function (threshold, i) {
 			props.push(['zoneArea' + i, threshold.color || series.color, threshold.fillColor || options.fillColor]);
->>>>>>> 7a45a398
 		});
 		Highcharts.each(props, function (prop) {
 			var areaKey = prop[0],
