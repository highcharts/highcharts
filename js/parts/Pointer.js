(function (H) {
var addEvent = H.addEvent,
	attr = H.attr,
	charts = H.charts,
	css = H.css,
	defined = H.defined,
	each = H.each,
	extend = H.extend,
	fireEvent = H.fireEvent,
	pick = H.pick,
	removeEvent = H.removeEvent,
	splat = H.splat,
	Tooltip = H.Tooltip,
	useCanVG = H.useCanVg;

// Global flag for touch support
<<<<<<< HEAD
H.hasTouch = document.documentElement.ontouchstart !== undefined;
=======
hasTouch = doc && doc.documentElement.ontouchstart !== UNDEFINED;
>>>>>>> e6238c3f

/**
 * The mouse tracker object. All methods starting with "on" are primary DOM event handlers.
 * Subsequent methods should be named differently from what they are doing.
 * @param {Object} chart The Chart instance
 * @param {Object} options The root options object
 */
H.Pointer = function (chart, options) {
	this.init(chart, options);
};

H.Pointer.prototype = {
	/**
	 * Initialize Pointer
	 */
	init: function (chart, options) {

		var chartOptions = options.chart,
			chartEvents = chartOptions.events,
			zoomType = useCanVG ? '' : chartOptions.zoomType,
			inverted = chart.inverted,
			zoomX,
			zoomY;

		// Store references
		this.options = options;
		this.chart = chart;

		// Zoom status
		this.zoomX = zoomX = /x/.test(zoomType);
		this.zoomY = zoomY = /y/.test(zoomType);
		this.zoomHor = (zoomX && !inverted) || (zoomY && inverted);
		this.zoomVert = (zoomY && !inverted) || (zoomX && inverted);
		this.hasZoom = zoomX || zoomY;

		// Do we need to handle click on a touch device?
		this.runChartClick = chartEvents && !!chartEvents.click;

		this.pinchDown = [];
		this.lastValidTouch = {};

		if (Tooltip && options.tooltip.enabled) {
			chart.tooltip = new Tooltip(chart, options.tooltip);
			this.followTouchMove = pick(options.tooltip.followTouchMove, true);
		}

		this.setDOMEvents();
	},

	/**
	 * Add crossbrowser support for chartX and chartY
	 * @param {Object} e The event object in standard browsers
	 */
	normalize: function (e, chartPosition) {
		var chartX,
			chartY,
			ePos;

<<<<<<< HEAD
		// common IE normalizing
		e = e || window.event;

		// Framework specific normalizing (#1165)
		e = HighchartsAdapter.washMouseEvent(e);

		// More IE normalizing, needs to go after washMouseEvent
=======
		// IE normalizing
		e = e || win.event;
>>>>>>> e6238c3f
		if (!e.target) {
			e.target = e.srcElement;
		}

		// iOS (#2757)
		ePos = e.touches ?  (e.touches.length ? e.touches.item(0) : e.changedTouches[0]) : e;

		// Get mouse position
		if (!chartPosition) {
			this.chartPosition = chartPosition = HighchartsAdapter.offset(this.chart.container);
		}

		// chartX and chartY
		if (ePos.pageX === undefined) { // IE < 9. #886.
			chartX = Math.max(e.x, e.clientX - chartPosition.left); // #2005, #2129: the second case is 
				// for IE10 quirks mode within framesets
			chartY = e.y;
		} else {
			chartX = ePos.pageX - chartPosition.left;
			chartY = ePos.pageY - chartPosition.top;
		}

		return extend(e, {
			chartX: Math.round(chartX),
			chartY: Math.round(chartY)
		});
	},

	/**
	 * Get the click position in terms of axis values.
	 *
	 * @param {Object} e A pointer event
	 */
	getCoordinates: function (e) {
		var coordinates = {
				xAxis: [],
				yAxis: []
			};

		each(this.chart.axes, function (axis) {
			coordinates[axis.isXAxis ? 'xAxis' : 'yAxis'].push({
				axis: axis,
				value: axis.toValue(e[axis.horiz ? 'chartX' : 'chartY'])
			});
		});
		return coordinates;
	},

	/**
	 * With line type charts with a single tracker, get the point closest to the mouse.
	 * Run Point.onMouseOver and display tooltip for the point or points.
	 */
	runPointActions: function (e) {

		var pointer = this,
			chart = pointer.chart,
			series = chart.series,
			tooltip = chart.tooltip,
			shared = tooltip ? tooltip.shared : false,
			followPointer,
			hoverPoint = chart.hoverPoint,
			hoverSeries = chart.hoverSeries,
			i,
			distance = Number.MAX_VALUE, // #4511
			anchor,
			noSharedTooltip,
			stickToHoverSeries,
			directTouch,
			kdpoints = [],
			kdpoint,
			kdpointT;

		// For hovering over the empty parts of the plot area (hoverSeries is undefined).
		// If there is one series with point tracking (combo chart), don't go to nearest neighbour.
		if (!shared && !hoverSeries) {
			for (i = 0; i < series.length; i++) {
				if (series[i].directTouch || !series[i].options.stickyTracking) {
					series = [];
				}
			}
		}

		// If it has a hoverPoint and that series requires direct touch (like columns, #3899), or we're on
		// a noSharedTooltip series among shared tooltip series (#4546), use the hoverPoint . Otherwise,
		// search the k-d tree.
		stickToHoverSeries = hoverSeries && (shared ? hoverSeries.noSharedTooltip : hoverSeries.directTouch);
		if (stickToHoverSeries && hoverPoint) {
			kdpoint = hoverPoint;

		// Handle shared tooltip or cases where a series is not yet hovered
		} else {
			// Find nearest points on all series
			each(series, function (s) {
				// Skip hidden series
				noSharedTooltip = s.noSharedTooltip && shared;
				directTouch = !shared && s.directTouch;
				if (s.visible && !noSharedTooltip && !directTouch && pick(s.options.enableMouseTracking, true)) { // #3821
					kdpointT = s.searchPoint(e, !noSharedTooltip && s.kdDimensions === 1); // #3828
					if (kdpointT) {
						kdpoints.push(kdpointT);
					}
				}
			});
			// Find absolute nearest point
			each(kdpoints, function (p) {
				if (p && typeof p.dist === 'number' && p.dist < distance) {
					distance = p.dist;
					kdpoint = p;
				}
			});
		}

		// Refresh tooltip for kdpoint if new hover point or tooltip was hidden // #3926, #4200
		if (kdpoint && (kdpoint !== this.prevKDPoint || (tooltip && tooltip.isHidden))) {
			// Draw tooltip if necessary
			if (shared && !kdpoint.series.noSharedTooltip) {
				i = kdpoints.length;
				while (i--) {
					if (kdpoints[i].clientX !== kdpoint.clientX || kdpoints[i].series.noSharedTooltip) {
						kdpoints.splice(i, 1);
					}
				}
				if (kdpoints.length && tooltip) {
					tooltip.refresh(kdpoints, e);
				}

				// Do mouseover on all points (#3919, #3985, #4410)
				each(kdpoints, function (point) {
					point.onMouseOver(e, point !== ((hoverSeries && hoverSeries.directTouch && hoverPoint) || kdpoint));
				});
			} else {
				if (tooltip) {
					tooltip.refresh(kdpoint, e);
				}
				if (!hoverSeries || !hoverSeries.directTouch) { // #4448
					kdpoint.onMouseOver(e);
				}
			}
			this.prevKDPoint = kdpoint;

		// Update positions (regardless of kdpoint or hoverPoint)
		} else {
			followPointer = hoverSeries && hoverSeries.tooltipOptions.followPointer;
			if (tooltip && followPointer && !tooltip.isHidden) {
				anchor = tooltip.getAnchor([{}], e);
				tooltip.updatePosition({ plotX: anchor[0], plotY: anchor[1] });
			}
		}

		// Start the event listener to pick up the tooltip and crosshairs
		if (!pointer._onDocumentMouseMove) {
			pointer._onDocumentMouseMove = function (e) {
				if (charts[H.hoverChartIndex]) {
					charts[H.hoverChartIndex].pointer.onDocumentMouseMove(e);
				}
			};
			addEvent(document, 'mousemove', pointer._onDocumentMouseMove);
		}

		// Crosshair
		each(chart.axes, function (axis) {
			axis.drawCrosshair(e, pick(kdpoint, hoverPoint));
		});


	},



	/**
	 * Reset the tracking by hiding the tooltip, the hover series state and the hover point
	 *
	 * @param allowMove {Boolean} Instead of destroying the tooltip altogether, allow moving it if possible
	 */
	reset: function (allowMove, delay) {
		var pointer = this,
			chart = pointer.chart,
			hoverSeries = chart.hoverSeries,
			hoverPoint = chart.hoverPoint,
			hoverPoints = chart.hoverPoints,
			tooltip = chart.tooltip,
			tooltipPoints = tooltip && tooltip.shared ? hoverPoints : hoverPoint;

		// Narrow in allowMove
		allowMove = allowMove && tooltip && tooltipPoints;

		// Check if the points have moved outside the plot area (#1003, #4736)
		if (allowMove) {
			each(splat(tooltipPoints), function (point) {
				if (point.plotX === undefined) {
					allowMove = false;
				}
			});
		}
		
		// Just move the tooltip, #349
		if (allowMove) {
			tooltip.refresh(tooltipPoints);
			if (hoverPoint) { // #2500
				hoverPoint.setState(hoverPoint.state, true);
				each(chart.axes, function (axis) {
					if (pick(axis.options.crosshair && axis.options.crosshair.snap, true)) {
						axis.drawCrosshair(null, hoverPoint);
					}  else {
						axis.hideCrosshair();
					}
				});

			}

		// Full reset
		} else {

			if (hoverPoint) {
				hoverPoint.onMouseOut();
			}

			if (hoverPoints) {
				each(hoverPoints, function (point) {
					point.setState();
				});
			}

			if (hoverSeries) {
				hoverSeries.onMouseOut();
			}

			if (tooltip) {
				tooltip.hide(delay);
			}

			if (pointer._onDocumentMouseMove) {
				removeEvent(document, 'mousemove', pointer._onDocumentMouseMove);
				pointer._onDocumentMouseMove = null;
			}

			// Remove crosshairs
			each(chart.axes, function (axis) {
				axis.hideCrosshair();
			});

			pointer.hoverX = chart.hoverPoints = chart.hoverPoint = null;

		}
	},

	/**
	 * Scale series groups to a certain scale and translation
	 */
	scaleGroups: function (attribs, clip) {

		var chart = this.chart,
			seriesAttribs;

		// Scale each series
		each(chart.series, function (series) {
			seriesAttribs = attribs || series.getPlotBox(); // #1701
			if (series.xAxis && series.xAxis.zoomEnabled) {
				series.group.attr(seriesAttribs);
				if (series.markerGroup) {
					series.markerGroup.attr(seriesAttribs);
					series.markerGroup.clip(clip ? chart.clipRect : null);
				}
				if (series.dataLabelsGroup) {
					series.dataLabelsGroup.attr(seriesAttribs);
				}
			}
		});

		// Clip
		chart.clipRect.attr(clip || chart.clipBox);
	},

	/**
	 * Start a drag operation
	 */
	dragStart: function (e) {
		var chart = this.chart;

		// Record the start position
		chart.mouseIsDown = e.type;
		chart.cancelClick = false;
		chart.mouseDownX = this.mouseDownX = e.chartX;
		chart.mouseDownY = this.mouseDownY = e.chartY;
	},

	/**
	 * Perform a drag operation in response to a mousemove event while the mouse is down
	 */
	drag: function (e) {

		var chart = this.chart,
			chartOptions = chart.options.chart,
			chartX = e.chartX,
			chartY = e.chartY,
			zoomHor = this.zoomHor,
			zoomVert = this.zoomVert,
			plotLeft = chart.plotLeft,
			plotTop = chart.plotTop,
			plotWidth = chart.plotWidth,
			plotHeight = chart.plotHeight,
			clickedInside,
			size,
			selectionMarker = this.selectionMarker,
			mouseDownX = this.mouseDownX,
			mouseDownY = this.mouseDownY,
			panKey = chartOptions.panKey && e[chartOptions.panKey + 'Key'];

		// If the device supports both touch and mouse (like IE11), and we are touch-dragging
		// inside the plot area, don't handle the mouse event. #4339.
		if (selectionMarker && selectionMarker.touch) {
			return;
		}

		// If the mouse is outside the plot area, adjust to cooordinates
		// inside to prevent the selection marker from going outside
		if (chartX < plotLeft) {
			chartX = plotLeft;
		} else if (chartX > plotLeft + plotWidth) {
			chartX = plotLeft + plotWidth;
		}

		if (chartY < plotTop) {
			chartY = plotTop;
		} else if (chartY > plotTop + plotHeight) {
			chartY = plotTop + plotHeight;
		}

		// determine if the mouse has moved more than 10px
		this.hasDragged = Math.sqrt(
			Math.pow(mouseDownX - chartX, 2) +
			Math.pow(mouseDownY - chartY, 2)
		);

		if (this.hasDragged > 10) {
			clickedInside = chart.isInsidePlot(mouseDownX - plotLeft, mouseDownY - plotTop);

			// make a selection
			if (chart.hasCartesianSeries && (this.zoomX || this.zoomY) && clickedInside && !panKey) {
				if (!selectionMarker) {
					this.selectionMarker = selectionMarker = chart.renderer.rect(
						plotLeft,
						plotTop,
						zoomHor ? 1 : plotWidth,
						zoomVert ? 1 : plotHeight,
						0
					)
					.attr({
						/*= if (build.classic) { =*/
						fill: chartOptions.selectionMarkerFill || 'rgba(69,114,167,0.25)',
						/*= } =*/
						'class': 'highcharts-selection-marker',						
						'zIndex': 7
					})
					.add();
				}
			}

			// adjust the width of the selection marker
			if (selectionMarker && zoomHor) {
				size = chartX - mouseDownX;
				selectionMarker.attr({
					width: Math.abs(size),
					x: (size > 0 ? 0 : size) + mouseDownX
				});
			}
			// adjust the height of the selection marker
			if (selectionMarker && zoomVert) {
				size = chartY - mouseDownY;
				selectionMarker.attr({
					height: Math.abs(size),
					y: (size > 0 ? 0 : size) + mouseDownY
				});
			}

			// panning
			if (clickedInside && !selectionMarker && chartOptions.panning) {
				chart.pan(e, chartOptions.panning);
			}
		}
	},

	/**
	 * On mouse up or touch end across the entire document, drop the selection.
	 */
	drop: function (e) {
		var pointer = this,
			chart = this.chart,
			hasPinched = this.hasPinched;

		if (this.selectionMarker) {
			var selectionData = {
					originalEvent: e, // #4890
					xAxis: [],
					yAxis: []
				},
				selectionBox = this.selectionMarker,
				selectionLeft = selectionBox.attr ? selectionBox.attr('x') : selectionBox.x,
				selectionTop = selectionBox.attr ? selectionBox.attr('y') : selectionBox.y,
				selectionWidth = selectionBox.attr ? selectionBox.attr('width') : selectionBox.width,
				selectionHeight = selectionBox.attr ? selectionBox.attr('height') : selectionBox.height,
				runZoom;

			// a selection has been made
			if (this.hasDragged || hasPinched) {

				// record each axis' min and max
				each(chart.axes, function (axis) {
					if (axis.zoomEnabled && defined(axis.min) && (hasPinched || pointer[{ xAxis: 'zoomX', yAxis: 'zoomY' }[axis.coll]])) { // #859, #3569
						var horiz = axis.horiz,
							minPixelPadding = e.type === 'touchend' ? axis.minPixelPadding : 0, // #1207, #3075
							selectionMin = axis.toValue((horiz ? selectionLeft : selectionTop) + minPixelPadding),
							selectionMax = axis.toValue((horiz ? selectionLeft + selectionWidth : selectionTop + selectionHeight) - minPixelPadding);

						selectionData[axis.coll].push({
							axis: axis,
							min: Math.min(selectionMin, selectionMax), // for reversed axes
							max: Math.max(selectionMin, selectionMax)
						});
						runZoom = true;
					}
				});
				if (runZoom) {
					fireEvent(chart, 'selection', selectionData, function (args) { 
						chart.zoom(extend(args, hasPinched ? { animation: false } : null)); 
					});
				}

			}
			this.selectionMarker = this.selectionMarker.destroy();

			// Reset scaling preview
			if (hasPinched) {
				this.scaleGroups();
			}
		}

		// Reset all
		if (chart) { // it may be destroyed on mouse up - #877
			css(chart.container, { cursor: chart._cursor });
			chart.cancelClick = this.hasDragged > 10; // #370
			chart.mouseIsDown = this.hasDragged = this.hasPinched = false;
			this.pinchDown = [];
		}
	},

	onContainerMouseDown: function (e) {

		e = this.normalize(e);

		// issue #295, dragging not always working in Firefox
		if (e.preventDefault) {
			e.preventDefault();
		}

		this.dragStart(e);
	},



	onDocumentMouseUp: function (e) {
		if (charts[H.hoverChartIndex]) {
			charts[H.hoverChartIndex].pointer.drop(e);
		}
	},

	/**
	 * Special handler for mouse move that will hide the tooltip when the mouse leaves the plotarea.
	 * Issue #149 workaround. The mouseleave event does not always fire.
	 */
	onDocumentMouseMove: function (e) {
		var chart = this.chart,
			chartPosition = this.chartPosition;

		e = this.normalize(e, chartPosition);

		// If we're outside, hide the tooltip
		if (chartPosition && !this.inClass(e.target, 'highcharts-tracker') &&
				!chart.isInsidePlot(e.chartX - chart.plotLeft, e.chartY - chart.plotTop)) {
			this.reset();
		}
	},

	/**
	 * When mouse leaves the container, hide the tooltip.
	 */
	onContainerMouseLeave: function () {
		var chart = charts[H.hoverChartIndex];
		if (chart) {
			chart.pointer.reset();
			chart.pointer.chartPosition = null; // also reset the chart position, used in #149 fix
		}
	},

	// The mousemove, touchmove and touchstart event handler
	onContainerMouseMove: function (e) {

		var chart = this.chart;

		H.hoverChartIndex = chart.index;

		e = this.normalize(e);
		e.returnValue = false; // #2251, #3224

		if (chart.mouseIsDown === 'mousedown') {
			this.drag(e);
		}

		// Show the tooltip and run mouse over events (#977)
		if ((this.inClass(e.target, 'highcharts-tracker') ||
				chart.isInsidePlot(e.chartX - chart.plotLeft, e.chartY - chart.plotTop)) && !chart.openMenu) {
			this.runPointActions(e);
		}
	},

	/**
	 * Utility to detect whether an element has, or has a parent with, a specific
	 * class name. Used on detection of tracker objects and on deciding whether
	 * hovering the tooltip should cause the active series to mouse out.
	 */
	inClass: function (element, className) {
		var elemClassName;
		while (element) {
			elemClassName = attr(element, 'class');
			if (elemClassName) {
				if (elemClassName.indexOf(className) !== -1) {
					return true;
				}
				if (elemClassName.indexOf('highcharts-container') !== -1) {
					return false;
				}
			}
			element = element.parentNode;
		}
	},

	onTrackerMouseOut: function (e) {
		var series = this.chart.hoverSeries,
			relatedTarget = e.relatedTarget || e.toElement;
		
		if (series && !series.options.stickyTracking && 
				!this.inClass(relatedTarget, 'highcharts-tooltip') &&
				!this.inClass(relatedTarget, 'highcharts-series-' + series.index)) { // #2499, #4465
			series.onMouseOut();
		}
	},

	onContainerClick: function (e) {
		var chart = this.chart,
			hoverPoint = chart.hoverPoint, 
			plotLeft = chart.plotLeft,
			plotTop = chart.plotTop;

		e = this.normalize(e);

		if (!chart.cancelClick) {

			// On tracker click, fire the series and point events. #783, #1583
			if (hoverPoint && this.inClass(e.target, 'highcharts-tracker')) {

				// the series click event
				fireEvent(hoverPoint.series, 'click', extend(e, {
					point: hoverPoint
				}));

				// the point click event
				if (chart.hoverPoint) { // it may be destroyed (#1844)
					hoverPoint.firePointEvent('click', e);
				}

			// When clicking outside a tracker, fire a chart event
			} else {
				extend(e, this.getCoordinates(e));

				// fire a click event in the chart
				if (chart.isInsidePlot(e.chartX - plotLeft, e.chartY - plotTop)) {
					fireEvent(chart, 'click', e);
				}
			}


		}
	},

	/**
	 * Set the JS DOM events on the container and document. This method should contain
	 * a one-to-one assignment between methods and their handlers. Any advanced logic should
	 * be moved to the handler reflecting the event's name.
	 */
	setDOMEvents: function () {

		var pointer = this,
			container = pointer.chart.container;

		container.onmousedown = function (e) {
			pointer.onContainerMouseDown(e);
		};
		container.onmousemove = function (e) {
			pointer.onContainerMouseMove(e);
		};
		container.onclick = function (e) {
			pointer.onContainerClick(e);
		};
		addEvent(container, 'mouseleave', pointer.onContainerMouseLeave);
		if (H.chartCount === 1) {
			addEvent(document, 'mouseup', pointer.onDocumentMouseUp);
		}
		if (H.hasTouch) {
			container.ontouchstart = function (e) {
				pointer.onContainerTouchStart(e);
			};
			container.ontouchmove = function (e) {
				pointer.onContainerTouchMove(e);
			};
			if (H.chartCount === 1) {
				addEvent(document, 'touchend', pointer.onDocumentTouchEnd);
			}
		}

	},

	/**
	 * Destroys the Pointer object and disconnects DOM events.
	 */
	destroy: function () {
		var prop;

		removeEvent(this.chart.container, 'mouseleave', this.onContainerMouseLeave);
		if (!H.chartCount) {
			removeEvent(document, 'mouseup', this.onDocumentMouseUp);
			removeEvent(document, 'touchend', this.onDocumentTouchEnd);
		}

		// memory and CPU leak
		clearInterval(this.tooltipTimeout);

		for (prop in this) {
			this[prop] = null;
		}
	}
};

	return H;
}(Highcharts));<|MERGE_RESOLUTION|>--- conflicted
+++ resolved
@@ -14,11 +14,7 @@
 	useCanVG = H.useCanVg;
 
 // Global flag for touch support
-<<<<<<< HEAD
-H.hasTouch = document.documentElement.ontouchstart !== undefined;
-=======
-hasTouch = doc && doc.documentElement.ontouchstart !== UNDEFINED;
->>>>>>> e6238c3f
+H.hasTouch = doc && doc.documentElement.ontouchstart !== undefined;
 
 /**
  * The mouse tracker object. All methods starting with "on" are primary DOM event handlers.
@@ -77,18 +73,8 @@
 			chartY,
 			ePos;
 
-<<<<<<< HEAD
-		// common IE normalizing
-		e = e || window.event;
-
-		// Framework specific normalizing (#1165)
-		e = HighchartsAdapter.washMouseEvent(e);
-
-		// More IE normalizing, needs to go after washMouseEvent
-=======
 		// IE normalizing
 		e = e || win.event;
->>>>>>> e6238c3f
 		if (!e.target) {
 			e.target = e.srcElement;
 		}
