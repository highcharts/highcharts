
var hoverChartIndex;

// Global flag for touch support
hasTouch = doc && doc.documentElement.ontouchstart !== UNDEFINED;

/**
 * The mouse tracker object. All methods starting with "on" are primary DOM event handlers.
 * Subsequent methods should be named differently from what they are doing.
 * @param {Object} chart The Chart instance
 * @param {Object} options The root options object
 */
var Pointer = Highcharts.Pointer = function (chart, options) {
	this.init(chart, options);
};

Pointer.prototype = {
	/**
	 * Initialize Pointer
	 */
	init: function (chart, options) {

		var chartOptions = options.chart,
			chartEvents = chartOptions.events,
			zoomType = useCanVG ? '' : chartOptions.zoomType,
			inverted = chart.inverted,
			zoomX,
			zoomY;

		// Store references
		this.options = options;
		this.chart = chart;

		// Zoom status
		this.zoomX = zoomX = /x/.test(zoomType);
		this.zoomY = zoomY = /y/.test(zoomType);
		this.zoomHor = (zoomX && !inverted) || (zoomY && inverted);
		this.zoomVert = (zoomY && !inverted) || (zoomX && inverted);
		this.hasZoom = zoomX || zoomY;

		// Do we need to handle click on a touch device?
		this.runChartClick = chartEvents && !!chartEvents.click;

		this.pinchDown = [];
		this.lastValidTouch = {};

		if (Highcharts.Tooltip && options.tooltip.enabled) {
			chart.tooltip = new Tooltip(chart, options.tooltip);
			this.followTouchMove = pick(options.tooltip.followTouchMove, true);
		}

		this.setDOMEvents();
	},

	/**
	 * Add crossbrowser support for chartX and chartY
	 * @param {Object} e The event object in standard browsers
	 */
	normalize: function (e, chartPosition) {
		var chartX,
			chartY,
			ePos;

		// IE normalizing
		e = e || win.event;
		if (!e.target) {
			e.target = e.srcElement;
		}

		// iOS (#2757)
		ePos = e.touches ?  (e.touches.length ? e.touches.item(0) : e.changedTouches[0]) : e;

		// Get mouse position
		if (!chartPosition) {
			this.chartPosition = chartPosition = offset(this.chart.container);
		}

		// chartX and chartY
		if (ePos.pageX === UNDEFINED) { // IE < 9. #886.
			chartX = mathMax(e.x, e.clientX - chartPosition.left); // #2005, #2129: the second case is
				// for IE10 quirks mode within framesets
			chartY = e.y;
		} else {
			chartX = ePos.pageX - chartPosition.left;
			chartY = ePos.pageY - chartPosition.top;
		}

		return extend(e, {
			chartX: mathRound(chartX),
			chartY: mathRound(chartY)
		});
	},

	/**
	 * Get the click position in terms of axis values.
	 *
	 * @param {Object} e A pointer event
	 */
	getCoordinates: function (e) {
		var coordinates = {
			xAxis: [],
			yAxis: []
		};

		each(this.chart.axes, function (axis) {
			coordinates[axis.isXAxis ? 'xAxis' : 'yAxis'].push({
				axis: axis,
				value: axis.toValue(e[axis.horiz ? 'chartX' : 'chartY'])
			});
		});
		return coordinates;
	},

	/**
	 * With line type charts with a single tracker, get the point closest to the mouse.
	 * Run Point.onMouseOver and display tooltip for the point or points.
	 */
	runPointActions: function (e) {

		var pointer = this,
			chart = pointer.chart,
			series = chart.series,
			tooltip = chart.tooltip,
			shared = tooltip ? tooltip.shared : false,
			followPointer,
			updatePosition = true,
			hoverPoint = chart.hoverPoint,
			hoverSeries = chart.hoverSeries,
			i,
			anchor,
			noSharedTooltip,
			stickToHoverSeries,
			directTouch,
			kdpoints = [],
			kdpointT;

		// For hovering over the empty parts of the plot area (hoverSeries is undefined).
		// If there is one series with point tracking (combo chart), don't go to nearest neighbour.
		if (!shared && !hoverSeries) {
			for (i = 0; i < series.length; i++) {
				if (series[i].directTouch || !series[i].options.stickyTracking) {
					series = [];
				}
			}
		}

		// If it has a hoverPoint and that series requires direct touch (like columns, #3899), or we're on
		// a noSharedTooltip series among shared tooltip series (#4546), use the hoverPoint . Otherwise,
		// search the k-d tree.
		stickToHoverSeries = hoverSeries && (shared ? hoverSeries.noSharedTooltip : hoverSeries.directTouch);
		if (stickToHoverSeries && hoverPoint) {
			kdpoints = [hoverPoint];

		// Handle shared tooltip or cases where a series is not yet hovered
		} else {
			// When we have non-shared tooltip and sticky tracking is disabled,
			// search for the closest point only on hovered series: #5533, #5476
			if (!shared && hoverSeries && !hoverSeries.options.stickyTracking) {
				series = [hoverSeries];
			}
			// Find nearest points on all series
			each(series, function (s) {
				// Skip hidden series
				noSharedTooltip = s.noSharedTooltip && shared;
				directTouch = !shared && s.directTouch;
				if (s.visible && !noSharedTooltip && !directTouch && pick(s.options.enableMouseTracking, true)) { // #3821
					kdpointT = s.searchPoint(e, !noSharedTooltip && s.kdDimensions === 1); // #3828
					if (kdpointT && kdpointT.series) { // Point.series becomes null when reset and before redraw (#5197)
						kdpoints.push(kdpointT);
					}
				}
			});

			// Sort kdpoints by distance to mouse pointer
			kdpoints.sort(function (p1, p2) {
				var isCloserX = p1.distX - p2.distX,
					isCloser = p1.dist - p2.dist,
					isAbove = p1.series.group.zIndex > p2.series.group.zIndex ? -1 : 1;
<<<<<<< HEAD
 				// We have two points which are not in the same place on xAxis and shared tooltip:
=======
				// We have two points which are not in the same place on xAxis and shared tooltip:
>>>>>>> ed645096
				if (isCloserX !== 0) {
					return isCloserX;
				}
				// Points are not exactly in the same place on x/yAxis:
				if (isCloser !== 0) {
					return isCloser;
				}
				// The same xAxis and yAxis position, sort by z-index:
				return isAbove;
			});
		}

		// Remove points with different x-positions, required for shared tooltip and crosshairs (#4645):
		if (shared) {
			i = kdpoints.length;
			while (i--) {
				if (kdpoints[i].clientX !== kdpoints[0].clientX || kdpoints[i].series.noSharedTooltip) {
					kdpoints.splice(i, 1);
				}
			}
		}

		// Refresh tooltip for kdpoint if new hover point or tooltip was hidden // #3926, #4200
		if (kdpoints[0] && (kdpoints[0] !== pointer.hoverPoint || (tooltip && tooltip.isHidden))) {
			// Draw tooltip if necessary
			if (shared && !kdpoints[0].series.noSharedTooltip) {
				// Do mouseover on all points (#3919, #3985, #4410)
				for (i = 0; i >= 0; i--) {
					kdpoints[i].onMouseOver(e, kdpoints[i] !== ((hoverSeries && hoverSeries.directTouch && hoverPoint) || kdpoints[0]));
				}
				// Make sure that the hoverPoint and hoverSeries are stored for events (e.g. click), #5622
				if (hoverSeries && hoverSeries.directTouch && hoverPoint && hoverPoint !== kdpoints[0]) {
					hoverPoint.onMouseOver(e, false);
				}
				if (kdpoints.length && tooltip) {
					// Keep the order of series in tooltip:
					tooltip.refresh(kdpoints.sort(function (p1, p2) {
						return p1.series.index - p2.series.index;
					}), e);
				}
			} else {
				if (tooltip) {
					tooltip.refresh(kdpoints[0], e);
				}
				if (!hoverSeries || !hoverSeries.directTouch) { // #4448
					kdpoints[0].onMouseOver(e);
				}
			}
			pointer.prevKDPoint = kdpoints[0];
			updatePosition = false;
		}
		// Update positions (regardless of kdpoint or hoverPoint)
		if (updatePosition) {
			followPointer = hoverSeries && hoverSeries.tooltipOptions.followPointer;
			if (tooltip && followPointer && !tooltip.isHidden) {
				anchor = tooltip.getAnchor([{}], e);
				tooltip.updatePosition({ plotX: anchor[0], plotY: anchor[1] });
			}
		}

		// Start the event listener to pick up the tooltip and crosshairs
		if (!pointer._onDocumentMouseMove) {
			pointer._onDocumentMouseMove = function (e) {
				if (charts[hoverChartIndex]) {
					charts[hoverChartIndex].pointer.onDocumentMouseMove(e);
				}
			};
			addEvent(doc, 'mousemove', pointer._onDocumentMouseMove);
		}

		// Crosshair. For each hover point, loop over axes and draw cross if that point
		// belongs to the axis (#4927).
<<<<<<< HEAD
		each(shared ? kdpoints : [pick(hoverPoint, kdpoints[0])], function (point) { // #5269
			each(chart.axes, function (axis) {
=======
		each(shared ? kdpoints : [pick(hoverPoint, kdpoints[0])], function drawPointCrosshair(point) { // #5269
			each(chart.axes, function drawAxisCrosshair(axis) {
>>>>>>> ed645096
				// In case of snap = false, point is undefined, and we draw the crosshair anyway (#5066)
				if (!point || point.series && point.series[axis.coll] === axis) { // #5658
					axis.drawCrosshair(e, point);
				}
			});
		});
	},

	/**
	 * Reset the tracking by hiding the tooltip, the hover series state and the hover point
	 *
	 * @param allowMove {Boolean} Instead of destroying the tooltip altogether, allow moving it if possible
	 */
	reset: function (allowMove, delay) {
		var pointer = this,
			chart = pointer.chart,
			hoverSeries = chart.hoverSeries,
			hoverPoint = chart.hoverPoint,
			hoverPoints = chart.hoverPoints,
			tooltip = chart.tooltip,
			tooltipPoints = tooltip && tooltip.shared ? hoverPoints : hoverPoint;

		// Check if the points have moved outside the plot area (#1003, #4736, #5101)
		if (allowMove && tooltipPoints) {
			each(splat(tooltipPoints), function (point) {
				if (point.series.isCartesian && point.plotX === undefined) {
					allowMove = false;
				}
			});
		}
		
		// Just move the tooltip, #349
		if (allowMove) {
			if (tooltip && tooltipPoints) {
				tooltip.refresh(tooltipPoints);
				if (hoverPoint) { // #2500
					hoverPoint.setState(hoverPoint.state, true);
					each(chart.axes, function (axis) {
						if (axis.crosshair) {
							axis.drawCrosshair(null, hoverPoint);
						}
					});
				}
			}

		// Full reset
		} else {

			if (hoverPoint) {
				hoverPoint.onMouseOut();
			}

			if (hoverPoints) {
				each(hoverPoints, function (point) {
					point.setState();
				});
			}

			if (hoverSeries) {
				hoverSeries.onMouseOut();
			}

			if (tooltip) {
				tooltip.hide(delay);
			}

			if (pointer._onDocumentMouseMove) {
				removeEvent(doc, 'mousemove', pointer._onDocumentMouseMove);
				pointer._onDocumentMouseMove = null;
			}

			// Remove crosshairs
			each(chart.axes, function (axis) {
				axis.hideCrosshair();
			});

			pointer.hoverX = pointer.prevKDPoint = chart.hoverPoints = chart.hoverPoint = null;
		}
	},

	/**
	 * Scale series groups to a certain scale and translation
	 */
	scaleGroups: function (attribs, clip) {

		var chart = this.chart,
			seriesAttribs;

		// Scale each series
		each(chart.series, function (series) {
			seriesAttribs = attribs || series.getPlotBox(); // #1701
			if (series.xAxis && series.xAxis.zoomEnabled) {
				series.group.attr(seriesAttribs);
				if (series.markerGroup) {
					series.markerGroup.attr(seriesAttribs);
					series.markerGroup.clip(clip ? chart.clipRect : null);
				}
				if (series.dataLabelsGroup) {
					series.dataLabelsGroup.attr(seriesAttribs);
				}
			}
		});

		// Clip
		chart.clipRect.attr(clip || chart.clipBox);
	},

	/**
	 * Start a drag operation
	 */
	dragStart: function (e) {
		var chart = this.chart;

		// Record the start position
		chart.mouseIsDown = e.type;
		chart.cancelClick = false;
		chart.mouseDownX = this.mouseDownX = e.chartX;
		chart.mouseDownY = this.mouseDownY = e.chartY;
	},

	/**
	 * Perform a drag operation in response to a mousemove event while the mouse is down
	 */
	drag: function (e) {

		var chart = this.chart,
			chartOptions = chart.options.chart,
			chartX = e.chartX,
			chartY = e.chartY,
			zoomHor = this.zoomHor,
			zoomVert = this.zoomVert,
			plotLeft = chart.plotLeft,
			plotTop = chart.plotTop,
			plotWidth = chart.plotWidth,
			plotHeight = chart.plotHeight,
			clickedInside,
			size,
			selectionMarker = this.selectionMarker,
			mouseDownX = this.mouseDownX,
			mouseDownY = this.mouseDownY,
			panKey = chartOptions.panKey && e[chartOptions.panKey + 'Key'];

		// If the device supports both touch and mouse (like IE11), and we are touch-dragging
		// inside the plot area, don't handle the mouse event. #4339.
		if (selectionMarker && selectionMarker.touch) {
			return;
		}

		// If the mouse is outside the plot area, adjust to cooordinates
		// inside to prevent the selection marker from going outside
		if (chartX < plotLeft) {
			chartX = plotLeft;
		} else if (chartX > plotLeft + plotWidth) {
			chartX = plotLeft + plotWidth;
		}

		if (chartY < plotTop) {
			chartY = plotTop;
		} else if (chartY > plotTop + plotHeight) {
			chartY = plotTop + plotHeight;
		}

		// determine if the mouse has moved more than 10px
		this.hasDragged = Math.sqrt(
			Math.pow(mouseDownX - chartX, 2) +
			Math.pow(mouseDownY - chartY, 2)
		);

		if (this.hasDragged > 10) {
			clickedInside = chart.isInsidePlot(mouseDownX - plotLeft, mouseDownY - plotTop);

			// make a selection
			if (chart.hasCartesianSeries && (this.zoomX || this.zoomY) && clickedInside && !panKey) {
				if (!selectionMarker) {
					this.selectionMarker = selectionMarker = chart.renderer.rect(
						plotLeft,
						plotTop,
						zoomHor ? 1 : plotWidth,
						zoomVert ? 1 : plotHeight,
						0
					)
					.attr({
						fill: chartOptions.selectionMarkerFill || 'rgba(69,114,167,0.25)',
						zIndex: 7
					})
					.add();
				}
			}

			// adjust the width of the selection marker
			if (selectionMarker && zoomHor) {
				size = chartX - mouseDownX;
				selectionMarker.attr({
					width: mathAbs(size),
					x: (size > 0 ? 0 : size) + mouseDownX
				});
			}
			// adjust the height of the selection marker
			if (selectionMarker && zoomVert) {
				size = chartY - mouseDownY;
				selectionMarker.attr({
					height: mathAbs(size),
					y: (size > 0 ? 0 : size) + mouseDownY
				});
			}

			// panning
			// Disable panning of polar charts, issue #5240
			if (clickedInside && !selectionMarker && chartOptions.panning && !chartOptions.polar) {
				chart.pan(e, chartOptions.panning);
			}
		}
	},

	/**
	 * On mouse up or touch end across the entire document, drop the selection.
	 */
	drop: function (e) {
		var pointer = this,
			chart = this.chart,
			hasPinched = this.hasPinched;

		if (this.selectionMarker) {
			var selectionData = {
					originalEvent: e, // #4890
					xAxis: [],
					yAxis: []
				},
				selectionBox = this.selectionMarker,
				selectionLeft = selectionBox.attr ? selectionBox.attr('x') : selectionBox.x,
				selectionTop = selectionBox.attr ? selectionBox.attr('y') : selectionBox.y,
				selectionWidth = selectionBox.attr ? selectionBox.attr('width') : selectionBox.width,
				selectionHeight = selectionBox.attr ? selectionBox.attr('height') : selectionBox.height,
				runZoom;

			// a selection has been made
			if (this.hasDragged || hasPinched) {

				// record each axis' min and max
				each(chart.axes, function (axis) {
					if (axis.zoomEnabled && defined(axis.min) && (hasPinched || pointer[{ xAxis: 'zoomX', yAxis: 'zoomY' }[axis.coll]])) { // #859, #3569
						var horiz = axis.horiz,
							minPixelPadding = e.type === 'touchend' ? axis.minPixelPadding : 0, // #1207, #3075
							selectionMin = axis.toValue((horiz ? selectionLeft : selectionTop) + minPixelPadding),
							selectionMax = axis.toValue((horiz ? selectionLeft + selectionWidth : selectionTop + selectionHeight) - minPixelPadding);

						selectionData[axis.coll].push({
							axis: axis,
							min: mathMin(selectionMin, selectionMax), // for reversed axes
							max: mathMax(selectionMin, selectionMax)
						});
						runZoom = true;
					}
				});
				if (runZoom) {
					fireEvent(chart, 'selection', selectionData, function (args) {
						chart.zoom(extend(args, hasPinched ? { animation: false } : null));
					});
				}

			}
			if (charts[chart.index]) { // #3535
				this.selectionMarker = this.selectionMarker.destroy();

				// Reset scaling preview
				if (hasPinched) {
					this.scaleGroups();
				}
			}
		}

		// Reset all
		if (charts[chart.index]) { // it may be destroyed on mouse up - #877, #3535
			css(chart.container, { cursor: chart._cursor });
			chart.cancelClick = this.hasDragged > 10; // #370
			chart.mouseIsDown = this.hasDragged = this.hasPinched = false;
			this.pinchDown = [];
		}
	},

	onContainerMouseDown: function (e) {

		e = this.normalize(e);

		// issue #295, dragging not always working in Firefox
		if (e.preventDefault) {
			e.preventDefault();
		}

		this.dragStart(e);
	},



	onDocumentMouseUp: function (e) {
		if (charts[hoverChartIndex]) {
			charts[hoverChartIndex].pointer.drop(e);
		}
	},

	/**
	 * Special handler for mouse move that will hide the tooltip when the mouse leaves the plotarea.
	 * Issue #149 workaround. The mouseleave event does not always fire.
	 */
	onDocumentMouseMove: function (e) {
		var chart = this.chart,
			chartPosition = this.chartPosition;

		e = this.normalize(e, chartPosition);

		// If we're outside, hide the tooltip
		if (chartPosition && !this.inClass(e.target, 'highcharts-tracker') &&
				!chart.isInsidePlot(e.chartX - chart.plotLeft, e.chartY - chart.plotTop)) {
			this.reset();
		}
	},

	/**
	 * When mouse leaves the container, hide the tooltip.
	 */
	onContainerMouseLeave: function (e) {
		var chart = charts[hoverChartIndex];
		if (chart && (e.relatedTarget || e.toElement)) { // #4886, MS Touch end fires mouseleave but with no related target
			chart.pointer.reset();
			chart.pointer.chartPosition = null; // also reset the chart position, used in #149 fix
		}
	},

	// The mousemove, touchmove and touchstart event handler
	onContainerMouseMove: function (e) {

		var chart = this.chart;

		if (!defined(hoverChartIndex) || !charts[hoverChartIndex] || !charts[hoverChartIndex].mouseIsDown) {
			hoverChartIndex = chart.index;
		}

		e = this.normalize(e);
		e.returnValue = false; // #2251, #3224

		if (chart.mouseIsDown === 'mousedown') {
			this.drag(e);
		}

		// Show the tooltip and run mouse over events (#977)
		if ((this.inClass(e.target, 'highcharts-tracker') ||
				chart.isInsidePlot(e.chartX - chart.plotLeft, e.chartY - chart.plotTop)) && !chart.openMenu) {
			this.runPointActions(e);
		}
	},

	/**
	 * Utility to detect whether an element has, or has a parent with, a specific
	 * class name. Used on detection of tracker objects and on deciding whether
	 * hovering the tooltip should cause the active series to mouse out.
	 */
	inClass: function (element, className) {
		var elemClassName;
		while (element) {
			elemClassName = attr(element, 'class');
			if (elemClassName) {
				if (elemClassName.indexOf(className) !== -1) {
					return true;
				}
				if (elemClassName.indexOf(PREFIX + 'container') !== -1) {
					return false;
				}
			}
			element = element.parentNode;
		}
	},

	onTrackerMouseOut: function (e) {
		var series = this.chart.hoverSeries,
			relatedTarget = e.relatedTarget || e.toElement;

		if (series && relatedTarget && !series.options.stickyTracking && // #4886
				!this.inClass(relatedTarget, PREFIX + 'tooltip') &&
				!this.inClass(relatedTarget, PREFIX + 'series-' + series.index)) { // #2499, #4465
			series.onMouseOut();
		}
	},

	onContainerClick: function (e) {
		var chart = this.chart,
			hoverPoint = chart.hoverPoint,
			plotLeft = chart.plotLeft,
			plotTop = chart.plotTop;

		e = this.normalize(e);

		if (!chart.cancelClick) {

			// On tracker click, fire the series and point events. #783, #1583
			if (hoverPoint && this.inClass(e.target, PREFIX + 'tracker')) {

				// the series click event
				fireEvent(hoverPoint.series, 'click', extend(e, {
					point: hoverPoint
				}));

				// the point click event
				if (chart.hoverPoint) { // it may be destroyed (#1844)
					hoverPoint.firePointEvent('click', e);
				}

			// When clicking outside a tracker, fire a chart event
			} else {
				extend(e, this.getCoordinates(e));

				// fire a click event in the chart
				if (chart.isInsidePlot(e.chartX - plotLeft, e.chartY - plotTop)) {
					fireEvent(chart, 'click', e);
				}
			}


		}
	},

	/**
	 * Set the JS DOM events on the container and document. This method should contain
	 * a one-to-one assignment between methods and their handlers. Any advanced logic should
	 * be moved to the handler reflecting the event's name.
	 */
	setDOMEvents: function () {

		var pointer = this,
			container = pointer.chart.container;

		container.onmousedown = function (e) {
			pointer.onContainerMouseDown(e);
		};
		container.onmousemove = function (e) {
			pointer.onContainerMouseMove(e);
		};
		container.onclick = function (e) {
			pointer.onContainerClick(e);
		};
		addEvent(container, 'mouseleave', pointer.onContainerMouseLeave);
		if (chartCount === 1) {
			addEvent(doc, 'mouseup', pointer.onDocumentMouseUp);
		}
		if (hasTouch) {
			container.ontouchstart = function (e) {
				pointer.onContainerTouchStart(e);
			};
			container.ontouchmove = function (e) {
				pointer.onContainerTouchMove(e);
			};
			if (chartCount === 1) {
				addEvent(doc, 'touchend', pointer.onDocumentTouchEnd);
			}
		}

	},

	/**
	 * Destroys the Pointer object and disconnects DOM events.
	 */
	destroy: function () {
		var prop;

		removeEvent(this.chart.container, 'mouseleave', this.onContainerMouseLeave);
		if (!chartCount) {
			removeEvent(doc, 'mouseup', this.onDocumentMouseUp);
			removeEvent(doc, 'touchend', this.onDocumentTouchEnd);
		}

		// memory and CPU leak
		clearInterval(this.tooltipTimeout);

		for (prop in this) {
			this[prop] = null;
		}
	}
};

<|MERGE_RESOLUTION|>--- conflicted
+++ resolved
@@ -176,11 +176,7 @@
 				var isCloserX = p1.distX - p2.distX,
 					isCloser = p1.dist - p2.dist,
 					isAbove = p1.series.group.zIndex > p2.series.group.zIndex ? -1 : 1;
-<<<<<<< HEAD
- 				// We have two points which are not in the same place on xAxis and shared tooltip:
-=======
 				// We have two points which are not in the same place on xAxis and shared tooltip:
->>>>>>> ed645096
 				if (isCloserX !== 0) {
 					return isCloserX;
 				}
@@ -253,13 +249,8 @@
 
 		// Crosshair. For each hover point, loop over axes and draw cross if that point
 		// belongs to the axis (#4927).
-<<<<<<< HEAD
-		each(shared ? kdpoints : [pick(hoverPoint, kdpoints[0])], function (point) { // #5269
-			each(chart.axes, function (axis) {
-=======
 		each(shared ? kdpoints : [pick(hoverPoint, kdpoints[0])], function drawPointCrosshair(point) { // #5269
 			each(chart.axes, function drawAxisCrosshair(axis) {
->>>>>>> ed645096
 				// In case of snap = false, point is undefined, and we draw the crosshair anyway (#5066)
 				if (!point || point.series && point.series[axis.coll] === axis) { // #5658
 					axis.drawCrosshair(e, point);
