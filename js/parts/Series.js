(function (H) {
	var addEvent = H.addEvent,
		arrayMax = H.arrayMax,
		arrayMin = H.arrayMin,
		Date = H.Date,
		defaultOptions = H.defaultOptions,
		defaultPlotOptions = H.defaultPlotOptions,
		defined = H.defined,
		each = H.each,
		erase = H.erase,
		error = H.error,
		extend = H.extend,
		fireEvent = H.fireEvent,
		grep = H.grep,
		isArray = H.isArray,
		isNumber = H.isNumber,
		isObject = H.isObject,
		isString = H.isString,
		LegendSymbolMixin = H.LegendSymbolMixin, // @todo add as a requirement
		merge = H.merge,
		pick = H.pick,
		Point = H.Point, // @todo  add as a requirement
		removeEvent = H.removeEvent,
		splat = H.splat,
		stableSort = H.stableSort,
		SVGElement = H.SVGElement,
		syncTimeout = H.syncTimeout,
		useCanVG = H.useCanVG,
		win = H.win;

/**
 * @classDescription The base function which all other series types inherit from. The data in the series is stored
 * in various arrays.
 *
 * - First, series.options.data contains all the original config options for
 * each point whether added by options or methods like series.addPoint.
 * - Next, series.data contains those values converted to points, but in case the series data length
 * exceeds the cropThreshold, or if the data is grouped, series.data doesn't contain all the points. It
 * only contains the points that have been created on demand.
 * - Then there's series.points that contains all currently visible point objects. In case of cropping,
 * the cropped-away points are not part of this array. The series.points array starts at series.cropStart
 * compared to series.data and series.options.data. If however the series data is grouped, these can't
 * be correlated one to one.
 * - series.xData and series.processedXData contain clean x values, equivalent to series.data and series.points.
 * - series.yData and series.processedYData contain clean x values, equivalent to series.data and series.points.
 *
 * @param {Object} chart
 * @param {Object} options
 */
H.Series = function () {}; // @todo return this object

H.Series.prototype = {

	isCartesian: true,
	type: 'line',
	pointClass: Point,
	sorted: true, // requires the data to be sorted
	requireSorting: true,
	directTouch: false,
	axisTypes: ['xAxis', 'yAxis'],
	colorCounter: 0,
	parallelArrays: ['x', 'y'], // each point's x and y values are stored in this.xData and this.yData
	init: function (chart, options) {
		var series = this,
			eventType,
			events,
			chartSeries = chart.series,
			sortByIndex = function (a, b) {
				return pick(a.options.index, a._i) - pick(b.options.index, b._i);
			};

		series.chart = chart;
		series.options = options = series.setOptions(options); // merge with plotOptions
		series.linkedSeries = [];

		// bind the axes
		series.bindAxes();

		// set some variables
		extend(series, {
			name: options.name,
			state: '',
			visible: options.visible !== false, // true by default
			selected: options.selected === true // false by default
		});

		// special
		if (useCanVG) {
			options.animation = false;
		}

		// register event listeners
		events = options.events;
		for (eventType in events) {
			addEvent(series, eventType, events[eventType]);
		}
		if (
			(events && events.click) ||
			(options.point && options.point.events && options.point.events.click) ||
			options.allowPointSelect
		) {
			chart.runTrackerClick = true;
		}

		series.getColor();
		series.getSymbol();

		// Set the data
		each(series.parallelArrays, function (key) {
			series[key + 'Data'] = [];
		});
		series.setData(options.data, false);

		// Mark cartesian
		if (series.isCartesian) {
			chart.hasCartesianSeries = true;
		}

		// Register it in the chart
		chartSeries.push(series);
		series._i = chartSeries.length - 1;

		// Sort series according to index option (#248, #1123, #2456)
		stableSort(chartSeries, sortByIndex);
		if (this.yAxis) {
			stableSort(this.yAxis.series, sortByIndex);
		}

		each(chartSeries, function (series, i) {
			series.index = i;
			series.name = series.name || 'Series ' + (i + 1);
		});

	},

	/**
	 * Set the xAxis and yAxis properties of cartesian series, and register the series
	 * in the axis.series array
	 */
	bindAxes: function () {
		var series = this,
			seriesOptions = series.options,
			chart = series.chart,
			axisOptions;

		each(series.axisTypes || [], function (AXIS) { // repeat for xAxis and yAxis

			each(chart[AXIS], function (axis) { // loop through the chart's axis objects
				axisOptions = axis.options;

				// apply if the series xAxis or yAxis option mathches the number of the
				// axis, or if undefined, use the first axis
				if ((seriesOptions[AXIS] === axisOptions.index) ||
						(seriesOptions[AXIS] !== undefined && seriesOptions[AXIS] === axisOptions.id) ||
						(seriesOptions[AXIS] === undefined && axisOptions.index === 0)) {

					// register this series in the axis.series lookup
					axis.series.push(series);

					// set this series.xAxis or series.yAxis reference
					series[AXIS] = axis;

					// mark dirty for redraw
					axis.isDirty = true;
				}
			});

			// The series needs an X and an Y axis
			if (!series[AXIS] && series.optionalAxis !== AXIS) {
				error(18, true);
			}

		});
	},

	/**
	 * For simple series types like line and column, the data values are held in arrays like
	 * xData and yData for quick lookup to find extremes and more. For multidimensional series
	 * like bubble and map, this can be extended with arrays like zData and valueData by
	 * adding to the series.parallelArrays array.
	 */
	updateParallelArrays: function (point, i) {
		var series = point.series,
			args = arguments,
			fn = typeof i === 'number' ?
				// Insert the value in the given position
				function (key) {
					var val = key === 'y' && series.toYData ? series.toYData(point) : point[key];
					series[key + 'Data'][i] = val;
				} :
				// Apply the method specified in i with the following arguments as arguments
				function (key) {
					Array.prototype[i].apply(series[key + 'Data'], Array.prototype.slice.call(args, 2));
				};

		each(series.parallelArrays, fn);
	},

	/**
	 * Return an auto incremented x value based on the pointStart and pointInterval options.
	 * This is only used if an x value is not given for the point that calls autoIncrement.
	 */
	autoIncrement: function () {

		var options = this.options,
			xIncrement = this.xIncrement,
			date,
			pointInterval,
			pointIntervalUnit = options.pointIntervalUnit;

		xIncrement = pick(xIncrement, options.pointStart, 0);

		this.pointInterval = pointInterval = pick(this.pointInterval, options.pointInterval, 1);

		// Added code for pointInterval strings
		if (pointIntervalUnit === 'month' || pointIntervalUnit === 'year') {
			date = new Date(xIncrement);
			date = (pointIntervalUnit === 'month') ?
				+date[Date.hcSetMonth](date[Date.hcGetMonth]() + pointInterval) :
				+date[Date.hcSetFullYear](date[Date.hcGetFullYear]() + pointInterval);
			pointInterval = date - xIncrement;

		}

		this.xIncrement = xIncrement + pointInterval;
		return xIncrement;
	},
	
	/**
	 * Set the series options by merging from the options tree
	 * @param {Object} itemOptions
	 */
	setOptions: function (itemOptions) {
		var chart = this.chart,
			chartOptions = chart.options,
			plotOptions = chartOptions.plotOptions,
			userOptions = chart.userOptions || {},
			userPlotOptions = userOptions.plotOptions || {},
			typeOptions = plotOptions[this.type],
			options,
			zones;

		this.userOptions = itemOptions;

		// General series options take precedence over type options because otherwise, default
		// type options like column.animation would be overwritten by the general option.
		// But issues have been raised here (#3881), and the solution may be to distinguish
		// between default option and userOptions like in the tooltip below.
		options = merge(
			typeOptions,
			plotOptions.series,
			itemOptions
		);

		// The tooltip options are merged between global and series specific options
		this.tooltipOptions = merge(
			defaultOptions.tooltip,
			defaultOptions.plotOptions[this.type].tooltip,
			userOptions.tooltip,
			userPlotOptions.series && userPlotOptions.series.tooltip,
			userPlotOptions[this.type] && userPlotOptions[this.type].tooltip,
			itemOptions.tooltip
		);

		// Delete marker object if not allowed (#1125)
		if (typeOptions.marker === null) {
			delete options.marker;
		}

		// Handle color zones
		this.zoneAxis = options.zoneAxis;
		zones = this.zones = (options.zones || []).slice();
		if ((options.negativeColor || options.negativeFillColor) && !options.zones) {
			zones.push({
				value: options[this.zoneAxis + 'Threshold'] || options.threshold || 0,
				className: 'highcharts-negative',
				/*= if (build.classic) { =*/
				color: options.negativeColor,
				fillColor: options.negativeFillColor
				/*= } =*/
			});
		}
		if (zones.length) { // Push one extra zone for the rest
			if (defined(zones[zones.length - 1].value)) {
				zones.push({
					/*= if (build.classic) { =*/
					color: this.color,
					fillColor: this.fillColor
					/*= } =*/
				});
			}
		}
		return options;
	},

	getCyclic: function (prop, value, defaults) {
		var i,
			userOptions = this.userOptions,
			indexName = prop + 'Index',
			counterName = prop + 'Counter',
			len = defaults ? defaults.length : this.chart[prop + 'Count'];

		if (!value) {
			if (defined(userOptions['_' + indexName])) { // after Series.update()
				i = userOptions['_' + indexName];
			} else {
				userOptions['_' + indexName] = i = this.chart[counterName] % len;
				this.chart[counterName] += 1;
			}
			if (defaults) {
				value = defaults[i];
			}
		}
		// Set the colorIndex
		if (i !== undefined) {
			this[indexName] = i;
		}
		this[prop] = value;
	},

	/**
	 * Get the series' color
	 */
	/*= if (!build.classic) { =*/
	getColor: function () {
		this.getCyclic('color');
	},

	/*= } else { =*/
	getColor: function () {
		if (this.options.colorByPoint) {
			this.options.color = null; // #4359, selected slice got series.color even when colorByPoint was set.
		} else {
			this.getCyclic('color', this.options.color || defaultPlotOptions[this.type].color, this.chart.options.colors);
		}
	},
	/*= } =*/
	/**
	 * Get the series' symbol
	 */
	getSymbol: function () {
		var seriesMarkerOption = this.options.marker;

		this.getCyclic('symbol', seriesMarkerOption.symbol, this.chart.options.symbols);

		// don't substract radius in image symbols (#604)
		if (/^url/.test(this.symbol)) {
			seriesMarkerOption.radius = 0;
		}
	},

	drawLegendSymbol: LegendSymbolMixin.drawLineMarker,

	/**
	 * Replace the series data with a new set of data
	 * @param {Object} data
	 * @param {Object} redraw
	 */
	setData: function (data, redraw, animation, updatePoints) {
		var series = this,
			oldData = series.points,
			oldDataLength = (oldData && oldData.length) || 0,
			dataLength,
			options = series.options,
			chart = series.chart,
			firstPoint = null,
			xAxis = series.xAxis,
			hasCategories = xAxis && !!xAxis.categories,
			i,
			turboThreshold = options.turboThreshold,
			pt,
			xData = this.xData,
			yData = this.yData,
			pointArrayMap = series.pointArrayMap,
			valueCount = pointArrayMap && pointArrayMap.length;

		data = data || [];
		dataLength = data.length;
		redraw = pick(redraw, true);

		// If the point count is the same as is was, just run Point.update which is
		// cheaper, allows animation, and keeps references to points.
		if (updatePoints !== false && dataLength && oldDataLength === dataLength && !series.cropped && !series.hasGroupedData && series.visible) {
			each(data, function (point, i) {
				// .update doesn't exist on a linked, hidden series (#3709)
				if (oldData[i].update && point !== options.data[i]) {
					oldData[i].update(point, false, null, false);
				}
			});

		} else {

			// Reset properties
			series.xIncrement = null;

			series.colorCounter = 0; // for series with colorByPoint (#1547)

			// Update parallel arrays
			each(this.parallelArrays, function (key) {
				series[key + 'Data'].length = 0;
			});

			// In turbo mode, only one- or twodimensional arrays of numbers are allowed. The
			// first value is tested, and we assume that all the rest are defined the same
			// way. Although the 'for' loops are similar, they are repeated inside each
			// if-else conditional for max performance.
			if (turboThreshold && dataLength > turboThreshold) {

				// find the first non-null point
				i = 0;
				while (firstPoint === null && i < dataLength) {
					firstPoint = data[i];
					i++;
				}


				if (isNumber(firstPoint)) { // assume all points are numbers
					var x = pick(options.pointStart, 0),
						pointInterval = pick(options.pointInterval, 1);

					for (i = 0; i < dataLength; i++) {
						xData[i] = x;
						yData[i] = data[i];
						x += pointInterval;
					}
					series.xIncrement = x;
				} else if (isArray(firstPoint)) { // assume all points are arrays
					if (valueCount) { // [x, low, high] or [x, o, h, l, c]
						for (i = 0; i < dataLength; i++) {
							pt = data[i];
							xData[i] = pt[0];
							yData[i] = pt.slice(1, valueCount + 1);
						}
					} else { // [x, y]
						for (i = 0; i < dataLength; i++) {
							pt = data[i];
							xData[i] = pt[0];
							yData[i] = pt[1];
						}
					}
				} else {
					error(12); // Highcharts expects configs to be numbers or arrays in turbo mode
				}
			} else {
				for (i = 0; i < dataLength; i++) {
					if (data[i] !== undefined) { // stray commas in oldIE
						pt = { series: series };
						series.pointClass.prototype.applyOptions.apply(pt, [data[i]]);
						series.updateParallelArrays(pt, i);
						if (hasCategories && defined(pt.name)) { // #4401
							xAxis.names[pt.x] = pt.name; // #2046
						}
					}
				}
			}

			// Forgetting to cast strings to numbers is a common caveat when handling CSV or JSON
			if (isString(yData[0])) {
				error(14, true);
			}

			series.data = [];
			series.options.data = series.userOptions.data = data;

			// destroy old points
			i = oldDataLength;
			while (i--) {
				if (oldData[i] && oldData[i].destroy) {
					oldData[i].destroy();
				}
			}

			// reset minRange (#878)
			if (xAxis) {
				xAxis.minRange = xAxis.userMinRange;
			}

			// redraw
			series.isDirty = series.isDirtyData = chart.isDirtyBox = true;
			animation = false;
		}

		// Typically for pie series, points need to be processed and generated
		// prior to rendering the legend
		if (options.legendType === 'point') {
			this.processData();
			this.generatePoints();
		}

		if (redraw) {
			chart.redraw(animation);
		}
	},

	/**
	 * Process the data by cropping away unused data points if the series is longer
	 * than the crop threshold. This saves computing time for lage series.
	 */
	processData: function (force) {
		var series = this,
			processedXData = series.xData, // copied during slice operation below
			processedYData = series.yData,
			dataLength = processedXData.length,
			croppedData,
			cropStart = 0,
			cropped,
			distance,
			closestPointRange,
			xAxis = series.xAxis,
			i, // loop variable
			options = series.options,
			cropThreshold = options.cropThreshold,
			getExtremesFromAll = series.getExtremesFromAll || options.getExtremesFromAll, // #4599
			isCartesian = series.isCartesian,
			xExtremes,
			val2lin = xAxis && xAxis.val2lin,
			isLog = xAxis && xAxis.isLog,
			min,
			max;

		// If the series data or axes haven't changed, don't go through this. Return false to pass
		// the message on to override methods like in data grouping.
		if (isCartesian && !series.isDirty && !xAxis.isDirty && !series.yAxis.isDirty && !force) {
			return false;
		}

		if (xAxis) {
			xExtremes = xAxis.getExtremes(); // corrected for log axis (#3053)
			min = xExtremes.min;
			max = xExtremes.max;
		}

		// optionally filter out points outside the plot area
		if (isCartesian && series.sorted && !getExtremesFromAll && (!cropThreshold || dataLength > cropThreshold || series.forceCrop)) {

			// it's outside current extremes
			if (processedXData[dataLength - 1] < min || processedXData[0] > max) {
				processedXData = [];
				processedYData = [];

			// only crop if it's actually spilling out
			} else if (processedXData[0] < min || processedXData[dataLength - 1] > max) {
				croppedData = this.cropData(series.xData, series.yData, min, max);
				processedXData = croppedData.xData;
				processedYData = croppedData.yData;
				cropStart = croppedData.start;
				cropped = true;
			}
		}


		// Find the closest distance between processed points
		i = processedXData.length || 1;
		while (--i) {
			distance = isLog ?
				val2lin(processedXData[i]) - val2lin(processedXData[i - 1]) :
				processedXData[i] - processedXData[i - 1];

			if (distance > 0 && (closestPointRange === undefined || distance < closestPointRange)) {
				closestPointRange = distance;

			// Unsorted data is not supported by the line tooltip, as well as data grouping and
			// navigation in Stock charts (#725) and width calculation of columns (#1900)
			} else if (distance < 0 && series.requireSorting) {
				error(15);
			}
		}

		// Record the properties
		series.cropped = cropped; // undefined or true
		series.cropStart = cropStart;
		series.processedXData = processedXData;
		series.processedYData = processedYData;

		series.closestPointRange = closestPointRange;

	},

	/**
	 * Iterate over xData and crop values between min and max. Returns object containing crop start/end
	 * cropped xData with corresponding part of yData, dataMin and dataMax within the cropped range
	 */
	cropData: function (xData, yData, min, max) {
		var dataLength = xData.length,
			cropStart = 0,
			cropEnd = dataLength,
			cropShoulder = pick(this.cropShoulder, 1), // line-type series need one point outside
			i,
			j;

		// iterate up to find slice start
		for (i = 0; i < dataLength; i++) {
			if (xData[i] >= min) {
				cropStart = Math.max(0, i - cropShoulder);
				break;
			}
		}

		// proceed to find slice end
		for (j = i; j < dataLength; j++) {
			if (xData[j] > max) {
				cropEnd = j + cropShoulder;
				break;
			}
		}

		return {
			xData: xData.slice(cropStart, cropEnd),
			yData: yData.slice(cropStart, cropEnd),
			start: cropStart,
			end: cropEnd
		};
	},


	/**
	 * Generate the data point after the data has been processed by cropping away
	 * unused points and optionally grouped in Highcharts Stock.
	 */
	generatePoints: function () {
		var series = this,
			options = series.options,
			dataOptions = options.data,
			data = series.data,
			dataLength,
			processedXData = series.processedXData,
			processedYData = series.processedYData,
			pointClass = series.pointClass,
			processedDataLength = processedXData.length,
			cropStart = series.cropStart || 0,
			cursor,
			hasGroupedData = series.hasGroupedData,
			point,
			points = [],
			i;

		if (!data && !hasGroupedData) {
			var arr = [];
			arr.length = dataOptions.length;
			data = series.data = arr;
		}

		for (i = 0; i < processedDataLength; i++) {
			cursor = cropStart + i;
			if (!hasGroupedData) {
				if (data[cursor]) {
					point = data[cursor];
				} else if (dataOptions[cursor] !== undefined) { // #970
					data[cursor] = point = (new pointClass()).init(series, dataOptions[cursor], processedXData[i]);
				}
				points[i] = point;
			} else {
				// splat the y data in case of ohlc data array
				points[i] = (new pointClass()).init(series, [processedXData[i]].concat(splat(processedYData[i])));
			}
			points[i].index = cursor; // For faster access in Point.update
		}

		// Hide cropped-away points - this only runs when the number of points is above cropThreshold, or when
		// swithching view from non-grouped data to grouped data (#637)
		if (data && (processedDataLength !== (dataLength = data.length) || hasGroupedData)) {
			for (i = 0; i < dataLength; i++) {
				if (i === cropStart && !hasGroupedData) { // when has grouped data, clear all points
					i += processedDataLength;
				}
				if (data[i]) {
					data[i].destroyElements();
					data[i].plotX = undefined; // #1003
				}
			}
		}

		series.data = data;
		series.points = points;
	},

	/**
	 * Calculate Y extremes for visible data
	 */
	getExtremes: function (yData) {
		var xAxis = this.xAxis,
			yAxis = this.yAxis,
			xData = this.processedXData,
			yDataLength,
			activeYData = [],
			activeCounter = 0,
			xExtremes = xAxis.getExtremes(), // #2117, need to compensate for log X axis
			xMin = xExtremes.min,
			xMax = xExtremes.max,
			validValue,
			withinRange,
			x,
			y,
			i,
			j;

		yData = yData || this.stackedYData || this.processedYData;
		yDataLength = yData.length;

		for (i = 0; i < yDataLength; i++) {

			x = xData[i];
			y = yData[i];

			// For points within the visible range, including the first point outside the
			// visible range, consider y extremes
			validValue = y !== null && y !== undefined && (!yAxis.isLog || (y.length || y > 0));
			withinRange = this.getExtremesFromAll || this.options.getExtremesFromAll || this.cropped ||
				((xData[i + 1] || x) >= xMin &&	(xData[i - 1] || x) <= xMax);

			if (validValue && withinRange) {

				j = y.length;
				if (j) { // array, like ohlc or range data
					while (j--) {
						if (y[j] !== null) {
							activeYData[activeCounter++] = y[j];
						}
					}
				} else {
					activeYData[activeCounter++] = y;
				}
			}
		}
		this.dataMin = arrayMin(activeYData);
		this.dataMax = arrayMax(activeYData);
	},

	/**
	 * Translate data points from raw data values to chart specific positioning data
	 * needed later in drawPoints, drawGraph and drawTracker.
	 */
	translate: function () {
		if (!this.processedXData) { // hidden series
			this.processData();
		}
		this.generatePoints();
		var series = this,
			options = series.options,
			stacking = options.stacking,
			xAxis = series.xAxis,
			categories = xAxis.categories,
			yAxis = series.yAxis,
			points = series.points,
			dataLength = points.length,
			hasModifyValue = !!series.modifyValue,
			i,
			pointPlacement = options.pointPlacement,
			dynamicallyPlaced = pointPlacement === 'between' || isNumber(pointPlacement),
			threshold = options.threshold,
			stackThreshold = options.startFromThreshold ? threshold : 0,
			plotX,
			plotY,
			lastPlotX,
			stackIndicator,
			closestPointRangePx = Number.MAX_VALUE;

		// Translate each point
		for (i = 0; i < dataLength; i++) {
			var point = points[i],
				xValue = point.x,
				yValue = point.y,
				yBottom = point.low,
				stack = stacking && yAxis.stacks[(series.negStacks && yValue < (stackThreshold ? 0 : threshold) ? '-' : '') + series.stackKey],
				pointStack,
				stackValues;

			// Discard disallowed y values for log axes (#3434)
			if (yAxis.isLog && yValue !== null && yValue <= 0) {
				point.y = yValue = null;
				error(10);
			}

			// Get the plotX translation
			point.plotX = plotX = Math.min(Math.max(-1e5, xAxis.translate(xValue, 0, 0, 0, 1, pointPlacement, this.type === 'flags')), 1e5); // #3923


			// Calculate the bottom y value for stacked series
			if (stacking && series.visible && !point.isNull && stack && stack[xValue]) {
				stackIndicator = series.getStackIndicator(stackIndicator, xValue, series.index);
				pointStack = stack[xValue];
				stackValues = pointStack.points[stackIndicator.key];
				yBottom = stackValues[0];
				yValue = stackValues[1];

				if (yBottom === stackThreshold) {
					yBottom = pick(threshold, yAxis.min);
				}
				if (yAxis.isLog && yBottom <= 0) { // #1200, #1232
					yBottom = null;
				}

				point.total = point.stackTotal = pointStack.total;
				point.percentage = pointStack.total && (point.y / pointStack.total * 100);
				point.stackY = yValue;

				// Place the stack label
				pointStack.setOffset(series.pointXOffset || 0, series.barW || 0);

			}

			// Set translated yBottom or remove it
			point.yBottom = defined(yBottom) ?
				yAxis.translate(yBottom, 0, 1, 0, 1) :
				null;

			// general hook, used for Highstock compare mode
			if (hasModifyValue) {
				yValue = series.modifyValue(yValue, point);
			}

			// Set the the plotY value, reset it for redraws
<<<<<<< HEAD
			point.plotY = plotY = (typeof yValue === 'number' && yValue !== Infinity) ?
				Math.min(Math.max(-1e5, yAxis.translate(yValue, 0, 1, 0, 1)), 1e5) : // #3201
				undefined;
			point.isInside = plotY !== undefined && plotY >= 0 && plotY <= yAxis.len && // #3519
=======
			point.plotY = plotY = !point.isNull ?
				mathMin(mathMax(-1e5, yAxis.translate(yValue, 0, 1, 0, 1)), 1e5) : // #3201
				UNDEFINED;
			point.isInside = plotY !== UNDEFINED && plotY >= 0 && plotY <= yAxis.len && // #3519
>>>>>>> e251c56b
				plotX >= 0 && plotX <= xAxis.len;


			// Set client related positions for mouse tracking
			point.clientX = dynamicallyPlaced ? xAxis.translate(xValue, 0, 0, 0, 1) : plotX; // #1514

			point.negative = point.y < (threshold || 0);

			// some API data
			point.category = categories && categories[point.x] !== undefined ?
				categories[point.x] : point.x;

<<<<<<< HEAD
			// Determine auto enabling of markers (#3635)
			if (i) {
				closestPointRangePx = Math.min(closestPointRangePx, Math.abs(plotX - lastPlotX));
=======
			// Determine auto enabling of markers (#3635, #5099)
			if (!point.isNull) {
				if (lastPlotX !== undefined) {
					closestPointRangePx = mathMin(closestPointRangePx, mathAbs(plotX - lastPlotX));
				}
				lastPlotX = plotX;
>>>>>>> e251c56b
			}

		}
		series.closestPointRangePx = closestPointRangePx;
	},

	/**
	 * Return the series points with null points filtered out
	 */
	getValidPoints: function (points, cropByX) {
		var axisLen = this.xAxis && this.xAxis.len;
		return grep(points || this.points || [], function (point) { // #5029
			var keep = !point.isNull;
			if (cropByX && (point.plotX < 0 || point.plotX > axisLen)) { // #5085
				keep = false;
			}
			return keep;
		});
	},

	/**
	 * Set the clipping for the series. For animated series it is called twice, first to initiate
	 * animating the clip then the second time without the animation to set the final clip.
	 */
	setClip: function (animation) {
		var chart = this.chart,
			options = this.options,
			renderer = chart.renderer,
			inverted = chart.inverted,
			seriesClipBox = this.clipBox,
			clipBox = seriesClipBox || chart.clipBox,
			sharedClipKey = this.sharedClipKey || ['_sharedClip', animation && animation.duration, animation && animation.easing, clipBox.height, options.xAxis, options.yAxis].join(','), // #4526
			clipRect = chart[sharedClipKey],
			markerClipRect = chart[sharedClipKey + 'm'];

		// If a clipping rectangle with the same properties is currently present in the chart, use that.
		if (!clipRect) {

			// When animation is set, prepare the initial positions
			if (animation) {
				clipBox.width = 0;

				chart[sharedClipKey + 'm'] = markerClipRect = renderer.clipRect(
					-99, // include the width of the first marker
					inverted ? -chart.plotLeft : -chart.plotTop,
					99,
					inverted ? chart.chartWidth : chart.chartHeight
				);
			}
			chart[sharedClipKey] = clipRect = renderer.clipRect(clipBox);

		}
		if (animation) {
			clipRect.count += 1;
		}

		if (options.clip !== false) {
			this.group.clip(animation || seriesClipBox ? clipRect : chart.clipRect);
			this.markerGroup.clip(markerClipRect);
			this.sharedClipKey = sharedClipKey;
		}

		// Remove the shared clipping rectangle when all series are shown
		if (!animation) {
			clipRect.count -= 1;
			if (clipRect.count <= 0 && sharedClipKey && chart[sharedClipKey]) {
				if (!seriesClipBox) {
					chart[sharedClipKey] = chart[sharedClipKey].destroy();
				}
				if (chart[sharedClipKey + 'm']) {
					chart[sharedClipKey + 'm'] = chart[sharedClipKey + 'm'].destroy();
				}
			}
		}
	},

	/**
	 * Animate in the series
	 */
	animate: function (init) {
		var series = this,
			chart = series.chart,
			clipRect,
			animation = series.options.animation,
			sharedClipKey;

		// Animation option is set to true
		if (animation && !isObject(animation)) {
			animation = defaultPlotOptions[series.type].animation;
		}

		// Initialize the animation. Set up the clipping rectangle.
		if (init) {

			series.setClip(animation);

		// Run the animation
		} else {
			sharedClipKey = this.sharedClipKey;
			clipRect = chart[sharedClipKey];
			if (clipRect) {
				clipRect.animate({
					width: chart.plotSizeX
				}, animation);
			}
			if (chart[sharedClipKey + 'm']) {
				chart[sharedClipKey + 'm'].animate({
					width: chart.plotSizeX + 99
				}, animation);
			}

			// Delete this function to allow it only once
			series.animate = null;

		}
	},

	/**
	 * This runs after animation to land on the final plot clipping
	 */
	afterAnimate: function () {
		this.setClip();
		fireEvent(this, 'afterAnimate');
	},

	/**
	 * Draw the markers
	 */
	drawPoints: function () {
		var series = this,
			points = series.points,
			chart = series.chart,
			plotX,
			plotY,
			i,
			point,
			radius,
			symbol,
			isImage,
			graphic,
			options = series.options,
			seriesMarkerOptions = options.marker,
			pointMarkerOptions,
			hasPointMarker,
			enabled,
			isInside,
			markerGroup = series.markerGroup,
			xAxis = series.xAxis,
			globallyEnabled = pick(
				seriesMarkerOptions.enabled,
				xAxis.isRadial,
				series.closestPointRangePx > 2 * seriesMarkerOptions.radius
			);

		if (seriesMarkerOptions.enabled !== false || series._hasPointMarkers) {

			i = points.length;
			while (i--) {
				point = points[i];
				plotX = Math.floor(point.plotX); // #1843
				plotY = point.plotY;
				graphic = point.graphic;
				pointMarkerOptions = point.marker || {};
				hasPointMarker = !!point.marker;
				enabled = (globallyEnabled && pointMarkerOptions.enabled === undefined) || pointMarkerOptions.enabled;
				isInside = point.isInside;

				// Only draw the point if y is defined
				if (enabled && plotY !== undefined && !isNaN(plotY) && point.y !== null) {

					// Shortcuts
					radius = seriesMarkerOptions.radius;
					symbol = pick(pointMarkerOptions.symbol, series.symbol);
					isImage = symbol.indexOf('url') === 0;

					if (graphic) { // update
						graphic[isInside ? 'show' : 'hide'](true) // Since the marker group isn't clipped, each individual marker must be toggled
							.attr(pointAttr) // #4759
							.animate(extend({
								x: plotX - radius,
								y: plotY - radius
							}, graphic.symbolName ? { // don't apply to image symbols #507
								width: 2 * radius,
								height: 2 * radius
							} : {}));
					} else if (isInside && (radius > 0 || isImage)) {
						point.graphic = graphic = chart.renderer.symbol(
							symbol,
							plotX - radius,
							plotY - radius,
							2 * radius,
							2 * radius,
							hasPointMarker ? pointMarkerOptions : seriesMarkerOptions
						)
						.attr({ r: radius })
						.add(markerGroup);

						/*= if (build.classic) { =*/
						// Presentational attributes
						graphic.attr(series.pointAttribs(point, point.selected && 'select'));
						/*= } =*/
					}

					if (graphic) {
						graphic.addClass(point.getClassName(), true);
					}

				} else if (graphic) {
					point.graphic = graphic.destroy(); // #1269
				}
			}
		}

	},

	/*= if (build.classic) { =*/
	/**
	 * Get presentational attributes for marker-based series (line, spline, scatter, bubble, mappoint...)
	 */
<<<<<<< HEAD
	pointAttribs: function (point, state) {
		var seriesMarkerOptions = this.options.marker,
			seriesStateOptions,
			pointMarkerOptions = (point && point.options && point.options.marker) || {},
			pointStateOptions,
			strokeWidth = seriesMarkerOptions.lineWidth,
			color = this.color,
			pointColorOption = point && point.options.color,
			pointColor = point && point.color,
			zoneColor,
			fill,
			stroke,
			zone;

		if (point && this.zones.length) {
			zone = point.getZone();
			if (zone && zone.color) {
				zoneColor = zone.color;
			}
		}
=======
	getAttribs: function () {
		var series = this,
			seriesOptions = series.options,
			normalOptions = defaultPlotOptions[series.type].marker ? seriesOptions.marker : seriesOptions,
			stateOptions = normalOptions.states,
			stateOptionsHover = stateOptions[HOVER_STATE],
			pointStateOptionsHover,
			seriesColor = series.color,
			seriesNegativeColor = series.options.negativeColor,
			normalDefaults = {
				stroke: seriesColor,
				fill: seriesColor
			},
			points = series.points || [], // #927
			i,
			j,
			threshold,
			point,
			seriesPointAttr = [],
			pointAttr,
			pointAttrToOptions = series.pointAttrToOptions,
			hasPointSpecificOptions = series.hasPointSpecificOptions,
			defaultLineColor = normalOptions.lineColor,
			defaultFillColor = normalOptions.fillColor,
			turboThreshold = seriesOptions.turboThreshold,
			zones = series.zones,
			zoneAxis = series.zoneAxis || 'y',
			attr,
			key;

		// series type specific modifications
		if (seriesOptions.marker) { // line, spline, area, areaspline, scatter

			// if no hover radius is given, default to normal radius + 2
			stateOptionsHover.radius = stateOptionsHover.radius || normalOptions.radius + stateOptionsHover.radiusPlus;
			stateOptionsHover.lineWidth = stateOptionsHover.lineWidth || normalOptions.lineWidth + stateOptionsHover.lineWidthPlus;

		} else { // column, bar, pie

			// if no hover color is given, brighten the normal color
			stateOptionsHover.color = stateOptionsHover.color ||
				Color(stateOptionsHover.color || seriesColor)
					.brighten(stateOptionsHover.brightness).get();

			// if no hover negativeColor is given, brighten the normal negativeColor
			stateOptionsHover.negativeColor = stateOptionsHover.negativeColor ||
				Color(stateOptionsHover.negativeColor || seriesNegativeColor)
					.brighten(stateOptionsHover.brightness).get();
		}

		// general point attributes for the series normal state
		seriesPointAttr[NORMAL_STATE] = series.convertAttribs(normalOptions, normalDefaults);

		// HOVER_STATE and SELECT_STATE states inherit from normal state except the default radius
		each([HOVER_STATE, SELECT_STATE], function (state) {
			seriesPointAttr[state] =
					series.convertAttribs(stateOptions[state], seriesPointAttr[NORMAL_STATE]);
		});

		// set it
		series.pointAttr = seriesPointAttr;


		// Generate the point-specific attribute collections if specific point
		// options are given. If not, create a referance to the series wide point
		// attributes
		i = points.length;
		if (!turboThreshold || i < turboThreshold || hasPointSpecificOptions) {
			while (i--) {
				point = points[i];
				normalOptions = (point.options && point.options.marker) || point.options;
				if (normalOptions && normalOptions.enabled === false) {
					normalOptions.radius = 0;
				}

				if (zones.length) {
					j = 0;
					threshold = zones[j];
					while (point[zoneAxis] >= threshold.value) {
						threshold = zones[++j];
					}

					point.color = point.fillColor = pick(threshold.color, series.color); // #3636, #4267, #4430 - inherit color from series, when color is undefined

				}

				hasPointSpecificOptions = seriesOptions.colorByPoint || point.color; // #868

				// check if the point has specific visual options
				if (point.options) {
					for (key in pointAttrToOptions) {
						if (defined(normalOptions[pointAttrToOptions[key]])) {
							hasPointSpecificOptions = true;
						}
					}
				}

				// a specific marker config object is defined for the individual point:
				// create it's own attribute collection
				if (hasPointSpecificOptions) {
					normalOptions = normalOptions || {};
					pointAttr = [];
					stateOptions = normalOptions.states || {}; // reassign for individual point
					pointStateOptionsHover = stateOptions[HOVER_STATE] = stateOptions[HOVER_STATE] || {};

					// Handle colors for column and pies
					if (!seriesOptions.marker || (point.negative && !pointStateOptionsHover.fillColor && !stateOptionsHover.fillColor)) { // column, bar, point or negative threshold for series with markers (#3636)
						// If no hover color is given, brighten the normal color. #1619, #2579
						pointStateOptionsHover[series.pointAttrToOptions.fill] = pointStateOptionsHover.color || (!point.options.color && stateOptionsHover[(point.negative && seriesNegativeColor ? 'negativeColor' : 'color')]) ||
							Color(point.color)
								.brighten(pointStateOptionsHover.brightness || stateOptionsHover.brightness)
								.get();
					}

					// normal point state inherits series wide normal state
					attr = { color: point.color }; // #868
					if (!defaultFillColor) { // Individual point color or negative color markers (#2219)
						attr.fillColor = point.color;
					}
					if (!defaultLineColor) {
						attr.lineColor = point.color; // Bubbles take point color, line markers use white
					}
					// Color is explicitly set to null or undefined (#1288, #4068)
					if (normalOptions.hasOwnProperty('color') && !normalOptions.color) {
						delete normalOptions.color;
					}
					pointAttr[NORMAL_STATE] = series.convertAttribs(extend(attr, normalOptions), seriesPointAttr[NORMAL_STATE]);

					// inherit from point normal and series hover
					pointAttr[HOVER_STATE] = series.convertAttribs(
						stateOptions[HOVER_STATE],
						seriesPointAttr[HOVER_STATE],
						pointAttr[NORMAL_STATE]
					);

					// inherit from point normal and series hover
					pointAttr[SELECT_STATE] = series.convertAttribs(
						stateOptions[SELECT_STATE],
						seriesPointAttr[SELECT_STATE],
						pointAttr[NORMAL_STATE]
					);
>>>>>>> e251c56b

		color = pointColorOption || zoneColor || pointColor || color;
		fill = pointMarkerOptions.fillColor || seriesMarkerOptions.fillColor || color;
		stroke = pointMarkerOptions.lineColor || seriesMarkerOptions.lineColor || color;

		// Handle hover and select states
		if (state) {
			seriesStateOptions = seriesMarkerOptions.states[state];
			pointStateOptions = (pointMarkerOptions.states && pointMarkerOptions.states[state]) || {};
			strokeWidth = seriesStateOptions.lineWidth || strokeWidth + seriesStateOptions.lineWidthPlus;
			fill = pointStateOptions.fillColor || seriesStateOptions.fillColor || fill;
			stroke = pointStateOptions.lineColor || seriesStateOptions.lineColor || stroke;
		}
		
		return {
			'stroke': stroke,
			'stroke-width': strokeWidth,
			'fill': fill
		};
	},
	/*= } =*/
	/**
	 * Clear DOM objects and free up memory
	 */
	destroy: function () {
		var series = this,
			chart = series.chart,
			issue134 = /AppleWebKit\/533/.test(win.navigator.userAgent),
			destroy,
			i,
			data = series.data || [],
			point,
			prop,
			axis;

		// add event hook
		fireEvent(series, 'destroy');

		// remove all events
		removeEvent(series);

		// erase from axes
		each(series.axisTypes || [], function (AXIS) {
			axis = series[AXIS];
			if (axis) {
				erase(axis.series, series);
				axis.isDirty = axis.forceRedraw = true;
			}
		});

		// remove legend items
		if (series.legendItem) {
			series.chart.legend.destroyItem(series);
		}

		// destroy all points with their elements
		i = data.length;
		while (i--) {
			point = data[i];
			if (point && point.destroy) {
				point.destroy();
			}
		}
		series.points = null;

		// Clear the animation timeout if we are destroying the series during initial animation
		clearTimeout(series.animationTimeout);

		// Destroy all SVGElements associated to the series
		for (prop in series) {
			if (series[prop] instanceof SVGElement && !series[prop].survive) { // Survive provides a hook for not destroying

				// issue 134 workaround
				destroy = issue134 && prop === 'group' ?
					'hide' :
					'destroy';

				series[prop][destroy]();
			}
		}

		// remove from hoverSeries
		if (chart.hoverSeries === series) {
			chart.hoverSeries = null;
		}
		erase(chart.series, series);

		// clear all members
		for (prop in series) {
			delete series[prop];
		}
	},

	/**
	 * Get the graph path
	 */
	getGraphPath: function (points, nullsAsZeroes, connectCliffs) {
		var series = this,
			options = series.options,
			step = options.step,
			reversed,
			graphPath = [],
			gap;

		points = points || series.points;

		// Bottom of a stack is reversed
		reversed = points.reversed;
		if (reversed) {
			points.reverse();
		}
		// Reverse the steps (#5004)
		step = { right: 1, center: 2 }[step] || (step && 3);
		if (step && reversed) {
			step = 4 - step;
		}

		// Remove invalid points, especially in spline (#5015)
		if (options.connectNulls && !nullsAsZeroes && !connectCliffs) {
			points = this.getValidPoints(points);
		}

		// Build the line
		each(points, function (point, i) {

			var plotX = point.plotX,
				plotY = point.plotY,
				lastPoint = points[i - 1],					
				pathToPoint; // the path to this point from the previous

			if ((point.leftCliff || (lastPoint && lastPoint.rightCliff)) && !connectCliffs) {
				gap = true; // ... and continue
			}

			// Line series, nullsAsZeroes is not handled
			if (point.isNull && !defined(nullsAsZeroes) && i > 0) {
				gap = !options.connectNulls;

			// Area series, nullsAsZeroes is set
			} else if (point.isNull && !nullsAsZeroes) {
				gap = true;

			} else {

				if (i === 0 || gap) {
					pathToPoint = ['M', point.plotX, point.plotY];
				
				} else if (series.getPointSpline) { // generate the spline as defined in the SplineSeries object
					
					pathToPoint = series.getPointSpline(points, point, i);

				} else if (step) {

					if (step === 1) { // right
						pathToPoint = [
							'L',
							lastPoint.plotX,
							plotY
						];
						
					} else if (step === 2) { // center
						pathToPoint = [
							'L',
							(lastPoint.plotX + plotX) / 2,
							lastPoint.plotY,
							'L',
							(lastPoint.plotX + plotX) / 2,
							plotY
						];
						
					} else {
						pathToPoint = [
							'L',
							plotX,
							lastPoint.plotY
						];
					}
					pathToPoint.push('L', plotX, plotY);

				} else {
					// normal line to next point
					pathToPoint = [
						'L',
						plotX,
						plotY
					];
				}


				graphPath.push.apply(graphPath, pathToPoint);
				gap = false;
			}
		});

		series.graphPath = graphPath;

		return graphPath;

	},

	/**
	 * Draw the actual graph
	 */
	drawGraph: function () {
		var series = this,
			options = this.options,
			graphPath = this.getGraphPath(),
			props = [[
				'graph', 
				'highcharts-graph', 
				/*= if (build.classic) { =*/
				options.lineColor || this.color, 
				options.dashStyle
				/*= } =*/
			]];

		// Add the zone properties if any
		each(this.zones, function (zone, i) {
			props.push([
				'zone-graph-' + i,
				'highcharts-graph highcharts-zone-graph-' + i + ' ' + (zone.className || ''),
				/*= if (build.classic) { =*/
				zone.color || series.color, 
				zone.dashStyle || options.dashStyle
				/*= } =*/
			]);
		});

		// Draw the graph
		each(props, function (prop, i) {
			var graphKey = prop[0],
				graph = series[graphKey],
				attribs;

			if (graph) {
				graph.animate({ d: graphPath });

			} else if (graphPath.length) { // #1487
				
				series[graphKey] = series.chart.renderer.path(graphPath)
					.addClass('highcharts-graph ' + (prop[1] || ''))
					.attr({ zIndex: 1 }) // #1069
					.add(series.group);

				/*= if (build.classic) { =*/
				attribs = {
					'stroke': prop[2],
					'stroke-width': options.lineWidth,
					'fill': (series.fillGraph && series.color) || 'none' // Polygon series use filled graph
				};

				if (prop[3]) {
					attribs.dashstyle = prop[3];
				} else if (options.linecap !== 'square') {
					attribs['stroke-linecap'] = attribs['stroke-linejoin'] = 'round';
				}

				series[graphKey]
					.attr(attribs)
					.shadow((i < 2) && options.shadow); // add shadow to normal series (0) or to first zone (1) #3932
				/*= } =*/
			}
		});
	},

	/**
	 * Clip the graphs into the positive and negative coloured graphs
	 */
	applyZones: function () {
		var series = this,
			chart = this.chart,
			renderer = chart.renderer,
			zones = this.zones,
			translatedFrom,
			translatedTo,
			clips = this.clips || [],
			clipAttr,
			graph = this.graph,
			area = this.area,
			chartSizeMax = Math.max(chart.chartWidth, chart.chartHeight),
			axis = this[(this.zoneAxis || 'y') + 'Axis'],
			extremes,
			reversed = axis.reversed,
			inverted = chart.inverted,
			horiz = axis.horiz,
			pxRange,
			pxPosMin,
			pxPosMax,
			ignoreZones = false;

		if (zones.length && (graph || area) && axis.min !== undefined) {
			// The use of the Color Threshold assumes there are no gaps
			// so it is safe to hide the original graph and area
			if (graph) {
				graph.hide();
			}
			if (area) {
				area.hide();
			}

			// Create the clips
			extremes = axis.getExtremes();
			each(zones, function (threshold, i) {

				translatedFrom = reversed ?
					(horiz ? chart.plotWidth : 0) :
					(horiz ? 0 : axis.toPixels(extremes.min));
				translatedFrom = Math.min(Math.max(pick(translatedTo, translatedFrom), 0), chartSizeMax);
				translatedTo = Math.min(Math.max(Math.round(axis.toPixels(pick(threshold.value, extremes.max), true)), 0), chartSizeMax);
				
				if (ignoreZones) {
					translatedFrom = translatedTo = axis.toPixels(extremes.max);
				}

				pxRange = Math.abs(translatedFrom - translatedTo);
				pxPosMin = Math.min(translatedFrom, translatedTo);
				pxPosMax = Math.max(translatedFrom, translatedTo);
				if (axis.isXAxis) {
					clipAttr = {
						x: inverted ? pxPosMax : pxPosMin,
						y: 0,
						width: pxRange,
						height: chartSizeMax
					};
					if (!horiz) {
						clipAttr.x = chart.plotHeight - clipAttr.x;
					}
				} else {
					clipAttr = {
						x: 0,
						y: inverted ? pxPosMax : pxPosMin,
						width: chartSizeMax,
						height: pxRange
					};
					if (horiz) {
						clipAttr.y = chart.plotWidth - clipAttr.y;
					}
				}

				/// VML SUPPPORT
				if (chart.inverted && renderer.isVML) {
					if (axis.isXAxis) {
						clipAttr = {
							x: 0,
							y: reversed ? pxPosMin : pxPosMax,
							height: clipAttr.width,
							width: chart.chartWidth
						};
					} else {
						clipAttr = {
							x: clipAttr.y - chart.plotLeft - chart.spacingBox.x,
							y: 0,
							width: clipAttr.height,
							height: chart.chartHeight
						};
					}
				}
				/// END OF VML SUPPORT

				if (clips[i]) {
					clips[i].animate(clipAttr);
				} else {
					clips[i] = renderer.clipRect(clipAttr);

					if (graph) {
						series['zone-graph-' + i].clip(clips[i]);
					}

					if (area) {
						series['zone-area-' + i].clip(clips[i]);
					}
				}
				// if this zone extends out of the axis, ignore the others
				ignoreZones = threshold.value > extremes.max;
			});
			this.clips = clips;
		}
	},

	/**
	 * Initialize and perform group inversion on series.group and series.markerGroup
	 */
	invertGroups: function () {
		var series = this,
			chart = series.chart;

		// Pie, go away (#1736)
		if (!series.xAxis) {
			return;
		}

		// A fixed size is needed for inversion to work
		function setInvert() {
			var size = {
				width: series.yAxis.len,
				height: series.xAxis.len
			};

			each(['group', 'markerGroup'], function (groupName) {
				if (series[groupName]) {
					series[groupName].attr(size).invert();
				}
			});
		}

		addEvent(chart, 'resize', setInvert); // do it on resize
		addEvent(series, 'destroy', function () {
			removeEvent(chart, 'resize', setInvert);
		});

		// Do it now
		setInvert(); // do it now

		// On subsequent render and redraw, just do setInvert without setting up events again
		series.invertGroups = setInvert;
	},

	/**
	 * General abstraction for creating plot groups like series.group, series.dataLabelsGroup and
	 * series.markerGroup. On subsequent calls, the group will only be adjusted to the updated plot size.
	 */
	plotGroup: function (prop, name, visibility, zIndex, parent) {
		var group = this[prop],
			isNew = !group;

		// Generate it on first call
		if (isNew) {
			this[prop] = group = this.chart.renderer.g(name)
				.attr({
					zIndex: zIndex || 0.1 // IE8 needs this
				})
				.add(parent);

			group.addClass('highcharts-series-' + this.index + ' highcharts-' + this.type + '-series highcharts-color-' + this.colorIndex +
				' ' + (this.options.className || '')); // docs: className
		}

		// Place it on first and subsequent (redraw) calls
		group.attr({ visibility: visibility })[isNew ? 'attr' : 'animate'](this.getPlotBox());
		return group;
	},

	/**
	 * Get the translation and scale for the plot area of this series
	 */
	getPlotBox: function () {
		var chart = this.chart,
			xAxis = this.xAxis,
			yAxis = this.yAxis;

		// Swap axes for inverted (#2339)
		if (chart.inverted) {
			xAxis = yAxis;
			yAxis = this.xAxis;
		}
		return {
			translateX: xAxis ? xAxis.left : chart.plotLeft,
			translateY: yAxis ? yAxis.top : chart.plotTop,
			scaleX: 1, // #1623
			scaleY: 1
		};
	},

	/**
	 * Render the graph and markers
	 */
	render: function () {
		var series = this,
			chart = series.chart,
			group,
			options = series.options,
			// Animation doesn't work in IE8 quirks when the group div is hidden,
			// and looks bad in other oldIE
			animDuration = !!series.animate && chart.renderer.isSVG && animObject(options.animation).duration,
			visibility = series.visible ? 'inherit' : 'hidden', // #2597
			zIndex = options.zIndex,
			hasRendered = series.hasRendered,
			chartSeriesGroup = chart.seriesGroup;

		// the group
		group = series.plotGroup(
			'group',
			'series',
			visibility,
			zIndex,
			chartSeriesGroup
		);

		series.markerGroup = series.plotGroup(
			'markerGroup',
			'markers',
			visibility,
			zIndex,
			chartSeriesGroup
		);

		// initiate the animation
		if (animDuration) {
			series.animate(true);
		}

		// SVGRenderer needs to know this before drawing elements (#1089, #1795)
		group.inverted = series.isCartesian ? chart.inverted : false;

		// draw the graph if any
		if (series.drawGraph) {
			series.drawGraph();
			series.applyZones();
		}

		each(series.points, function (point) {
			if (point.redraw) {
				point.redraw();
			}
		});

		// draw the data labels (inn pies they go before the points)
		if (series.drawDataLabels) {
			series.drawDataLabels();
		}

		// draw the points
		if (series.visible) {
			series.drawPoints();
		}


		// draw the mouse tracking area
		if (series.drawTracker && series.options.enableMouseTracking !== false) {
			series.drawTracker();
		}

		// Handle inverted series and tracker groups
		if (chart.inverted) {
			series.invertGroups();
		}

		// Initial clipping, must be defined after inverting groups for VML. Applies to columns etc. (#3839).
		if (options.clip !== false && !series.sharedClipKey && !hasRendered) {
			group.clip(chart.clipRect);
		}

		// Run the animation
		if (animDuration) {
			series.animate();
		}

		// Call the afterAnimate function on animation complete (but don't overwrite the animation.complete option
		// which should be available to the user).
		if (!hasRendered) {
			series.animationTimeout = syncTimeout(function () {
				series.afterAnimate();
			}, animDuration);
		}

		series.isDirty = series.isDirtyData = false; // means data is in accordance with what you see
		// (See #322) series.isDirty = series.isDirtyData = false; // means data is in accordance with what you see
		series.hasRendered = true;
	},

	/**
	 * Redraw the series after an update in the axes.
	 */
	redraw: function () {
		var series = this,
			chart = series.chart,
			wasDirtyData = series.isDirtyData, // cache it here as it is set to false in render, but used after
			wasDirty = series.isDirty,
			group = series.group,
			xAxis = series.xAxis,
			yAxis = series.yAxis;

		// reposition on resize
		if (group) {
			if (chart.inverted) {
				group.attr({
					width: chart.plotWidth,
					height: chart.plotHeight
				});
			}

			group.animate({
				translateX: pick(xAxis && xAxis.left, chart.plotLeft),
				translateY: pick(yAxis && yAxis.top, chart.plotTop)
			});
		}

		series.translate();
		series.render();
		if (wasDirtyData) {
			fireEvent(series, 'updatedData');
		}
		if (wasDirty || wasDirtyData) {			// #3945 recalculate the kdtree when dirty
			delete this.kdTree; // #3868 recalculate the kdtree with dirty data
		}
	},

	/**
	 * KD Tree && PointSearching Implementation
	 */

	kdDimensions: 1,
	kdAxisArray: ['clientX', 'plotY'],

	searchPoint: function (e, compareX) {
		var series = this,
			xAxis = series.xAxis,
			yAxis = series.yAxis,
			inverted = series.chart.inverted;

		return this.searchKDTree({
			clientX: inverted ? xAxis.len - e.chartY + xAxis.pos : e.chartX - xAxis.pos,
			plotY: inverted ? yAxis.len - e.chartX + yAxis.pos : e.chartY - yAxis.pos
		}, compareX);
	},

	buildKDTree: function () {
		var series = this,
			dimensions = series.kdDimensions;

		// Internal function
		function _kdtree(points, depth, dimensions) {
			var axis, median, length = points && points.length;

			if (length) {

				// alternate between the axis
				axis = series.kdAxisArray[depth % dimensions];

				// sort point array
				points.sort(function (a, b) {
					return a[axis] - b[axis];
				});

				median = Math.floor(length / 2);

				// build and return nod
				return {
					point: points[median],
					left: _kdtree(points.slice(0, median), depth + 1, dimensions),
					right: _kdtree(points.slice(median + 1), depth + 1, dimensions)
				};

			}
		}

		// Start the recursive build process with a clone of the points array and null points filtered out (#3873)
		function startRecursive() {
			series.kdTree = _kdtree(series.getValidPoints(null, true), dimensions, dimensions);
		}
		delete series.kdTree;

		// For testing tooltips, don't build async
		syncTimeout(startRecursive, series.options.kdNow ? 0 : 1);
	},

	searchKDTree: function (point, compareX) {
		var series = this,
			kdX = this.kdAxisArray[0],
			kdY = this.kdAxisArray[1],
			kdComparer = compareX ? 'distX' : 'dist';

		// Set the one and two dimensional distance on the point object
		function setDistance(p1, p2) {
			var x = (defined(p1[kdX]) && defined(p2[kdX])) ? Math.pow(p1[kdX] - p2[kdX], 2) : null,
				y = (defined(p1[kdY]) && defined(p2[kdY])) ? Math.pow(p1[kdY] - p2[kdY], 2) : null,
				r = (x || 0) + (y || 0);

			p2.dist = defined(r) ? Math.sqrt(r) : Number.MAX_VALUE;
			p2.distX = defined(x) ? Math.sqrt(x) : Number.MAX_VALUE;
		}
		function _search(search, tree, depth, dimensions) {
			var point = tree.point,
				axis = series.kdAxisArray[depth % dimensions],
				tdist,
				sideA,
				sideB,
				ret = point,
				nPoint1,
				nPoint2;

			setDistance(search, point);

			// Pick side based on distance to splitting point
			tdist = search[axis] - point[axis];
			sideA = tdist < 0 ? 'left' : 'right';
			sideB = tdist < 0 ? 'right' : 'left';

			// End of tree
			if (tree[sideA]) {
				nPoint1 = _search(search, tree[sideA], depth + 1, dimensions);

				ret = (nPoint1[kdComparer] < ret[kdComparer] ? nPoint1 : point);
			}
			if (tree[sideB]) {
				// compare distance to current best to splitting point to decide wether to check side B or not
				if (Math.sqrt(tdist * tdist) < ret[kdComparer]) {
					nPoint2 = _search(search, tree[sideB], depth + 1, dimensions);
					ret = (nPoint2[kdComparer] < ret[kdComparer] ? nPoint2 : ret);
				}
			}

			return ret;
		}

		if (!this.kdTree) {
			this.buildKDTree();
		}

		if (this.kdTree) {
			return _search(point,
				this.kdTree, this.kdDimensions, this.kdDimensions);
		}
	}

}; // end Series prototype

	return H;
}(Highcharts));<|MERGE_RESOLUTION|>--- conflicted
+++ resolved
@@ -1,5 +1,6 @@
 (function (H) {
 	var addEvent = H.addEvent,
+		animObject = H.animObject,
 		arrayMax = H.arrayMax,
 		arrayMin = H.arrayMin,
 		Date = H.Date,
@@ -810,17 +811,10 @@
 			}
 
 			// Set the the plotY value, reset it for redraws
-<<<<<<< HEAD
-			point.plotY = plotY = (typeof yValue === 'number' && yValue !== Infinity) ?
+			point.plotY = plotY = !point.isNull ?
 				Math.min(Math.max(-1e5, yAxis.translate(yValue, 0, 1, 0, 1)), 1e5) : // #3201
 				undefined;
 			point.isInside = plotY !== undefined && plotY >= 0 && plotY <= yAxis.len && // #3519
-=======
-			point.plotY = plotY = !point.isNull ?
-				mathMin(mathMax(-1e5, yAxis.translate(yValue, 0, 1, 0, 1)), 1e5) : // #3201
-				UNDEFINED;
-			point.isInside = plotY !== UNDEFINED && plotY >= 0 && plotY <= yAxis.len && // #3519
->>>>>>> e251c56b
 				plotX >= 0 && plotX <= xAxis.len;
 
 
@@ -833,18 +827,12 @@
 			point.category = categories && categories[point.x] !== undefined ?
 				categories[point.x] : point.x;
 
-<<<<<<< HEAD
-			// Determine auto enabling of markers (#3635)
-			if (i) {
-				closestPointRangePx = Math.min(closestPointRangePx, Math.abs(plotX - lastPlotX));
-=======
 			// Determine auto enabling of markers (#3635, #5099)
 			if (!point.isNull) {
 				if (lastPlotX !== undefined) {
-					closestPointRangePx = mathMin(closestPointRangePx, mathAbs(plotX - lastPlotX));
+					closestPointRangePx = Math.min(closestPointRangePx, Math.abs(plotX - lastPlotX));
 				}
 				lastPlotX = plotX;
->>>>>>> e251c56b
 			}
 
 		}
@@ -1064,7 +1052,6 @@
 	/**
 	 * Get presentational attributes for marker-based series (line, spline, scatter, bubble, mappoint...)
 	 */
-<<<<<<< HEAD
 	pointAttribs: function (point, state) {
 		var seriesMarkerOptions = this.options.marker,
 			seriesStateOptions,
@@ -1085,149 +1072,6 @@
 				zoneColor = zone.color;
 			}
 		}
-=======
-	getAttribs: function () {
-		var series = this,
-			seriesOptions = series.options,
-			normalOptions = defaultPlotOptions[series.type].marker ? seriesOptions.marker : seriesOptions,
-			stateOptions = normalOptions.states,
-			stateOptionsHover = stateOptions[HOVER_STATE],
-			pointStateOptionsHover,
-			seriesColor = series.color,
-			seriesNegativeColor = series.options.negativeColor,
-			normalDefaults = {
-				stroke: seriesColor,
-				fill: seriesColor
-			},
-			points = series.points || [], // #927
-			i,
-			j,
-			threshold,
-			point,
-			seriesPointAttr = [],
-			pointAttr,
-			pointAttrToOptions = series.pointAttrToOptions,
-			hasPointSpecificOptions = series.hasPointSpecificOptions,
-			defaultLineColor = normalOptions.lineColor,
-			defaultFillColor = normalOptions.fillColor,
-			turboThreshold = seriesOptions.turboThreshold,
-			zones = series.zones,
-			zoneAxis = series.zoneAxis || 'y',
-			attr,
-			key;
-
-		// series type specific modifications
-		if (seriesOptions.marker) { // line, spline, area, areaspline, scatter
-
-			// if no hover radius is given, default to normal radius + 2
-			stateOptionsHover.radius = stateOptionsHover.radius || normalOptions.radius + stateOptionsHover.radiusPlus;
-			stateOptionsHover.lineWidth = stateOptionsHover.lineWidth || normalOptions.lineWidth + stateOptionsHover.lineWidthPlus;
-
-		} else { // column, bar, pie
-
-			// if no hover color is given, brighten the normal color
-			stateOptionsHover.color = stateOptionsHover.color ||
-				Color(stateOptionsHover.color || seriesColor)
-					.brighten(stateOptionsHover.brightness).get();
-
-			// if no hover negativeColor is given, brighten the normal negativeColor
-			stateOptionsHover.negativeColor = stateOptionsHover.negativeColor ||
-				Color(stateOptionsHover.negativeColor || seriesNegativeColor)
-					.brighten(stateOptionsHover.brightness).get();
-		}
-
-		// general point attributes for the series normal state
-		seriesPointAttr[NORMAL_STATE] = series.convertAttribs(normalOptions, normalDefaults);
-
-		// HOVER_STATE and SELECT_STATE states inherit from normal state except the default radius
-		each([HOVER_STATE, SELECT_STATE], function (state) {
-			seriesPointAttr[state] =
-					series.convertAttribs(stateOptions[state], seriesPointAttr[NORMAL_STATE]);
-		});
-
-		// set it
-		series.pointAttr = seriesPointAttr;
-
-
-		// Generate the point-specific attribute collections if specific point
-		// options are given. If not, create a referance to the series wide point
-		// attributes
-		i = points.length;
-		if (!turboThreshold || i < turboThreshold || hasPointSpecificOptions) {
-			while (i--) {
-				point = points[i];
-				normalOptions = (point.options && point.options.marker) || point.options;
-				if (normalOptions && normalOptions.enabled === false) {
-					normalOptions.radius = 0;
-				}
-
-				if (zones.length) {
-					j = 0;
-					threshold = zones[j];
-					while (point[zoneAxis] >= threshold.value) {
-						threshold = zones[++j];
-					}
-
-					point.color = point.fillColor = pick(threshold.color, series.color); // #3636, #4267, #4430 - inherit color from series, when color is undefined
-
-				}
-
-				hasPointSpecificOptions = seriesOptions.colorByPoint || point.color; // #868
-
-				// check if the point has specific visual options
-				if (point.options) {
-					for (key in pointAttrToOptions) {
-						if (defined(normalOptions[pointAttrToOptions[key]])) {
-							hasPointSpecificOptions = true;
-						}
-					}
-				}
-
-				// a specific marker config object is defined for the individual point:
-				// create it's own attribute collection
-				if (hasPointSpecificOptions) {
-					normalOptions = normalOptions || {};
-					pointAttr = [];
-					stateOptions = normalOptions.states || {}; // reassign for individual point
-					pointStateOptionsHover = stateOptions[HOVER_STATE] = stateOptions[HOVER_STATE] || {};
-
-					// Handle colors for column and pies
-					if (!seriesOptions.marker || (point.negative && !pointStateOptionsHover.fillColor && !stateOptionsHover.fillColor)) { // column, bar, point or negative threshold for series with markers (#3636)
-						// If no hover color is given, brighten the normal color. #1619, #2579
-						pointStateOptionsHover[series.pointAttrToOptions.fill] = pointStateOptionsHover.color || (!point.options.color && stateOptionsHover[(point.negative && seriesNegativeColor ? 'negativeColor' : 'color')]) ||
-							Color(point.color)
-								.brighten(pointStateOptionsHover.brightness || stateOptionsHover.brightness)
-								.get();
-					}
-
-					// normal point state inherits series wide normal state
-					attr = { color: point.color }; // #868
-					if (!defaultFillColor) { // Individual point color or negative color markers (#2219)
-						attr.fillColor = point.color;
-					}
-					if (!defaultLineColor) {
-						attr.lineColor = point.color; // Bubbles take point color, line markers use white
-					}
-					// Color is explicitly set to null or undefined (#1288, #4068)
-					if (normalOptions.hasOwnProperty('color') && !normalOptions.color) {
-						delete normalOptions.color;
-					}
-					pointAttr[NORMAL_STATE] = series.convertAttribs(extend(attr, normalOptions), seriesPointAttr[NORMAL_STATE]);
-
-					// inherit from point normal and series hover
-					pointAttr[HOVER_STATE] = series.convertAttribs(
-						stateOptions[HOVER_STATE],
-						seriesPointAttr[HOVER_STATE],
-						pointAttr[NORMAL_STATE]
-					);
-
-					// inherit from point normal and series hover
-					pointAttr[SELECT_STATE] = series.convertAttribs(
-						stateOptions[SELECT_STATE],
-						seriesPointAttr[SELECT_STATE],
-						pointAttr[NORMAL_STATE]
-					);
->>>>>>> e251c56b
 
 		color = pointColorOption || zoneColor || pointColor || color;
 		fill = pointMarkerOptions.fillColor || seriesMarkerOptions.fillColor || color;
