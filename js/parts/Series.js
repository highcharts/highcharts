/**
 * The Point object and prototype. Inheritable and used as base for PiePoint
 */
var Point = function () {};
Point.prototype = {

	/**
	 * Initialize the point
	 * @param {Object} series The series object containing this point
	 * @param {Object} options The data in either number, array or object format
	 */
	init: function (series, options, x) {

		var point = this,
			colors;
		point.series = series;
		point.applyOptions(options, x);
		point.pointAttr = {};

		if (series.options.colorByPoint) {
			colors = series.options.colors || series.chart.options.colors;
			point.color = point.color || colors[series.colorCounter++];
			// loop back to zero
			if (series.colorCounter === colors.length) {
				series.colorCounter = 0;
			}
		}

		series.chart.pointCount++;
		return point;
	},
	/**
	 * Apply the options containing the x and y data and possible some extra properties.
	 * This is called on point init or from point.update.
	 *
	 * @param {Object} options
	 */
	applyOptions: function (options, x) {
		var point = this,
			series = point.series,
			pointValKey = series.pointValKey;

		options = Point.prototype.optionsToObject.call(this, options);

		// copy options directly to point
		extend(point, options);
		point.options = point.options ? extend(point.options, options) : options;

		// For higher dimension series types. For instance, for ranges, point.y is mapped to point.low.
		if (pointValKey) {
			point.y = point[pointValKey];
		}

		// If no x is set by now, get auto incremented value. All points must have an
		// x value, however the y value can be null to create a gap in the series
		if (point.x === UNDEFINED && series) {
			point.x = x === UNDEFINED ? series.autoIncrement() : x;
		}

		return point;
	},

	/**
	 * Transform number or array configs into objects
	 */
	optionsToObject: function (options) {
		var ret = {},
			series = this.series,
			pointArrayMap = series.pointArrayMap || ['y'],
			valueCount = pointArrayMap.length,
			firstItemType,
			i = 0,
			j = 0;

		if (typeof options === 'number' || options === null) {
			ret[pointArrayMap[0]] = options;

		} else if (isArray(options)) {
			// with leading x value
			if (options.length > valueCount) {
				firstItemType = typeof options[0];
				if (firstItemType === 'string') {
					ret.name = options[0];
				} else if (firstItemType === 'number') {
					ret.x = options[0];
				}
				i++;
			}
			while (j < valueCount) {
				ret[pointArrayMap[j++]] = options[i++];
			}
		} else if (typeof options === 'object') {
			ret = options;

			// This is the fastest way to detect if there are individual point dataLabels that need
			// to be considered in drawDataLabels. These can only occur in object configs.
			if (options.dataLabels) {
				series._hasPointLabels = true;
			}

			// Same approach as above for markers
			if (options.marker) {
				series._hasPointMarkers = true;
			}
		}
		return ret;
	},

	/**
	 * Destroy a point to clear memory. Its reference still stays in series.data.
	 */
	destroy: function () {
		var point = this,
			series = point.series,
			chart = series.chart,
			hoverPoints = chart.hoverPoints,
			prop;

		chart.pointCount--;

		if (hoverPoints) {
			point.setState();
			erase(hoverPoints, point);
			if (!hoverPoints.length) {
				chart.hoverPoints = null;
			}

		}
		if (point === chart.hoverPoint) {
			point.onMouseOut();
		}

		// remove all events
		if (point.graphic || point.dataLabel) { // removeEvent and destroyElements are performance expensive
			removeEvent(point);
			point.destroyElements();
		}

		if (point.legendItem) { // pies have legend items
			chart.legend.destroyItem(point);
		}

		for (prop in point) {
			point[prop] = null;
		}


	},

	/**
	 * Destroy SVG elements associated with the point
	 */
	destroyElements: function () {
		var point = this,
			props = ['graphic', 'dataLabel', 'dataLabelUpper', 'group', 'connector', 'shadowGroup'],
			prop,
			i = 6;
		while (i--) {
			prop = props[i];
			if (point[prop]) {
				point[prop] = point[prop].destroy();
			}
		}
	},

	/**
	 * Return the configuration hash needed for the data label and tooltip formatters
	 */
	getLabelConfig: function () {
		var point = this;
		return {
			x: point.category,
			y: point.y,
			key: point.name || point.category,
			series: point.series,
			point: point,
			percentage: point.percentage,
			total: point.total || point.stackTotal
		};
	},

	/**
	 * Toggle the selection status of a point
	 * @param {Boolean} selected Whether to select or unselect the point.
	 * @param {Boolean} accumulate Whether to add to the previous selection. By default,
	 *     this happens if the control key (Cmd on Mac) was pressed during clicking.
	 */
	select: function (selected, accumulate) {
		var point = this,
			series = point.series,
			chart = series.chart;

		selected = pick(selected, !point.selected);

		// fire the event with the defalut handler
		point.firePointEvent(selected ? 'select' : 'unselect', { accumulate: accumulate }, function () {
			point.selected = point.options.selected = selected;
			series.options.data[inArray(point, series.data)] = point.options;

			point.setState(selected && SELECT_STATE);

			// unselect all other points unless Ctrl or Cmd + click
			if (!accumulate) {
				each(chart.getSelectedPoints(), function (loopPoint) {
					if (loopPoint.selected && loopPoint !== point) {
						loopPoint.selected = loopPoint.options.selected = false;
						series.options.data[inArray(loopPoint, series.data)] = loopPoint.options;
						loopPoint.setState(NORMAL_STATE);
						loopPoint.firePointEvent('unselect');
					}
				});
			}
		});
	},

	/**
	 * Runs on mouse over the point
	 */
	onMouseOver: function (e) {
		var point = this,
			series = point.series,
			chart = series.chart,
			tooltip = chart.tooltip,
			hoverPoint = chart.hoverPoint;

		// set normal state to previous series
		if (hoverPoint && hoverPoint !== point) {
			hoverPoint.onMouseOut();
		}

		// trigger the event
		point.firePointEvent('mouseOver');

		// update the tooltip
		if (tooltip && (!tooltip.shared || series.noSharedTooltip)) {
			tooltip.refresh(point, e);
		}

		// hover this
		point.setState(HOVER_STATE);
		chart.hoverPoint = point;
	},

	/**
	 * Runs on mouse out from the point
	 */
	onMouseOut: function () {
		var chart = this.series.chart,
			hoverPoints = chart.hoverPoints;

		if (!hoverPoints || inArray(this, hoverPoints) === -1) { // #887
			this.firePointEvent('mouseOut');

			this.setState();
			chart.hoverPoint = null;
		}
	},

	/**
	 * Extendable method for formatting each point's tooltip line
	 *
	 * @return {String} A string to be concatenated in to the common tooltip text
	 */
	tooltipFormatter: function (pointFormat) {

		// Insert options for valueDecimals, valuePrefix, and valueSuffix
		var series = this.series,
			seriesTooltipOptions = series.tooltipOptions,
			valueDecimals = pick(seriesTooltipOptions.valueDecimals, ''),
			valuePrefix = seriesTooltipOptions.valuePrefix || '',
			valueSuffix = seriesTooltipOptions.valueSuffix || '';

		// Loop over the point array map and replace unformatted values with sprintf formatting markup
		each(series.pointArrayMap || ['y'], function (key) {
			key = '{point.' + key; // without the closing bracket
			if (valuePrefix || valueSuffix) {
				pointFormat = pointFormat.replace(key + '}', valuePrefix + key + '}' + valueSuffix);
			}
			pointFormat = pointFormat.replace(key + '}', key + ':,.' + valueDecimals + 'f}');
		});

		return format(pointFormat, {
			point: this,
			series: this.series
		});
	},

	/**
<<<<<<< HEAD
=======
	 * Update the point with new options (typically x/y data) and optionally redraw the series.
	 *
	 * @param {Object} options Point options as defined in the series.data array
	 * @param {Boolean} redraw Whether to redraw the chart or wait for an explicit call
	 * @param {Boolean|Object} animation Whether to apply animation, and optionally animation
	 *    configuration
	 *
	 */
	update: function (options, redraw, animation) {
		var point = this,
			series = point.series,
			graphic = point.graphic,
			i,
			data = series.data,
			chart = series.chart,
			seriesOptions = series.options;

		redraw = pick(redraw, true);

		// fire the event with a default handler of doing the update
		point.firePointEvent('update', { options: options }, function () {

			point.applyOptions(options);

			// update visuals
			if (isObject(options)) {
				series.getAttribs();
				if (graphic) {
					if (options && options.marker && options.marker.symbol) {
						point.graphic = graphic.destroy();
					} else {
						graphic.attr(point.pointAttr[point.state || '']);
					}
				}
				if (options && options.dataLabels && point.dataLabel) { // #2468
					point.dataLabel = point.dataLabel.destroy();
				}
			}

			// record changes in the parallel arrays
			i = inArray(point, data);
			series.updateParallelArrays(point, i);
					
			seriesOptions.data[i] = point.options;

			// redraw
			series.isDirty = series.isDirtyData = true;
			if (!series.fixedBox && series.hasCartesianSeries) { // #1906, #2320
				chart.isDirtyBox = true;
			}
			
			if (seriesOptions.legendType === 'point') { // #1831, #1885
				chart.legend.destroyItem(point);
			}
			if (redraw) {
				chart.redraw(animation);
			}
		});
	},

	/**
	 * Remove a point and optionally redraw the series and if necessary the axes
	 * @param {Boolean} redraw Whether to redraw the chart or wait for an explicit call
	 * @param {Boolean|Object} animation Whether to apply animation, and optionally animation
	 *    configuration
	 */
	remove: function (redraw, animation) {
		var point = this,
			series = point.series,
			points = series.points,
			chart = series.chart,
			i,
			data = series.data;

		setAnimation(animation, chart);
		redraw = pick(redraw, true);

		// fire the event with a default handler of removing the point
		point.firePointEvent('remove', null, function () {

			// splice all the parallel arrays
			i = inArray(point, data);
			if (data.length === points.length) {
				points.splice(i, 1);			
			}
			data.splice(i, 1);
			series.options.data.splice(i, 1);
			series.updateParallelArrays(point, 'splice', i, 1);

			point.destroy();


			// redraw
			series.isDirty = true;
			series.isDirtyData = true;
			if (redraw) {
				chart.redraw();
			}
		});


	},

	/**
>>>>>>> 8914d7db
	 * Fire an event on the Point object. Must not be renamed to fireEvent, as this
	 * causes a name clash in MooTools
	 * @param {String} eventType
	 * @param {Object} eventArgs Additional event arguments
	 * @param {Function} defaultFunction Default event handler
	 */
	firePointEvent: function (eventType, eventArgs, defaultFunction) {
		var point = this,
			series = this.series,
			seriesOptions = series.options;

		// load event handlers on demand to save time on mouseover/out
		if (seriesOptions.point.events[eventType] || (point.options && point.options.events && point.options.events[eventType])) {
			this.importEvents();
		}

		// add default handler if in selection mode
		if (eventType === 'click' && seriesOptions.allowPointSelect) {
			defaultFunction = function (event) {
				// Control key is for Windows, meta (= Cmd key) for Mac, Shift for Opera
				point.select(null, event.ctrlKey || event.metaKey || event.shiftKey);
			};
		}

		fireEvent(this, eventType, eventArgs, defaultFunction);
	},
	/**
	 * Import events from the series' and point's options. Only do it on
	 * demand, to save processing time on hovering.
	 */
	importEvents: function () {
		if (!this.hasImportedEvents) {
			var point = this,
				options = merge(point.series.options.point, point.options),
				events = options.events,
				eventType;

			point.events = events;

			for (eventType in events) {
				addEvent(point, eventType, events[eventType]);
			}
			this.hasImportedEvents = true;

		}
	},

	/**
	 * Set the point's state
	 * @param {String} state
	 */
	setState: function (state, move) {
		var point = this,
			plotX = point.plotX,
			plotY = point.plotY,
			series = point.series,
			stateOptions = series.options.states,
			markerOptions = defaultPlotOptions[series.type].marker && series.options.marker,
			normalDisabled = markerOptions && !markerOptions.enabled,
			markerStateOptions = markerOptions && markerOptions.states[state],
			stateDisabled = markerStateOptions && markerStateOptions.enabled === false,
			stateMarkerGraphic = series.stateMarkerGraphic,
			pointMarker = point.marker || {},
			chart = series.chart,
			radius,
			newSymbol,
			pointAttr = point.pointAttr;

		state = state || NORMAL_STATE; // empty string
		move = move && stateMarkerGraphic;

		if (
				// already has this state
				(state === point.state && !move) ||
				// selected points don't respond to hover
				(point.selected && state !== SELECT_STATE) ||
				// series' state options is disabled
				(stateOptions[state] && stateOptions[state].enabled === false) ||
				// general point marker's state options is disabled
				(state && (stateDisabled || (normalDisabled && !markerStateOptions.enabled))) ||
				// individual point marker's state options is disabled
				(state && pointMarker.states && pointMarker.states[state] && pointMarker.states[state].enabled === false) // #1610

			) {
			return;
		}


		// apply hover styles to the existing point
		if (point.graphic) {
			radius = markerOptions && point.graphic.symbolName && pointAttr[state].r;
			point.graphic.attr(merge(
				pointAttr[state],
				radius ? { // new symbol attributes (#507, #612)
					x: plotX - radius,
					y: plotY - radius,
					width: 2 * radius,
					height: 2 * radius
				} : {}
			));
		} else {
			// if a graphic is not applied to each point in the normal state, create a shared
			// graphic for the hover state
			if (state && markerStateOptions) {
				radius = markerStateOptions.radius;
				newSymbol = pointMarker.symbol || series.symbol;

				// If the point has another symbol than the previous one, throw away the
				// state marker graphic and force a new one (#1459)
				if (stateMarkerGraphic && stateMarkerGraphic.currentSymbol !== newSymbol) {
					stateMarkerGraphic = stateMarkerGraphic.destroy();
				}

				// Add a new state marker graphic
				if (!stateMarkerGraphic) {
					series.stateMarkerGraphic = stateMarkerGraphic = chart.renderer.symbol(
						newSymbol,
						plotX - radius,
						plotY - radius,
						2 * radius,
						2 * radius
					)
					.attr(pointAttr[state])
					.add(series.markerGroup);
					stateMarkerGraphic.currentSymbol = newSymbol;

				// Move the existing graphic
				} else {
					stateMarkerGraphic[move ? 'animate' : 'attr']({ // #1054
						x: plotX - radius,
						y: plotY - radius
					});
				}
			}

			if (stateMarkerGraphic) {
				stateMarkerGraphic[state && chart.isInsidePlot(plotX, plotY, chart.inverted) ? 'show' : 'hide'](); // #2450
			}
		}

		point.state = state;
	}
};

/**
 * @classDescription The base function which all other series types inherit from. The data in the series is stored
 * in various arrays.
 *
 * - First, series.options.data contains all the original config options for
 * each point whether added by options or methods like series.addPoint.
 * - Next, series.data contains those values converted to points, but in case the series data length
 * exceeds the cropThreshold, or if the data is grouped, series.data doesn't contain all the points. It
 * only contains the points that have been created on demand.
 * - Then there's series.points that contains all currently visible point objects. In case of cropping,
 * the cropped-away points are not part of this array. The series.points array starts at series.cropStart
 * compared to series.data and series.options.data. If however the series data is grouped, these can't
 * be correlated one to one.
 * - series.xData and series.processedXData contain clean x values, equivalent to series.data and series.points.
 * - series.yData and series.processedYData contain clean x values, equivalent to series.data and series.points.
 *
 * @param {Object} chart
 * @param {Object} options
 */
var Series = function () {};

Series.prototype = {

	isCartesian: true,
	type: 'line',
	pointClass: Point,
	sorted: true, // requires the data to be sorted
	requireSorting: true,
	pointAttrToOptions: { // mapping between SVG attributes and the corresponding options
		stroke: 'lineColor',
		'stroke-width': 'lineWidth',
		fill: 'fillColor',
		r: 'radius'
	},
	axisTypes: ['xAxis', 'yAxis'],
	colorCounter: 0,
	parallelArrays: ['x', 'y'], // each point's x and y values are stored in this.xData and this.yData
	init: function (chart, options) {
		var series = this,
			eventType,
			events,
			chartSeries = chart.series,
			sortByIndex = function (a, b) {
				return pick(a.options.index, a._i) - pick(b.options.index, b._i);
			};

		series.chart = chart;
		series.options = options = series.setOptions(options); // merge with plotOptions
		series.linkedSeries = [];

		// bind the axes
		series.bindAxes();

		// set some variables
		extend(series, {
			name: options.name,
			state: NORMAL_STATE,
			pointAttr: {},
			visible: options.visible !== false, // true by default
			selected: options.selected === true // false by default
		});

		// special
		if (useCanVG) {
			options.animation = false;
		}

		// register event listeners
		events = options.events;
		for (eventType in events) {
			addEvent(series, eventType, events[eventType]);
		}
		if (
			(events && events.click) ||
			(options.point && options.point.events && options.point.events.click) ||
			options.allowPointSelect
		) {
			chart.runTrackerClick = true;
		}

		series.getColor();
		series.getSymbol();

		// Set the data
		each(series.parallelArrays, function (key) {
			series[key + 'Data'] = [];
		});
		series.setData(options.data, false);

		// Mark cartesian
		if (series.isCartesian) {
			chart.hasCartesianSeries = true;
		}

		// Register it in the chart
		chartSeries.push(series);
		series._i = chartSeries.length - 1;
<<<<<<< HEAD

		// Sort series according to index option (#248, #1123)
		stableSort(chartSeries, function (a, b) {
			return pick(a.options.index, a._i) - pick(b.options.index, a._i);
		});
=======
		
		// Sort series according to index option (#248, #1123, #2456)
		stableSort(chartSeries, sortByIndex);
		if (this.yAxis) {
			stableSort(this.yAxis.series, sortByIndex);
		}

>>>>>>> 8914d7db
		each(chartSeries, function (series, i) {
			series.index = i;
			series.name = series.name || 'Series ' + (i + 1);
		});

	},

	/**
	 * Set the xAxis and yAxis properties of cartesian series, and register the series
	 * in the axis.series array
	 */
	bindAxes: function () {
		var series = this,
			seriesOptions = series.options,
			chart = series.chart,
			axisOptions;

		each(series.axisTypes || [], function (AXIS) { // repeat for xAxis and yAxis

			each(chart[AXIS], function (axis) { // loop through the chart's axis objects
				axisOptions = axis.options;

				// apply if the series xAxis or yAxis option mathches the number of the
				// axis, or if undefined, use the first axis
				if ((seriesOptions[AXIS] === axisOptions.index) ||
						(seriesOptions[AXIS] !== UNDEFINED && seriesOptions[AXIS] === axisOptions.id) ||
						(seriesOptions[AXIS] === UNDEFINED && axisOptions.index === 0)) {

					// register this series in the axis.series lookup
					axis.series.push(series);

					// set this series.xAxis or series.yAxis reference
					series[AXIS] = axis;

					// mark dirty for redraw
					axis.isDirty = true;
				}
			});

			// The series needs an X and an Y axis
			if (!series[AXIS] && series.optionalAxis !== AXIS) {
				error(18, true);
			}

		});
	},

	/**
	 * For simple series types like line and column, the data values are held in arrays like
	 * xData and yData for quick lookup to find extremes and more. For multidimensional series
	 * like bubble and map, this can be extended with arrays like zData and valueData by
	 * adding to the series.parallelArrays array.
	 */
	updateParallelArrays: function (point, i) {
		var series = point.series,
			args = arguments,
			fn = typeof i === 'number' ?
				 // Insert the value in the given position
				function (key) {
					var val = key === 'y' && series.toYData ? series.toYData(point) : point[key];
					series[key + 'Data'][i] = val;
				} :
				// Apply the method specified in i with the following arguments as arguments
				function (key) {
					Array.prototype[i].apply(series[key + 'Data'], Array.prototype.slice.call(args, 2));
				};

		each(series.parallelArrays, fn);
	},

	/**
	 * Return an auto incremented x value based on the pointStart and pointInterval options.
	 * This is only used if an x value is not given for the point that calls autoIncrement.
	 */
	autoIncrement: function () {
		var series = this,
			options = series.options,
			xIncrement = series.xIncrement;

		xIncrement = pick(xIncrement, options.pointStart, 0);

		series.pointInterval = pick(series.pointInterval, options.pointInterval, 1);

		series.xIncrement = xIncrement + series.pointInterval;
		return xIncrement;
	},

	/**
	 * Divide the series data into segments divided by null values.
	 */
	getSegments: function () {
		var series = this,
			lastNull = -1,
			segments = [],
			i,
			points = series.points,
			pointsLength = points.length;

		if (pointsLength) { // no action required for []

			// if connect nulls, just remove null points
			if (series.options.connectNulls) {
				i = pointsLength;
				while (i--) {
					if (points[i].y === null) {
						points.splice(i, 1);
					}
				}
				if (points.length) {
					segments = [points];
				}

			// else, split on null points
			} else {
				each(points, function (point, i) {
					if (point.y === null) {
						if (i > lastNull + 1) {
							segments.push(points.slice(lastNull + 1, i));
						}
						lastNull = i;
					} else if (i === pointsLength - 1) { // last value
						segments.push(points.slice(lastNull + 1, i + 1));
					}
				});
			}
		}

		// register it
		series.segments = segments;
	},

	/**
	 * Set the series options by merging from the options tree
	 * @param {Object} itemOptions
	 */
	setOptions: function (itemOptions) {
		var chart = this.chart,
			chartOptions = chart.options,
			plotOptions = chartOptions.plotOptions,
			userOptions = chart.userOptions || {},
			userPlotOptions = userOptions.plotOptions || {},
			typeOptions = plotOptions[this.type],
			options;

		this.userOptions = itemOptions;

		options = merge(
			typeOptions,
			plotOptions.series,
			itemOptions
		);
<<<<<<< HEAD

		// the tooltip options are merged between global and series specific options
		this.tooltipOptions = merge(chartOptions.tooltip, options.tooltip);

		// Delte marker object if not allowed (#1125)
=======
		
		// The tooltip options are merged between global and series specific options
		this.tooltipOptions = merge(
			defaultOptions.tooltip,
			defaultOptions.plotOptions[this.type].tooltip,
			userOptions.tooltip,
			userPlotOptions.series && userPlotOptions.series.tooltip,
			userPlotOptions[this.type] && userPlotOptions[this.type].tooltip,
			itemOptions.tooltip
		);
		
		// Delete marker object if not allowed (#1125)
>>>>>>> 8914d7db
		if (typeOptions.marker === null) {
			delete options.marker;
		}

		return options;

	},
	/**
	 * Get the series' color
	 */
	getColor: function () {
		var options = this.options,
			userOptions = this.userOptions,
			defaultColors = this.chart.options.colors,
			counters = this.chart.counters,
			color,
			colorIndex;

		color = options.color || defaultPlotOptions[this.type].color;

		if (!color && !options.colorByPoint) {
			if (defined(userOptions._colorIndex)) { // after Series.update()
				colorIndex = userOptions._colorIndex;
			} else {
				userOptions._colorIndex = counters.color;
				colorIndex = counters.color++;
			}
			color = defaultColors[colorIndex];
		}

		this.color = color;
		counters.wrapColor(defaultColors.length);
	},
	/**
	 * Get the series' symbol
	 */
	getSymbol: function () {
		var series = this,
			userOptions = series.userOptions,
			seriesMarkerOption = series.options.marker,
			chart = series.chart,
			defaultSymbols = chart.options.symbols,
			counters = chart.counters,
			symbolIndex;

		series.symbol = seriesMarkerOption.symbol;
		if (!series.symbol) {
			if (defined(userOptions._symbolIndex)) { // after Series.update()
				symbolIndex = userOptions._symbolIndex;
			} else {
				userOptions._symbolIndex = counters.symbol;
				symbolIndex = counters.symbol++;
			}
			series.symbol = defaultSymbols[symbolIndex];
		}

		// don't substract radius in image symbols (#604)
		if (/^url/.test(series.symbol)) {
			seriesMarkerOption.radius = 0;
		}
		counters.wrapSymbol(defaultSymbols.length);
	},

	drawLegendSymbol: LegendSymbolMixin.drawLineMarker,

	/**
	 * Replace the series data with a new set of data
	 * @param {Object} data
	 * @param {Object} redraw
	 */
	setData: function (data, redraw) {
		var series = this,
			oldData = series.points,
			options = series.options,
			chart = series.chart,
			firstPoint = null,
			xAxis = series.xAxis,
			names = xAxis && xAxis.names,
			i;

		// reset properties
		series.xIncrement = null;
		series.pointRange = xAxis && xAxis.categories ? 1 : options.pointRange;

		series.colorCounter = 0; // for series with colorByPoint (#1547)
<<<<<<< HEAD

=======
		data = data || [];
		
>>>>>>> 8914d7db
		// parallel arrays
		var dataLength = data.length,
			turboThreshold = options.turboThreshold,
			pt,
			xData = this.xData,
			yData = this.yData,
			pointArrayMap = series.pointArrayMap,
			valueCount = pointArrayMap && pointArrayMap.length;

		each(this.parallelArrays, function (key) {
			series[key + 'Data'].length = 0;
		});

		// In turbo mode, only one- or twodimensional arrays of numbers are allowed. The
		// first value is tested, and we assume that all the rest are defined the same
		// way. Although the 'for' loops are similar, they are repeated inside each
		// if-else conditional for max performance.
		if (turboThreshold && dataLength > turboThreshold) {

			// find the first non-null point
			i = 0;
			while (firstPoint === null && i < dataLength) {
				firstPoint = data[i];
				i++;
			}


			if (isNumber(firstPoint)) { // assume all points are numbers
				var x = pick(options.pointStart, 0),
					pointInterval = pick(options.pointInterval, 1);

				for (i = 0; i < dataLength; i++) {
					xData[i] = x;
					yData[i] = data[i];
					x += pointInterval;
				}
				series.xIncrement = x;
			} else if (isArray(firstPoint)) { // assume all points are arrays
				if (valueCount) { // [x, low, high] or [x, o, h, l, c]
					for (i = 0; i < dataLength; i++) {
						pt = data[i];
						xData[i] = pt[0];
						yData[i] = pt.slice(1, valueCount + 1);
					}
				} else { // [x, y]
					for (i = 0; i < dataLength; i++) {
						pt = data[i];
						xData[i] = pt[0];
						yData[i] = pt[1];
					}
				}
			} else {
				error(12); // Highcharts expects configs to be numbers or arrays in turbo mode
			}
		} else {
			for (i = 0; i < dataLength; i++) {
				if (data[i] !== UNDEFINED) { // stray commas in oldIE
					pt = { series: series };
					series.pointClass.prototype.applyOptions.apply(pt, [data[i]]);
					series.updateParallelArrays(pt, i);
					if (names && pt.name) {
						names[pt.x] = pt.name; // #2046
					}
				}
			}
		}

		// Forgetting to cast strings to numbers is a common caveat when handling CSV or JSON
		if (isString(yData[0])) {
			error(14, true);
		}

		series.data = [];
		series.options.data = data;
		//series.zData = zData;

		// destroy old points
		i = (oldData && oldData.length) || 0;
		while (i--) {
			if (oldData[i] && oldData[i].destroy) {
				oldData[i].destroy();
			}
		}

		// reset minRange (#878)
		if (xAxis) {
			xAxis.minRange = xAxis.userMinRange;
		}

		// redraw
		series.isDirty = series.isDirtyData = chart.isDirtyBox = true;
		if (pick(redraw, true)) {
			chart.redraw(false);
		}
	},

	/**
	 * Process the data by cropping away unused data points if the series is longer
	 * than the crop threshold. This saves computing time for lage series.
	 */
	processData: function (force) {
		var series = this,
			processedXData = series.xData, // copied during slice operation below
			processedYData = series.yData,
			dataLength = processedXData.length,
			croppedData,
			cropStart = 0,
			cropped,
			distance,
			closestPointRange,
			xAxis = series.xAxis,
			i, // loop variable
			options = series.options,
			cropThreshold = options.cropThreshold,
			isCartesian = series.isCartesian;

		// If the series data or axes haven't changed, don't go through this. Return false to pass
		// the message on to override methods like in data grouping.
		if (isCartesian && !series.isDirty && !xAxis.isDirty && !series.yAxis.isDirty && !force) {
			return false;
		}


		// optionally filter out points outside the plot area
		if (isCartesian && series.sorted && (!cropThreshold || dataLength > cropThreshold || series.forceCrop)) {
			var min = xAxis.min,
				max = xAxis.max;

			// it's outside current extremes
			if (processedXData[dataLength - 1] < min || processedXData[0] > max) {
				processedXData = [];
				processedYData = [];

			// only crop if it's actually spilling out
			} else if (processedXData[0] < min || processedXData[dataLength - 1] > max) {
				croppedData = this.cropData(series.xData, series.yData, min, max);
				processedXData = croppedData.xData;
				processedYData = croppedData.yData;
				cropStart = croppedData.start;
				cropped = true;
			}
		}


		// Find the closest distance between processed points
		for (i = processedXData.length - 1; i >= 0; i--) {
			distance = processedXData[i] - processedXData[i - 1];
			if (distance > 0 && (closestPointRange === UNDEFINED || distance < closestPointRange)) {
				closestPointRange = distance;

			// Unsorted data is not supported by the line tooltip, as well as data grouping and
			// navigation in Stock charts (#725) and width calculation of columns (#1900)
			} else if (distance < 0 && series.requireSorting) {
				error(15);
			}
		}

		// Record the properties
		series.cropped = cropped; // undefined or true
		series.cropStart = cropStart;
		series.processedXData = processedXData;
		series.processedYData = processedYData;

		if (options.pointRange === null) { // null means auto, as for columns, candlesticks and OHLC
			series.pointRange = closestPointRange || 1;
		}
		series.closestPointRange = closestPointRange;

	},

	/**
	 * Iterate over xData and crop values between min and max. Returns object containing crop start/end
	 * cropped xData with corresponding part of yData, dataMin and dataMax within the cropped range
	 */
	cropData: function (xData, yData, min, max) {
		var dataLength = xData.length,
			cropStart = 0,
			cropEnd = dataLength,
			cropShoulder = pick(this.cropShoulder, 1), // line-type series need one point outside
			i;

		// iterate up to find slice start
		for (i = 0; i < dataLength; i++) {
			if (xData[i] >= min) {
				cropStart = mathMax(0, i - cropShoulder);
				break;
			}
		}

		// proceed to find slice end
		for (; i < dataLength; i++) {
			if (xData[i] > max) {
				cropEnd = i + cropShoulder;
				break;
			}
		}

		return {
			xData: xData.slice(cropStart, cropEnd),
			yData: yData.slice(cropStart, cropEnd),
			start: cropStart,
			end: cropEnd
		};
	},


	/**
	 * Generate the data point after the data has been processed by cropping away
	 * unused points and optionally grouped in Highcharts Stock.
	 */
	generatePoints: function () {
		var series = this,
			options = series.options,
			dataOptions = options.data,
			data = series.data,
			dataLength,
			processedXData = series.processedXData,
			processedYData = series.processedYData,
			pointClass = series.pointClass,
			processedDataLength = processedXData.length,
			cropStart = series.cropStart || 0,
			cursor,
			hasGroupedData = series.hasGroupedData,
			point,
			points = [],
			i;

		if (!data && !hasGroupedData) {
			var arr = [];
			arr.length = dataOptions.length;
			data = series.data = arr;
		}

		for (i = 0; i < processedDataLength; i++) {
			cursor = cropStart + i;
			if (!hasGroupedData) {
				if (data[cursor]) {
					point = data[cursor];
				} else if (dataOptions[cursor] !== UNDEFINED) { // #970
					data[cursor] = point = (new pointClass()).init(series, dataOptions[cursor], processedXData[i]);
				}
				points[i] = point;
			} else {
				// splat the y data in case of ohlc data array
				points[i] = (new pointClass()).init(series, [processedXData[i]].concat(splat(processedYData[i])));
			}
		}

		// Hide cropped-away points - this only runs when the number of points is above cropThreshold, or when
		// swithching view from non-grouped data to grouped data (#637)
		if (data && (processedDataLength !== (dataLength = data.length) || hasGroupedData)) {
			for (i = 0; i < dataLength; i++) {
				if (i === cropStart && !hasGroupedData) { // when has grouped data, clear all points
					i += processedDataLength;
				}
				if (data[i]) {
					data[i].destroyElements();
					data[i].plotX = UNDEFINED; // #1003
				}
			}
		}

		series.data = data;
		series.points = points;
	},

	/**
	 * Adds series' points value to corresponding stack
	 */
	setStackedPoints: function () {
		if (!this.options.stacking || (this.visible !== true && this.chart.options.chart.ignoreHiddenSeries !== false)) {
			return;
		}

		var series = this,
			xData = series.processedXData,
			yData = series.processedYData,
			stackedYData = [],
			yDataLength = yData.length,
			seriesOptions = series.options,
			threshold = seriesOptions.threshold,
			stackOption = seriesOptions.stack,
			stacking = seriesOptions.stacking,
			stackKey = series.stackKey,
			negKey = '-' + stackKey,
			negStacks = series.negStacks,
			yAxis = series.yAxis,
			stacks = yAxis.stacks,
			oldStacks = yAxis.oldStacks,
			isNegative,
			stack,
			other,
			key,
			i,
			x,
			y;

		// loop over the non-null y values and read them into a local array
		for (i = 0; i < yDataLength; i++) {
			x = xData[i];
			y = yData[i];

			// Read stacked values into a stack based on the x value,
			// the sign of y and the stack key. Stacking is also handled for null values (#739)
			isNegative = negStacks && y < threshold;
			key = isNegative ? negKey : stackKey;

			// Create empty object for this stack if it doesn't exist yet
			if (!stacks[key]) {
				stacks[key] = {};
			}

			// Initialize StackItem for this x
			if (!stacks[key][x]) {
				if (oldStacks[key] && oldStacks[key][x]) {
					stacks[key][x] = oldStacks[key][x];
					stacks[key][x].total = null;
				} else {
					stacks[key][x] = new StackItem(yAxis, yAxis.options.stackLabels, isNegative, x, stackOption, stacking);
				}
			}

			// If the StackItem doesn't exist, create it first
			stack = stacks[key][x];
			stack.points[series.index] = [stack.cum || 0];

			// Add value to the stack total
			if (stacking === 'percent') {

				// Percent stacked column, totals are the same for the positive and negative stacks
				other = isNegative ? stackKey : negKey;
				if (negStacks && stacks[other] && stacks[other][x]) {
					other = stacks[other][x];
					stack.total = other.total = mathMax(other.total, stack.total) + mathAbs(y) || 0;

				// Percent stacked areas
				} else {
					stack.total += mathAbs(y) || 0;
				}
			} else {
				stack.total += y || 0;
			}

			stack.cum = (stack.cum || 0) + (y || 0);

			stack.points[series.index].push(stack.cum);
			stackedYData[i] = stack.cum;

		}

		if (stacking === 'percent') {
			yAxis.usePercentage = true;
		}

		this.stackedYData = stackedYData; // To be used in getExtremes

		// Reset old stacks
		yAxis.oldStacks = {};
	},

	/**
	 * Iterate over all stacks and compute the absolute values to percent
	 */
	setPercentStacks: function () {
		var series = this,
			stackKey = series.stackKey,
			stacks = series.yAxis.stacks;

		each([stackKey, '-' + stackKey], function (key) {
			var i = series.xData.length,
				x,
				stack,
				pointExtremes,
				totalFactor;

			while (i--) {
				x = series.xData[i];
				stack = stacks[key] && stacks[key][x];
				pointExtremes = stack && stack.points[series.index];
				if (pointExtremes) {
					totalFactor = stack.total ? 100 / stack.total : 0;
					pointExtremes[0] = correctFloat(pointExtremes[0] * totalFactor); // Y bottom value
					pointExtremes[1] = correctFloat(pointExtremes[1] * totalFactor); // Y value
					series.stackedYData[i] = pointExtremes[1];
				}
			}
		});
	},

	/**
	 * Calculate Y extremes for visible data
	 */
	getExtremes: function (yData) {
		var xAxis = this.xAxis,
			yAxis = this.yAxis,
			xData = this.processedXData,
			yDataLength,
			activeYData = [],
			activeCounter = 0,
			xExtremes = xAxis.getExtremes(), // #2117, need to compensate for log X axis
			xMin = xExtremes.min,
			xMax = xExtremes.max,
			validValue,
			withinRange,
			dataMin,
			dataMax,
			x,
			y,
			i,
			j;

		yData = yData || this.stackedYData || this.processedYData;
		yDataLength = yData.length;

		for (i = 0; i < yDataLength; i++) {

			x = xData[i];
			y = yData[i];

			// For points within the visible range, including the first point outside the
			// visible range, consider y extremes
			validValue = y !== null && y !== UNDEFINED && (!yAxis.isLog || (y.length || y > 0));
			withinRange = this.getExtremesFromAll || this.cropped || ((xData[i + 1] || x) >= xMin &&
				(xData[i - 1] || x) <= xMax);

			if (validValue && withinRange) {

				j = y.length;
				if (j) { // array, like ohlc or range data
					while (j--) {
						if (y[j] !== null) {
							activeYData[activeCounter++] = y[j];
						}
					}
				} else {
					activeYData[activeCounter++] = y;
				}
			}
		}
		this.dataMin = pick(dataMin, arrayMin(activeYData));
		this.dataMax = pick(dataMax, arrayMax(activeYData));
	},

	/**
	 * Translate data points from raw data values to chart specific positioning data
	 * needed later in drawPoints, drawGraph and drawTracker.
	 */
	translate: function () {
		if (!this.processedXData) { // hidden series
			this.processData();
		}
		this.generatePoints();
		var series = this,
			options = series.options,
			stacking = options.stacking,
			xAxis = series.xAxis,
			categories = xAxis.categories,
			yAxis = series.yAxis,
			points = series.points,
			dataLength = points.length,
			hasModifyValue = !!series.modifyValue,
			i,
			pointPlacement = options.pointPlacement,
			dynamicallyPlaced = pointPlacement === 'between' || isNumber(pointPlacement),
			threshold = options.threshold;
<<<<<<< HEAD


=======
		
>>>>>>> 8914d7db
		// Translate each point
		for (i = 0; i < dataLength; i++) {
			var point = points[i],
				xValue = point.x,
				yValue = point.y,
				yBottom = point.low,
				stack = yAxis.stacks[(series.negStacks && yValue < threshold ? '-' : '') + series.stackKey],
				pointStack,
				stackValues;

			// Discard disallowed y values for log axes
			if (yAxis.isLog && yValue <= 0) {
				point.y = yValue = null;
			}

			// Get the plotX translation
			point.plotX = xAxis.translate(xValue, 0, 0, 0, 1, pointPlacement, this.type === 'flags'); // Math.round fixes #591


			// Calculate the bottom y value for stacked series
			if (stacking && series.visible && stack && stack[xValue]) {

				pointStack = stack[xValue];
				stackValues = pointStack.points[series.index];
				yBottom = stackValues[0];
				yValue = stackValues[1];

				if (yBottom === 0) {
					yBottom = pick(threshold, yAxis.min);
				}
				if (yAxis.isLog && yBottom <= 0) { // #1200, #1232
					yBottom = null;
				}

				point.total = point.stackTotal = pointStack.total;
				point.percentage = stacking === 'percent' && (point.y / pointStack.total * 100);
				point.stackY = yValue;

				// Place the stack label
				pointStack.setOffset(series.pointXOffset || 0, series.barW || 0);

			}

			// Set translated yBottom or remove it
			point.yBottom = defined(yBottom) ?
				yAxis.translate(yBottom, 0, 1, 0, 1) :
				null;

			// general hook, used for Highstock compare mode
			if (hasModifyValue) {
				yValue = series.modifyValue(yValue, point);
			}

			// Set the the plotY value, reset it for redraws
			point.plotY = (typeof yValue === 'number' && yValue !== Infinity) ?
				//mathRound(yAxis.translate(yValue, 0, 1, 0, 1) * 10) / 10 : // Math.round fixes #591
				yAxis.translate(yValue, 0, 1, 0, 1) :
				UNDEFINED;

			// Set client related positions for mouse tracking
			point.clientX = dynamicallyPlaced ? xAxis.translate(xValue, 0, 0, 0, 1) : point.plotX; // #1514

			point.negative = point.y < (threshold || 0);

			// some API data
			point.category = categories && categories[point.x] !== UNDEFINED ?
				categories[point.x] : point.x;


		}

		// now that we have the cropped data, build the segments
		series.getSegments();
	},
	/**
	 * Memoize tooltip texts and positions
	 */
	setTooltipPoints: function (renew) {
		var series = this,
			points = [],
			pointsLength,
			low,
			high,
			xAxis = series.xAxis,
			xExtremes = xAxis && xAxis.getExtremes(),
			axisLength = xAxis ? (xAxis.tooltipLen || xAxis.len) : series.chart.plotSizeX, // tooltipLen and tooltipPosName used in polar
			point,
			pointX,
			nextPoint,
			i,
			tooltipPoints = []; // a lookup array for each pixel in the x dimension

		// don't waste resources if tracker is disabled
		if (series.options.enableMouseTracking === false) {
			return;
		}

		// renew
		if (renew) {
			series.tooltipPoints = null;
		}

		// concat segments to overcome null values
		each(series.segments || series.points, function (segment) {
			points = points.concat(segment);
		});

		// Reverse the points in case the X axis is reversed
		if (xAxis && xAxis.reversed) {
			points = points.reverse();
		}

		// Polar needs additional shaping
		if (series.orderTooltipPoints) {
			series.orderTooltipPoints(points);
		}

		// Assign each pixel position to the nearest point
		pointsLength = points.length;
		for (i = 0; i < pointsLength; i++) {
			point = points[i];
			pointX = point.x;
			if (pointX >= xExtremes.min && pointX <= xExtremes.max) { // #1149
				nextPoint = points[i + 1];

				// Set this range's low to the last range's high plus one
				low = high === UNDEFINED ? 0 : high + 1;
				// Now find the new high
				high = points[i + 1] ?
					mathMin(mathMax(0, mathFloor( // #2070
						(point.clientX + (nextPoint ? (nextPoint.wrappedClientX || nextPoint.clientX) : axisLength)) / 2
					)), axisLength) :
					axisLength;

				while (low >= 0 && low <= high) {
					tooltipPoints[low++] = point;
				}
			}
		}
		series.tooltipPoints = tooltipPoints;
	},

	/**
	 * Format the header of the tooltip
	 */
	tooltipHeaderFormatter: function (point) {
		var series = this,
			tooltipOptions = series.tooltipOptions,
			xDateFormat = tooltipOptions.xDateFormat,
			dateTimeLabelFormats = tooltipOptions.dateTimeLabelFormats,
			xAxis = series.xAxis,
			isDateTime = xAxis && xAxis.options.type === 'datetime',
			headerFormat = tooltipOptions.headerFormat,
			closestPointRange = xAxis && xAxis.closestPointRange,
			n;

		// Guess the best date format based on the closest point distance (#568)
		if (isDateTime && !xDateFormat) {
			if (closestPointRange) {
				for (n in timeUnits) {
					if (timeUnits[n] >= closestPointRange) {
						xDateFormat = dateTimeLabelFormats[n];
						break;
					}
				}
			} else {
				xDateFormat = dateTimeLabelFormats.day;
			}
		}

		// Insert the header date format if any
		if (isDateTime && xDateFormat && isNumber(point.key)) {
			headerFormat = headerFormat.replace('{point.key}', '{point.key:' + xDateFormat + '}');
		}

		return format(headerFormat, {
			point: point,
			series: series
		});
	},

	/**
	 * Series mouse over handler
	 */
	onMouseOver: function () {
		var series = this,
			chart = series.chart,
			hoverSeries = chart.hoverSeries;

		// set normal state to previous series
		if (hoverSeries && hoverSeries !== series) {
			hoverSeries.onMouseOut();
		}

		// trigger the event, but to save processing time,
		// only if defined
		if (series.options.events.mouseOver) {
			fireEvent(series, 'mouseOver');
		}

		// hover this
		series.setState(HOVER_STATE);
		chart.hoverSeries = series;
	},

	/**
	 * Series mouse out handler
	 */
	onMouseOut: function () {
		// trigger the event only if listeners exist
		var series = this,
			options = series.options,
			chart = series.chart,
			tooltip = chart.tooltip,
			hoverPoint = chart.hoverPoint;

		// trigger mouse out on the point, which must be in this series
		if (hoverPoint) {
			hoverPoint.onMouseOut();
		}

		// fire the mouse out event
		if (series && options.events.mouseOut) {
			fireEvent(series, 'mouseOut');
		}


		// hide the tooltip
		if (tooltip && !options.stickyTracking && (!tooltip.shared || series.noSharedTooltip)) {
			tooltip.hide();
		}

		// set normal state
		series.setState();
		chart.hoverSeries = null;
	},

	/**
	 * Animate in the series
	 */
	animate: function (init) {
		var series = this,
			chart = series.chart,
			renderer = chart.renderer,
			clipRect,
			markerClipRect,
			animation = series.options.animation,
			clipBox = chart.clipBox,
			inverted = chart.inverted,
			sharedClipKey;

		// Animation option is set to true
		if (animation && !isObject(animation)) {
			animation = defaultPlotOptions[series.type].animation;
		}
		sharedClipKey = '_sharedClip' + animation.duration + animation.easing;

		// Initialize the animation. Set up the clipping rectangle.
		if (init) {

			// If a clipping rectangle with the same properties is currently present in the chart, use that.
			clipRect = chart[sharedClipKey];
			markerClipRect = chart[sharedClipKey + 'm'];
			if (!clipRect) {
				chart[sharedClipKey] = clipRect = renderer.clipRect(
					extend(clipBox, { width: 0 })
				);

				chart[sharedClipKey + 'm'] = markerClipRect = renderer.clipRect(
					-99, // include the width of the first marker
					inverted ? -chart.plotLeft : -chart.plotTop,
					99,
					inverted ? chart.chartWidth : chart.chartHeight
				);
			}
			series.group.clip(clipRect);
			series.markerGroup.clip(markerClipRect);
			series.sharedClipKey = sharedClipKey;

		// Run the animation
		} else {
			clipRect = chart[sharedClipKey];
			if (clipRect) {
				clipRect.animate({
					width: chart.plotSizeX
				}, animation);
				chart[sharedClipKey + 'm'].animate({
					width: chart.plotSizeX + 99
				}, animation);
			}

			// Delete this function to allow it only once
			series.animate = null;

			// Call the afterAnimate function on animation complete (but don't overwrite the animation.complete option
			// which should be available to the user).
			series.animationTimeout = setTimeout(function () {
				series.afterAnimate();
			}, animation.duration);
		}
	},

	/**
	 * This runs after animation to land on the final plot clipping
	 */
	afterAnimate: function () {
		var chart = this.chart,
			sharedClipKey = this.sharedClipKey,
			group = this.group;

		if (group && this.options.clip !== false) {
			group.clip(chart.clipRect);
			this.markerGroup.clip(); // no clip
		}

		// Remove the shared clipping rectancgle when all series are shown
		setTimeout(function () {
			if (sharedClipKey && chart[sharedClipKey]) {
				chart[sharedClipKey] = chart[sharedClipKey].destroy();
				chart[sharedClipKey + 'm'] = chart[sharedClipKey + 'm'].destroy();
			}
		}, 100);
	},

	/**
	 * Draw the markers
	 */
	drawPoints: function () {
		var series = this,
			pointAttr,
			points = series.points,
			chart = series.chart,
			plotX,
			plotY,
			i,
			point,
			radius,
			symbol,
			isImage,
			graphic,
			options = series.options,
			seriesMarkerOptions = options.marker,
			pointMarkerOptions,
			enabled,
			isInside,
			markerGroup = series.markerGroup;

		if (seriesMarkerOptions.enabled || series._hasPointMarkers) {

			i = points.length;
			while (i--) {
				point = points[i];
				plotX = mathFloor(point.plotX); // #1843
				plotY = point.plotY;
				graphic = point.graphic;
				pointMarkerOptions = point.marker || {};
				enabled = (seriesMarkerOptions.enabled && pointMarkerOptions.enabled === UNDEFINED) || pointMarkerOptions.enabled;
				isInside = chart.isInsidePlot(mathRound(plotX), plotY, chart.inverted); // #1858

				// only draw the point if y is defined
				if (enabled && plotY !== UNDEFINED && !isNaN(plotY) && point.y !== null) {

					// shortcuts
					pointAttr = point.pointAttr[point.selected ? SELECT_STATE : NORMAL_STATE];
					radius = pointAttr.r;
					symbol = pick(pointMarkerOptions.symbol, series.symbol);
					isImage = symbol.indexOf('url') === 0;

					if (graphic) { // update
						graphic
							.attr({ // Since the marker group isn't clipped, each individual marker must be toggled
								visibility: isInside ? (hasSVG ? 'inherit' : VISIBLE) : HIDDEN
							})
							.animate(extend({
								x: plotX - radius,
								y: plotY - radius
							}, graphic.symbolName ? { // don't apply to image symbols #507
								width: 2 * radius,
								height: 2 * radius
							} : {}));
					} else if (isInside && (radius > 0 || isImage)) {
						point.graphic = graphic = chart.renderer.symbol(
							symbol,
							plotX - radius,
							plotY - radius,
							2 * radius,
							2 * radius
						)
						.attr(pointAttr)
						.add(markerGroup);
					}

				} else if (graphic) {
					point.graphic = graphic.destroy(); // #1269
				}
			}
		}

	},

	/**
	 * Convert state properties from API naming conventions to SVG attributes
	 *
	 * @param {Object} options API options object
	 * @param {Object} base1 SVG attribute object to inherit from
	 * @param {Object} base2 Second level SVG attribute object to inherit from
	 */
	convertAttribs: function (options, base1, base2, base3) {
		var conversion = this.pointAttrToOptions,
			attr,
			option,
			obj = {};

		options = options || {};
		base1 = base1 || {};
		base2 = base2 || {};
		base3 = base3 || {};

		for (attr in conversion) {
			option = conversion[attr];
			obj[attr] = pick(options[option], base1[attr], base2[attr], base3[attr]);
		}
		return obj;
	},

	/**
	 * Get the state attributes. Each series type has its own set of attributes
	 * that are allowed to change on a point's state change. Series wide attributes are stored for
	 * all series, and additionally point specific attributes are stored for all
	 * points with individual marker options. If such options are not defined for the point,
	 * a reference to the series wide attributes is stored in point.pointAttr.
	 */
	getAttribs: function () {
		var series = this,
			seriesOptions = series.options,
			normalOptions = defaultPlotOptions[series.type].marker ? seriesOptions.marker : seriesOptions,
			stateOptions = normalOptions.states,
			stateOptionsHover = stateOptions[HOVER_STATE],
			pointStateOptionsHover,
			seriesColor = series.color,
			normalDefaults = {
				stroke: seriesColor,
				fill: seriesColor
			},
			points = series.points || [], // #927
			i,
			point,
			seriesPointAttr = [],
			pointAttr,
			pointAttrToOptions = series.pointAttrToOptions,
			hasPointSpecificOptions,
			negativeColor = seriesOptions.negativeColor,
			defaultLineColor = normalOptions.lineColor,
			key;

		// series type specific modifications
		if (seriesOptions.marker) { // line, spline, area, areaspline, scatter

			// if no hover radius is given, default to normal radius + 2
			stateOptionsHover.radius = stateOptionsHover.radius || normalOptions.radius + 2;
			stateOptionsHover.lineWidth = stateOptionsHover.lineWidth || normalOptions.lineWidth + 1;

		} else { // column, bar, pie

			// if no hover color is given, brighten the normal color
			stateOptionsHover.color = stateOptionsHover.color ||
				Color(stateOptionsHover.color || seriesColor)
					.brighten(stateOptionsHover.brightness).get();
		}

		// general point attributes for the series normal state
		seriesPointAttr[NORMAL_STATE] = series.convertAttribs(normalOptions, normalDefaults);

		// HOVER_STATE and SELECT_STATE states inherit from normal state except the default radius
		each([HOVER_STATE, SELECT_STATE], function (state) {
			seriesPointAttr[state] =
					series.convertAttribs(stateOptions[state], seriesPointAttr[NORMAL_STATE]);
		});

		// set it
		series.pointAttr = seriesPointAttr;


		// Generate the point-specific attribute collections if specific point
		// options are given. If not, create a referance to the series wide point
		// attributes
		i = points.length;
		while (i--) {
			point = points[i];
			normalOptions = (point.options && point.options.marker) || point.options;
			if (normalOptions && normalOptions.enabled === false) {
				normalOptions.radius = 0;
			}

			if (point.negative && negativeColor) {
				point.color = point.fillColor = negativeColor;
			}

			hasPointSpecificOptions = seriesOptions.colorByPoint || point.color; // #868

			// check if the point has specific visual options
			if (point.options) {
				for (key in pointAttrToOptions) {
					if (defined(normalOptions[pointAttrToOptions[key]])) {
						hasPointSpecificOptions = true;
					}
				}
			}

			// a specific marker config object is defined for the individual point:
			// create it's own attribute collection
			if (hasPointSpecificOptions) {
				normalOptions = normalOptions || {};
				pointAttr = [];
				stateOptions = normalOptions.states || {}; // reassign for individual point
				pointStateOptionsHover = stateOptions[HOVER_STATE] = stateOptions[HOVER_STATE] || {};

				// Handle colors for column and pies
				if (!seriesOptions.marker) { // column, bar, point
					// if no hover color is given, brighten the normal color
					pointStateOptionsHover.color =
						Color(pointStateOptionsHover.color || point.color)
							.brighten(pointStateOptionsHover.brightness ||
								stateOptionsHover.brightness).get();

				}

				// normal point state inherits series wide normal state
				pointAttr[NORMAL_STATE] = series.convertAttribs(extend({
					color: point.color, // #868
					fillColor: point.color, // Individual point color or negative color markers (#2219)
					lineColor: defaultLineColor === null ? point.color : UNDEFINED // Bubbles take point color, line markers use white
				}, normalOptions), seriesPointAttr[NORMAL_STATE]);

				// inherit from point normal and series hover
				pointAttr[HOVER_STATE] = series.convertAttribs(
					stateOptions[HOVER_STATE],
					seriesPointAttr[HOVER_STATE],
					pointAttr[NORMAL_STATE]
				);

				// inherit from point normal and series hover
				pointAttr[SELECT_STATE] = series.convertAttribs(
					stateOptions[SELECT_STATE],
					seriesPointAttr[SELECT_STATE],
					pointAttr[NORMAL_STATE]
				);


			// no marker config object is created: copy a reference to the series-wide
			// attribute collection
			} else {
				pointAttr = seriesPointAttr;
			}

			point.pointAttr = pointAttr;

		}
	},

	/**
	 * Clear DOM objects and free up memory
	 */
	destroy: function () {
		var series = this,
			chart = series.chart,
			issue134 = /AppleWebKit\/533/.test(userAgent),
			destroy,
			i,
			data = series.data || [],
			point,
			prop,
			axis;

		// add event hook
		fireEvent(series, 'destroy');

		// remove all events
		removeEvent(series);

		// erase from axes
		each(series.axisTypes || [], function (AXIS) {
			axis = series[AXIS];
			if (axis) {
				erase(axis.series, series);
				axis.isDirty = axis.forceRedraw = true;
			}
		});

		// remove legend items
		if (series.legendItem) {
			series.chart.legend.destroyItem(series);
		}

		// destroy all points with their elements
		i = data.length;
		while (i--) {
			point = data[i];
			if (point && point.destroy) {
				point.destroy();
			}
		}
		series.points = null;

		// Clear the animation timeout if we are destroying the series during initial animation
		clearTimeout(series.animationTimeout);

		// destroy all SVGElements associated to the series
		each(['area', 'graph', 'dataLabelsGroup', 'group', 'markerGroup', 'tracker',
				'graphNeg', 'areaNeg', 'posClip', 'negClip'], function (prop) {
			if (series[prop]) {

				// issue 134 workaround
				destroy = issue134 && prop === 'group' ?
					'hide' :
					'destroy';

				series[prop][destroy]();
			}
		});

		// remove from hoverSeries
		if (chart.hoverSeries === series) {
			chart.hoverSeries = null;
		}
		erase(chart.series, series);

		// clear all members
		for (prop in series) {
			delete series[prop];
		}
	},

	/**
<<<<<<< HEAD
=======
	 * Draw the data labels
	 */
	drawDataLabels: function () {
		
		var series = this,
			seriesOptions = series.options,
			cursor = seriesOptions.cursor,
			options = seriesOptions.dataLabels,
			points = series.points,
			pointOptions,
			generalOptions,
			str,
			dataLabelsGroup;
		
		if (options.enabled || series._hasPointLabels) {
						
			// Process default alignment of data labels for columns
			if (series.dlProcessOptions) {
				series.dlProcessOptions(options);
			}

			// Create a separate group for the data labels to avoid rotation
			dataLabelsGroup = series.plotGroup(
				'dataLabelsGroup', 
				'data-labels', 
				series.visible ? VISIBLE : HIDDEN, 
				options.zIndex || 6
			);
			
			// Make the labels for each point
			generalOptions = options;
			each(points, function (point) {
				
				var enabled,
					dataLabel = point.dataLabel,
					labelConfig,
					attr,
					name,
					rotation,
					connector = point.connector,
					isNew = true;
				
				// Determine if each data label is enabled
				pointOptions = point.options && point.options.dataLabels;
				enabled = pick(pointOptions && pointOptions.enabled, generalOptions.enabled); // #2282
				
				// If the point is outside the plot area, destroy it. #678, #820
				if (dataLabel && !enabled) {
					point.dataLabel = dataLabel.destroy();
				
				// Individual labels are disabled if the are explicitly disabled 
				// in the point options, or if they fall outside the plot area.
				} else if (enabled) {
					
					// Create individual options structure that can be extended without 
					// affecting others
					options = merge(generalOptions, pointOptions);

					rotation = options.rotation;
					
					// Get the string
					labelConfig = point.getLabelConfig();
					str = options.format ?
						format(options.format, labelConfig) : 
						options.formatter.call(labelConfig, options);
					
					// Determine the color
					options.style.color = pick(options.color, options.style.color, series.color, 'black');
	
					
					// update existing label
					if (dataLabel) {
						
						if (defined(str)) {
							dataLabel
								.attr({
									text: str
								});
							isNew = false;
						
						} else { // #1437 - the label is shown conditionally
							point.dataLabel = dataLabel = dataLabel.destroy();
							if (connector) {
								point.connector = connector.destroy();
							}
						}
						
					// create new label
					} else if (defined(str)) {
						attr = {
							//align: align,
							fill: options.backgroundColor,
							stroke: options.borderColor,
							'stroke-width': options.borderWidth,
							r: options.borderRadius || 0,
							rotation: rotation,
							padding: options.padding,
							zIndex: 1
						};
						// Remove unused attributes (#947)
						for (name in attr) {
							if (attr[name] === UNDEFINED) {
								delete attr[name];
							}
						}
						
						dataLabel = point.dataLabel = series.chart.renderer[rotation ? 'text' : 'label']( // labels don't support rotation
							str,
							0,
							-999,
							null,
							null,
							null,
							options.useHTML
						)
						.attr(attr)
						.css(extend(options.style, cursor && { cursor: cursor }))
						.add(dataLabelsGroup)
						.shadow(options.shadow);
						
					}
					
					if (dataLabel) {
						// Now the data label is created and placed at 0,0, so we need to align it
						series.alignDataLabel(point, dataLabel, options, null, isNew);
					}
				}
			});
		}
	},
	
	/**
	 * Align each individual data label
	 */
	alignDataLabel: function (point, dataLabel, options, alignTo, isNew) {
		var chart = this.chart,
			inverted = chart.inverted,
			plotX = pick(point.plotX, -999),
			plotY = pick(point.plotY, -999),
			bBox = dataLabel.getBBox(),
			visible = this.visible && chart.isInsidePlot(point.plotX, point.plotY, inverted),
			alignAttr; // the final position;
				
		if (visible) {

			// The alignment box is a singular point
			alignTo = extend({
				x: inverted ? chart.plotWidth - plotY : plotX,
				y: mathRound(inverted ? chart.plotHeight - plotX : plotY),
				width: 0,
				height: 0
			}, alignTo);
			
			// Add the text size for alignment calculation
			extend(options, {
				width: bBox.width,
				height: bBox.height
			});

			// Allow a hook for changing alignment in the last moment, then do the alignment
			if (options.rotation) { // Fancy box alignment isn't supported for rotated text
				alignAttr = {
					align: options.align,
					x: alignTo.x + options.x + alignTo.width / 2,
					y: alignTo.y + options.y + alignTo.height / 2
				};
				dataLabel[isNew ? 'attr' : 'animate'](alignAttr);
			} else {
				dataLabel.align(options, null, alignTo);
				alignAttr = dataLabel.alignAttr;

				// Handle justify or crop
				if (pick(options.overflow, 'justify') === 'justify') {
					this.justifyDataLabel(dataLabel, options, alignAttr, bBox, alignTo, isNew);
				
				} else if (pick(options.crop, true)) {
					// Now check that the data label is within the plot area
					visible = chart.isInsidePlot(alignAttr.x, alignAttr.y) && chart.isInsidePlot(alignAttr.x + bBox.width, alignAttr.y + bBox.height);
				
				}
			}		
		}

		// Show or hide based on the final aligned position
		if (!visible) {
			dataLabel.attr({ y: -999 });
			dataLabel.placed = false; // don't animate back in
		}
				
	},
	
	/**
	 * If data labels fall partly outside the plot area, align them back in, in a way that
	 * doesn't hide the point.
	 */
	justifyDataLabel: function (dataLabel, options, alignAttr, bBox, alignTo, isNew) {
		var chart = this.chart,
			align = options.align,
			verticalAlign = options.verticalAlign,
			off,
			justified;

		// Off left
		off = alignAttr.x;
		if (off < 0) {
			if (align === 'right') {
				options.align = 'left';
			} else {
				options.x = -off;
			}
			justified = true;
		}

		// Off right
		off = alignAttr.x + bBox.width;
		if (off > chart.plotWidth) {
			if (align === 'left') {
				options.align = 'right';
			} else {
				options.x = chart.plotWidth - off;
			}
			justified = true;
		}

		// Off top
		off = alignAttr.y;
		if (off < 0) {
			if (verticalAlign === 'bottom') {
				options.verticalAlign = 'top';
			} else {
				options.y = -off;
			}
			justified = true;
		}

		// Off bottom
		off = alignAttr.y + bBox.height;
		if (off > chart.plotHeight) {
			if (verticalAlign === 'top') {
				options.verticalAlign = 'bottom';
			} else {
				options.y = chart.plotHeight - off;
			}
			justified = true;
		}
		
		if (justified) {
			dataLabel.placed = !isNew;
			dataLabel.align(options, null, alignTo);
		}
	},
	
	/**
>>>>>>> 8914d7db
	 * Return the graph path of a segment
	 */
	getSegmentPath: function (segment) {
		var series = this,
			segmentPath = [],
			step = series.options.step;

		// build the segment line
		each(segment, function (point, i) {

			var plotX = point.plotX,
				plotY = point.plotY,
				lastPoint;

			if (series.getPointSpline) { // generate the spline as defined in the SplineSeries object
				segmentPath.push.apply(segmentPath, series.getPointSpline(segment, point, i));

			} else {

				// moveTo or lineTo
				segmentPath.push(i ? L : M);

				// step line?
				if (step && i) {
					lastPoint = segment[i - 1];
					if (step === 'right') {
						segmentPath.push(
							lastPoint.plotX,
							plotY
						);

					} else if (step === 'center') {
						segmentPath.push(
							(lastPoint.plotX + plotX) / 2,
							lastPoint.plotY,
							(lastPoint.plotX + plotX) / 2,
							plotY
						);

					} else {
						segmentPath.push(
							plotX,
							lastPoint.plotY
						);
					}
				}

				// normal line to next point
				segmentPath.push(
					point.plotX,
					point.plotY
				);
			}
		});

		return segmentPath;
	},

	/**
	 * Get the graph path
	 */
	getGraphPath: function () {
		var series = this,
			graphPath = [],
			segmentPath,
			singlePoints = []; // used in drawTracker

		// Divide into segments and build graph and area paths
		each(series.segments, function (segment) {

			segmentPath = series.getSegmentPath(segment);

			// add the segment to the graph, or a single point for tracking
			if (segment.length > 1) {
				graphPath = graphPath.concat(segmentPath);
			} else {
				singlePoints.push(segment[0]);
			}
		});

		// Record it for use in drawGraph and drawTracker, and return graphPath
		series.singlePoints = singlePoints;
		series.graphPath = graphPath;

		return graphPath;

	},

	/**
	 * Draw the actual graph
	 */
	drawGraph: function () {
		var series = this,
			options = this.options,
			props = [['graph', options.lineColor || this.color]],
			lineWidth = options.lineWidth,
			dashStyle =  options.dashStyle,
			roundCap = options.linecap !== 'square',
			graphPath = this.getGraphPath(),
			negativeColor = options.negativeColor;

		if (negativeColor) {
			props.push(['graphNeg', negativeColor]);
		}

		// draw the graph
		each(props, function (prop, i) {
			var graphKey = prop[0],
				graph = series[graphKey],
				attribs;

			if (graph) {
				stop(graph); // cancel running animations, #459
				graph.animate({ d: graphPath });

			} else if (lineWidth && graphPath.length) { // #1487
				attribs = {
					stroke: prop[1],
					'stroke-width': lineWidth,
					zIndex: 1 // #1069
				};
				if (dashStyle) {
					attribs.dashstyle = dashStyle;
				} else if (roundCap) {
					attribs['stroke-linecap'] = attribs['stroke-linejoin'] = 'round';
				}

				series[graphKey] = series.chart.renderer.path(graphPath)
					.attr(attribs)
					.add(series.group)
					.shadow(!i && options.shadow);
			}
		});
	},

	/**
	 * Clip the graphs into the positive and negative coloured graphs
	 */
	clipNeg: function () {
		var options = this.options,
			chart = this.chart,
			renderer = chart.renderer,
			negativeColor = options.negativeColor || options.negativeFillColor,
			translatedThreshold,
			posAttr,
			negAttr,
			graph = this.graph,
			area = this.area,
			posClip = this.posClip,
			negClip = this.negClip,
			chartWidth = chart.chartWidth,
			chartHeight = chart.chartHeight,
			chartSizeMax = mathMax(chartWidth, chartHeight),
			yAxis = this.yAxis,
			above,
			below;

		if (negativeColor && (graph || area)) {
			translatedThreshold = mathRound(yAxis.toPixels(options.threshold || 0, true));
			above = {
				x: 0,
				y: 0,
				width: chartSizeMax,
				height: translatedThreshold
			};
			below = {
				x: 0,
				y: translatedThreshold,
				width: chartSizeMax,
				height: chartSizeMax
			};

			if (chart.inverted) {

				above.height = below.y = chart.plotWidth - translatedThreshold;
				if (renderer.isVML) {
					above = {
						x: chart.plotWidth - translatedThreshold - chart.plotLeft,
						y: 0,
						width: chartWidth,
						height: chartHeight
					};
					below = {
						x: translatedThreshold + chart.plotLeft - chartWidth,
						y: 0,
						width: chart.plotLeft + translatedThreshold,
						height: chartWidth
					};
				}
			}

			if (yAxis.reversed) {
				posAttr = below;
				negAttr = above;
			} else {
				posAttr = above;
				negAttr = below;
			}

			if (posClip) { // update
				posClip.animate(posAttr);
				negClip.animate(negAttr);
			} else {

				this.posClip = posClip = renderer.clipRect(posAttr);
				this.negClip = negClip = renderer.clipRect(negAttr);

				if (graph && this.graphNeg) {
					graph.clip(posClip);
					this.graphNeg.clip(negClip);
				}

				if (area) {
					area.clip(posClip);
					this.areaNeg.clip(negClip);
				}
			}
		}
	},

	/**
	 * Initialize and perform group inversion on series.group and series.markerGroup
	 */
	invertGroups: function () {
		var series = this,
			chart = series.chart;

		// Pie, go away (#1736)
		if (!series.xAxis) {
			return;
		}

		// A fixed size is needed for inversion to work
		function setInvert() {
			var size = {
				width: series.yAxis.len,
				height: series.xAxis.len
			};

			each(['group', 'markerGroup'], function (groupName) {
				if (series[groupName]) {
					series[groupName].attr(size).invert();
				}
			});
		}

		addEvent(chart, 'resize', setInvert); // do it on resize
		addEvent(series, 'destroy', function () {
			removeEvent(chart, 'resize', setInvert);
		});

		// Do it now
		setInvert(); // do it now

		// On subsequent render and redraw, just do setInvert without setting up events again
		series.invertGroups = setInvert;
	},

	/**
	 * General abstraction for creating plot groups like series.group, series.dataLabelsGroup and
	 * series.markerGroup. On subsequent calls, the group will only be adjusted to the updated plot size.
	 */
	plotGroup: function (prop, name, visibility, zIndex, parent) {
		var group = this[prop],
			isNew = !group;

		// Generate it on first call
		if (isNew) {
			this[prop] = group = this.chart.renderer.g(name)
				.attr({
					visibility: visibility,
					zIndex: zIndex || 0.1 // IE8 needs this
				})
				.add(parent);
		}
		// Place it on first and subsequent (redraw) calls
		group[isNew ? 'attr' : 'animate'](this.getPlotBox());
		return group;
	},

	/**
	 * Get the translation and scale for the plot area of this series
	 */
	getPlotBox: function () {
		return {
			translateX: this.xAxis ? this.xAxis.left : this.chart.plotLeft,
			translateY: this.yAxis ? this.yAxis.top : this.chart.plotTop,
			scaleX: 1, // #1623
			scaleY: 1
		};
	},

	/**
	 * Render the graph and markers
	 */
	render: function () {
		var series = this,
			chart = series.chart,
			group,
			options = series.options,
			animation = options.animation,
			doAnimation = animation && !!series.animate &&
				chart.renderer.isSVG, // this animation doesn't work in IE8 quirks when the group div is hidden,
				// and looks bad in other oldIE
			visibility = series.visible ? VISIBLE : HIDDEN,
			zIndex = options.zIndex,
			hasRendered = series.hasRendered,
			chartSeriesGroup = chart.seriesGroup;

		// the group
		group = series.plotGroup(
			'group',
			'series',
			visibility,
			zIndex,
			chartSeriesGroup
		);

		series.markerGroup = series.plotGroup(
			'markerGroup',
			'markers',
			visibility,
			zIndex,
			chartSeriesGroup
		);

		// initiate the animation
		if (doAnimation) {
			series.animate(true);
		}

		// cache attributes for shapes
		series.getAttribs();

		// SVGRenderer needs to know this before drawing elements (#1089, #1795)
		group.inverted = series.isCartesian ? chart.inverted : false;

		// draw the graph if any
		if (series.drawGraph) {
			series.drawGraph();
			series.clipNeg();
		}

		// draw the data labels (inn pies they go before the points)
		if (series.drawDataLabels) {
			series.drawDataLabels();
		}

		// draw the points
		if (series.visible) {
			series.drawPoints();
		}


		// draw the mouse tracking area
		if (series.options.enableMouseTracking !== false) {
			series.drawTracker();
		}

		// Handle inverted series and tracker groups
		if (chart.inverted) {
			series.invertGroups();
		}

		// Initial clipping, must be defined after inverting groups for VML
		if (options.clip !== false && !series.sharedClipKey && !hasRendered) {
			group.clip(chart.clipRect);
		}

		// Run the animation
		if (doAnimation) {
			series.animate();
		} else if (!hasRendered) {
			series.afterAnimate();
		}

		series.isDirty = series.isDirtyData = false; // means data is in accordance with what you see
		// (See #322) series.isDirty = series.isDirtyData = false; // means data is in accordance with what you see
		series.hasRendered = true;
	},

	/**
	 * Redraw the series after an update in the axes.
	 */
	redraw: function () {
		var series = this,
			chart = series.chart,
			wasDirtyData = series.isDirtyData, // cache it here as it is set to false in render, but used after
			group = series.group,
			xAxis = series.xAxis,
			yAxis = series.yAxis;

		// reposition on resize
		if (group) {
			if (chart.inverted) {
				group.attr({
					width: chart.plotWidth,
					height: chart.plotHeight
				});
			}

			group.animate({
				translateX: pick(xAxis && xAxis.left, chart.plotLeft),
				translateY: pick(yAxis && yAxis.top, chart.plotTop)
			});
		}

		series.translate();
		series.setTooltipPoints(true);

		series.render();
		if (wasDirtyData) {
			fireEvent(series, 'updatedData');
		}
	},

	/**
	 * Set the state of the graph
	 */
	setState: function (state) {
		var series = this,
			options = series.options,
			graph = series.graph,
			graphNeg = series.graphNeg,
			stateOptions = options.states,
			lineWidth = options.lineWidth,
			attribs;

		state = state || NORMAL_STATE;

		if (series.state !== state) {
			series.state = state;

			if (stateOptions[state] && stateOptions[state].enabled === false) {
				return;
			}

			if (state) {
				lineWidth = stateOptions[state].lineWidth || lineWidth + 1;
			}

			if (graph && !graph.dashstyle) { // hover is turned off for dashed lines in VML
				attribs = {
					'stroke-width': lineWidth
				};
				// use attr because animate will cause any other animation on the graph to stop
				graph.attr(attribs);
				if (graphNeg) {
					graphNeg.attr(attribs);
				}
			}
		}
	},

	/**
	 * Set the visibility of the graph
	 *
	 * @param vis {Boolean} True to show the series, false to hide. If UNDEFINED,
	 *        the visibility is toggled.
	 */
	setVisible: function (vis, redraw) {
		var series = this,
			chart = series.chart,
			legendItem = series.legendItem,
			showOrHide,
			ignoreHiddenSeries = chart.options.chart.ignoreHiddenSeries,
			oldVisibility = series.visible;

		// if called without an argument, toggle visibility
		series.visible = vis = series.userOptions.visible = vis === UNDEFINED ? !oldVisibility : vis;
		showOrHide = vis ? 'show' : 'hide';

		// show or hide elements
		each(['group', 'dataLabelsGroup', 'markerGroup', 'tracker'], function (key) {
			if (series[key]) {
				series[key][showOrHide]();
			}
		});


		// hide tooltip (#1361)
		if (chart.hoverSeries === series) {
			series.onMouseOut();
		}


		if (legendItem) {
			chart.legend.colorizeItem(series, vis);
		}


		// rescale or adapt to resized chart
		series.isDirty = true;
		// in a stack, all other series are affected
		if (series.options.stacking) {
			each(chart.series, function (otherSeries) {
				if (otherSeries.options.stacking && otherSeries.visible) {
					otherSeries.isDirty = true;
				}
			});
		}

		// show or hide linked series
		each(series.linkedSeries, function (otherSeries) {
			otherSeries.setVisible(vis, false);
		});

		if (ignoreHiddenSeries) {
			chart.isDirtyBox = true;
		}
		if (redraw !== false) {
			chart.redraw();
		}

		fireEvent(series, showOrHide);
	},

	/**
	 * Show the graph
	 */
	show: function () {
		this.setVisible(true);
	},

	/**
	 * Hide the graph
	 */
	hide: function () {
		this.setVisible(false);
	},


	/**
	 * Set the selected state of the graph
	 *
	 * @param selected {Boolean} True to select the series, false to unselect. If
	 *        UNDEFINED, the selection state is toggled.
	 */
	select: function (selected) {
		var series = this;
		// if called without an argument, toggle
		series.selected = selected = (selected === UNDEFINED) ? !series.selected : selected;

		if (series.checkbox) {
			series.checkbox.checked = selected;
		}

		fireEvent(series, selected ? 'select' : 'unselect');
	},

	/**
	 * Draw the tracker object that sits above all data labels and markers to
	 * track mouse events on the graph or points. For the line type charts
	 * the tracker uses the same graphPath, but with a greater stroke width
	 * for better control.
	 */
	drawTracker: function () {
		var series = this,
			options = series.options,
			trackByArea = options.trackByArea,
			trackerPath = [].concat(trackByArea ? series.areaPath : series.graphPath),
			trackerPathLength = trackerPath.length,
			chart = series.chart,
			pointer = chart.pointer,
			renderer = chart.renderer,
			snap = chart.options.tooltip.snap,
			tracker = series.tracker,
			cursor = options.cursor,
			css = cursor && { cursor: cursor },
			singlePoints = series.singlePoints,
			singlePoint,
			i,
			onMouseOver = function () {
				if (chart.hoverSeries !== series) {
					series.onMouseOver();
				}
			};

		// Extend end points. A better way would be to use round linecaps,
		// but those are not clickable in VML.
		if (trackerPathLength && !trackByArea) {
			i = trackerPathLength + 1;
			while (i--) {
				if (trackerPath[i] === M) { // extend left side
					trackerPath.splice(i + 1, 0, trackerPath[i + 1] - snap, trackerPath[i + 2], L);
				}
				if ((i && trackerPath[i] === M) || i === trackerPathLength) { // extend right side
					trackerPath.splice(i, 0, L, trackerPath[i - 2] + snap, trackerPath[i - 1]);
				}
			}
		}

		// handle single points
		for (i = 0; i < singlePoints.length; i++) {
			singlePoint = singlePoints[i];
			trackerPath.push(M, singlePoint.plotX - snap, singlePoint.plotY,
				L, singlePoint.plotX + snap, singlePoint.plotY);
		}



		// draw the tracker
		if (tracker) {
			tracker.attr({ d: trackerPath });

		} else { // create

			series.tracker = renderer.path(trackerPath)
				.attr({
					'stroke-linejoin': 'round', // #1225
					visibility: series.visible ? VISIBLE : HIDDEN,
					stroke: TRACKER_FILL,
					fill: trackByArea ? TRACKER_FILL : NONE,
					'stroke-width' : options.lineWidth + (trackByArea ? 0 : 2 * snap),
					zIndex: 2
				})
				.add(series.group);

			// The tracker is added to the series group, which is clipped, but is covered
			// by the marker group. So the marker group also needs to capture events.
			each([series.tracker, series.markerGroup], function (tracker) {
				tracker.addClass(PREFIX + 'tracker')
					.on('mouseover', onMouseOver)
					.on('mouseout', function (e) { pointer.onTrackerMouseOut(e); })
					.css(css);

				if (hasTouch) {
					tracker.on('touchstart', onMouseOver);
				}
			});
		}

	}

}; // end Series prototype
<|MERGE_RESOLUTION|>--- conflicted
+++ resolved
@@ -286,8 +286,6 @@
 	},
 
 	/**
-<<<<<<< HEAD
-=======
 	 * Update the point with new options (typically x/y data) and optionally redraw the series.
 	 *
 	 * @param {Object} options Point options as defined in the series.data array
@@ -392,7 +390,6 @@
 	},
 
 	/**
->>>>>>> 8914d7db
 	 * Fire an event on the Point object. Must not be renamed to fireEvent, as this
 	 * causes a name clash in MooTools
 	 * @param {String} eventType
@@ -634,13 +631,6 @@
 		// Register it in the chart
 		chartSeries.push(series);
 		series._i = chartSeries.length - 1;
-<<<<<<< HEAD
-
-		// Sort series according to index option (#248, #1123)
-		stableSort(chartSeries, function (a, b) {
-			return pick(a.options.index, a._i) - pick(b.options.index, a._i);
-		});
-=======
 		
 		// Sort series according to index option (#248, #1123, #2456)
 		stableSort(chartSeries, sortByIndex);
@@ -648,7 +638,6 @@
 			stableSort(this.yAxis.series, sortByIndex);
 		}
 
->>>>>>> 8914d7db
 		each(chartSeries, function (series, i) {
 			series.index = i;
 			series.name = series.name || 'Series ' + (i + 1);
@@ -800,13 +789,6 @@
 			plotOptions.series,
 			itemOptions
 		);
-<<<<<<< HEAD
-
-		// the tooltip options are merged between global and series specific options
-		this.tooltipOptions = merge(chartOptions.tooltip, options.tooltip);
-
-		// Delte marker object if not allowed (#1125)
-=======
 		
 		// The tooltip options are merged between global and series specific options
 		this.tooltipOptions = merge(
@@ -819,7 +801,6 @@
 		);
 		
 		// Delete marker object if not allowed (#1125)
->>>>>>> 8914d7db
 		if (typeOptions.marker === null) {
 			delete options.marker;
 		}
@@ -905,12 +886,8 @@
 		series.pointRange = xAxis && xAxis.categories ? 1 : options.pointRange;
 
 		series.colorCounter = 0; // for series with colorByPoint (#1547)
-<<<<<<< HEAD
-
-=======
 		data = data || [];
 		
->>>>>>> 8914d7db
 		// parallel arrays
 		var dataLength = data.length,
 			turboThreshold = options.turboThreshold,
@@ -1376,12 +1353,7 @@
 			pointPlacement = options.pointPlacement,
 			dynamicallyPlaced = pointPlacement === 'between' || isNumber(pointPlacement),
 			threshold = options.threshold;
-<<<<<<< HEAD
-
-
-=======
 		
->>>>>>> 8914d7db
 		// Translate each point
 		for (i = 0; i < dataLength; i++) {
 			var point = points[i],
@@ -2016,262 +1988,6 @@
 	},
 
 	/**
-<<<<<<< HEAD
-=======
-	 * Draw the data labels
-	 */
-	drawDataLabels: function () {
-		
-		var series = this,
-			seriesOptions = series.options,
-			cursor = seriesOptions.cursor,
-			options = seriesOptions.dataLabels,
-			points = series.points,
-			pointOptions,
-			generalOptions,
-			str,
-			dataLabelsGroup;
-		
-		if (options.enabled || series._hasPointLabels) {
-						
-			// Process default alignment of data labels for columns
-			if (series.dlProcessOptions) {
-				series.dlProcessOptions(options);
-			}
-
-			// Create a separate group for the data labels to avoid rotation
-			dataLabelsGroup = series.plotGroup(
-				'dataLabelsGroup', 
-				'data-labels', 
-				series.visible ? VISIBLE : HIDDEN, 
-				options.zIndex || 6
-			);
-			
-			// Make the labels for each point
-			generalOptions = options;
-			each(points, function (point) {
-				
-				var enabled,
-					dataLabel = point.dataLabel,
-					labelConfig,
-					attr,
-					name,
-					rotation,
-					connector = point.connector,
-					isNew = true;
-				
-				// Determine if each data label is enabled
-				pointOptions = point.options && point.options.dataLabels;
-				enabled = pick(pointOptions && pointOptions.enabled, generalOptions.enabled); // #2282
-				
-				// If the point is outside the plot area, destroy it. #678, #820
-				if (dataLabel && !enabled) {
-					point.dataLabel = dataLabel.destroy();
-				
-				// Individual labels are disabled if the are explicitly disabled 
-				// in the point options, or if they fall outside the plot area.
-				} else if (enabled) {
-					
-					// Create individual options structure that can be extended without 
-					// affecting others
-					options = merge(generalOptions, pointOptions);
-
-					rotation = options.rotation;
-					
-					// Get the string
-					labelConfig = point.getLabelConfig();
-					str = options.format ?
-						format(options.format, labelConfig) : 
-						options.formatter.call(labelConfig, options);
-					
-					// Determine the color
-					options.style.color = pick(options.color, options.style.color, series.color, 'black');
-	
-					
-					// update existing label
-					if (dataLabel) {
-						
-						if (defined(str)) {
-							dataLabel
-								.attr({
-									text: str
-								});
-							isNew = false;
-						
-						} else { // #1437 - the label is shown conditionally
-							point.dataLabel = dataLabel = dataLabel.destroy();
-							if (connector) {
-								point.connector = connector.destroy();
-							}
-						}
-						
-					// create new label
-					} else if (defined(str)) {
-						attr = {
-							//align: align,
-							fill: options.backgroundColor,
-							stroke: options.borderColor,
-							'stroke-width': options.borderWidth,
-							r: options.borderRadius || 0,
-							rotation: rotation,
-							padding: options.padding,
-							zIndex: 1
-						};
-						// Remove unused attributes (#947)
-						for (name in attr) {
-							if (attr[name] === UNDEFINED) {
-								delete attr[name];
-							}
-						}
-						
-						dataLabel = point.dataLabel = series.chart.renderer[rotation ? 'text' : 'label']( // labels don't support rotation
-							str,
-							0,
-							-999,
-							null,
-							null,
-							null,
-							options.useHTML
-						)
-						.attr(attr)
-						.css(extend(options.style, cursor && { cursor: cursor }))
-						.add(dataLabelsGroup)
-						.shadow(options.shadow);
-						
-					}
-					
-					if (dataLabel) {
-						// Now the data label is created and placed at 0,0, so we need to align it
-						series.alignDataLabel(point, dataLabel, options, null, isNew);
-					}
-				}
-			});
-		}
-	},
-	
-	/**
-	 * Align each individual data label
-	 */
-	alignDataLabel: function (point, dataLabel, options, alignTo, isNew) {
-		var chart = this.chart,
-			inverted = chart.inverted,
-			plotX = pick(point.plotX, -999),
-			plotY = pick(point.plotY, -999),
-			bBox = dataLabel.getBBox(),
-			visible = this.visible && chart.isInsidePlot(point.plotX, point.plotY, inverted),
-			alignAttr; // the final position;
-				
-		if (visible) {
-
-			// The alignment box is a singular point
-			alignTo = extend({
-				x: inverted ? chart.plotWidth - plotY : plotX,
-				y: mathRound(inverted ? chart.plotHeight - plotX : plotY),
-				width: 0,
-				height: 0
-			}, alignTo);
-			
-			// Add the text size for alignment calculation
-			extend(options, {
-				width: bBox.width,
-				height: bBox.height
-			});
-
-			// Allow a hook for changing alignment in the last moment, then do the alignment
-			if (options.rotation) { // Fancy box alignment isn't supported for rotated text
-				alignAttr = {
-					align: options.align,
-					x: alignTo.x + options.x + alignTo.width / 2,
-					y: alignTo.y + options.y + alignTo.height / 2
-				};
-				dataLabel[isNew ? 'attr' : 'animate'](alignAttr);
-			} else {
-				dataLabel.align(options, null, alignTo);
-				alignAttr = dataLabel.alignAttr;
-
-				// Handle justify or crop
-				if (pick(options.overflow, 'justify') === 'justify') {
-					this.justifyDataLabel(dataLabel, options, alignAttr, bBox, alignTo, isNew);
-				
-				} else if (pick(options.crop, true)) {
-					// Now check that the data label is within the plot area
-					visible = chart.isInsidePlot(alignAttr.x, alignAttr.y) && chart.isInsidePlot(alignAttr.x + bBox.width, alignAttr.y + bBox.height);
-				
-				}
-			}		
-		}
-
-		// Show or hide based on the final aligned position
-		if (!visible) {
-			dataLabel.attr({ y: -999 });
-			dataLabel.placed = false; // don't animate back in
-		}
-				
-	},
-	
-	/**
-	 * If data labels fall partly outside the plot area, align them back in, in a way that
-	 * doesn't hide the point.
-	 */
-	justifyDataLabel: function (dataLabel, options, alignAttr, bBox, alignTo, isNew) {
-		var chart = this.chart,
-			align = options.align,
-			verticalAlign = options.verticalAlign,
-			off,
-			justified;
-
-		// Off left
-		off = alignAttr.x;
-		if (off < 0) {
-			if (align === 'right') {
-				options.align = 'left';
-			} else {
-				options.x = -off;
-			}
-			justified = true;
-		}
-
-		// Off right
-		off = alignAttr.x + bBox.width;
-		if (off > chart.plotWidth) {
-			if (align === 'left') {
-				options.align = 'right';
-			} else {
-				options.x = chart.plotWidth - off;
-			}
-			justified = true;
-		}
-
-		// Off top
-		off = alignAttr.y;
-		if (off < 0) {
-			if (verticalAlign === 'bottom') {
-				options.verticalAlign = 'top';
-			} else {
-				options.y = -off;
-			}
-			justified = true;
-		}
-
-		// Off bottom
-		off = alignAttr.y + bBox.height;
-		if (off > chart.plotHeight) {
-			if (verticalAlign === 'top') {
-				options.verticalAlign = 'bottom';
-			} else {
-				options.y = chart.plotHeight - off;
-			}
-			justified = true;
-		}
-		
-		if (justified) {
-			dataLabel.placed = !isNew;
-			dataLabel.align(options, null, alignTo);
-		}
-	},
-	
-	/**
->>>>>>> 8914d7db
 	 * Return the graph path of a segment
 	 */
 	getSegmentPath: function (segment) {
