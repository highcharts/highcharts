(function (H) {
	var addEvent = H.addEvent,
		arrayMax = H.arrayMax,
		arrayMin = H.arrayMin,
		AxisPlotLineOrBandExtension = H.AxisPlotLineOrBandExtension,
		correctFloat = H.correctFloat,
		defaultOptions = H.defaultOptions,
		defaultPlotOptions = H.defaultPlotOptions,
		defined = H.defined,
		deg2rad = H.deg2rad,
		destroyObjectProperties = H.destroyObjectProperties,
		each = H.each,
		error = H.error,
		extend = H.extend,
		fireEvent = H.fireEvent,
		format = H.format,
		getMagnitude = H.getMagnitude,
		inArray = HighchartsAdapter.inArray,
		isNumber = H.isNumber,
		isString = H.isString,
		lin2log = H.lin2log,
		log2lin = H.log2lin,
		merge = H.merge,
		normalizeTickInterval = H.normalizeTickInterval,
		pick = H.pick,
		pInt = H.pInt,
		PlotLineOrBand = H.PlotLineOrBand,
		removeEvent = H.removeEvent,
		splat = H.splat,
		Tick = H.Tick;
/**
 * Create a new axis object
 * @param {Object} chart
 * @param {Object} options
 */
H.Axis = function () {
	this.init.apply(this, arguments);
};

H.Axis.prototype = {

	/**
	 * Default options for the X axis - the Y axis has extended defaults
	 */
	defaultOptions: {
		// allowDecimals: null,
		// alternateGridColor: null,
		// categories: [],
		dateTimeLabelFormats: {
			millisecond: '%H:%M:%S.%L',
			second: '%H:%M:%S',
			minute: '%H:%M',
			hour: '%H:%M',
			day: '%e. %b',
			week: '%e. %b',
			month: '%b \'%y',
			year: '%Y'
		},
		endOnTick: false,
		gridLineColor: '#D8D8D8',
		// gridLineDashStyle: 'solid',
		// gridLineWidth: 0,
		// reversed: false,

		labels: {
			enabled: true,
			// rotation: 0,
			// align: 'center',
			// step: null,
			style: {
				color: '#606060',
				cursor: 'default',
				fontSize: '11px'
			},
			x: 0,
			y: 15
			/*formatter: function () {
				return this.value;
			},*/
		},
		lineColor: '#C0D0E0',
		lineWidth: 1,
		//linkedTo: null,
		//max: undefined,
		//min: undefined,
		minPadding: 0.01,
		maxPadding: 0.01,
		//minRange: null,
		minorGridLineColor: '#E0E0E0',
		// minorGridLineDashStyle: null,
		minorGridLineWidth: 1,
		minorTickColor: '#A0A0A0',
		//minorTickInterval: null,
		minorTickLength: 2,
		minorTickPosition: 'outside', // inside or outside
		//minorTickWidth: 0,
		//opposite: false,
		//offset: 0,
		//plotBands: [{
		//	events: {},
		//	zIndex: 1,
		//	labels: { align, x, verticalAlign, y, style, rotation, textAlign }
		//}],
		//plotLines: [{
		//	events: {}
		//  dashStyle: {}
		//	zIndex:
		//	labels: { align, x, verticalAlign, y, style, rotation, textAlign }
		//}],
		//reversed: false,
		// showFirstLabel: true,
		// showLastLabel: true,
		startOfWeek: 1,
		startOnTick: false,
		tickColor: '#C0D0E0',
		//tickInterval: null,
		tickLength: 10,
		tickmarkPlacement: 'between', // on or between
		tickPixelInterval: 100,
		tickPosition: 'outside',
		//tickWidth: 1,
		title: {
			//text: null,
			align: 'middle', // low, middle or high
			//margin: 0 for horizontal, 10 for vertical axes,
			//rotation: 0,
			//side: 'outside',
			style: {
				color: '#707070'
			}
			//x: 0,
			//y: 0
		},
		type: 'linear' // linear, logarithmic or datetime
		//visible: true // docs, sample created
	},

	/**
	 * This options set extends the defaultOptions for Y axes
	 */
	defaultYAxisOptions: {
		endOnTick: true,
		gridLineWidth: 1,
		tickPixelInterval: 72,
		showLastLabel: true,
		labels: {
			x: -8,
			y: 3
		},
		lineWidth: 0,
		maxPadding: 0.05,
		minPadding: 0.05,
		startOnTick: true,
		//tickWidth: 0,
		title: {
			rotation: 270,
			text: 'Values'
		},
		stackLabels: {
			enabled: false,
			//align: dynamic,
			//y: dynamic,
			//x: dynamic,
			//verticalAlign: dynamic,
			//textAlign: dynamic,
			//rotation: 0,
			formatter: function () {
				return H.numberFormat(this.total, -1);
			},
			style: merge(defaultPlotOptions.line.dataLabels.style, { color: '#000000' })
		}
	},

	/**
	 * These options extend the defaultOptions for left axes
	 */
	defaultLeftAxisOptions: {
		labels: {
			x: -15,
			y: null
		},
		title: {
			rotation: 270
		}
	},

	/**
	 * These options extend the defaultOptions for right axes
	 */
	defaultRightAxisOptions: {
		labels: {
			x: 15,
			y: null
		},
		title: {
			rotation: 90
		}
	},

	/**
	 * These options extend the defaultOptions for bottom axes
	 */
	defaultBottomAxisOptions: {
		labels: {
			autoRotation: [-45],
			x: 0,
			y: null // based on font size
			// overflow: undefined,
			// staggerLines: null
		},
		title: {
			rotation: 0
		}
	},
	/**
	 * These options extend the defaultOptions for top axes
	 */
	defaultTopAxisOptions: {
		labels: {
			autoRotation: [-45],
			x: 0,
			y: -15
			// overflow: undefined
			// staggerLines: null
		},
		title: {
			rotation: 0
		}
	},

	/**
	 * Initialize the axis
	 */
	init: function (chart, userOptions) {


		var isXAxis = userOptions.isX,
			axis = this;

		axis.chart = chart;

		// Flag, is the axis horizontal
		axis.horiz = chart.inverted ? !isXAxis : isXAxis;

		// Flag, isXAxis
		axis.isXAxis = isXAxis;
		axis.coll = isXAxis ? 'xAxis' : 'yAxis';

		axis.opposite = userOptions.opposite; // needed in setOptions
		axis.side = userOptions.side || (axis.horiz ?
				(axis.opposite ? 0 : 2) : // top : bottom
				(axis.opposite ? 1 : 3));  // right : left

		axis.setOptions(userOptions);


		var options = this.options,
			type = options.type,
			isDatetimeAxis = type === 'datetime';

		axis.labelFormatter = options.labels.formatter || axis.defaultLabelFormatter; // can be overwritten by dynamic format


		// Flag, stagger lines or not
		axis.userOptions = userOptions;

		//axis.axisTitleMargin = undefined,// = options.title.margin,
		axis.minPixelPadding = 0;
<<<<<<< HEAD
		//axis.ignoreMinPadding = undefined; // can be set to true by a column or bar series
		//axis.ignoreMaxPadding = undefined;
=======
>>>>>>> edb05534

		axis.reversed = options.reversed;
		axis.visible = options.visible !== false;
		axis.zoomEnabled = options.zoomEnabled !== false;

		// Initial categories
		axis.categories = options.categories || type === 'category';
		axis.names = axis.names || []; // Preserve on update (#3830)

		// Elements
		//axis.axisGroup = undefined;
		//axis.gridGroup = undefined;
		//axis.axisTitle = undefined;
		//axis.axisLine = undefined;

		// Shorthand types
		axis.isLog = type === 'logarithmic';
		axis.isDatetimeAxis = isDatetimeAxis;

		// Flag, if axis is linked to another axis
		axis.isLinked = defined(options.linkedTo);
		// Linked axis.
		//axis.linkedParent = undefined;

		// Tick positions
		//axis.tickPositions = undefined; // array containing predefined positions
		// Tick intervals
		//axis.tickInterval = undefined;
		//axis.minorTickInterval = undefined;

		
		// Major ticks
		axis.ticks = {};
		axis.labelEdge = [];
		// Minor ticks
		axis.minorTicks = {};

		// List of plotLines/Bands
		axis.plotLinesAndBands = [];

		// Alternate bands
		axis.alternateBands = {};

		// Axis metrics
		//axis.left = undefined;
		//axis.top = undefined;
		//axis.width = undefined;
		//axis.height = undefined;
		//axis.bottom = undefined;
		//axis.right = undefined;
		//axis.transA = undefined;
		//axis.transB = undefined;
		//axis.oldTransA = undefined;
		axis.len = 0;
		//axis.oldMin = undefined;
		//axis.oldMax = undefined;
		//axis.oldUserMin = undefined;
		//axis.oldUserMax = undefined;
		//axis.oldAxisLength = undefined;
		axis.minRange = axis.userMinRange = options.minRange || options.maxZoom;
		axis.range = options.range;
		axis.offset = options.offset || 0;


		// Dictionary for stacks
		axis.stacks = {};
		axis.oldStacks = {};
		axis.stacksTouched = 0;

		// Min and max in the data
		//axis.dataMin = undefined,
		//axis.dataMax = undefined,

		// The axis range
		axis.max = null;
		axis.min = null;

		// User set min and max
		//axis.userMin = undefined,
		//axis.userMax = undefined,

		// Crosshair options
		axis.crosshair = pick(options.crosshair, splat(chart.options.tooltip.crosshairs)[isXAxis ? 0 : 1], false);
		// Run Axis

		var eventType,
			events = axis.options.events;

		// Register
		if (inArray(axis, chart.axes) === -1) { // don't add it again on Axis.update()
			if (isXAxis && !this.isColorAxis) { // #2713
				chart.axes.splice(chart.xAxis.length, 0, axis);
			} else {
				chart.axes.push(axis);
			}

			chart[axis.coll].push(axis);
		}

		axis.series = axis.series || []; // populated by Series

		// inverted charts have reversed xAxes as default
		if (chart.inverted && isXAxis && axis.reversed === undefined) {
			axis.reversed = true;
		}

		axis.removePlotBand = axis.removePlotBandOrLine;
		axis.removePlotLine = axis.removePlotBandOrLine;


		// register event listeners
		for (eventType in events) {
			addEvent(axis, eventType, events[eventType]);
		}

		// extend logarithmic axis
		if (axis.isLog) {
			axis.val2lin = log2lin;
			axis.lin2val = lin2log;
		}
	},

	/**
	 * Merge and set options
	 */
	setOptions: function (userOptions) {
		this.options = merge(
			this.defaultOptions,
			this.isXAxis ? {} : this.defaultYAxisOptions,
			[this.defaultTopAxisOptions, this.defaultRightAxisOptions,
				this.defaultBottomAxisOptions, this.defaultLeftAxisOptions][this.side],
			merge(
				defaultOptions[this.coll], // if set in setOptions (#1053)
				userOptions
			)
		);
	},

	/**
	 * The default label formatter. The context is a special config object for the label.
	 */
	defaultLabelFormatter: function () {
		var axis = this.axis,
			value = this.value,
			categories = axis.categories,
			dateTimeLabelFormat = this.dateTimeLabelFormat,
			numericSymbols = defaultOptions.lang.numericSymbols,
			i = numericSymbols && numericSymbols.length,
			multi,
			ret,
			formatOption = axis.options.labels.format,

			// make sure the same symbol is added for all labels on a linear axis
			numericSymbolDetector = axis.isLog ? value : axis.tickInterval;

		if (formatOption) {
			ret = format(formatOption, this);

		} else if (categories) {
			ret = value;

		} else if (dateTimeLabelFormat) { // datetime axis
			ret = H.dateFormat(dateTimeLabelFormat, value);

		} else if (i && numericSymbolDetector >= 1000) {
			// Decide whether we should add a numeric symbol like k (thousands) or M (millions).
			// If we are to enable this in tooltip or other places as well, we can move this
			// logic to the numberFormatter and enable it by a parameter.
			while (i-- && ret === undefined) {
				multi = Math.pow(1000, i + 1);
				if (numericSymbolDetector >= multi && (value * 10) % multi === 0 && numericSymbols[i] !== null) {
<<<<<<< HEAD
					ret = H.numberFormat(value / multi, -1) + numericSymbols[i];
				}
			}
		}

		if (ret === undefined) {
			if (Math.abs(value) >= 10000) { // add thousands separators
				ret = H.numberFormat(value, -1);
=======
					ret = Highcharts.numberFormat(value / multi, -1) + numericSymbols[i];
				}
			}
		}

		if (ret === UNDEFINED) {
			if (mathAbs(value) >= 10000) { // add thousands separators
				ret = Highcharts.numberFormat(value, -1);

>>>>>>> edb05534
			} else { // small numbers
				ret = H.numberFormat(value, -1, undefined, ''); // #2466
			}
		}

		return ret;
	},

	/**
	 * Get the minimum and maximum for the series of each axis
	 */
	getSeriesExtremes: function () {
		var axis = this,
			chart = axis.chart;
		axis.hasVisibleSeries = false;

		// Reset properties in case we're redrawing (#3353)
		axis.dataMin = axis.dataMax = axis.threshold = null;
		axis.softThreshold = !axis.isXAxis;
		
		if (axis.buildStacks) {
			axis.buildStacks();
		}

		// loop through this axis' series
		each(axis.series, function (series) {

			if (series.visible || !chart.options.chart.ignoreHiddenSeries) {

				var seriesOptions = series.options,
					xData,
					threshold = seriesOptions.threshold,
					seriesDataMin,
					seriesDataMax;

				axis.hasVisibleSeries = true;

				// Validate threshold in logarithmic axes
				if (axis.isLog && threshold <= 0) {
					threshold = null;
				}

				// Get dataMin and dataMax for X axes
				if (axis.isXAxis) {
					xData = series.xData;
					if (xData.length) {
						axis.dataMin = Math.min(pick(axis.dataMin, xData[0]), arrayMin(xData));
						axis.dataMax = Math.max(pick(axis.dataMax, xData[0]), arrayMax(xData));
					}

				// Get dataMin and dataMax for Y axes, as well as handle stacking and processed data
				} else {

					// Get this particular series extremes
					series.getExtremes();
					seriesDataMax = series.dataMax;
					seriesDataMin = series.dataMin;

					// Get the dataMin and dataMax so far. If percentage is used, the min and max are
					// always 0 and 100. If seriesDataMin and seriesDataMax is null, then series
					// doesn't have active y data, we continue with nulls
					if (defined(seriesDataMin) && defined(seriesDataMax)) {
						axis.dataMin = Math.min(pick(axis.dataMin, seriesDataMin), seriesDataMin);
						axis.dataMax = Math.max(pick(axis.dataMax, seriesDataMax), seriesDataMax);
					}

					// Adjust to threshold
					if (defined(threshold)) {
						axis.threshold = threshold;
					}
					// If any series has a hard threshold, it takes precedence
					if (!seriesOptions.softThreshold || axis.isLog) {
						axis.softThreshold = false;
					}
				}
			}
		});
	},

	/**
	 * Translate from axis value to pixel position on the chart, or back
	 *
	 */
	translate: function (val, backwards, cvsCoord, old, handleLog, pointPlacement) {
		var axis = this.linkedParent || this, // #1417
			sign = 1,
			cvsOffset = 0,
			localA = old ? axis.oldTransA : axis.transA,
			localMin = old ? axis.oldMin : axis.min,
			returnValue,
			minPixelPadding = axis.minPixelPadding,
			doPostTranslate = (axis.doPostTranslate || (axis.isLog && handleLog)) && axis.lin2val;

		if (!localA) {
			localA = axis.transA;
		}

		// In vertical axes, the canvas coordinates start from 0 at the top like in
		// SVG.
		if (cvsCoord) {
			sign *= -1; // canvas coordinates inverts the value
			cvsOffset = axis.len;
		}

		// Handle reversed axis
		if (axis.reversed) {
			sign *= -1;
			cvsOffset -= sign * (axis.sector || axis.len);
		}

		// From pixels to value
		if (backwards) { // reverse translation

			val = val * sign + cvsOffset;
			val -= minPixelPadding;
			returnValue = val / localA + localMin; // from chart pixel to value
			if (doPostTranslate) { // log and ordinal axes
				returnValue = axis.lin2val(returnValue);
			}

		// From value to pixels
		} else {
			if (doPostTranslate) { // log and ordinal axes
				val = axis.val2lin(val);
			}
			if (pointPlacement === 'between') {
				pointPlacement = 0.5;
			}
			returnValue = sign * (val - localMin) * localA + cvsOffset + (sign * minPixelPadding) +
				(isNumber(pointPlacement) ? localA * pointPlacement * axis.pointRange : 0);
		}

		return returnValue;
	},

	/**
	 * Utility method to translate an axis value to pixel position.
	 * @param {Number} value A value in terms of axis units
	 * @param {Boolean} paneCoordinates Whether to return the pixel coordinate relative to the chart
	 *        or just the axis/pane itself.
	 */
	toPixels: function (value, paneCoordinates) {
		return this.translate(value, false, !this.horiz, null, true) + (paneCoordinates ? 0 : this.pos);
	},

	/*
	 * Utility method to translate a pixel position in to an axis value
	 * @param {Number} pixel The pixel value coordinate
	 * @param {Boolean} paneCoordiantes Whether the input pixel is relative to the chart or just the
	 *        axis/pane itself.
	 */
	toValue: function (pixel, paneCoordinates) {
		return this.translate(pixel - (paneCoordinates ? 0 : this.pos), true, !this.horiz, null, true);
	},

	/**
	 * Create the path for a plot line that goes from the given value on
	 * this axis, across the plot to the opposite side
	 * @param {Number} value
	 * @param {Number} lineWidth Used for calculation crisp line
	 * @param {Number] old Use old coordinates (for resizing and rescaling)
	 */
	getPlotLinePath: function (value, lineWidth, old, force, translatedValue) {
		var axis = this,
			chart = axis.chart,
			axisLeft = axis.left,
			axisTop = axis.top,
			x1,
			y1,
			x2,
			y2,
			cHeight = (old && chart.oldChartHeight) || chart.chartHeight,
			cWidth = (old && chart.oldChartWidth) || chart.chartWidth,
			skip,
			transB = axis.transB,
			/**
			 * Check if x is between a and b. If not, either move to a/b or skip, 
			 * depending on the force parameter.
			 */
			between = function (x, a, b) {
				if (x < a || x > b) {
					if (force) {
						x = Math.min(Math.max(a, x), b);
					} else {
						skip = true;
					}
				}
				return x;
			};

		translatedValue = pick(translatedValue, axis.translate(value, null, null, old));
		x1 = x2 = Math.round(translatedValue + transB);
		y1 = y2 = Math.round(cHeight - translatedValue - transB);

		if (isNaN(translatedValue)) { // no min or max
			skip = true;

		} else if (axis.horiz) {
			y1 = axisTop;
			y2 = cHeight - axis.bottom;
			x1 = x2 = between(x1, axisLeft, axisLeft + axis.width);
		} else {
			x1 = axisLeft;
			x2 = cWidth - axis.right;
			y1 = y2 = between(y1, axisTop, axisTop + axis.height);
		}
		return skip && !force ?
			null :
			chart.renderer.crispLine(['M', x1, y1, 'L', x2, y2], lineWidth || 1);
	},

	/**
	 * Set the tick positions of a linear axis to round values like whole tens or every five.
	 */
	getLinearTickPositions: function (tickInterval, min, max) {
		var pos,
			lastPos,
			roundedMin = correctFloat(Math.floor(min / tickInterval) * tickInterval),
			roundedMax = correctFloat(Math.ceil(max / tickInterval) * tickInterval),
			tickPositions = [];

		// For single points, add a tick regardless of the relative position (#2662)
		if (min === max && isNumber(min)) {
			return [min];
		}

		// Populate the intermediate values
		pos = roundedMin;
		while (pos <= roundedMax) {

			// Place the tick on the rounded value
			tickPositions.push(pos);

			// Always add the raw tickInterval, not the corrected one.
			pos = correctFloat(pos + tickInterval);

			// If the interval is not big enough in the current min - max range to actually increase
			// the loop variable, we need to break out to prevent endless loop. Issue #619
			if (pos === lastPos) {
				break;
			}

			// Record the last value
			lastPos = pos;
		}
		return tickPositions;
	},

	/**
	 * Return the minor tick positions. For logarithmic axes, reuse the same logic
	 * as for major ticks.
	 */
	getMinorTickPositions: function () {
		var axis = this,
			options = axis.options,
			tickPositions = axis.tickPositions,
			minorTickInterval = axis.minorTickInterval,
			minorTickPositions = [],
			pos,
			i,
			pointRangePadding = axis.pointRangePadding || 0, 
			min = axis.min - pointRangePadding, // #1498
			max = axis.max + pointRangePadding, // #1498
			range = max - min,
			len;

		// If minor ticks get too dense, they are hard to read, and may cause long running script. So we don't draw them.
		if (range && range / minorTickInterval < axis.len / 3) { // #3875

			if (axis.isLog) {
				len = tickPositions.length;
				for (i = 1; i < len; i++) {
					minorTickPositions = minorTickPositions.concat(
						axis.getLogTickPositions(minorTickInterval, tickPositions[i - 1], tickPositions[i], true)
					);
				}
			} else if (axis.isDatetimeAxis && options.minorTickInterval === 'auto') { // #1314
				minorTickPositions = minorTickPositions.concat(
					axis.getTimeTicks(
						axis.normalizeTimeTickInterval(minorTickInterval),
						min,
						max,
						options.startOfWeek
					)
				);
			} else {
				for (pos = min + (tickPositions[0] - min) % minorTickInterval; pos <= max; pos += minorTickInterval) {
					minorTickPositions.push(pos);
				}
			}
		}

		if(minorTickPositions.length !== 0) { // don't change the extremes, when there is no minor ticks
			axis.trimTicks(minorTickPositions, options.startOnTick, options.endOnTick); // #3652 #3743 #1498
		}
		return minorTickPositions;
	},

	/**
	 * Adjust the min and max for the minimum range. Keep in mind that the series data is
	 * not yet processed, so we don't have information on data cropping and grouping, or
	 * updated axis.pointRange or series.pointRange. The data can't be processed until
	 * we have finally established min and max.
	 */
	adjustForMinRange: function () {
		var axis = this,
			options = axis.options,
			min = axis.min,
			max = axis.max,
			zoomOffset,
			spaceAvailable = axis.dataMax - axis.dataMin >= axis.minRange,
			closestDataRange,
			i,
			distance,
			xData,
			loopLength,
			minArgs,
			maxArgs;

		// Set the automatic minimum range based on the closest point distance
		if (axis.isXAxis && axis.minRange === undefined && !axis.isLog) {

			if (defined(options.min) || defined(options.max)) {
				axis.minRange = null; // don't do this again

			} else {

				// Find the closest distance between raw data points, as opposed to
				// closestPointRange that applies to processed points (cropped and grouped)
				each(axis.series, function (series) {
					xData = series.xData;
					loopLength = series.xIncrement ? 1 : xData.length - 1;
					for (i = loopLength; i > 0; i--) {
						distance = xData[i] - xData[i - 1];
						if (closestDataRange === undefined || distance < closestDataRange) {
							closestDataRange = distance;
						}
					}
				});
				axis.minRange = Math.min(closestDataRange * 5, axis.dataMax - axis.dataMin);
			}
		}

		// if minRange is exceeded, adjust
		if (max - min < axis.minRange) {
			var minRange = axis.minRange;
			zoomOffset = (minRange - max + min) / 2;

			// if min and max options have been set, don't go beyond it
			minArgs = [min - zoomOffset, pick(options.min, min - zoomOffset)];
			if (spaceAvailable) { // if space is available, stay within the data range
				minArgs[2] = axis.dataMin;
			}
			min = arrayMax(minArgs);

			maxArgs = [min + minRange, pick(options.max, min + minRange)];
			if (spaceAvailable) { // if space is availabe, stay within the data range
				maxArgs[2] = axis.dataMax;
			}

			max = arrayMin(maxArgs);

			// now if the max is adjusted, adjust the min back
			if (max - min < minRange) {
				minArgs[0] = max - minRange;
				minArgs[1] = pick(options.min, max - minRange);
				min = arrayMax(minArgs);
			}
		}

		// Record modified extremes
		axis.min = min;
		axis.max = max;
	},

	/**
	 * Update translation information
	 */
	setAxisTranslation: function (saveOld) {
		var axis = this,
			range = axis.max - axis.min,
			pointRange = axis.axisPointRange || 0,
			closestPointRange,
			minPointOffset = 0,
			pointRangePadding = 0,
			linkedParent = axis.linkedParent,
			ordinalCorrection,
			hasCategories = !!axis.categories,
			transA = axis.transA,
			isXAxis = axis.isXAxis;

		// Adjust translation for padding. Y axis with categories need to go through the same (#1784).
		if (isXAxis || hasCategories || pointRange) {
			if (linkedParent) {
				minPointOffset = linkedParent.minPointOffset;
				pointRangePadding = linkedParent.pointRangePadding;

			} else {
				each(axis.series, function (series) {
					var seriesPointRange = hasCategories ? 1 : (isXAxis ? series.pointRange : (axis.axisPointRange || 0)), // #2806
						pointPlacement = series.options.pointPlacement,
						seriesClosestPointRange = series.closestPointRange;

					if (seriesPointRange > range) { // #1446
						seriesPointRange = 0;
					}
					pointRange = Math.max(pointRange, seriesPointRange);

					if (!axis.single) {
						// minPointOffset is the value padding to the left of the axis in order to make
						// room for points with a pointRange, typically columns. When the pointPlacement option
						// is 'between' or 'on', this padding does not apply.
						minPointOffset = Math.max(
							minPointOffset,
							isString(pointPlacement) ? 0 : seriesPointRange / 2
						);

						// Determine the total padding needed to the length of the axis to make room for the
						// pointRange. If the series' pointPlacement is 'on', no padding is added.
						pointRangePadding = Math.max(
							pointRangePadding,
							pointPlacement === 'on' ? 0 : seriesPointRange
						);
					}

					// Set the closestPointRange
					if (!series.noSharedTooltip && defined(seriesClosestPointRange)) {
						closestPointRange = defined(closestPointRange) ?
							Math.min(closestPointRange, seriesClosestPointRange) :
							seriesClosestPointRange;
					}
				});
			}

			// Record minPointOffset and pointRangePadding
			ordinalCorrection = axis.ordinalSlope && closestPointRange ? axis.ordinalSlope / closestPointRange : 1; // #988, #1853
			axis.minPointOffset = minPointOffset = minPointOffset * ordinalCorrection;
			axis.pointRangePadding = pointRangePadding = pointRangePadding * ordinalCorrection;

			// pointRange means the width reserved for each point, like in a column chart
			axis.pointRange = Math.min(pointRange, range);

			// closestPointRange means the closest distance between points. In columns
			// it is mostly equal to pointRange, but in lines pointRange is 0 while closestPointRange
			// is some other value
			if (isXAxis) {
				axis.closestPointRange = closestPointRange;
			}
		}

		// Secondary values
		if (saveOld) {
			axis.oldTransA = transA;
		}
		axis.translationSlope = axis.transA = transA = axis.len / ((range + pointRangePadding) || 1);
		axis.transB = axis.horiz ? axis.left : axis.bottom; // translation addend
		axis.minPixelPadding = transA * minPointOffset;
	},

	minFromRange: function () {
		return this.max - this.range;
	},

	/**
	 * Set the tick positions to round values and optionally extend the extremes
	 * to the nearest tick
	 */
	setTickInterval: function (secondPass) {
		var axis = this,
			chart = axis.chart,
			options = axis.options,
			isLog = axis.isLog,
			isDatetimeAxis = axis.isDatetimeAxis,
			isXAxis = axis.isXAxis,
			isLinked = axis.isLinked,
			maxPadding = options.maxPadding,
			minPadding = options.minPadding,
			length,
			linkedParentExtremes,
			tickIntervalOption = options.tickInterval,
			minTickInterval,
			tickPixelIntervalOption = options.tickPixelInterval,
			categories = axis.categories,
			threshold = axis.threshold,
			softThreshold = axis.softThreshold,
			thresholdMin,
			thresholdMax,
			hardMin,
			hardMax;

		if (!isDatetimeAxis && !categories && !isLinked) {
			this.getTickAmount();
		}

		// Min or max set either by zooming/setExtremes or initial options
		hardMin = pick(axis.userMin, options.min);
		hardMax = pick(axis.userMax, options.max);

		// Linked axis gets the extremes from the parent axis
		if (isLinked) {
			axis.linkedParent = chart[axis.coll][options.linkedTo];
			linkedParentExtremes = axis.linkedParent.getExtremes();
			axis.min = pick(linkedParentExtremes.min, linkedParentExtremes.dataMin);
			axis.max = pick(linkedParentExtremes.max, linkedParentExtremes.dataMax);
			if (options.type !== axis.linkedParent.options.type) {
				error(11, 1); // Can't link axes of different type
			}

		// Initial min and max from the extreme data values
		} else {

			// Adjust to hard threshold
			if (!softThreshold && defined(threshold)) {
				if (axis.dataMin >= threshold) {
					thresholdMin = threshold;
					minPadding = 0;
				} else if (axis.dataMax <= threshold) {
					thresholdMax = threshold;
					maxPadding = 0;
				}
			}

			axis.min = pick(hardMin, thresholdMin, axis.dataMin);
			axis.max = pick(hardMax, thresholdMax, axis.dataMax);

		}

		if (isLog) {
			if (!secondPass && Math.min(axis.min, pick(axis.dataMin, axis.min)) <= 0) { // #978
				error(10, 1); // Can't plot negative values on log axis
			}
			// The correctFloat cures #934, float errors on full tens. But it
			// was too aggressive for #4360 because of conversion back to lin,
			// therefore use precision 15.
			axis.min = correctFloat(log2lin(axis.min), 15);
			axis.max = correctFloat(log2lin(axis.max), 15);
		}

		// handle zoomed range
		if (axis.range && defined(axis.max)) {
<<<<<<< HEAD
			axis.userMin = axis.min = Math.max(axis.min, axis.minFromRange()); // #618
			axis.userMax = axis.max;
=======
			axis.userMin = axis.min = hardMin = mathMax(axis.min, axis.minFromRange()); // #618
			axis.userMax = hardMax = axis.max;
>>>>>>> edb05534

			axis.range = null;  // don't use it when running setExtremes
		}

		// Hook for adjusting this.min and this.max. Used by bubble series.
		if (axis.beforePadding) {
			axis.beforePadding();
		}

		// adjust min and max for the minimum range
		axis.adjustForMinRange();

		// Pad the values to get clear of the chart's edges. To avoid tickInterval taking the padding
		// into account, we do this after computing tick interval (#1337).
		if (!categories && !axis.axisPointRange && !axis.usePercentage && !isLinked && defined(axis.min) && defined(axis.max)) {
			length = axis.max - axis.min;
			if (length) {
				if (!defined(hardMin) && minPadding) {
					axis.min -= length * minPadding;
				}
				if (!defined(hardMax)  && maxPadding) {
					axis.max += length * maxPadding;
				}
			}
		}

		// Stay within floor and ceiling
		if (isNumber(options.floor)) {
			axis.min = Math.max(axis.min, options.floor);
		}
		if (isNumber(options.ceiling)) {
			axis.max = Math.min(axis.max, options.ceiling);
		}

		// When the threshold is soft, adjust the extreme value only if 
		// the data extreme and the padded extreme land on either side of the threshold. For example,
		// a series of [0, 1, 2, 3] would make the yAxis add a tick for -1 because of the
		// default minPadding and startOnTick options. This is prevented by the softThreshold
		// option.
		if (softThreshold && defined(axis.dataMin)) {
			threshold = threshold || 0;
			if (!defined(hardMin) && axis.min < threshold && axis.dataMin >= threshold) {
				axis.min = threshold;
			} else if (!defined(hardMax) && axis.max > threshold && axis.dataMax <= threshold) {
				axis.max = threshold;
			}
		}


		// get tickInterval
		if (axis.min === axis.max || axis.min === undefined || axis.max === undefined) {
			axis.tickInterval = 1;
		} else if (isLinked && !tickIntervalOption &&
				tickPixelIntervalOption === axis.linkedParent.options.tickPixelInterval) {
			axis.tickInterval = tickIntervalOption = axis.linkedParent.tickInterval;
		} else {
			axis.tickInterval = pick(
				tickIntervalOption,
				this.tickAmount ? ((axis.max - axis.min) / Math.max(this.tickAmount - 1, 1)) : undefined,
				categories ? // for categoried axis, 1 is default, for linear axis use tickPix
					1 :
					// don't let it be more than the data range
					(axis.max - axis.min) * tickPixelIntervalOption / Math.max(axis.len, tickPixelIntervalOption)
			);
		}

		// Now we're finished detecting min and max, crop and group series data. This
		// is in turn needed in order to find tick positions in ordinal axes.
		if (isXAxis && !secondPass) {
			each(axis.series, function (series) {
				series.processData(axis.min !== axis.oldMin || axis.max !== axis.oldMax);
			});
		}

		// set the translation factor used in translate function
		axis.setAxisTranslation(true);

		// hook for ordinal axes and radial axes
		if (axis.beforeSetTickPositions) {
			axis.beforeSetTickPositions();
		}

		// hook for extensions, used in Highstock ordinal axes
		if (axis.postProcessTickInterval) {
			axis.tickInterval = axis.postProcessTickInterval(axis.tickInterval);
		}

		// In column-like charts, don't cramp in more ticks than there are points (#1943)
		if (axis.pointRange) {
			axis.tickInterval = Math.max(axis.pointRange, axis.tickInterval);
		}

		// Before normalizing the tick interval, handle minimum tick interval. This applies only if tickInterval is not defined.
		minTickInterval = pick(options.minTickInterval, axis.isDatetimeAxis && axis.closestPointRange);
		if (!tickIntervalOption && axis.tickInterval < minTickInterval) {
			axis.tickInterval = minTickInterval;
		}

		// for linear axes, get magnitude and normalize the interval
		if (!isDatetimeAxis && !isLog && !tickIntervalOption) {
			axis.tickInterval = normalizeTickInterval(
				axis.tickInterval, 
				null, 
				getMagnitude(axis.tickInterval), 
				// If the tick interval is between 0.5 and 5 and the axis max is in the order of
				// thousands, chances are we are dealing with years. Don't allow decimals. #3363.
				pick(options.allowDecimals, !(axis.tickInterval > 0.5 && axis.tickInterval < 5 && axis.max > 1000 && axis.max < 9999)),
				!!this.tickAmount
			);
		}
		
		// Prevent ticks from getting so close that we can't draw the labels
		if (!this.tickAmount && this.len) { // Color axis with disabled legend has no length
			axis.tickInterval = axis.unsquish();
		}

		this.setTickPositions();
	},

	/**
	 * Now we have computed the normalized tickInterval, get the tick positions
	 */
	setTickPositions: function () {

		var options = this.options,
			tickPositions,
			tickPositionsOption = options.tickPositions,
			tickPositioner = options.tickPositioner,
			startOnTick = options.startOnTick,
			endOnTick = options.endOnTick,
			single;

		// Set the tickmarkOffset
		this.tickmarkOffset = (this.categories && options.tickmarkPlacement === 'between' && 
			this.tickInterval === 1) ? 0.5 : 0; // #3202


		// get minorTickInterval
		this.minorTickInterval = options.minorTickInterval === 'auto' && this.tickInterval ?
			this.tickInterval / 5 : options.minorTickInterval;

		// Find the tick positions
		this.tickPositions = tickPositions = tickPositionsOption && tickPositionsOption.slice(); // Work on a copy (#1565)
		if (!tickPositions) {

			if (this.isDatetimeAxis) {
				tickPositions = this.getTimeTicks(
					this.normalizeTimeTickInterval(this.tickInterval, options.units),
					this.min,
					this.max,
					options.startOfWeek,
					this.ordinalPositions,
					this.closestPointRange,
					true
				);
			} else if (this.isLog) {
				tickPositions = this.getLogTickPositions(this.tickInterval, this.min, this.max);
			} else {
				tickPositions = this.getLinearTickPositions(this.tickInterval, this.min, this.max);
			}

			// Too dense ticks, keep only the first and last (#4477)
			if (tickPositions.length > this.len) {
				tickPositions = [tickPositions[0], tickPositions.pop()];
			}

			this.tickPositions = tickPositions;

			// Run the tick positioner callback, that allows modifying auto tick positions.
			if (tickPositioner) {
				tickPositioner = tickPositioner.apply(this, [this.min, this.max]);
				if (tickPositioner) {
					this.tickPositions = tickPositions = tickPositioner;
				}
			}

		}

		if (!this.isLinked) {

			// reset min/max or remove extremes based on start/end on tick
			this.trimTicks(tickPositions, startOnTick, endOnTick);

			// When there is only one point, or all points have the same value on this axis, then min
			// and max are equal and tickPositions.length is 0 or 1. In this case, add some padding
			// in order to center the point, but leave it with one tick. #1337.
			if (this.min === this.max && defined(this.min) && !this.tickAmount) {
				// Substract half a unit (#2619, #2846, #2515, #3390)
				single = true;
				this.min -= 0.5;
				this.max += 0.5;
			}
			this.single = single;

			if (!tickPositionsOption && !tickPositioner) {
				this.adjustTickAmount();
			}
		}
	},

	/**
	 * Handle startOnTick and endOnTick by either adapting to padding min/max or rounded min/max
	 */
	trimTicks: function (tickPositions, startOnTick, endOnTick) {
		var roundedMin = tickPositions[0],
			roundedMax = tickPositions[tickPositions.length - 1],
			minPointOffset = this.minPointOffset || 0;
			
		if (startOnTick) {
			this.min = roundedMin;
		} else if (this.min - minPointOffset > roundedMin) {
			tickPositions.shift();
		}

		if (endOnTick) {
			this.max = roundedMax;
		} else if (this.max + minPointOffset < roundedMax) {
			tickPositions.pop();
		}

		// If no tick are left, set one tick in the middle (#3195) 
		if (tickPositions.length === 0 && defined(roundedMin)) {
			tickPositions.push((roundedMax + roundedMin) / 2);
		}		
	},

	/**
	 * Set the max ticks of either the x and y axis collection
	 */
	getTickAmount: function () {
		var others = {}, // Whether there is another axis to pair with this one
			hasOther,
			options = this.options,
			tickAmount = options.tickAmount,
			tickPixelInterval = options.tickPixelInterval;

		if (!defined(options.tickInterval) && this.len < tickPixelInterval && !this.isRadial &&
				!this.isLog && options.startOnTick && options.endOnTick) {
			tickAmount = 2;
		}

		if (!tickAmount && this.chart.options.chart.alignTicks !== false && options.alignTicks !== false) {
			// Check if there are multiple axes in the same pane
			each(this.chart[this.coll], function (axis) {
				var options = axis.options,
					horiz = axis.horiz,
					key = [horiz ? options.left : options.top, horiz ? options.width : options.height, options.pane].join(',');
				
				if (axis.series.length) { // #4442
					if (others[key]) {
						hasOther = true; // #4201
					} else {
						others[key] = 1;
					}
				}
			});

			if (hasOther) {
				// Add 1 because 4 tick intervals require 5 ticks (including first and last)
				tickAmount = Math.ceil(this.len / tickPixelInterval) + 1;
			}
		}

		// For tick amounts of 2 and 3, compute five ticks and remove the intermediate ones. This
		// prevents the axis from adding ticks that are too far away from the data extremes.
		if (tickAmount < 4) {
			this.finalTickAmt = tickAmount;
			tickAmount = 5;
		}
		
		this.tickAmount = tickAmount;
	},

	/**
	 * When using multiple axes, adjust the number of ticks to match the highest
	 * number of ticks in that group
	 */
	adjustTickAmount: function () {
		var tickInterval = this.tickInterval,
			tickPositions = this.tickPositions,
			tickAmount = this.tickAmount,
			finalTickAmt = this.finalTickAmt,
			currentTickAmount = tickPositions && tickPositions.length,
			i,
			len;

		if (currentTickAmount < tickAmount) { // TODO: Check #3411
			while (tickPositions.length < tickAmount) {
				tickPositions.push(correctFloat(
					tickPositions[tickPositions.length - 1] + tickInterval
				));
			}
			this.transA *= (currentTickAmount - 1) / (tickAmount - 1);
			this.max = tickPositions[tickPositions.length - 1];

		// We have too many ticks, run second pass to try to reduce ticks
		} else if (currentTickAmount > tickAmount) {
			this.tickInterval *= 2;
			this.setTickPositions();
		}

		// The finalTickAmt property is set in getTickAmount
		if (defined(finalTickAmt)) {
			i = len = tickPositions.length;
			while (i--) {
				if (
					(finalTickAmt === 3 && i % 2 === 1) || // Remove every other tick
					(finalTickAmt <= 2 && i > 0 && i < len - 1) // Remove all but first and last
				) {
					tickPositions.splice(i, 1);
				}	
			}
			this.finalTickAmt = undefined;
		}
	},

	/**
	 * Set the scale based on data min and max, user set min and max or options
	 *
	 */
	setScale: function () {
		var axis = this,
			isDirtyData,
			isDirtyAxisLength;

		axis.oldMin = axis.min;
		axis.oldMax = axis.max;
		axis.oldAxisLength = axis.len;

		// set the new axisLength
		axis.setAxisSize();
		//axisLength = horiz ? axisWidth : axisHeight;
		isDirtyAxisLength = axis.len !== axis.oldAxisLength;

		// is there new data?
		each(axis.series, function (series) {
			if (series.isDirtyData || series.isDirty ||
					series.xAxis.isDirty) { // when x axis is dirty, we need new data extremes for y as well
				isDirtyData = true;
			}
		});

		// do we really need to go through all this?
		if (isDirtyAxisLength || isDirtyData || axis.isLinked || axis.forceRedraw ||
			axis.userMin !== axis.oldUserMin || axis.userMax !== axis.oldUserMax) {

			if (axis.resetStacks) {
				axis.resetStacks();
			}

			axis.forceRedraw = false;

			// get data extremes if needed
			axis.getSeriesExtremes();

			// get fixed positions based on tickInterval
			axis.setTickInterval();

			// record old values to decide whether a rescale is necessary later on (#540)
			axis.oldUserMin = axis.userMin;
			axis.oldUserMax = axis.userMax;

			// Mark as dirty if it is not already set to dirty and extremes have changed. #595.
			if (!axis.isDirty) {
				axis.isDirty = isDirtyAxisLength || axis.min !== axis.oldMin || axis.max !== axis.oldMax;
			}
		} else if (axis.cleanStacks) {
			axis.cleanStacks();
		}
	},

	/**
	 * Set the extremes and optionally redraw
	 * @param {Number} newMin
	 * @param {Number} newMax
	 * @param {Boolean} redraw
	 * @param {Boolean|Object} animation Whether to apply animation, and optionally animation
	 *    configuration
	 * @param {Object} eventArguments
	 *
	 */
	setExtremes: function (newMin, newMax, redraw, animation, eventArguments) {
		var axis = this,
			chart = axis.chart;

		redraw = pick(redraw, true); // defaults to true

		each(axis.series, function (serie) {
			delete serie.kdTree;
		});

		// Extend the arguments with min and max
		eventArguments = extend(eventArguments, {
			min: newMin,
			max: newMax
		});

		// Fire the event
		fireEvent(axis, 'setExtremes', eventArguments, function () { // the default event handler

			axis.userMin = newMin;
			axis.userMax = newMax;
			axis.eventArgs = eventArguments;

			if (redraw) {
				chart.redraw(animation);
			}
		});
	},

	/**
	 * Overridable method for zooming chart. Pulled out in a separate method to allow overriding
	 * in stock charts.
	 */
	zoom: function (newMin, newMax) {
		var dataMin = this.dataMin,
			dataMax = this.dataMax,
			options = this.options,
<<<<<<< HEAD
			min = Math.min(dataMin, pick(options.min, dataMin)),
			max = Math.max(dataMax, pick(options.max, dataMax));
=======
			min = mathMin(dataMin, pick(options.min, dataMin)),
			max = mathMax(dataMax, pick(options.max, dataMax));
>>>>>>> edb05534

		// Prevent pinch zooming out of range. Check for defined is for #1946. #1734.
		if (!this.allowZoomOutside) {
			if (defined(dataMin) && newMin <= min) {
				newMin = min;
			}
			if (defined(dataMax) && newMax >= max) {
				newMax = max;
			}
		}

		// In full view, displaying the reset zoom button is not required
		this.displayBtn = newMin !== undefined || newMax !== undefined;

		// Do it
		this.setExtremes(
			newMin,
			newMax,
			false,
			undefined,
			{ trigger: 'zoom' }
		);
		return true;
	},

	/**
	 * Update the axis metrics
	 */
	setAxisSize: function () {
		var chart = this.chart,
			options = this.options,
			offsetLeft = options.offsetLeft || 0,
			offsetRight = options.offsetRight || 0,
			horiz = this.horiz,
			width = pick(options.width, chart.plotWidth - offsetLeft + offsetRight),
			height = pick(options.height, chart.plotHeight),
			top = pick(options.top, chart.plotTop),
			left = pick(options.left, chart.plotLeft + offsetLeft),
			percentRegex = /%$/;

		// Check for percentage based input values
		if (percentRegex.test(height)) {
			height = parseFloat(height) / 100 * chart.plotHeight;
		}
		if (percentRegex.test(top)) {
			top = parseFloat(top) / 100 * chart.plotHeight + chart.plotTop;
		}

		// Expose basic values to use in Series object and navigator
		this.left = left;
		this.top = top;
		this.width = width;
		this.height = height;
		this.bottom = chart.chartHeight - height - top;
		this.right = chart.chartWidth - width - left;

		// Direction agnostic properties
		this.len = Math.max(horiz ? width : height, 0); // Math.max fixes #905
		this.pos = horiz ? left : top; // distance from SVG origin
	},

	/**
	 * Get the actual axis extremes
	 */
	getExtremes: function () {
		var axis = this,
			isLog = axis.isLog;

		return {
			min: isLog ? correctFloat(lin2log(axis.min)) : axis.min,
			max: isLog ? correctFloat(lin2log(axis.max)) : axis.max,
			dataMin: axis.dataMin,
			dataMax: axis.dataMax,
			userMin: axis.userMin,
			userMax: axis.userMax
		};
	},

	/**
	 * Get the zero plane either based on zero or on the min or max value.
	 * Used in bar and area plots
	 */
	getThreshold: function (threshold) {
		var axis = this,
			isLog = axis.isLog,
			realMin = isLog ? lin2log(axis.min) : axis.min,
			realMax = isLog ? lin2log(axis.max) : axis.max;

		// With a threshold of null, make the columns/areas rise from the top or bottom 
		// depending on the value, assuming an actual threshold of 0 (#4233).
		if (threshold === null) {
			threshold = realMax < 0 ? realMax : realMin;
		} else if (realMin > threshold) {
			threshold = realMin;
		} else if (realMax < threshold) {
			threshold = realMax;
		}

		return axis.translate(threshold, 0, 1, 0, 1);
	},

	/**
	 * Compute auto alignment for the axis label based on which side the axis is on
	 * and the given rotation for the label
	 */
	autoLabelAlign: function (rotation) {
		var ret,
			angle = (pick(rotation, 0) - (this.side * 90) + 720) % 360;

		if (angle > 15 && angle < 165) {
			ret = 'right';
		} else if (angle > 195 && angle < 345) {
			ret = 'left';
		} else {
			ret = 'center';
		}
		return ret;
	},

	/**
	 * Prevent the ticks from getting so close we can't draw the labels. On a horizontal
	 * axis, this is handled by rotating the labels, removing ticks and adding ellipsis. 
	 * On a vertical axis remove ticks and add ellipsis.
	 */
	unsquish: function () {
		var chart = this.chart,
			ticks = this.ticks,
			labelOptions = this.options.labels,
			horiz = this.horiz,
			tickInterval = this.tickInterval,
			newTickInterval = tickInterval,
			slotSize = this.len / (((this.categories ? 1 : 0) + this.max - this.min) / tickInterval),
			rotation,
			rotationOption = labelOptions.rotation,
			labelMetrics = chart.renderer.fontMetrics(labelOptions.style.fontSize, ticks[0] && ticks[0].label),
			step,
			bestScore = Number.MAX_VALUE,
			autoRotation,
			// Return the multiple of tickInterval that is needed to avoid collision
			getStep = function (spaceNeeded) {
				var step = spaceNeeded / (slotSize || 1);
				step = step > 1 ? Math.ceil(step) : 1;
				return step * tickInterval;
			};
		
		if (horiz) {
			autoRotation = defined(rotationOption) ? 
				[rotationOption] :
				slotSize < pick(labelOptions.autoRotationLimit, 80) && !labelOptions.staggerLines && !labelOptions.step && labelOptions.autoRotation;

			if (autoRotation) {

				// Loop over the given autoRotation options, and determine which gives the best score. The 
				// best score is that with the lowest number of steps and a rotation closest to horizontal.
				each(autoRotation, function (rot) {
					var score;

					if (rot === rotationOption || (rot && rot >= -90 && rot <= 90)) { // #3891
					
						step = getStep(Math.abs(labelMetrics.h / Math.sin(deg2rad * rot)));

						score = step + Math.abs(rot / 360);

						if (score < bestScore) {
							bestScore = score;
							rotation = rot;
							newTickInterval = step;
						}
					}
				});
			}

		} else if (!labelOptions.step) { // #4411
			newTickInterval = getStep(labelMetrics.h);
		}

		this.autoRotation = autoRotation;
		this.labelRotation = rotation;

		return newTickInterval;
	},

	renderUnsquish: function () {
		var chart = this.chart,
			renderer = chart.renderer,
			tickPositions = this.tickPositions,
			ticks = this.ticks,
			labelOptions = this.options.labels,
			horiz = this.horiz,
			margin = chart.margin,
			slotCount = this.categories ? tickPositions.length : tickPositions.length - 1,
			slotWidth = this.slotWidth = (horiz && !labelOptions.step && !labelOptions.rotation &&
				((this.staggerLines || 1) * chart.plotWidth) / slotCount) ||
				(!horiz && ((margin[3] && (margin[3] - chart.spacing[3])) || chart.chartWidth * 0.33)), // #1580, #1931,
			innerWidth = Math.max(1, Math.round(slotWidth - 2 * (labelOptions.padding || 5))),
			attr = {},
			labelMetrics = renderer.fontMetrics(labelOptions.style.fontSize, ticks[0] && ticks[0].label),
			textOverflowOption = labelOptions.style.textOverflow,
			css,
			labelLength = 0,
			label,
			i,
			pos;

		// Set rotation option unless it is "auto", like in gauges
		if (!isString(labelOptions.rotation)) {
			attr.rotation = labelOptions.rotation || 0; // #4443
		}
		
		// Handle auto rotation on horizontal axis
		if (this.autoRotation) {

			// Get the longest label length
			each(tickPositions, function (tick) {
				tick = ticks[tick];
				if (tick && tick.labelLength > labelLength) {
					labelLength = tick.labelLength;
				}
			});
			
			// Apply rotation only if the label is too wide for the slot, and
			// the label is wider than its height.
			if (labelLength > innerWidth && labelLength > labelMetrics.h) {
				attr.rotation = this.labelRotation;
			} else {
				this.labelRotation = 0;
			}

		// Handle word-wrap or ellipsis on vertical axis
		} else if (slotWidth) {
			// For word-wrap or ellipsis
<<<<<<< HEAD
			css = { width: innerWidth + 'px' };
=======
			css = { width: innerWidth + PX };
>>>>>>> edb05534

			if (!textOverflowOption) {
				css.textOverflow = 'clip';

				// On vertical axis, only allow word wrap if there is room for more lines.
				i = tickPositions.length;
				while (!horiz && i--) {
					pos = tickPositions[i];
					label = ticks[pos].label;
					if (label) {
						// Reset ellipsis in order to get the correct bounding box (#4070)
						if (label.styles.textOverflow === 'ellipsis') {
							label.css({ textOverflow: 'clip' });
						}
						if (label.getBBox().height > this.len / tickPositions.length - (labelMetrics.h - labelMetrics.f)) {
							label.specCss = { textOverflow: 'ellipsis' };
						}
					}
				}
			}
		}


		// Add ellipsis if the label length is significantly longer than ideal
		if (attr.rotation) {
			css = { 
<<<<<<< HEAD
				width: (labelLength > chart.chartHeight * 0.5 ? chart.chartHeight * 0.33 : chart.chartHeight) + 'px'
=======
				width: (labelLength > chart.chartHeight * 0.5 ? chart.chartHeight * 0.33 : chart.chartHeight) + PX
>>>>>>> edb05534
			};
			if (!textOverflowOption) {
				css.textOverflow = 'ellipsis';
			}
		}

		// Set the explicit or automatic label alignment
		this.labelAlign = attr.align = labelOptions.align || this.autoLabelAlign(this.labelRotation);

		// Apply general and specific CSS
		each(tickPositions, function (pos) {
			var tick = ticks[pos],
				label = tick && tick.label;
			if (label) {
				label.attr(attr); // This needs to go before the CSS in old IE (#4502)
				if (css) {
					label.css(merge(css, label.specCss));
				}
				delete label.specCss;
				tick.rotation = attr.rotation;
			}
		});

		// TODO: Why not part of getLabelPosition?
		this.tickRotCorr = renderer.rotCorr(labelMetrics.b, this.labelRotation || 0, this.side === 2);
	},

	/**
	 * Return true if the axis has associated data
	 */
	hasData: function () {
		return this.hasVisibleSeries || (defined(this.min) && defined(this.max) && !!this.tickPositions);
	},

	/**
	 * Render the tick labels to a preliminary position to get their sizes
	 */
	getOffset: function () {
		var axis = this,
			chart = axis.chart,
			renderer = chart.renderer,
			options = axis.options,
			tickPositions = axis.tickPositions,
			ticks = axis.ticks,
			horiz = axis.horiz,
			side = axis.side,
			invertedSide = chart.inverted ? [1, 0, 3, 2][side] : side,
			hasData,
			showAxis,
			titleOffset = 0,
			titleOffsetOption,
			titleMargin = 0,
			axisTitleOptions = options.title,
			labelOptions = options.labels,
			labelOffset = 0, // reset
			labelOffsetPadded,
			axisOffset = chart.axisOffset,
			clipOffset = chart.clipOffset,
			clip,
			directionFactor = [-1, 1, 1, -1][side],
			n,
			lineHeightCorrection;

		// For reuse in Axis.render
		hasData = axis.hasData();
		axis.showAxis = showAxis = hasData || pick(options.showEmpty, true);

		// Set/reset staggerLines
		axis.staggerLines = axis.horiz && labelOptions.staggerLines;

		// Create the axisGroup and gridGroup elements on first iteration
		if (!axis.axisGroup) {
			axis.gridGroup = renderer.g('grid')
				.attr({ zIndex: options.gridZIndex || 1 })
				.add();
			axis.axisGroup = renderer.g('axis')
				.attr({ zIndex: options.zIndex || 2 })
				.add();
			axis.labelGroup = renderer.g('axis-labels')
				.attr({ zIndex: labelOptions.zIndex || 7 })
				.addClass('highcharts-' + axis.coll.toLowerCase() + '-labels')
				.add();
		}

		if (hasData || axis.isLinked) {
			
			// Generate ticks
			each(tickPositions, function (pos) {
				if (!ticks[pos]) {
					ticks[pos] = new Tick(axis, pos);
				} else {
					ticks[pos].addLabel(); // update labels depending on tick interval
				}
			});

			axis.renderUnsquish();

			each(tickPositions, function (pos) {
				// left side must be align: right and right side must have align: left for labels
				if (side === 0 || side === 2 || { 1: 'left', 3: 'right' }[side] === axis.labelAlign) {

					// get the highest offset
					labelOffset = Math.max(
						ticks[pos].getLabelSize(),
						labelOffset
					);
				}
			});

			if (axis.staggerLines) {
				labelOffset *= axis.staggerLines;
				axis.labelOffset = labelOffset;
			}


		} else { // doesn't have data
			for (n in ticks) {
				ticks[n].destroy();
				delete ticks[n];
			}
		}

		if (axisTitleOptions && axisTitleOptions.text && axisTitleOptions.enabled !== false) {
			if (!axis.axisTitle) {
				axis.axisTitle = renderer.text(
					axisTitleOptions.text,
					0,
					0,
					axisTitleOptions.useHTML
				)
				.attr({
					zIndex: 7,
					rotation: axisTitleOptions.rotation || 0,
					align:
						axisTitleOptions.textAlign ||
						{ low: 'left', middle: 'center', high: 'right' }[axisTitleOptions.align]
				})
				.addClass('highcharts-' + this.coll.toLowerCase() + '-title')
				.css(axisTitleOptions.style)
				.add(axis.axisGroup);
				axis.axisTitle.isNew = true;
			}

			if (showAxis) {
				titleOffset = axis.axisTitle.getBBox()[horiz ? 'height' : 'width'];
				titleOffsetOption = axisTitleOptions.offset;
				titleMargin = defined(titleOffsetOption) ? 0 : pick(axisTitleOptions.margin, horiz ? 5 : 10);
			}

			// hide or show the title depending on whether showEmpty is set
			axis.axisTitle[showAxis ? 'show' : 'hide']();
		}

		// handle automatic or user set offset
		axis.offset = directionFactor * pick(options.offset, axisOffset[side]);

		axis.tickRotCorr = axis.tickRotCorr || { x: 0, y: 0 }; // polar
		lineHeightCorrection = side === 2 ? axis.tickRotCorr.y : 0;
		labelOffsetPadded = labelOffset + titleMargin +
			(labelOffset && (directionFactor * (horiz ? pick(labelOptions.y, axis.tickRotCorr.y + 8) : labelOptions.x) - lineHeightCorrection));
		axis.axisTitleMargin = pick(titleOffsetOption, labelOffsetPadded);

		axisOffset[side] = Math.max(
			axisOffset[side],
			axis.axisTitleMargin + titleOffset + directionFactor * axis.offset,
			labelOffsetPadded // #3027
		);

		// Decide the clipping needed to keep the graph inside the plot area and axis lines
<<<<<<< HEAD
		clip = options.offset ? 0 : Math.floor(options.lineWidth / 2) * 2; // #4308, #4371
		clipOffset[invertedSide] = Math.max(clipOffset[invertedSide], clip);
=======
		clip = options.offset ? 0 : mathFloor(options.lineWidth / 2) * 2; // #4308, #4371
		clipOffset[invertedSide] = mathMax(clipOffset[invertedSide], clip);
>>>>>>> edb05534
	},

	/**
	 * Get the path for the axis line
	 */
	getLinePath: function (lineWidth) {
		var chart = this.chart,
			opposite = this.opposite,
			offset = this.offset,
			horiz = this.horiz,
			lineLeft = this.left + (opposite ? this.width : 0) + offset,
			lineTop = chart.chartHeight - this.bottom - (opposite ? this.height : 0) + offset;

		if (opposite) {
			lineWidth *= -1; // crispify the other way - #1480, #1687
		}

		return chart.renderer.crispLine([
				'M',
				horiz ?
					this.left :
					lineLeft,
				horiz ?
					lineTop :
					this.top,
				'L',
				horiz ?
					chart.chartWidth - this.right :
					lineLeft,
				horiz ?
					lineTop :
					chart.chartHeight - this.bottom
			], lineWidth);
	},

	/**
	 * Position the title
	 */
	getTitlePosition: function () {
		// compute anchor points for each of the title align options
		var horiz = this.horiz,
			axisLeft = this.left,
			axisTop = this.top,
			axisLength = this.len,
			axisTitleOptions = this.options.title,
			margin = horiz ? axisLeft : axisTop,
			opposite = this.opposite,
			offset = this.offset,
			xOption = axisTitleOptions.x || 0,
			yOption = axisTitleOptions.y || 0,
			fontSize = pInt(axisTitleOptions.style.fontSize || 12),

			// the position in the length direction of the axis
			alongAxis = {
				low: margin + (horiz ? 0 : axisLength),
				middle: margin + axisLength / 2,
				high: margin + (horiz ? axisLength : 0)
			}[axisTitleOptions.align],

			// the position in the perpendicular direction of the axis
			offAxis = (horiz ? axisTop + this.height : axisLeft) +
				(horiz ? 1 : -1) * // horizontal axis reverses the margin
				(opposite ? -1 : 1) * // so does opposite axes
				this.axisTitleMargin +
				(this.side === 2 ? fontSize : 0);

		return {
			x: horiz ?
				alongAxis + xOption :
				offAxis + (opposite ? this.width : 0) + offset + xOption,
			y: horiz ?
				offAxis + yOption - (opposite ? this.height : 0) + offset :
				alongAxis + yOption
		};
	},

	/**
	 * Render the axis
	 */
	render: function () {
		var axis = this,
			chart = axis.chart,
			renderer = chart.renderer,
			options = axis.options,
			isLog = axis.isLog,
			isLinked = axis.isLinked,
			tickPositions = axis.tickPositions,
			axisTitle = axis.axisTitle,			
			ticks = axis.ticks,
			minorTicks = axis.minorTicks,
			alternateBands = axis.alternateBands,
			stackLabelOptions = options.stackLabels,
			alternateGridColor = options.alternateGridColor,
			tickmarkOffset = axis.tickmarkOffset,
			lineWidth = options.lineWidth,
			linePath,
			hasRendered = chart.hasRendered,
			slideInTicks = hasRendered && defined(axis.oldMin) && !isNaN(axis.oldMin),
			showAxis = axis.showAxis,
			globalAnimation = renderer.globalAnimation,
			from,
			to;

		// Reset
		axis.labelEdge.length = 0;
		//axis.justifyToPlot = overflow === 'justify';
		axis.overlap = false;

		// Mark all elements inActive before we go over and mark the active ones
		each([ticks, minorTicks, alternateBands], function (coll) {
			var pos;
			for (pos in coll) {
				coll[pos].isActive = false;
			}
		});

		// If the series has data draw the ticks. Else only the line and title
		if (axis.hasData() || isLinked) {

			// minor ticks
			if (axis.minorTickInterval && !axis.categories) {
				each(axis.getMinorTickPositions(), function (pos) {
					if (!minorTicks[pos]) {
						minorTicks[pos] = new Tick(axis, pos, 'minor');
					}

					// render new ticks in old position
					if (slideInTicks && minorTicks[pos].isNew) {
						minorTicks[pos].render(null, true);
					}

					minorTicks[pos].render(null, false, 1);
				});
			}

			// Major ticks. Pull out the first item and render it last so that
			// we can get the position of the neighbour label. #808.
			if (tickPositions.length) { // #1300
				each(tickPositions, function (pos, i) {

					// linked axes need an extra check to find out if
					if (!isLinked || (pos >= axis.min && pos <= axis.max)) {

						if (!ticks[pos]) {
							ticks[pos] = new Tick(axis, pos);
						}

						// render new ticks in old position
						if (slideInTicks && ticks[pos].isNew) {
							ticks[pos].render(i, true, 0.1);
						}

						ticks[pos].render(i);
					}

				});
				// In a categorized axis, the tick marks are displayed between labels. So
				// we need to add a tick mark and grid line at the left edge of the X axis.
				if (tickmarkOffset && (axis.min === 0 || axis.single)) {
					if (!ticks[-1]) {
						ticks[-1] = new Tick(axis, -1, null, true);
					}
					ticks[-1].render(-1);
				}

			}

			// alternate grid color
			if (alternateGridColor) {
				each(tickPositions, function (pos, i) {
					to = tickPositions[i + 1] !== UNDEFINED ? tickPositions[i + 1] + tickmarkOffset : axis.max - tickmarkOffset; 
					if (i % 2 === 0 && pos < axis.max && to <= axis.max - tickmarkOffset) { // #2248
						if (!alternateBands[pos]) {
							alternateBands[pos] = new PlotLineOrBand(axis);
						}
						from = pos + tickmarkOffset; // #949
<<<<<<< HEAD
						to = tickPositions[i + 1] !== undefined ? tickPositions[i + 1] + tickmarkOffset : axis.max;
=======
>>>>>>> edb05534
						alternateBands[pos].options = {
							from: isLog ? lin2log(from) : from,
							to: isLog ? lin2log(to) : to,
							color: alternateGridColor
						};
						alternateBands[pos].render();
						alternateBands[pos].isActive = true;
					}
				});
			}

			// custom plot lines and bands
			if (!axis._addedPlotLB) { // only first time
				each((options.plotLines || []).concat(options.plotBands || []), function (plotLineOptions) {
					axis.addPlotBandOrLine(plotLineOptions);
				});
				axis._addedPlotLB = true;
			}

		} // end if hasData

		// Remove inactive ticks
		each([ticks, minorTicks, alternateBands], function (coll) {
			var pos,
				i,
				forDestruction = [],
				delay = globalAnimation ? globalAnimation.duration || 500 : 0,
				destroyInactiveItems = function () {
					i = forDestruction.length;
					while (i--) {
						// When resizing rapidly, the same items may be destroyed in different timeouts,
						// or the may be reactivated
						if (coll[forDestruction[i]] && !coll[forDestruction[i]].isActive) {
							coll[forDestruction[i]].destroy();
							delete coll[forDestruction[i]];
						}
					}

				};

			for (pos in coll) {

				if (!coll[pos].isActive) {
					// Render to zero opacity
					coll[pos].render(pos, false, 0);
					coll[pos].isActive = false;
					forDestruction.push(pos);
				}
			}

			// When the objects are finished fading out, destroy them
			if (coll === alternateBands || !chart.hasRendered || !delay) {
				destroyInactiveItems();
			} else if (delay) {
				setTimeout(destroyInactiveItems, delay);
			}
		});

		// Static items. As the axis group is cleared on subsequent calls
		// to render, these items are added outside the group.
		// axis line
		if (lineWidth) {
			linePath = axis.getLinePath(lineWidth);
			if (!axis.axisLine) {
				axis.axisLine = renderer.path(linePath)
					.attr({
						stroke: options.lineColor,
						'stroke-width': lineWidth,
						zIndex: 7
					})
					.add(axis.axisGroup);
			} else {
				axis.axisLine.animate({ d: linePath });
			}

			// show or hide the line depending on options.showEmpty
			axis.axisLine[showAxis ? 'show' : 'hide']();
		}

		if (axisTitle && showAxis) {

			axisTitle[axisTitle.isNew ? 'attr' : 'animate'](
				axis.getTitlePosition()
			);
			axisTitle.isNew = false;
		}

		// Stacked totals:
		if (stackLabelOptions && stackLabelOptions.enabled) {
			axis.renderStackTotals();
		}
		// End stacked totals

		axis.isDirty = false;
	},

	/**
	 * Redraw the axis to reflect changes in the data or axis extremes
	 */
	redraw: function () {
		
		if (this.visible) {
			// render the axis
			this.render();

			// move plot lines and bands
			each(this.plotLinesAndBands, function (plotLine) {
				plotLine.render();
			});
		}

		// mark associated series as dirty and ready for redraw
		each(this.series, function (series) {
			series.isDirty = true;
		});

	},

	/**
	 * Destroys an Axis instance.
	 */
	destroy: function (keepEvents) {
		var axis = this,
			stacks = axis.stacks,
			stackKey,
			plotLinesAndBands = axis.plotLinesAndBands,
			i;

		// Remove the events
		if (!keepEvents) {
			removeEvent(axis);
		}

		// Destroy each stack total
		for (stackKey in stacks) {
			destroyObjectProperties(stacks[stackKey]);

			stacks[stackKey] = null;
		}

		// Destroy collections
		each([axis.ticks, axis.minorTicks, axis.alternateBands], function (coll) {
			destroyObjectProperties(coll);
		});
		i = plotLinesAndBands.length;
		while (i--) { // #1975
			plotLinesAndBands[i].destroy();
		}

		// Destroy local variables
		each(['stackTotalGroup', 'axisLine', 'axisTitle', 'axisGroup', 'cross', 'gridGroup', 'labelGroup'], function (prop) {
			if (axis[prop]) {
				axis[prop] = axis[prop].destroy();
			}
		});

		// Destroy crosshair
		if (this.cross) {
			this.cross.destroy();
		}
	},

	/**
	 * Draw the crosshair
	 */
	drawCrosshair: function (e, point) { // docs: Missing docs for Axis.crosshair. Also for properties.

		var path,
			options = this.crosshair,
			animation = options.animation,
			pos,
			attribs,
			categorized;
		
		if (
			// Disabled in options
			!this.crosshair || 
			// Snap
			((defined(point) || !pick(this.crosshair.snap, true)) === false) || 
			// Not on this axis (#4095, #2888)
			(point && point.series && point.series[this.coll] !== this)
		) {
			this.hideCrosshair();
		
		} else {			

			// Get the path
			if (!pick(options.snap, true)) {
				pos = (this.horiz ? e.chartX - this.pos : this.len - e.chartY + this.pos);
			} else if (defined(point)) {
				/*jslint eqeq: true*/
				pos = this.isXAxis ? point.plotX : this.len - point.plotY; // #3834
				/*jslint eqeq: false*/
			}

			if (this.isRadial) {
				path = this.getPlotLinePath(this.isXAxis ? point.x : pick(point.stackY, point.y)) || null; // #3189
			} else {
				path = this.getPlotLinePath(null, null, null, null, pos) || null; // #3189
			}

			if (path === null) {
				this.hideCrosshair();
				return;
			}

			// Draw the cross
			if (this.cross) {
				this.cross
					.attr({ visibility: 'visible' })[animation ? 'animate' : 'attr']({ d: path }, animation);
			} else {
				categorized = this.categories && !this.isRadial;
				attribs = {
					'stroke-width': options.width || (categorized ? this.transA : 1),
					stroke: options.color || (categorized ? 'rgba(155,200,255,0.2)' : '#C0C0C0'),
					zIndex: options.zIndex || 2
				};
				if (options.dashStyle) {
					attribs.dashstyle = options.dashStyle;
				}
				this.cross = this.chart.renderer.path(path).attr(attribs).add();
			}

		}

	},

	/**
	 *	Hide the crosshair.
	 */
	hideCrosshair: function () {
		if (this.cross) {
			this.cross.hide();
		}
	}
}; // end Axis

extend(H.Axis.prototype, AxisPlotLineOrBandExtension);

	return H;
}(Highcharts));<|MERGE_RESOLUTION|>--- conflicted
+++ resolved
@@ -266,11 +266,6 @@
 
 		//axis.axisTitleMargin = undefined,// = options.title.margin,
 		axis.minPixelPadding = 0;
-<<<<<<< HEAD
-		//axis.ignoreMinPadding = undefined; // can be set to true by a column or bar series
-		//axis.ignoreMaxPadding = undefined;
-=======
->>>>>>> edb05534
 
 		axis.reversed = options.reversed;
 		axis.visible = options.visible !== false;
@@ -442,7 +437,6 @@
 			while (i-- && ret === undefined) {
 				multi = Math.pow(1000, i + 1);
 				if (numericSymbolDetector >= multi && (value * 10) % multi === 0 && numericSymbols[i] !== null) {
-<<<<<<< HEAD
 					ret = H.numberFormat(value / multi, -1) + numericSymbols[i];
 				}
 			}
@@ -451,17 +445,6 @@
 		if (ret === undefined) {
 			if (Math.abs(value) >= 10000) { // add thousands separators
 				ret = H.numberFormat(value, -1);
-=======
-					ret = Highcharts.numberFormat(value / multi, -1) + numericSymbols[i];
-				}
-			}
-		}
-
-		if (ret === UNDEFINED) {
-			if (mathAbs(value) >= 10000) { // add thousands separators
-				ret = Highcharts.numberFormat(value, -1);
-
->>>>>>> edb05534
 			} else { // small numbers
 				ret = H.numberFormat(value, -1, undefined, ''); // #2466
 			}
@@ -1002,13 +985,8 @@
 
 		// handle zoomed range
 		if (axis.range && defined(axis.max)) {
-<<<<<<< HEAD
-			axis.userMin = axis.min = Math.max(axis.min, axis.minFromRange()); // #618
-			axis.userMax = axis.max;
-=======
-			axis.userMin = axis.min = hardMin = mathMax(axis.min, axis.minFromRange()); // #618
+			axis.userMin = axis.min = hardMin = Math.max(axis.min, axis.minFromRange()); // #618
 			axis.userMax = hardMax = axis.max;
->>>>>>> edb05534
 
 			axis.range = null;  // don't use it when running setExtremes
 		}
@@ -1427,13 +1405,8 @@
 		var dataMin = this.dataMin,
 			dataMax = this.dataMax,
 			options = this.options,
-<<<<<<< HEAD
 			min = Math.min(dataMin, pick(options.min, dataMin)),
 			max = Math.max(dataMax, pick(options.max, dataMax));
-=======
-			min = mathMin(dataMin, pick(options.min, dataMin)),
-			max = mathMax(dataMax, pick(options.max, dataMax));
->>>>>>> edb05534
 
 		// Prevent pinch zooming out of range. Check for defined is for #1946. #1734.
 		if (!this.allowZoomOutside) {
@@ -1665,11 +1638,7 @@
 		// Handle word-wrap or ellipsis on vertical axis
 		} else if (slotWidth) {
 			// For word-wrap or ellipsis
-<<<<<<< HEAD
 			css = { width: innerWidth + 'px' };
-=======
-			css = { width: innerWidth + PX };
->>>>>>> edb05534
 
 			if (!textOverflowOption) {
 				css.textOverflow = 'clip';
@@ -1696,11 +1665,7 @@
 		// Add ellipsis if the label length is significantly longer than ideal
 		if (attr.rotation) {
 			css = { 
-<<<<<<< HEAD
 				width: (labelLength > chart.chartHeight * 0.5 ? chart.chartHeight * 0.33 : chart.chartHeight) + 'px'
-=======
-				width: (labelLength > chart.chartHeight * 0.5 ? chart.chartHeight * 0.33 : chart.chartHeight) + PX
->>>>>>> edb05534
 			};
 			if (!textOverflowOption) {
 				css.textOverflow = 'ellipsis';
@@ -1870,13 +1835,8 @@
 		);
 
 		// Decide the clipping needed to keep the graph inside the plot area and axis lines
-<<<<<<< HEAD
 		clip = options.offset ? 0 : Math.floor(options.lineWidth / 2) * 2; // #4308, #4371
 		clipOffset[invertedSide] = Math.max(clipOffset[invertedSide], clip);
-=======
-		clip = options.offset ? 0 : mathFloor(options.lineWidth / 2) * 2; // #4308, #4371
-		clipOffset[invertedSide] = mathMax(clipOffset[invertedSide], clip);
->>>>>>> edb05534
 	},
 
 	/**
@@ -2047,16 +2007,12 @@
 			// alternate grid color
 			if (alternateGridColor) {
 				each(tickPositions, function (pos, i) {
-					to = tickPositions[i + 1] !== UNDEFINED ? tickPositions[i + 1] + tickmarkOffset : axis.max - tickmarkOffset; 
+					to = tickPositions[i + 1] !== undefined ? tickPositions[i + 1] + tickmarkOffset : axis.max - tickmarkOffset; 
 					if (i % 2 === 0 && pos < axis.max && to <= axis.max - tickmarkOffset) { // #2248
 						if (!alternateBands[pos]) {
 							alternateBands[pos] = new PlotLineOrBand(axis);
 						}
 						from = pos + tickmarkOffset; // #949
-<<<<<<< HEAD
-						to = tickPositions[i + 1] !== undefined ? tickPositions[i + 1] + tickmarkOffset : axis.max;
-=======
->>>>>>> edb05534
 						alternateBands[pos].options = {
 							from: isLog ? lin2log(from) : from,
 							to: isLog ? lin2log(to) : to,
