--- conflicted
+++ resolved
@@ -458,15 +458,6 @@
 				if (axis.isXAxis) {
 					xData = series.xData;
 					if (xData.length) {
-<<<<<<< HEAD
-						// If xData contains values which is not numbers, then filter them out
-						if (!isNumber(xData)) {
-							xData = grep(xData, function (x) {
-								return isNumber(x);
-							});
-						}
-						axis.dataMin = mathMin(pick(axis.dataMin, xData[0]), arrayMin(xData));
-=======
 						// If xData contains values which is not numbers, then filter them out.
 						// To prevent performance hit, we only do this after we have already
 						// found seriesDataMin because in most cases all data is valid. #5234.
@@ -479,7 +470,6 @@
 						}
 
 						axis.dataMin = mathMin(pick(axis.dataMin, xData[0]), seriesDataMin);
->>>>>>> 2b828799
 						axis.dataMax = mathMax(pick(axis.dataMax, xData[0]), arrayMax(xData));
 						
 					}
