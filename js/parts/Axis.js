(function (H) {
	var arrayMax = H.arrayMax,
		correctFloat = H.correctFloat,
		defined = H.defined,
		deg2rad = H.deg2rad,
		destroyObjectProperties = H.destroyObjectProperties,
		error = H.error,
		isNumber = H.isNumber,
		lin2log = H.lin2log,
		log2lin = H.log2lin,
		merge = H.merge,
		pick = H.pick,
		Tick = H.Tick;
/**
 * Create a new axis object
 * @param {Object} chart
 * @param {Object} options
 */
H.Axis = function () {
	this.init.apply(this, arguments);
};

H.Axis.prototype = {

	/**
	 * Default options for the X axis - the Y axis has extended defaults
	 */
	defaultOptions: {
		// allowDecimals: null,
		// alternateGridColor: null,
		// categories: [],
		dateTimeLabelFormats: {
			millisecond: '%H:%M:%S.%L',
			second: '%H:%M:%S',
			minute: '%H:%M',
			hour: '%H:%M',
			day: '%e. %b',
			week: '%e. %b',
			month: '%b \'%y',
			year: '%Y'
		},
		endOnTick: false,
		gridLineColor: '#D8D8D8',
		// gridLineDashStyle: 'solid',
		// gridLineWidth: 0,
		// reversed: false,

		labels: {
			enabled: true,
			// rotation: 0,
			// align: 'center',
			// step: null,
			style: {
				color: '#606060',
				cursor: 'default',
				fontSize: '11px'
			},
			x: 0,
			y: 15
			/*formatter: function () {
				return this.value;
			},*/
		},
		lineColor: '#C0D0E0',
		lineWidth: 1,
		//linkedTo: null,
		//max: undefined,
		//min: undefined,
		minPadding: 0.01,
		maxPadding: 0.01,
		//minRange: null,
		minorGridLineColor: '#E0E0E0',
		// minorGridLineDashStyle: null,
		minorGridLineWidth: 1,
		minorTickColor: '#A0A0A0',
		//minorTickInterval: null,
		minorTickLength: 2,
		minorTickPosition: 'outside', // inside or outside
		//minorTickWidth: 0,
		//opposite: false,
		//offset: 0,
		//plotBands: [{
		//	events: {},
		//	zIndex: 1,
		//	labels: { align, x, verticalAlign, y, style, rotation, textAlign }
		//}],
		//plotLines: [{
		//	events: {}
		//  dashStyle: {}
		//	zIndex:
		//	labels: { align, x, verticalAlign, y, style, rotation, textAlign }
		//}],
		//reversed: false,
		// showFirstLabel: true,
		// showLastLabel: true,
		startOfWeek: 1,
		startOnTick: false,
		tickColor: '#C0D0E0',
		//tickInterval: null,
		tickLength: 10,
		tickmarkPlacement: 'between', // on or between
		tickPixelInterval: 100,
		tickPosition: 'outside',
		tickWidth: 1,
		title: {
			//text: null,
			align: 'middle', // low, middle or high
			//margin: 0 for horizontal, 10 for vertical axes,
			//rotation: 0,
			//side: 'outside',
			style: {
				color: '#707070'
			}
			//x: 0,
			//y: 0
		},
		type: 'linear' // linear, logarithmic or datetime
	},

	/**
	 * This options set extends the defaultOptions for Y axes
	 */
	defaultYAxisOptions: {
		endOnTick: true,
		gridLineWidth: 1,
		tickPixelInterval: 72,
		showLastLabel: true,
		labels: {
			x: -8,
			y: 3
		},
		lineWidth: 0,
		maxPadding: 0.05,
		minPadding: 0.05,
		startOnTick: true,
		tickWidth: 0,
		title: {
			rotation: 270,
			text: 'Values'
		},
		stackLabels: {
			enabled: false,
			//align: dynamic,
			//y: dynamic,
			//x: dynamic,
			//verticalAlign: dynamic,
			//textAlign: dynamic,
			//rotation: 0,
			formatter: function () {
				return H.numberFormat(this.total, -1);
			},
			style: merge(H.defaultPlotOptions.line.dataLabels.style, { color: '#000000' })
		}
	},

	/**
	 * These options extend the defaultOptions for left axes
	 */
	defaultLeftAxisOptions: {
		labels: {
			x: -15,
			y: null
		},
		title: {
			rotation: 270
		}
	},

	/**
	 * These options extend the defaultOptions for right axes
	 */
	defaultRightAxisOptions: {
		labels: {
			x: 15,
			y: null
		},
		title: {
			rotation: 90
		}
	},

	/**
	 * These options extend the defaultOptions for bottom axes
	 */
	defaultBottomAxisOptions: {
		labels: {
			autoRotation: [-45],
			x: 0,
			y: null // based on font size
			// overflow: undefined,
			// staggerLines: null
		},
		title: {
			rotation: 0
		}
	},
	/**
	 * These options extend the defaultOptions for top axes
	 */
	defaultTopAxisOptions: {
		labels: {
			autoRotation: [-45],
			x: 0,
			y: -15
			// overflow: undefined
			// staggerLines: null
		},
		title: {
			rotation: 0
		}
	},

	/**
	 * Initialize the axis
	 */
	init: function (chart, userOptions) {


		var isXAxis = userOptions.isX,
			axis = this;

		// Flag, is the axis horizontal
		axis.horiz = chart.inverted ? !isXAxis : isXAxis;

		// Flag, isXAxis
		axis.isXAxis = isXAxis;
		axis.coll = isXAxis ? 'xAxis' : 'yAxis';

		axis.opposite = userOptions.opposite; // needed in setOptions
		axis.side = userOptions.side || (axis.horiz ?
				(axis.opposite ? 0 : 2) : // top : bottom
				(axis.opposite ? 1 : 3));  // right : left

		axis.setOptions(userOptions);


		var options = this.options,
			type = options.type,
			isDatetimeAxis = type === 'datetime';

		axis.labelFormatter = options.labels.formatter || axis.defaultLabelFormatter; // can be overwritten by dynamic format


		// Flag, stagger lines or not
		axis.userOptions = userOptions;

		//axis.axisTitleMargin = undefined,// = options.title.margin,
		axis.minPixelPadding = 0;
		//axis.ignoreMinPadding = undefined; // can be set to true by a column or bar series
		//axis.ignoreMaxPadding = undefined;

		axis.chart = chart;
		axis.reversed = options.reversed;
		axis.zoomEnabled = options.zoomEnabled !== false;

		// Initial categories
		axis.categories = options.categories || type === 'category';
		axis.names = axis.names || []; // Preserve on update (#3830)

		// Elements
		//axis.axisGroup = undefined;
		//axis.gridGroup = undefined;
		//axis.axisTitle = undefined;
		//axis.axisLine = undefined;

		// Shorthand types
		axis.isLog = type === 'logarithmic';
		axis.isDatetimeAxis = isDatetimeAxis;

		// Flag, if axis is linked to another axis
		axis.isLinked = defined(options.linkedTo);
		// Linked axis.
		//axis.linkedParent = undefined;

		// Tick positions
		//axis.tickPositions = undefined; // array containing predefined positions
		// Tick intervals
		//axis.tickInterval = undefined;
		//axis.minorTickInterval = undefined;

		
		// Major ticks
		axis.ticks = {};
		axis.labelEdge = [];
		// Minor ticks
		axis.minorTicks = {};

		// List of plotLines/Bands
		axis.plotLinesAndBands = [];

		// Alternate bands
		axis.alternateBands = {};

		// Axis metrics
		//axis.left = undefined;
		//axis.top = undefined;
		//axis.width = undefined;
		//axis.height = undefined;
		//axis.bottom = undefined;
		//axis.right = undefined;
		//axis.transA = undefined;
		//axis.transB = undefined;
		//axis.oldTransA = undefined;
		axis.len = 0;
		//axis.oldMin = undefined;
		//axis.oldMax = undefined;
		//axis.oldUserMin = undefined;
		//axis.oldUserMax = undefined;
		//axis.oldAxisLength = undefined;
		axis.minRange = axis.userMinRange = options.minRange || options.maxZoom;
		axis.range = options.range;
		axis.offset = options.offset || 0;


		// Dictionary for stacks
		axis.stacks = {};
		axis.oldStacks = {};
		
		// Min and max in the data
		//axis.dataMin = undefined,
		//axis.dataMax = undefined,

		// The axis range
		axis.max = null;
		axis.min = null;

		// User set min and max
		//axis.userMin = undefined,
		//axis.userMax = undefined,

		// Crosshair options
		axis.crosshair = pick(options.crosshair, H.splat(chart.options.tooltip.crosshairs)[isXAxis ? 0 : 1], false);
		// Run Axis

		var eventType,
			events = axis.options.events;

		// Register
		if (HighchartsAdapter.inArray(axis, chart.axes) === -1) { // don't add it again on Axis.update()
			if (isXAxis && !this.isColorAxis) { // #2713
				chart.axes.splice(chart.xAxis.length, 0, axis);
			} else {
				chart.axes.push(axis);
			}

			chart[axis.coll].push(axis);
		}

		axis.series = axis.series || []; // populated by Series

		// inverted charts have reversed xAxes as default
		if (chart.inverted && isXAxis && axis.reversed === undefined) {
			axis.reversed = true;
		}

		axis.removePlotBand = axis.removePlotBandOrLine;
		axis.removePlotLine = axis.removePlotBandOrLine;


		// register event listeners
		for (eventType in events) {
			H.addEvent(axis, eventType, events[eventType]);
		}

		// extend logarithmic axis
		if (axis.isLog) {
			axis.val2lin = log2lin;
			axis.lin2val = lin2log;
		}
	},

	/**
	 * Merge and set options
	 */
	setOptions: function (userOptions) {
		this.options = merge(
			this.defaultOptions,
			this.isXAxis ? {} : this.defaultYAxisOptions,
			[this.defaultTopAxisOptions, this.defaultRightAxisOptions,
				this.defaultBottomAxisOptions, this.defaultLeftAxisOptions][this.side],
			merge(
				H.defaultOptions[this.coll], // if set in setOptions (#1053)
				userOptions
			)
		);
	},

	/**
	 * The default label formatter. The context is a special config object for the label.
	 */
	defaultLabelFormatter: function () {
		var axis = this.axis,
			value = this.value,
			categories = axis.categories,
			dateTimeLabelFormat = this.dateTimeLabelFormat,
			numericSymbols = H.defaultOptions.lang.numericSymbols,
			i = numericSymbols && numericSymbols.length,
			multi,
			ret,
			formatOption = axis.options.labels.format,

			// make sure the same symbol is added for all labels on a linear axis
			numericSymbolDetector = axis.isLog ? value : axis.tickInterval;

		if (formatOption) {
			ret = H.format(formatOption, this);

		} else if (categories) {
			ret = value;

		} else if (dateTimeLabelFormat) { // datetime axis
			ret = H.dateFormat(dateTimeLabelFormat, value);

		} else if (i && numericSymbolDetector >= 1000) {
			// Decide whether we should add a numeric symbol like k (thousands) or M (millions).
			// If we are to enable this in tooltip or other places as well, we can move this
			// logic to the numberFormatter and enable it by a parameter.
			while (i-- && ret === undefined) {
				multi = Math.pow(1000, i + 1);
				if (numericSymbolDetector >= multi && numericSymbols[i] !== null) {
					ret = H.numberFormat(value / multi, -1) + numericSymbols[i];
				}
			}
		}

		if (ret === undefined) {
			if (Math.abs(value) >= 10000) { // add thousands separators
				ret = H.numberFormat(value, 0);

			} else { // small numbers
				ret = H.numberFormat(value, -1, undefined, ''); // #2466
			}
		}

		return ret;
	},

	/**
	 * Get the minimum and maximum for the series of each axis
	 */
	getSeriesExtremes: function () {
		var axis = this,
			chart = axis.chart;
		axis.hasVisibleSeries = false;

		// Reset properties in case we're redrawing (#3353)
		axis.dataMin = axis.dataMax = axis.ignoreMinPadding = axis.ignoreMaxPadding = null;
		
		if (axis.buildStacks) {
			axis.buildStacks();
		}

		// loop through this axis' series
		H.each(axis.series, function (series) {

			if (series.visible || !chart.options.chart.ignoreHiddenSeries) {

				var seriesOptions = series.options,
					xData,
					threshold = seriesOptions.threshold,
					seriesDataMin,
					seriesDataMax;

				axis.hasVisibleSeries = true;

				// Validate threshold in logarithmic axes
				if (axis.isLog && threshold <= 0) {
					threshold = null;
				}

				// Get dataMin and dataMax for X axes
				if (axis.isXAxis) {
					xData = series.xData;
					if (xData.length) {
						axis.dataMin = Math.min(pick(axis.dataMin, xData[0]), H.arrayMin(xData));
						axis.dataMax = Math.max(pick(axis.dataMax, xData[0]), arrayMax(xData));
					}

				// Get dataMin and dataMax for Y axes, as well as handle stacking and processed data
				} else {

					// Get this particular series extremes
					series.getExtremes();
					seriesDataMax = series.dataMax;
					seriesDataMin = series.dataMin;

					// Get the dataMin and dataMax so far. If percentage is used, the min and max are
					// always 0 and 100. If seriesDataMin and seriesDataMax is null, then series
					// doesn't have active y data, we continue with nulls
					if (defined(seriesDataMin) && defined(seriesDataMax)) {
						axis.dataMin = Math.min(pick(axis.dataMin, seriesDataMin), seriesDataMin);
						axis.dataMax = Math.max(pick(axis.dataMax, seriesDataMax), seriesDataMax);
					}

					// Adjust to threshold
					if (defined(threshold)) {
						if (axis.dataMin >= threshold) {
							axis.dataMin = threshold;
							axis.ignoreMinPadding = true;
						} else if (axis.dataMax < threshold) {
							axis.dataMax = threshold;
							axis.ignoreMaxPadding = true;
						}
					}
				}
			}
		});
	},

	/**
	 * Translate from axis value to pixel position on the chart, or back
	 *
	 */
	translate: function (val, backwards, cvsCoord, old, handleLog, pointPlacement) {
		var axis = this.linkedParent || this, // #1417
			sign = 1,
			cvsOffset = 0,
			localA = old ? axis.oldTransA : axis.transA,
			localMin = old ? axis.oldMin : axis.min,
			returnValue,
			minPixelPadding = axis.minPixelPadding,
			doPostTranslate = (axis.doPostTranslate || (axis.isLog && handleLog)) && axis.lin2val;

		if (!localA) {
			localA = axis.transA;
		}

		// In vertical axes, the canvas coordinates start from 0 at the top like in
		// SVG.
		if (cvsCoord) {
			sign *= -1; // canvas coordinates inverts the value
			cvsOffset = axis.len;
		}

		// Handle reversed axis
		if (axis.reversed) {
			sign *= -1;
			cvsOffset -= sign * (axis.sector || axis.len);
		}

		// From pixels to value
		if (backwards) { // reverse translation

			val = val * sign + cvsOffset;
			val -= minPixelPadding;
			returnValue = val / localA + localMin; // from chart pixel to value
			if (doPostTranslate) { // log and ordinal axes
				returnValue = axis.lin2val(returnValue);
			}

		// From value to pixels
		} else {
			if (doPostTranslate) { // log and ordinal axes
				val = axis.val2lin(val);
			}
			if (pointPlacement === 'between') {
				pointPlacement = 0.5;
			}
			returnValue = sign * (val - localMin) * localA + cvsOffset + (sign * minPixelPadding) +
				(isNumber(pointPlacement) ? localA * pointPlacement * axis.pointRange : 0);
		}

		return returnValue;
	},

	/**
	 * Utility method to translate an axis value to pixel position.
	 * @param {Number} value A value in terms of axis units
	 * @param {Boolean} paneCoordinates Whether to return the pixel coordinate relative to the chart
	 *        or just the axis/pane itself.
	 */
	toPixels: function (value, paneCoordinates) {
		return this.translate(value, false, !this.horiz, null, true) + (paneCoordinates ? 0 : this.pos);
	},

	/*
	 * Utility method to translate a pixel position in to an axis value
	 * @param {Number} pixel The pixel value coordinate
	 * @param {Boolean} paneCoordiantes Whether the input pixel is relative to the chart or just the
	 *        axis/pane itself.
	 */
	toValue: function (pixel, paneCoordinates) {
		return this.translate(pixel - (paneCoordinates ? 0 : this.pos), true, !this.horiz, null, true);
	},

	/**
	 * Create the path for a plot line that goes from the given value on
	 * this axis, across the plot to the opposite side
	 * @param {Number} value
	 * @param {Number} lineWidth Used for calculation crisp line
	 * @param {Number] old Use old coordinates (for resizing and rescaling)
	 */
	getPlotLinePath: function (value, lineWidth, old, force, translatedValue) {
		var axis = this,
			chart = axis.chart,
			axisLeft = axis.left,
			axisTop = axis.top,
			x1,
			y1,
			x2,
			y2,
			cHeight = (old && chart.oldChartHeight) || chart.chartHeight,
			cWidth = (old && chart.oldChartWidth) || chart.chartWidth,
			skip,
			transB = axis.transB,
			/**
			 * Check if x is between a and b. If not, either move to a/b or skip, 
			 * depending on the force parameter.
			 */
			between = function (x, a, b) {
				if (x < a || x > b) {
					if (force) {
						x = Math.min(Math.max(a, x), b);
					} else {
						skip = true;
					}
				}
				return x;
			};

		translatedValue = pick(translatedValue, axis.translate(value, null, null, old));
		x1 = x2 = Math.round(translatedValue + transB);
		y1 = y2 = Math.round(cHeight - translatedValue - transB);

		if (isNaN(translatedValue)) { // no min or max
			skip = true;

		} else if (axis.horiz) {
			y1 = axisTop;
			y2 = cHeight - axis.bottom;
			x1 = x2 = between(x1, axisLeft, axisLeft + axis.width);
		} else {
			x1 = axisLeft;
			x2 = cWidth - axis.right;
			y1 = y2 = between(y1, axisTop, axisTop + axis.height);
		}
		return skip && !force ?
			null :
			chart.renderer.crispLine(['M', x1, y1, 'L', x2, y2], lineWidth || 1);
	},

	/**
	 * Set the tick positions of a linear axis to round values like whole tens or every five.
	 */
	getLinearTickPositions: function (tickInterval, min, max) {
		var pos,
			lastPos,
			roundedMin = correctFloat(Math.floor(min / tickInterval) * tickInterval),
			roundedMax = correctFloat(Math.ceil(max / tickInterval) * tickInterval),
			tickPositions = [];

		// For single points, add a tick regardless of the relative position (#2662)
		if (min === max && isNumber(min)) {
			return [min];
		}

		// Populate the intermediate values
		pos = roundedMin;
		while (pos <= roundedMax) {

			// Place the tick on the rounded value
			tickPositions.push(pos);

			// Always add the raw tickInterval, not the corrected one.
			pos = correctFloat(pos + tickInterval);

			// If the interval is not big enough in the current min - max range to actually increase
			// the loop variable, we need to break out to prevent endless loop. Issue #619
			if (pos === lastPos) {
				break;
			}

			// Record the last value
			lastPos = pos;
		}
		return tickPositions;
	},

	/**
	 * Return the minor tick positions. For logarithmic axes, reuse the same logic
	 * as for major ticks.
	 */
	getMinorTickPositions: function () {
		var axis = this,
			options = axis.options,
			tickPositions = axis.tickPositions,
			minorTickInterval = axis.minorTickInterval,
			minorTickPositions = [],
			pos,
			i,
			min = axis.min,
			max = axis.max,
			range = max - min,
			len;

		// If minor ticks get too dense, they are hard to read, and may cause long running script. So we don't draw them.
		if (range && range / minorTickInterval < axis.len / 3) { // #3875

			if (axis.isLog) {
				len = tickPositions.length;
				for (i = 1; i < len; i++) {
					minorTickPositions = minorTickPositions.concat(
						axis.getLogTickPositions(minorTickInterval, tickPositions[i - 1], tickPositions[i], true)
					);
				}
			} else if (axis.isDatetimeAxis && options.minorTickInterval === 'auto') { // #1314
				minorTickPositions = minorTickPositions.concat(
					axis.getTimeTicks(
						axis.normalizeTimeTickInterval(minorTickInterval),
						min,
						max,
						options.startOfWeek
					)
				);
			} else {
				for (pos = min + (tickPositions[0] - min) % minorTickInterval; pos <= max; pos += minorTickInterval) {
					minorTickPositions.push(pos);
				}
			}
		}

		axis.trimTicks(minorTickPositions); // #3652 #3743
		return minorTickPositions;
	},

	/**
	 * Adjust the min and max for the minimum range. Keep in mind that the series data is
	 * not yet processed, so we don't have information on data cropping and grouping, or
	 * updated axis.pointRange or series.pointRange. The data can't be processed until
	 * we have finally established min and max.
	 */
	adjustForMinRange: function () {
		var axis = this,
			options = axis.options,
			min = axis.min,
			max = axis.max,
			zoomOffset,
			spaceAvailable = axis.dataMax - axis.dataMin >= axis.minRange,
			closestDataRange,
			i,
			distance,
			xData,
			loopLength,
			minArgs,
			maxArgs;

		// Set the automatic minimum range based on the closest point distance
		if (axis.isXAxis && axis.minRange === undefined && !axis.isLog) {

			if (defined(options.min) || defined(options.max)) {
				axis.minRange = null; // don't do this again

			} else {

				// Find the closest distance between raw data points, as opposed to
				// closestPointRange that applies to processed points (cropped and grouped)
				H.each(axis.series, function (series) {
					xData = series.xData;
					loopLength = series.xIncrement ? 1 : xData.length - 1;
					for (i = loopLength; i > 0; i--) {
						distance = xData[i] - xData[i - 1];
						if (closestDataRange === undefined || distance < closestDataRange) {
							closestDataRange = distance;
						}
					}
				});
				axis.minRange = Math.min(closestDataRange * 5, axis.dataMax - axis.dataMin);
			}
		}

		// if minRange is exceeded, adjust
		if (max - min < axis.minRange) {
			var minRange = axis.minRange;
			zoomOffset = (minRange - max + min) / 2;

			// if min and max options have been set, don't go beyond it
			minArgs = [min - zoomOffset, pick(options.min, min - zoomOffset)];
			if (spaceAvailable) { // if space is available, stay within the data range
				minArgs[2] = axis.dataMin;
			}
			min = arrayMax(minArgs);

			maxArgs = [min + minRange, pick(options.max, min + minRange)];
			if (spaceAvailable) { // if space is availabe, stay within the data range
				maxArgs[2] = axis.dataMax;
			}

			max = H.arrayMin(maxArgs);

			// now if the max is adjusted, adjust the min back
			if (max - min < minRange) {
				minArgs[0] = max - minRange;
				minArgs[1] = pick(options.min, max - minRange);
				min = arrayMax(minArgs);
			}
		}

		// Record modified extremes
		axis.min = min;
		axis.max = max;
	},

	/**
	 * Update translation information
	 */
	setAxisTranslation: function (saveOld) {
		var axis = this,
			range = axis.max - axis.min,
			pointRange = axis.axisPointRange || 0,
			closestPointRange,
			minPointOffset = 0,
			pointRangePadding = 0,
			linkedParent = axis.linkedParent,
			ordinalCorrection,
			hasCategories = !!axis.categories,
			transA = axis.transA,
			isXAxis = axis.isXAxis;

		// Adjust translation for padding. Y axis with categories need to go through the same (#1784).
		if (isXAxis || hasCategories || pointRange) {
			if (linkedParent) {
				minPointOffset = linkedParent.minPointOffset;
				pointRangePadding = linkedParent.pointRangePadding;

			} else {
				H.each(axis.series, function (series) {
					var seriesPointRange = hasCategories ? 1 : (isXAxis ? series.pointRange : (axis.axisPointRange || 0)), // #2806
						pointPlacement = series.options.pointPlacement,
						seriesClosestPointRange = series.closestPointRange;

					if (seriesPointRange > range) { // #1446
						seriesPointRange = 0;
					}
					pointRange = Math.max(pointRange, seriesPointRange);

					if (!axis.single) {
						// minPointOffset is the value padding to the left of the axis in order to make
						// room for points with a pointRange, typically columns. When the pointPlacement option
						// is 'between' or 'on', this padding does not apply.
						minPointOffset = Math.max(
							minPointOffset,
							H.isString(pointPlacement) ? 0 : seriesPointRange / 2
						);

						// Determine the total padding needed to the length of the axis to make room for the
						// pointRange. If the series' pointPlacement is 'on', no padding is added.
						pointRangePadding = Math.max(
							pointRangePadding,
							pointPlacement === 'on' ? 0 : seriesPointRange
						);
					}

					// Set the closestPointRange
					if (!series.noSharedTooltip && defined(seriesClosestPointRange)) {
						closestPointRange = defined(closestPointRange) ?
							Math.min(closestPointRange, seriesClosestPointRange) :
							seriesClosestPointRange;
					}
				});
			}

			// Record minPointOffset and pointRangePadding
			ordinalCorrection = axis.ordinalSlope && closestPointRange ? axis.ordinalSlope / closestPointRange : 1; // #988, #1853
			axis.minPointOffset = minPointOffset = minPointOffset * ordinalCorrection;
			axis.pointRangePadding = pointRangePadding = pointRangePadding * ordinalCorrection;

			// pointRange means the width reserved for each point, like in a column chart
			axis.pointRange = Math.min(pointRange, range);

			// closestPointRange means the closest distance between points. In columns
			// it is mostly equal to pointRange, but in lines pointRange is 0 while closestPointRange
			// is some other value
			if (isXAxis) {
				axis.closestPointRange = closestPointRange;
			}
		}

		// Secondary values
		if (saveOld) {
			axis.oldTransA = transA;
		}
		axis.translationSlope = axis.transA = transA = axis.len / ((range + pointRangePadding) || 1);
		axis.transB = axis.horiz ? axis.left : axis.bottom; // translation addend
		axis.minPixelPadding = transA * minPointOffset;
	},

	/**
	 * Set the tick positions to round values and optionally extend the extremes
	 * to the nearest tick
	 */
	setTickInterval: function (secondPass) {
		var axis = this,
			chart = axis.chart,
			options = axis.options,
			isLog = axis.isLog,
			isDatetimeAxis = axis.isDatetimeAxis,
			isXAxis = axis.isXAxis,
			isLinked = axis.isLinked,
			maxPadding = options.maxPadding,
			minPadding = options.minPadding,
			length,
			linkedParentExtremes,
			tickIntervalOption = options.tickInterval,
			minTickInterval,
			tickPixelIntervalOption = options.tickPixelInterval,
			categories = axis.categories;

		if (!isDatetimeAxis && !categories && !isLinked) {
			this.getTickAmount();
		}

		// linked axis gets the extremes from the parent axis
		if (isLinked) {
			axis.linkedParent = chart[axis.coll][options.linkedTo];
			linkedParentExtremes = axis.linkedParent.getExtremes();
			axis.min = pick(linkedParentExtremes.min, linkedParentExtremes.dataMin);
			axis.max = pick(linkedParentExtremes.max, linkedParentExtremes.dataMax);
			if (options.type !== axis.linkedParent.options.type) {
				error(11, 1); // Can't link axes of different type
			}
		} else { // initial min and max from the extreme data values
			axis.min = pick(axis.userMin, options.min, axis.dataMin);
			axis.max = pick(axis.userMax, options.max, axis.dataMax);
		}

		if (isLog) {
			if (!secondPass && Math.min(axis.min, pick(axis.dataMin, axis.min)) <= 0) { // #978
				error(10, 1); // Can't plot negative values on log axis
			}
			axis.min = correctFloat(log2lin(axis.min)); // correctFloat cures #934
			axis.max = correctFloat(log2lin(axis.max));
		}

		// handle zoomed range
		if (axis.range && defined(axis.max)) {
			axis.userMin = axis.min = Math.max(axis.min, axis.max - axis.range); // #618
			axis.userMax = axis.max;

			axis.range = null;  // don't use it when running setExtremes
		}

		// Hook for adjusting this.min and this.max. Used by bubble series.
		if (axis.beforePadding) {
			axis.beforePadding();
		}

		// adjust min and max for the minimum range
		axis.adjustForMinRange();

		// Pad the values to get clear of the chart's edges. To avoid tickInterval taking the padding
		// into account, we do this after computing tick interval (#1337).
		if (!categories && !axis.axisPointRange && !axis.usePercentage && !isLinked && defined(axis.min) && defined(axis.max)) {
			length = axis.max - axis.min;
			if (length) {
				if (!defined(options.min) && !defined(axis.userMin) && minPadding && (axis.dataMin < 0 || !axis.ignoreMinPadding)) {
					axis.min -= length * minPadding;
				}
				if (!defined(options.max) && !defined(axis.userMax)  && maxPadding && (axis.dataMax > 0 || !axis.ignoreMaxPadding)) {
					axis.max += length * maxPadding;
				}
			}
		}

		// Stay within floor and ceiling
		if (isNumber(options.floor)) {
			axis.min = Math.max(axis.min, options.floor);
		}
		if (isNumber(options.ceiling)) {
			axis.max = Math.min(axis.max, options.ceiling);
		}

		// get tickInterval
		if (axis.min === axis.max || axis.min === undefined || axis.max === undefined) {
			axis.tickInterval = 1;
		} else if (isLinked && !tickIntervalOption &&
				tickPixelIntervalOption === axis.linkedParent.options.tickPixelInterval) {
			axis.tickInterval = tickIntervalOption = axis.linkedParent.tickInterval;
		} else {
			axis.tickInterval = pick(
				tickIntervalOption,
				this.tickAmount ? ((axis.max - axis.min) / Math.max(this.tickAmount - 1, 1)) : undefined,
				categories ? // for categoried axis, 1 is default, for linear axis use tickPix
					1 :
					// don't let it be more than the data range
					(axis.max - axis.min) * tickPixelIntervalOption / Math.max(axis.len, tickPixelIntervalOption)
			);
		}

		// Now we're finished detecting min and max, crop and group series data. This
		// is in turn needed in order to find tick positions in ordinal axes.
		if (isXAxis && !secondPass) {
			H.each(axis.series, function (series) {
				series.processData(axis.min !== axis.oldMin || axis.max !== axis.oldMax);
			});
		}

		// set the translation factor used in translate function
		axis.setAxisTranslation(true);

		// hook for ordinal axes and radial axes
		if (axis.beforeSetTickPositions) {
			axis.beforeSetTickPositions();
		}

		// hook for extensions, used in Highstock ordinal axes
		if (axis.postProcessTickInterval) {
			axis.tickInterval = axis.postProcessTickInterval(axis.tickInterval);
		}

		// In column-like charts, don't cramp in more ticks than there are points (#1943)
		if (axis.pointRange) {
			axis.tickInterval = Math.max(axis.pointRange, axis.tickInterval);
		}

		// Before normalizing the tick interval, handle minimum tick interval. This applies only if tickInterval is not defined.
		minTickInterval = pick(options.minTickInterval, axis.isDatetimeAxis && axis.closestPointRange);
		if (!tickIntervalOption && axis.tickInterval < minTickInterval) {
			axis.tickInterval = minTickInterval;
		}

		// for linear axes, get magnitude and normalize the interval
<<<<<<< HEAD
		if (!isDatetimeAxis && !isLog) { // linear
			if (!tickIntervalOption) {
				axis.tickInterval = H.normalizeTickInterval(
					axis.tickInterval, 
					null, 
					H.getMagnitude(axis.tickInterval), 
					// If the tick interval is between 0.5 and 5 and the axis max is in the order of
					// thousands, chances are we are dealing with years. Don't allow decimals. #3363.
					pick(options.allowDecimals, !(axis.tickInterval > 0.5 && axis.tickInterval < 5 && axis.max > 1000 && axis.max < 9999)),
					!!this.tickAmount
				);
			}
=======
		if (!isDatetimeAxis && !isLog && !tickIntervalOption) {
			axis.tickInterval = normalizeTickInterval(
				axis.tickInterval, 
				null, 
				getMagnitude(axis.tickInterval), 
				// If the tick interval is between 0.5 and 5 and the axis max is in the order of
				// thousands, chances are we are dealing with years. Don't allow decimals. #3363.
				pick(options.allowDecimals, !(axis.tickInterval > 0.5 && axis.tickInterval < 5 && axis.max > 1000 && axis.max < 9999)),
				!!this.tickAmount
			);
>>>>>>> 7a45a398
		}
		
		// Prevent ticks from getting so close that we can't draw the labels
		if (!this.tickAmount && this.len) { // Color axis with disabled legend has no length
			axis.tickInterval = axis.unsquish();
		}

		this.setTickPositions();
	},

	/**
	 * Now we have computed the normalized tickInterval, get the tick positions
	 */
	setTickPositions: function () {

		var options = this.options,
			tickPositions,
			tickPositionsOption = options.tickPositions,
			tickPositioner = options.tickPositioner,
			startOnTick = options.startOnTick,
			endOnTick = options.endOnTick,
			single;

		// Set the tickmarkOffset
		this.tickmarkOffset = (this.categories && options.tickmarkPlacement === 'between' && 
			this.tickInterval === 1) ? 0.5 : 0; // #3202


		// get minorTickInterval
		this.minorTickInterval = options.minorTickInterval === 'auto' && this.tickInterval ?
			this.tickInterval / 5 : options.minorTickInterval;

		// Find the tick positions
		this.tickPositions = tickPositions = options.tickPositions && options.tickPositions.slice(); // Work on a copy (#1565)
		if (!tickPositions) {

			if (this.isDatetimeAxis) {
				tickPositions = this.getTimeTicks(
					this.normalizeTimeTickInterval(this.tickInterval, options.units),
					this.min,
					this.max,
					options.startOfWeek,
					this.ordinalPositions,
					this.closestPointRange,
					true
				);
			} else if (this.isLog) {
				tickPositions = this.getLogTickPositions(this.tickInterval, this.min, this.max);
			} else {
				tickPositions = this.getLinearTickPositions(this.tickInterval, this.min, this.max);
			}

			this.tickPositions = tickPositions;

			// Run the tick positioner callback, that allows modifying auto tick positions.
			if (tickPositioner) {
				tickPositioner = tickPositioner.apply(this, [this.min, this.max]);
				if (tickPositioner) {
					this.tickPositions = tickPositions = tickPositioner;
				}
			}

		}

		if (!this.isLinked) {

			// reset min/max or remove extremes based on start/end on tick
			this.trimTicks(tickPositions, startOnTick, endOnTick);

			// When there is only one point, or all points have the same value on this axis, then min
			// and max are equal and tickPositions.length is 0 or 1. In this case, add some padding
			// in order to center the point, but leave it with one tick. #1337.
			if (this.min === this.max && defined(this.min) && !this.tickAmount) {
				// Substract half a unit (#2619, #2846, #2515, #3390)
				single = true;
				this.min -= 0.5;
				this.max += 0.5;
			}
			this.single = single;

			if (!tickPositionsOption && !tickPositioner) {
				this.adjustTickAmount();
			}
		}
	},

	/**
	 * Handle startOnTick and endOnTick by either adapting to padding min/max or rounded min/max
	 */
	trimTicks: function (tickPositions, startOnTick, endOnTick) {
		var roundedMin = tickPositions[0],
			roundedMax = tickPositions[tickPositions.length - 1],
			minPointOffset = this.minPointOffset || 0;
			
		if (startOnTick) {
			this.min = roundedMin;
		} else if (this.min - minPointOffset > roundedMin) {
			tickPositions.shift();
		}

		if (endOnTick) {
			this.max = roundedMax;
		} else if (this.max + minPointOffset < roundedMax) {
			tickPositions.pop();
		}

		// If no tick are left, set one tick in the middle (#3195) 
		if (tickPositions.length === 0 && defined(roundedMin)) {
			tickPositions.push((roundedMax + roundedMin) / 2);
		}		
	},

	/**
	 * Set the max ticks of either the x and y axis collection
	 */
	getTickAmount: function () {
		var others = {}, // Whether there is another axis to pair with this one
			hasOther,
			options = this.options,
			tickAmount = options.tickAmount,
			tickPixelInterval = options.tickPixelInterval;

		if (!defined(options.tickInterval) && this.len < tickPixelInterval && !this.isRadial &&
				!this.isLog && options.startOnTick && options.endOnTick) {
			tickAmount = 2;
		}

		if (!tickAmount && this.chart.options.chart.alignTicks !== false && options.alignTicks !== false) {
			// Check if there are multiple axes in the same pane
			H.each(this.chart[this.coll], function (axis) {
				var options = axis.options,
					horiz = axis.horiz,
					key = [horiz ? options.left : options.top, horiz ? options.width : options.height, options.pane].join(',');
				
				if (others[key]) {
					if (axis.series.length) {
						hasOther = true; // #4201
					}
				} else {
					others[key] = 1;
				}
			});

			if (hasOther) {
				// Add 1 because 4 tick intervals require 5 ticks (including first and last)
				tickAmount = Math.ceil(this.len / tickPixelInterval) + 1;
			}
		}

		// For tick amounts of 2 and 3, compute five ticks and remove the intermediate ones. This
		// prevents the axis from adding ticks that are too far away from the data extremes.
		if (tickAmount < 4) {
			this.finalTickAmt = tickAmount;
			tickAmount = 5;
		}
		
		this.tickAmount = tickAmount;
	},

	/**
	 * When using multiple axes, adjust the number of ticks to match the highest
	 * number of ticks in that group
	 */
	adjustTickAmount: function () {
		var tickInterval = this.tickInterval,
			tickPositions = this.tickPositions,
			tickAmount = this.tickAmount,
			finalTickAmt = this.finalTickAmt,
			currentTickAmount = tickPositions && tickPositions.length,
			i,
			len;

		if (currentTickAmount < tickAmount) { // TODO: Check #3411
			while (tickPositions.length < tickAmount) {
				tickPositions.push(correctFloat(
					tickPositions[tickPositions.length - 1] + tickInterval
				));
			}
			this.transA *= (currentTickAmount - 1) / (tickAmount - 1);
			this.max = tickPositions[tickPositions.length - 1];

		// We have too many ticks, run second pass to try to reduce ticks
		} else if (currentTickAmount > tickAmount) {
			this.tickInterval *= 2;
			this.setTickPositions();
		}

		// The finalTickAmt property is set in getTickAmount
		if (defined(finalTickAmt)) {
			i = len = tickPositions.length;
			while (i--) {
				if (
					(finalTickAmt === 3 && i % 2 === 1) || // Remove every other tick
					(finalTickAmt <= 2 && i > 0 && i < len - 1) // Remove all but first and last
				) {
					tickPositions.splice(i, 1);
				}	
			}
			this.finalTickAmt = undefined;
		}
	},

	/**
	 * Set the scale based on data min and max, user set min and max or options
	 *
	 */
	setScale: function () {
		var axis = this,
			stacks = axis.stacks,
			type,
			i,
			isDirtyData,
			isDirtyAxisLength;

		axis.oldMin = axis.min;
		axis.oldMax = axis.max;
		axis.oldAxisLength = axis.len;

		// set the new axisLength
		axis.setAxisSize();
		//axisLength = horiz ? axisWidth : axisHeight;
		isDirtyAxisLength = axis.len !== axis.oldAxisLength;

		// is there new data?
		H.each(axis.series, function (series) {
			if (series.isDirtyData || series.isDirty ||
					series.xAxis.isDirty) { // when x axis is dirty, we need new data extremes for y as well
				isDirtyData = true;
			}
		});

		// do we really need to go through all this?
		if (isDirtyAxisLength || isDirtyData || axis.isLinked || axis.forceRedraw ||
			axis.userMin !== axis.oldUserMin || axis.userMax !== axis.oldUserMax) {

			// reset stacks
			if (!axis.isXAxis) {
				for (type in stacks) {
					for (i in stacks[type]) {
						stacks[type][i].total = null;
						stacks[type][i].cum = 0;
					}
				}
			}

			axis.forceRedraw = false;

			// get data extremes if needed
			axis.getSeriesExtremes();

			// get fixed positions based on tickInterval
			axis.setTickInterval();

			// record old values to decide whether a rescale is necessary later on (#540)
			axis.oldUserMin = axis.userMin;
			axis.oldUserMax = axis.userMax;

			// Mark as dirty if it is not already set to dirty and extremes have changed. #595.
			if (!axis.isDirty) {
				axis.isDirty = isDirtyAxisLength || axis.min !== axis.oldMin || axis.max !== axis.oldMax;
			}
		} else if (!axis.isXAxis) {
			if (axis.oldStacks) {
				stacks = axis.stacks = axis.oldStacks;
			}

			// reset stacks
			for (type in stacks) {
				for (i in stacks[type]) {
					stacks[type][i].cum = stacks[type][i].total;
				}
			}
		}
	},

	/**
	 * Set the extremes and optionally redraw
	 * @param {Number} newMin
	 * @param {Number} newMax
	 * @param {Boolean} redraw
	 * @param {Boolean|Object} animation Whether to apply animation, and optionally animation
	 *    configuration
	 * @param {Object} eventArguments
	 *
	 */
	setExtremes: function (newMin, newMax, redraw, animation, eventArguments) {
		var axis = this,
			chart = axis.chart;

		redraw = pick(redraw, true); // defaults to true

		H.each(axis.series, function (serie) {
			delete serie.kdTree;
		});

		// Extend the arguments with min and max
		eventArguments = H.extend(eventArguments, {
			min: newMin,
			max: newMax
		});

		// Fire the event
		HighchartsAdapter.fireEvent(axis, 'setExtremes', eventArguments, function () { // the default event handler

			axis.userMin = newMin;
			axis.userMax = newMax;
			axis.eventArgs = eventArguments;

			// Mark for running afterSetExtremes
			axis.isDirtyExtremes = true;

			// redraw
			if (redraw) {
				chart.redraw(animation);
			}
		});
	},

	/**
	 * Overridable method for zooming chart. Pulled out in a separate method to allow overriding
	 * in stock charts.
	 */
	zoom: function (newMin, newMax) {
		var dataMin = this.dataMin,
			dataMax = this.dataMax,
			options = this.options;

		// Prevent pinch zooming out of range. Check for defined is for #1946. #1734.
		if (!this.allowZoomOutside) {
			if (defined(dataMin) && newMin <= Math.min(dataMin, pick(options.min, dataMin))) {
				newMin = undefined;
			}
			if (defined(dataMax) && newMax >= Math.max(dataMax, pick(options.max, dataMax))) {
				newMax = undefined;
			}
		}

		// In full view, displaying the reset zoom button is not required
		this.displayBtn = newMin !== undefined || newMax !== undefined;

		// Do it
		this.setExtremes(
			newMin,
			newMax,
			false,
			undefined,
			{ trigger: 'zoom' }
		);
		return true;
	},

	/**
	 * Update the axis metrics
	 */
	setAxisSize: function () {
		var chart = this.chart,
			options = this.options,
			offsetLeft = options.offsetLeft || 0,
			offsetRight = options.offsetRight || 0,
			horiz = this.horiz,
			width = pick(options.width, chart.plotWidth - offsetLeft + offsetRight),
			height = pick(options.height, chart.plotHeight),
			top = pick(options.top, chart.plotTop),
			left = pick(options.left, chart.plotLeft + offsetLeft),
			percentRegex = /%$/;

		// Check for percentage based input values
		if (percentRegex.test(height)) {
			height = parseFloat(height) / 100 * chart.plotHeight;
		}
		if (percentRegex.test(top)) {
			top = parseFloat(top) / 100 * chart.plotHeight + chart.plotTop;
		}

		// Expose basic values to use in Series object and navigator
		this.left = left;
		this.top = top;
		this.width = width;
		this.height = height;
		this.bottom = chart.chartHeight - height - top;
		this.right = chart.chartWidth - width - left;

		// Direction agnostic properties
		this.len = Math.max(horiz ? width : height, 0); // Math.max fixes #905
		this.pos = horiz ? left : top; // distance from SVG origin
	},

	/**
	 * Get the actual axis extremes
	 */
	getExtremes: function () {
		var axis = this,
			isLog = axis.isLog;

		return {
			min: isLog ? correctFloat(lin2log(axis.min)) : axis.min,
			max: isLog ? correctFloat(lin2log(axis.max)) : axis.max,
			dataMin: axis.dataMin,
			dataMax: axis.dataMax,
			userMin: axis.userMin,
			userMax: axis.userMax
		};
	},

	/**
	 * Get the zero plane either based on zero or on the min or max value.
	 * Used in bar and area plots
	 */
	getThreshold: function (threshold) {
		var axis = this,
			isLog = axis.isLog;

		var realMin = isLog ? lin2log(axis.min) : axis.min,
			realMax = isLog ? lin2log(axis.max) : axis.max;

		if (realMin > threshold || threshold === null) {
			threshold = realMin;
		} else if (realMax < threshold) {
			threshold = realMax;
		}

		return axis.translate(threshold, 0, 1, 0, 1);
	},

	/**
	 * Compute auto alignment for the axis label based on which side the axis is on
	 * and the given rotation for the label
	 */
	autoLabelAlign: function (rotation) {
		var ret,
			angle = (pick(rotation, 0) - (this.side * 90) + 720) % 360;

		if (angle > 15 && angle < 165) {
			ret = 'right';
		} else if (angle > 195 && angle < 345) {
			ret = 'left';
		} else {
			ret = 'center';
		}
		return ret;
	},

	/**
	 * Prevent the ticks from getting so close we can't draw the labels. On a horizontal
	 * axis, this is handled by rotating the labels, removing ticks and adding ellipsis. 
	 * On a vertical axis remove ticks and add ellipsis.
	 */
	unsquish: function () {
		var chart = this.chart,
			ticks = this.ticks,
			labelOptions = this.options.labels,
			horiz = this.horiz,
			tickInterval = this.tickInterval,
			newTickInterval = tickInterval,
			slotSize = this.len / (((this.categories ? 1 : 0) + this.max - this.min) / tickInterval),
			rotation,
			rotationOption = labelOptions.rotation,
			labelMetrics = chart.renderer.fontMetrics(labelOptions.style.fontSize, ticks[0] && ticks[0].label),
			step,
			bestScore = Number.MAX_VALUE,
			autoRotation,
			// Return the multiple of tickInterval that is needed to avoid collision
			getStep = function (spaceNeeded) {
				var step = spaceNeeded / (slotSize || 1);
				step = step > 1 ? Math.ceil(step) : 1;
				return step * tickInterval;
			};
		
		if (horiz) {
			autoRotation = defined(rotationOption) ? 
				[rotationOption] :
				slotSize < pick(labelOptions.autoRotationLimit, 80) && !labelOptions.staggerLines && !labelOptions.step && labelOptions.autoRotation;

			if (autoRotation) {

				// Loop over the given autoRotation options, and determine which gives the best score. The 
				// best score is that with the lowest number of steps and a rotation closest to horizontal.
				H.each(autoRotation, function (rot) {
					var score;

					if (rot === rotationOption || (rot && rot >= -90 && rot <= 90)) { // #3891
					
						step = getStep(Math.abs(labelMetrics.h / Math.sin(deg2rad * rot)));

						score = step + Math.abs(rot / 360);

						if (score < bestScore) {
							bestScore = score;
							rotation = rot;
							newTickInterval = step;
						}
					}
				});
			}

		} else {
			newTickInterval = getStep(labelMetrics.h);
		}

		this.autoRotation = autoRotation;
		this.labelRotation = rotation;

		return newTickInterval;
	},

	renderUnsquish: function () {
		var chart = this.chart,
			renderer = chart.renderer,
			tickPositions = this.tickPositions,
			ticks = this.ticks,
			labelOptions = this.options.labels,
			horiz = this.horiz,
			margin = chart.margin,
			slotCount = this.categories ? tickPositions.length : tickPositions.length - 1,
			slotWidth = this.slotWidth = (horiz && !labelOptions.step && !labelOptions.rotation &&
				((this.staggerLines || 1) * chart.plotWidth) / slotCount) ||
				(!horiz && ((margin[3] && (margin[3] - chart.spacing[3])) || chart.chartWidth * 0.33)), // #1580, #1931,
			innerWidth = Math.max(1, Math.round(slotWidth - 2 * (labelOptions.padding || 5))),
			attr = {},
			labelMetrics = renderer.fontMetrics(labelOptions.style.fontSize, ticks[0] && ticks[0].label),
			css,
			labelLength = 0,
			label,
			i,
			pos;

		// Set rotation option unless it is "auto", like in gauges
		if (!H.isString(labelOptions.rotation)) {
			attr.rotation = labelOptions.rotation;
		}
		
		// Handle auto rotation on horizontal axis
		if (this.autoRotation) {

			// Get the longest label length
			H.each(tickPositions, function (tick) {
				tick = ticks[tick];
				if (tick && tick.labelLength > labelLength) {
					labelLength = tick.labelLength;
				}
			});
			
			// Apply rotation only if the label is too wide for the slot, and
			// the label is wider than its height.
			if (labelLength > innerWidth && labelLength > labelMetrics.h) {
				attr.rotation = this.labelRotation;
			} else {
				this.labelRotation = 0;
			}

		// Handle word-wrap or ellipsis on vertical axis
		} else if (slotWidth) {
			// For word-wrap or ellipsis
			css = { width: innerWidth + 'px', textOverflow: 'clip' };

			// On vertical axis, only allow word wrap if there is room for more lines.
			i = tickPositions.length;
			while (!horiz && i--) {
				pos = tickPositions[i];
				label = ticks[pos].label;
				if (label) {
					// Reset ellipsis in order to get the correct bounding box (#4070)
					if (label.styles.textOverflow === 'ellipsis') {
						label.css({ textOverflow: 'clip' });
					}
					if (label.getBBox().height > this.len / tickPositions.length - (labelMetrics.h - labelMetrics.f)) {
						label.specCss = { textOverflow: 'ellipsis' };
					}
				}
			}
		}


		// Add ellipsis if the label length is significantly longer than ideal
		if (attr.rotation) {
			css = { 
				width: (labelLength > chart.chartHeight * 0.5 ? chart.chartHeight * 0.33 : chart.chartHeight) + 'px',
				textOverflow: 'ellipsis'
			};
		}

		// Set the explicit or automatic label alignment
		this.labelAlign = attr.align = labelOptions.align || this.autoLabelAlign(this.labelRotation);

		// Apply general and specific CSS
		H.each(tickPositions, function (pos) {
			var tick = ticks[pos],
				label = tick && tick.label;
			if (label) {
				if (css) {
					label.css(merge(css, label.specCss));
				}
				delete label.specCss;
				label.attr(attr);
				tick.rotation = attr.rotation;
			}
		});

		// TODO: Why not part of getLabelPosition?
		this.tickRotCorr = renderer.rotCorr(labelMetrics.b, this.labelRotation || 0, this.side === 2);
	},

	/**
	 * Render the tick labels to a preliminary position to get their sizes
	 */
	getOffset: function () {
		var axis = this,
			chart = axis.chart,
			renderer = chart.renderer,
			options = axis.options,
			tickPositions = axis.tickPositions,
			ticks = axis.ticks,
			horiz = axis.horiz,
			side = axis.side,
			invertedSide = chart.inverted ? [1, 0, 3, 2][side] : side,
			hasData,
			showAxis,
			titleOffset = 0,
			titleOffsetOption,
			titleMargin = 0,
			axisTitleOptions = options.title,
			labelOptions = options.labels,
			labelOffset = 0, // reset
			labelOffsetPadded,
			axisOffset = chart.axisOffset,
			clipOffset = chart.clipOffset,
			directionFactor = [-1, 1, 1, -1][side],
			n,
			lineHeightCorrection;

		// For reuse in Axis.render
		axis.hasData = hasData = (axis.hasVisibleSeries || (defined(axis.min) && defined(axis.max) && !!tickPositions));
		axis.showAxis = showAxis = hasData || pick(options.showEmpty, true);

		// Set/reset staggerLines
		axis.staggerLines = axis.horiz && labelOptions.staggerLines;

		// Create the axisGroup and gridGroup elements on first iteration
		if (!axis.axisGroup) {
			axis.gridGroup = renderer.g('grid')
				.attr({ zIndex: options.gridZIndex || 1 })
				.add();
			axis.axisGroup = renderer.g('axis')
				.attr({ zIndex: options.zIndex || 2 })
				.add();
			axis.labelGroup = renderer.g('axis-labels')
				.attr({ zIndex: labelOptions.zIndex || 7 })
				.addClass('highcharts-' + axis.coll.toLowerCase() + '-labels')
				.add();
		}

		if (hasData || axis.isLinked) {
			
			// Generate ticks
			H.each(tickPositions, function (pos) {
				if (!ticks[pos]) {
					ticks[pos] = new Tick(axis, pos);
				} else {
					ticks[pos].addLabel(); // update labels depending on tick interval
				}
			});

			axis.renderUnsquish();

			H.each(tickPositions, function (pos) {
				// left side must be align: right and right side must have align: left for labels
				if (side === 0 || side === 2 || { 1: 'left', 3: 'right' }[side] === axis.labelAlign) {

					// get the highest offset
					labelOffset = Math.max(
						ticks[pos].getLabelSize(),
						labelOffset
					);
				}
			});

			if (axis.staggerLines) {
				labelOffset *= axis.staggerLines;
				axis.labelOffset = labelOffset;
			}


		} else { // doesn't have data
			for (n in ticks) {
				ticks[n].destroy();
				delete ticks[n];
			}
		}

		if (axisTitleOptions && axisTitleOptions.text && axisTitleOptions.enabled !== false) {
			if (!axis.axisTitle) {
				axis.axisTitle = renderer.text(
					axisTitleOptions.text,
					0,
					0,
					axisTitleOptions.useHTML
				)
				.attr({
					zIndex: 7,
					rotation: axisTitleOptions.rotation || 0,
					align:
						axisTitleOptions.textAlign ||
						{ low: 'left', middle: 'center', high: 'right' }[axisTitleOptions.align]
				})
				.addClass('highcharts-' + this.coll.toLowerCase() + '-title')
				.css(axisTitleOptions.style)
				.add(axis.axisGroup);
				axis.axisTitle.isNew = true;
			}

			if (showAxis) {
				titleOffset = axis.axisTitle.getBBox()[horiz ? 'height' : 'width'];
				titleOffsetOption = axisTitleOptions.offset;
				titleMargin = defined(titleOffsetOption) ? 0 : pick(axisTitleOptions.margin, horiz ? 5 : 10);
			}

			// hide or show the title depending on whether showEmpty is set
			axis.axisTitle[showAxis ? 'show' : 'hide']();
		}

		// handle automatic or user set offset
		axis.offset = directionFactor * pick(options.offset, axisOffset[side]);

		axis.tickRotCorr = axis.tickRotCorr || { x: 0, y: 0 }; // polar
		lineHeightCorrection = side === 2 ? axis.tickRotCorr.y : 0;
		labelOffsetPadded = labelOffset + titleMargin +
			(labelOffset && (directionFactor * (horiz ? pick(labelOptions.y, axis.tickRotCorr.y + 8) : labelOptions.x) - lineHeightCorrection));
		axis.axisTitleMargin = pick(titleOffsetOption, labelOffsetPadded);

		axisOffset[side] = Math.max(
			axisOffset[side],
			axis.axisTitleMargin + titleOffset + directionFactor * axis.offset,
			labelOffsetPadded // #3027
		);
		clipOffset[invertedSide] = Math.max(clipOffset[invertedSide], Math.floor(options.lineWidth / 2) * 2);
	},

	/**
	 * Get the path for the axis line
	 */
	getLinePath: function (lineWidth) {
		var chart = this.chart,
			opposite = this.opposite,
			offset = this.offset,
			horiz = this.horiz,
			lineLeft = this.left + (opposite ? this.width : 0) + offset,
			lineTop = chart.chartHeight - this.bottom - (opposite ? this.height : 0) + offset;

		if (opposite) {
			lineWidth *= -1; // crispify the other way - #1480, #1687
		}

		return chart.renderer.crispLine([
				'M',
				horiz ?
					this.left :
					lineLeft,
				horiz ?
					lineTop :
					this.top,
				'L',
				horiz ?
					chart.chartWidth - this.right :
					lineLeft,
				horiz ?
					lineTop :
					chart.chartHeight - this.bottom
			], lineWidth);
	},

	/**
	 * Position the title
	 */
	getTitlePosition: function () {
		// compute anchor points for each of the title align options
		var horiz = this.horiz,
			axisLeft = this.left,
			axisTop = this.top,
			axisLength = this.len,
			axisTitleOptions = this.options.title,
			margin = horiz ? axisLeft : axisTop,
			opposite = this.opposite,
			offset = this.offset,
<<<<<<< HEAD
			fontSize = H.pInt(axisTitleOptions.style.fontSize || 12),
=======
			xOption = axisTitleOptions.x || 0, // docs
			yOption = axisTitleOptions.y || 0,
			fontSize = pInt(axisTitleOptions.style.fontSize || 12),
>>>>>>> 7a45a398

			// the position in the length direction of the axis
			alongAxis = {
				low: margin + (horiz ? 0 : axisLength),
				middle: margin + axisLength / 2,
				high: margin + (horiz ? axisLength : 0)
			}[axisTitleOptions.align],

			// the position in the perpendicular direction of the axis
			offAxis = (horiz ? axisTop + this.height : axisLeft) +
				(horiz ? 1 : -1) * // horizontal axis reverses the margin
				(opposite ? -1 : 1) * // so does opposite axes
				this.axisTitleMargin +
				(this.side === 2 ? fontSize : 0);

		return {
			x: horiz ?
				alongAxis + xOption :
				offAxis + (opposite ? this.width : 0) + offset + xOption,
			y: horiz ?
				offAxis + yOption - (opposite ? this.height : 0) + offset :
				alongAxis + yOption
		};
	},

	/**
	 * Render the axis
	 */
	render: function () {
		var axis = this,
			chart = axis.chart,
			renderer = chart.renderer,
			options = axis.options,
			isLog = axis.isLog,
			isLinked = axis.isLinked,
			tickPositions = axis.tickPositions,
			axisTitle = axis.axisTitle,			
			ticks = axis.ticks,
			minorTicks = axis.minorTicks,
			alternateBands = axis.alternateBands,
			stackLabelOptions = options.stackLabels,
			alternateGridColor = options.alternateGridColor,
			tickmarkOffset = axis.tickmarkOffset,
			lineWidth = options.lineWidth,
			linePath,
			hasRendered = chart.hasRendered,
			slideInTicks = hasRendered && defined(axis.oldMin) && !isNaN(axis.oldMin),
			hasData = axis.hasData,
			showAxis = axis.showAxis,
			from,
			to;

		// Reset
		axis.labelEdge.length = 0;
		//axis.justifyToPlot = overflow === 'justify';
		axis.overlap = false;

		// Mark all elements inActive before we go over and mark the active ones
		H.each([ticks, minorTicks, alternateBands], function (coll) {
			var pos;
			for (pos in coll) {
				coll[pos].isActive = false;
			}
		});

		// If the series has data draw the ticks. Else only the line and title
		if (hasData || isLinked) {

			// minor ticks
			if (axis.minorTickInterval && !axis.categories) {
				H.each(axis.getMinorTickPositions(), function (pos) {
					if (!minorTicks[pos]) {
						minorTicks[pos] = new Tick(axis, pos, 'minor');
					}

					// render new ticks in old position
					if (slideInTicks && minorTicks[pos].isNew) {
						minorTicks[pos].render(null, true);
					}

					minorTicks[pos].render(null, false, 1);
				});
			}

			// Major ticks. Pull out the first item and render it last so that
			// we can get the position of the neighbour label. #808.
			if (tickPositions.length) { // #1300
				H.each(tickPositions, function (pos, i) {

					// linked axes need an extra check to find out if
					if (!isLinked || (pos >= axis.min && pos <= axis.max)) {

						if (!ticks[pos]) {
							ticks[pos] = new Tick(axis, pos);
						}

						// render new ticks in old position
						if (slideInTicks && ticks[pos].isNew) {
							ticks[pos].render(i, true, 0.1);
						}

						ticks[pos].render(i);
					}

				});
				// In a categorized axis, the tick marks are displayed between labels. So
				// we need to add a tick mark and grid line at the left edge of the X axis.
				if (tickmarkOffset && (axis.min === 0 || axis.single)) {
					if (!ticks[-1]) {
						ticks[-1] = new Tick(axis, -1, null, true);
					}
					ticks[-1].render(-1);
				}

			}

			// alternate grid color
			if (alternateGridColor) {
				H.each(tickPositions, function (pos, i) {
					if (i % 2 === 0 && pos < axis.max) {
						if (!alternateBands[pos]) {
							alternateBands[pos] = new H.PlotLineOrBand(axis);
						}
						from = pos + tickmarkOffset; // #949
						to = tickPositions[i + 1] !== undefined ? tickPositions[i + 1] + tickmarkOffset : axis.max;
						alternateBands[pos].options = {
							from: isLog ? lin2log(from) : from,
							to: isLog ? lin2log(to) : to,
							color: alternateGridColor
						};
						alternateBands[pos].render();
						alternateBands[pos].isActive = true;
					}
				});
			}

			// custom plot lines and bands
			if (!axis._addedPlotLB) { // only first time
				H.each((options.plotLines || []).concat(options.plotBands || []), function (plotLineOptions) {
					axis.addPlotBandOrLine(plotLineOptions);
				});
				axis._addedPlotLB = true;
			}

		} // end if hasData

		// Remove inactive ticks
		H.each([ticks, minorTicks, alternateBands], function (coll) {
			var pos,
				i,
				forDestruction = [],
				delay = H.globalAnimation ? H.globalAnimation.duration || 500 : 0,
				destroyInactiveItems = function () {
					i = forDestruction.length;
					while (i--) {
						// When resizing rapidly, the same items may be destroyed in different timeouts,
						// or the may be reactivated
						if (coll[forDestruction[i]] && !coll[forDestruction[i]].isActive) {
							coll[forDestruction[i]].destroy();
							delete coll[forDestruction[i]];
						}
					}

				};

			for (pos in coll) {

				if (!coll[pos].isActive) {
					// Render to zero opacity
					coll[pos].render(pos, false, 0);
					coll[pos].isActive = false;
					forDestruction.push(pos);
				}
			}

			// When the objects are finished fading out, destroy them
			if (coll === alternateBands || !chart.hasRendered || !delay) {
				destroyInactiveItems();
			} else if (delay) {
				setTimeout(destroyInactiveItems, delay);
			}
		});

		// Static items. As the axis group is cleared on subsequent calls
		// to render, these items are added outside the group.
		// axis line
		if (lineWidth) {
			linePath = axis.getLinePath(lineWidth);
			if (!axis.axisLine) {
				axis.axisLine = renderer.path(linePath)
					.attr({
						stroke: options.lineColor,
						'stroke-width': lineWidth,
						zIndex: 7
					})
					.add(axis.axisGroup);
			} else {
				axis.axisLine.animate({ d: linePath });
			}

			// show or hide the line depending on options.showEmpty
			axis.axisLine[showAxis ? 'show' : 'hide']();
		}

		if (axisTitle && showAxis) {

			axisTitle[axisTitle.isNew ? 'attr' : 'animate'](
				axis.getTitlePosition()
			);
			axisTitle.isNew = false;
		}

		// Stacked totals:
		if (stackLabelOptions && stackLabelOptions.enabled) {
			axis.renderStackTotals();
		}
		// End stacked totals

		axis.isDirty = false;
	},

	/**
	 * Redraw the axis to reflect changes in the data or axis extremes
	 */
	redraw: function () {
		
		// render the axis
		this.render();

		// move plot lines and bands
		H.each(this.plotLinesAndBands, function (plotLine) {
			plotLine.render();
		});

		// mark associated series as dirty and ready for redraw
		H.each(this.series, function (series) {
			series.isDirty = true;
		});

	},

	/**
	 * Destroys an Axis instance.
	 */
	destroy: function (keepEvents) {
		var axis = this,
			stacks = axis.stacks,
			stackKey,
			plotLinesAndBands = axis.plotLinesAndBands,
			i;

		// Remove the events
		if (!keepEvents) {
			H.removeEvent(axis);
		}

		// Destroy each stack total
		for (stackKey in stacks) {
			destroyObjectProperties(stacks[stackKey]);

			stacks[stackKey] = null;
		}

		// Destroy collections
		H.each([axis.ticks, axis.minorTicks, axis.alternateBands], function (coll) {
			destroyObjectProperties(coll);
		});
		i = plotLinesAndBands.length;
		while (i--) { // #1975
			plotLinesAndBands[i].destroy();
		}

		// Destroy local variables
		H.each(['stackTotalGroup', 'axisLine', 'axisTitle', 'axisGroup', 'cross', 'gridGroup', 'labelGroup'], function (prop) {
			if (axis[prop]) {
				axis[prop] = axis[prop].destroy();
			}
		});

		// Destroy crosshair
		if (this.cross) {
			this.cross.destroy();
		}
	},

	/**
	 * Draw the crosshair
	 */
	drawCrosshair: function (e, point) { // docs: Missing docs for Axis.crosshair. Also for properties.

		var path,
			options = this.crosshair,
			animation = options.animation,
			pos,
			attribs,
			categorized;
		
		if (
			// Disabled in options
			!this.crosshair || 
			// Snap
			((defined(point) || !pick(this.crosshair.snap, true)) === false) || 
			// Not on this axis (#4095, #2888)
			(point && point.series && point.series[this.coll] !== this)
		) {
			this.hideCrosshair();
		
		} else {			

			// Get the path
			if (!pick(options.snap, true)) {
				pos = (this.horiz ? e.chartX - this.pos : this.len - e.chartY + this.pos);
			} else if (defined(point)) {
				/*jslint eqeq: true*/
				pos = this.isXAxis ? point.plotX : this.len - point.plotY; // #3834
				/*jslint eqeq: false*/
			}

			if (this.isRadial) {
				path = this.getPlotLinePath(this.isXAxis ? point.x : pick(point.stackY, point.y)) || null; // #3189
			} else {
				path = this.getPlotLinePath(null, null, null, null, pos) || null; // #3189
			}

			if (path === null) {
				this.hideCrosshair();
				return;
			}

			// Draw the cross
			if (this.cross) {
				this.cross
					.attr({ visibility: 'visible' })[animation ? 'animate' : 'attr']({ d: path }, animation);
			} else {
				categorized = this.categories && !this.isRadial;
				attribs = {
					'stroke-width': options.width || (categorized ? this.transA : 1),
					stroke: options.color || (categorized ? 'rgba(155,200,255,0.2)' : '#C0C0C0'),
					zIndex: options.zIndex || 2
				};
				if (options.dashStyle) {
					attribs.dashstyle = options.dashStyle;
				}
				this.cross = this.chart.renderer.path(path).attr(attribs).add();
			}

		}

	},

	/**
	 *	Hide the crosshair.
	 */
	hideCrosshair: function () {
		if (this.cross) {
			this.cross.hide();
		}
	}
}; // end Axis

H.extend(H.Axis.prototype, H.AxisPlotLineOrBandExtension);

	return H;
}(Highcharts));<|MERGE_RESOLUTION|>--- conflicted
+++ resolved
@@ -1019,31 +1019,16 @@
 		}
 
 		// for linear axes, get magnitude and normalize the interval
-<<<<<<< HEAD
-		if (!isDatetimeAxis && !isLog) { // linear
-			if (!tickIntervalOption) {
-				axis.tickInterval = H.normalizeTickInterval(
-					axis.tickInterval, 
-					null, 
-					H.getMagnitude(axis.tickInterval), 
-					// If the tick interval is between 0.5 and 5 and the axis max is in the order of
-					// thousands, chances are we are dealing with years. Don't allow decimals. #3363.
-					pick(options.allowDecimals, !(axis.tickInterval > 0.5 && axis.tickInterval < 5 && axis.max > 1000 && axis.max < 9999)),
-					!!this.tickAmount
-				);
-			}
-=======
 		if (!isDatetimeAxis && !isLog && !tickIntervalOption) {
-			axis.tickInterval = normalizeTickInterval(
+			axis.tickInterval = H.normalizeTickInterval(
 				axis.tickInterval, 
 				null, 
-				getMagnitude(axis.tickInterval), 
+				H.getMagnitude(axis.tickInterval), 
 				// If the tick interval is between 0.5 and 5 and the axis max is in the order of
 				// thousands, chances are we are dealing with years. Don't allow decimals. #3363.
 				pick(options.allowDecimals, !(axis.tickInterval > 0.5 && axis.tickInterval < 5 && axis.max > 1000 && axis.max < 9999)),
 				!!this.tickAmount
 			);
->>>>>>> 7a45a398
 		}
 		
 		// Prevent ticks from getting so close that we can't draw the labels
@@ -1827,13 +1812,9 @@
 			margin = horiz ? axisLeft : axisTop,
 			opposite = this.opposite,
 			offset = this.offset,
-<<<<<<< HEAD
-			fontSize = H.pInt(axisTitleOptions.style.fontSize || 12),
-=======
 			xOption = axisTitleOptions.x || 0, // docs
 			yOption = axisTitleOptions.y || 0,
-			fontSize = pInt(axisTitleOptions.style.fontSize || 12),
->>>>>>> 7a45a398
+			fontSize = H.pInt(axisTitleOptions.style.fontSize || 12),
 
 			// the position in the length direction of the axis
 			alongAxis = {
