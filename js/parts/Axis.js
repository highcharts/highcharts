/**
 * Create a new axis object
 * @param {Object} chart
 * @param {Object} options
 */
var Axis = Highcharts.Axis = function () {
	this.init.apply(this, arguments);
};

Axis.prototype = {

	/**
	 * Default options for the X axis - the Y axis has extended defaults
	 */
	defaultOptions: {
		// allowDecimals: null,
		// alternateGridColor: null,
		// categories: [],
		dateTimeLabelFormats: {
			millisecond: '%H:%M:%S.%L',
			second: '%H:%M:%S',
			minute: '%H:%M',
			hour: '%H:%M',
			day: '%e. %b',
			week: '%e. %b',
			month: '%b \'%y',
			year: '%Y'
		},
		endOnTick: false,
		gridLineColor: '#D8D8D8',
		// gridLineDashStyle: 'solid',
		// gridLineWidth: 0,
		// reversed: false,

		labels: {
			enabled: true,
			// rotation: 0,
			// align: 'center',
			// step: null,
			style: {
				color: '#606060',
				cursor: 'default',
				fontSize: '11px'
			},
			x: 0,
			y: 15
			/*formatter: function () {
				return this.value;
			},*/
		},
		lineColor: '#C0D0E0',
		lineWidth: 1,
		//linkedTo: null,
		//max: undefined,
		//min: undefined,
		minPadding: 0.01,
		maxPadding: 0.01,
		//minRange: null,
		minorGridLineColor: '#E0E0E0',
		// minorGridLineDashStyle: null,
		minorGridLineWidth: 1,
		minorTickColor: '#A0A0A0',
		//minorTickInterval: null,
		minorTickLength: 2,
		minorTickPosition: 'outside', // inside or outside
		//minorTickWidth: 0,
		//opposite: false,
		//offset: 0,
		//plotBands: [{
		//	events: {},
		//	zIndex: 1,
		//	labels: { align, x, verticalAlign, y, style, rotation, textAlign }
		//}],
		//plotLines: [{
		//	events: {}
		//  dashStyle: {}
		//	zIndex:
		//	labels: { align, x, verticalAlign, y, style, rotation, textAlign }
		//}],
		//reversed: false,
		// showFirstLabel: true,
		// showLastLabel: true,
		startOfWeek: 1,
		startOnTick: false,
		tickColor: '#C0D0E0',
		//tickInterval: null,
		tickLength: 10,
		tickmarkPlacement: 'between', // on or between
		tickPixelInterval: 100,
		tickPosition: 'outside',
		//tickWidth: 1,
		title: {
			//text: null,
			align: 'middle', // low, middle or high
			//margin: 0 for horizontal, 10 for vertical axes,
			//rotation: 0,
			//side: 'outside',
			style: {
				color: '#707070'
			}
			//x: 0,
			//y: 0
		},
		type: 'linear' // linear, logarithmic or datetime
	},

	/**
	 * This options set extends the defaultOptions for Y axes
	 */
	defaultYAxisOptions: {
		endOnTick: true,
		gridLineWidth: 1,
		tickPixelInterval: 72,
		showLastLabel: true,
		labels: {
			x: -8,
			y: 3
		},
		lineWidth: 0,
		maxPadding: 0.05,
		minPadding: 0.05,
		startOnTick: true,
		//tickWidth: 0,
		title: {
			rotation: 270,
			text: 'Values'
		},
		stackLabels: {
			enabled: false,
			//align: dynamic,
			//y: dynamic,
			//x: dynamic,
			//verticalAlign: dynamic,
			//textAlign: dynamic,
			//rotation: 0,
			formatter: function () {
				return Highcharts.numberFormat(this.total, -1);
			},
			style: merge(defaultPlotOptions.line.dataLabels.style, { color: '#000000' })
		}
	},

	/**
	 * These options extend the defaultOptions for left axes
	 */
	defaultLeftAxisOptions: {
		labels: {
			x: -15,
			y: null
		},
		title: {
			rotation: 270
		}
	},

	/**
	 * These options extend the defaultOptions for right axes
	 */
	defaultRightAxisOptions: {
		labels: {
			x: 15,
			y: null
		},
		title: {
			rotation: 90
		}
	},

	/**
	 * These options extend the defaultOptions for bottom axes
	 */
	defaultBottomAxisOptions: {
		labels: {
			autoRotation: [-45],
			x: 0,
			y: null // based on font size
			// overflow: undefined,
			// staggerLines: null
		},
		title: {
			rotation: 0
		}
	},
	/**
	 * These options extend the defaultOptions for top axes
	 */
	defaultTopAxisOptions: {
		labels: {
			autoRotation: [-45],
			x: 0,
			y: -15
			// overflow: undefined
			// staggerLines: null
		},
		title: {
			rotation: 0
		}
	},

	/**
	 * Initialize the axis
	 */
	init: function (chart, userOptions) {


		var isXAxis = userOptions.isX,
			axis = this;

		axis.chart = chart;

		// Flag, is the axis horizontal
		axis.horiz = chart.inverted ? !isXAxis : isXAxis;

		// Flag, isXAxis
		axis.isXAxis = isXAxis;
		axis.coll = isXAxis ? 'xAxis' : 'yAxis';

		axis.opposite = userOptions.opposite; // needed in setOptions
		axis.side = userOptions.side || (axis.horiz ?
				(axis.opposite ? 0 : 2) : // top : bottom
				(axis.opposite ? 1 : 3));  // right : left

		axis.setOptions(userOptions);


		var options = this.options,
			type = options.type,
			isDatetimeAxis = type === 'datetime';

		axis.labelFormatter = options.labels.formatter || axis.defaultLabelFormatter; // can be overwritten by dynamic format


		// Flag, stagger lines or not
		axis.userOptions = userOptions;

		//axis.axisTitleMargin = UNDEFINED,// = options.title.margin,
		axis.minPixelPadding = 0;
		//axis.ignoreMinPadding = UNDEFINED; // can be set to true by a column or bar series
		//axis.ignoreMaxPadding = UNDEFINED;

		axis.reversed = options.reversed;
		axis.zoomEnabled = options.zoomEnabled !== false;

		// Initial categories
		axis.categories = options.categories || type === 'category';
		axis.names = axis.names || []; // Preserve on update (#3830)

		// Elements
		//axis.axisGroup = UNDEFINED;
		//axis.gridGroup = UNDEFINED;
		//axis.axisTitle = UNDEFINED;
		//axis.axisLine = UNDEFINED;

		// Shorthand types
		axis.isLog = type === 'logarithmic';
		axis.isDatetimeAxis = isDatetimeAxis;

		// Flag, if axis is linked to another axis
		axis.isLinked = defined(options.linkedTo);
		// Linked axis.
		//axis.linkedParent = UNDEFINED;

		// Tick positions
		//axis.tickPositions = UNDEFINED; // array containing predefined positions
		// Tick intervals
		//axis.tickInterval = UNDEFINED;
		//axis.minorTickInterval = UNDEFINED;

		
		// Major ticks
		axis.ticks = {};
		axis.labelEdge = [];
		// Minor ticks
		axis.minorTicks = {};

		// List of plotLines/Bands
		axis.plotLinesAndBands = [];

		// Alternate bands
		axis.alternateBands = {};

		// Axis metrics
		//axis.left = UNDEFINED;
		//axis.top = UNDEFINED;
		//axis.width = UNDEFINED;
		//axis.height = UNDEFINED;
		//axis.bottom = UNDEFINED;
		//axis.right = UNDEFINED;
		//axis.transA = UNDEFINED;
		//axis.transB = UNDEFINED;
		//axis.oldTransA = UNDEFINED;
		axis.len = 0;
		//axis.oldMin = UNDEFINED;
		//axis.oldMax = UNDEFINED;
		//axis.oldUserMin = UNDEFINED;
		//axis.oldUserMax = UNDEFINED;
		//axis.oldAxisLength = UNDEFINED;
		axis.minRange = axis.userMinRange = options.minRange || options.maxZoom;
		axis.range = options.range;
		axis.offset = options.offset || 0;


		// Dictionary for stacks
		axis.stacks = {};
		axis.oldStacks = {};
		axis.stacksTouched = 0;

		// Min and max in the data
		//axis.dataMin = UNDEFINED,
		//axis.dataMax = UNDEFINED,

		// The axis range
		axis.max = null;
		axis.min = null;

		// User set min and max
		//axis.userMin = UNDEFINED,
		//axis.userMax = UNDEFINED,

		// Crosshair options
		axis.crosshair = pick(options.crosshair, splat(chart.options.tooltip.crosshairs)[isXAxis ? 0 : 1], false);
		// Run Axis

		var eventType,
			events = axis.options.events;

		// Register
		if (inArray(axis, chart.axes) === -1) { // don't add it again on Axis.update()
			if (isXAxis && !this.isColorAxis) { // #2713
				chart.axes.splice(chart.xAxis.length, 0, axis);
			} else {
				chart.axes.push(axis);
			}

			chart[axis.coll].push(axis);
		}

		axis.series = axis.series || []; // populated by Series

		// inverted charts have reversed xAxes as default
		if (chart.inverted && isXAxis && axis.reversed === UNDEFINED) {
			axis.reversed = true;
		}

		axis.removePlotBand = axis.removePlotBandOrLine;
		axis.removePlotLine = axis.removePlotBandOrLine;


		// register event listeners
		for (eventType in events) {
			addEvent(axis, eventType, events[eventType]);
		}

		// extend logarithmic axis
		if (axis.isLog) {
			axis.val2lin = log2lin;
			axis.lin2val = lin2log;
		}
	},

	/**
	 * Merge and set options
	 */
	setOptions: function (userOptions) {
		this.options = merge(
			this.defaultOptions,
			this.isXAxis ? {} : this.defaultYAxisOptions,
			[this.defaultTopAxisOptions, this.defaultRightAxisOptions,
				this.defaultBottomAxisOptions, this.defaultLeftAxisOptions][this.side],
			merge(
				defaultOptions[this.coll], // if set in setOptions (#1053)
				userOptions
			)
		);
	},

	/**
	 * The default label formatter. The context is a special config object for the label.
	 */
	defaultLabelFormatter: function () {
		var axis = this.axis,
			value = this.value,
			categories = axis.categories,
			dateTimeLabelFormat = this.dateTimeLabelFormat,
			numericSymbols = defaultOptions.lang.numericSymbols,
			i = numericSymbols && numericSymbols.length,
			multi,
			ret,
			formatOption = axis.options.labels.format,

			// make sure the same symbol is added for all labels on a linear axis
			numericSymbolDetector = axis.isLog ? value : axis.tickInterval;

		if (formatOption) {
			ret = format(formatOption, this);

		} else if (categories) {
			ret = value;

		} else if (dateTimeLabelFormat) { // datetime axis
			ret = dateFormat(dateTimeLabelFormat, value);

		} else if (i && numericSymbolDetector >= 1000) {
			// Decide whether we should add a numeric symbol like k (thousands) or M (millions).
			// If we are to enable this in tooltip or other places as well, we can move this
			// logic to the numberFormatter and enable it by a parameter.
			while (i-- && ret === UNDEFINED) {
				multi = Math.pow(1000, i + 1);
				if (numericSymbolDetector >= multi && (value * 10) % multi === 0 && numericSymbols[i] !== null) {
					ret = Highcharts.numberFormat(value / multi, -1) + numericSymbols[i];
				}
			}
		}

		if (ret === UNDEFINED) {
			if (mathAbs(value) >= 10000) { // add thousands separators
				ret = Highcharts.numberFormat(value, -1);

			} else { // small numbers
				ret = Highcharts.numberFormat(value, -1, UNDEFINED, ''); // #2466
			}
		}

		return ret;
	},

	/**
	 * Get the minimum and maximum for the series of each axis
	 */
	getSeriesExtremes: function () {
		var axis = this,
			chart = axis.chart;

		axis.hasVisibleSeries = false;

		// Reset properties in case we're redrawing (#3353)
		axis.dataMin = axis.dataMax = axis.ignoreMinPadding = axis.ignoreMaxPadding = null;
		
		if (axis.buildStacks) {
			axis.buildStacks();
		}

		// loop through this axis' series
		each(axis.series, function (series) {

			if (series.visible || !chart.options.chart.ignoreHiddenSeries) {

				var seriesOptions = series.options,
					xData,
					threshold = seriesOptions.threshold,
					seriesDataMin,
					seriesDataMax;

				axis.hasVisibleSeries = true;

				// Validate threshold in logarithmic axes
				if (axis.isLog && threshold <= 0) {
					threshold = null;
				}

				// Get dataMin and dataMax for X axes
				if (axis.isXAxis) {
					xData = series.xData;
					if (xData.length) {
						axis.dataMin = mathMin(pick(axis.dataMin, xData[0]), arrayMin(xData));
						axis.dataMax = mathMax(pick(axis.dataMax, xData[0]), arrayMax(xData));
					}

				// Get dataMin and dataMax for Y axes, as well as handle stacking and processed data
				} else {

					// Get this particular series extremes
					series.getExtremes();
					seriesDataMax = series.dataMax;
					seriesDataMin = series.dataMin;

					// Get the dataMin and dataMax so far. If percentage is used, the min and max are
					// always 0 and 100. If seriesDataMin and seriesDataMax is null, then series
					// doesn't have active y data, we continue with nulls
					if (defined(seriesDataMin) && defined(seriesDataMax)) {
						axis.dataMin = mathMin(pick(axis.dataMin, seriesDataMin), seriesDataMin);
						axis.dataMax = mathMax(pick(axis.dataMax, seriesDataMax), seriesDataMax);
					}

					// Adjust to threshold
					if (defined(threshold)) {
						if (axis.dataMin >= threshold) {
							axis.dataMin = threshold;
							axis.ignoreMinPadding = true;
						} else if (axis.dataMax < threshold) {
							axis.dataMax = threshold;
							axis.ignoreMaxPadding = true;
						}
					}
				}
			}
		});
	},

	/**
	 * Translate from axis value to pixel position on the chart, or back
	 *
	 */
	translate: function (val, backwards, cvsCoord, old, handleLog, pointPlacement) {
		var axis = this.linkedParent || this, // #1417
			sign = 1,
			cvsOffset = 0,
			localA = old ? axis.oldTransA : axis.transA,
			localMin = old ? axis.oldMin : axis.min,
			returnValue,
			minPixelPadding = axis.minPixelPadding,
			doPostTranslate = (axis.doPostTranslate || (axis.isLog && handleLog)) && axis.lin2val;

		if (!localA) {
			localA = axis.transA;
		}

		// In vertical axes, the canvas coordinates start from 0 at the top like in
		// SVG.
		if (cvsCoord) {
			sign *= -1; // canvas coordinates inverts the value
			cvsOffset = axis.len;
		}

		// Handle reversed axis
		if (axis.reversed) {
			sign *= -1;
			cvsOffset -= sign * (axis.sector || axis.len);
		}

		// From pixels to value
		if (backwards) { // reverse translation

			val = val * sign + cvsOffset;
			val -= minPixelPadding;
			returnValue = val / localA + localMin; // from chart pixel to value
			if (doPostTranslate) { // log and ordinal axes
				returnValue = axis.lin2val(returnValue);
			}

		// From value to pixels
		} else {
			if (doPostTranslate) { // log and ordinal axes
				val = axis.val2lin(val);
			}
			if (pointPlacement === 'between') {
				pointPlacement = 0.5;
			}
			returnValue = sign * (val - localMin) * localA + cvsOffset + (sign * minPixelPadding) +
				(isNumber(pointPlacement) ? localA * pointPlacement * axis.pointRange : 0);
		}

		return returnValue;
	},

	/**
	 * Utility method to translate an axis value to pixel position.
	 * @param {Number} value A value in terms of axis units
	 * @param {Boolean} paneCoordinates Whether to return the pixel coordinate relative to the chart
	 *        or just the axis/pane itself.
	 */
	toPixels: function (value, paneCoordinates) {
		return this.translate(value, false, !this.horiz, null, true) + (paneCoordinates ? 0 : this.pos);
	},

	/*
	 * Utility method to translate a pixel position in to an axis value
	 * @param {Number} pixel The pixel value coordinate
	 * @param {Boolean} paneCoordiantes Whether the input pixel is relative to the chart or just the
	 *        axis/pane itself.
	 */
	toValue: function (pixel, paneCoordinates) {
		return this.translate(pixel - (paneCoordinates ? 0 : this.pos), true, !this.horiz, null, true);
	},

	/**
	 * Create the path for a plot line that goes from the given value on
	 * this axis, across the plot to the opposite side
	 * @param {Number} value
	 * @param {Number} lineWidth Used for calculation crisp line
	 * @param {Number] old Use old coordinates (for resizing and rescaling)
	 */
	getPlotLinePath: function (value, lineWidth, old, force, translatedValue) {
		var axis = this,
			chart = axis.chart,
			axisLeft = axis.left,
			axisTop = axis.top,
			x1,
			y1,
			x2,
			y2,
			cHeight = (old && chart.oldChartHeight) || chart.chartHeight,
			cWidth = (old && chart.oldChartWidth) || chart.chartWidth,
			skip,
			transB = axis.transB,
			/**
			 * Check if x is between a and b. If not, either move to a/b or skip, 
			 * depending on the force parameter.
			 */
			between = function (x, a, b) {
				if (x < a || x > b) {
					if (force) {
						x = mathMin(mathMax(a, x), b);
					} else {
						skip = true;
					}
				}
				return x;
			};

		translatedValue = pick(translatedValue, axis.translate(value, null, null, old));
		x1 = x2 = mathRound(translatedValue + transB);
		y1 = y2 = mathRound(cHeight - translatedValue - transB);

		if (isNaN(translatedValue)) { // no min or max
			skip = true;

		} else if (axis.horiz) {
			y1 = axisTop;
			y2 = cHeight - axis.bottom;
			x1 = x2 = between(x1, axisLeft, axisLeft + axis.width);
		} else {
			x1 = axisLeft;
			x2 = cWidth - axis.right;
			y1 = y2 = between(y1, axisTop, axisTop + axis.height);
		}
		return skip && !force ?
			null :
			chart.renderer.crispLine([M, x1, y1, L, x2, y2], lineWidth || 1);
	},

	/**
	 * Set the tick positions of a linear axis to round values like whole tens or every five.
	 */
	getLinearTickPositions: function (tickInterval, min, max) {
		var pos,
			lastPos,
			roundedMin = correctFloat(mathFloor(min / tickInterval) * tickInterval),
			roundedMax = correctFloat(mathCeil(max / tickInterval) * tickInterval),
			tickPositions = [];

		// For single points, add a tick regardless of the relative position (#2662)
		if (min === max && isNumber(min)) {
			return [min];
		}

		// Populate the intermediate values
		pos = roundedMin;
		while (pos <= roundedMax) {

			// Place the tick on the rounded value
			tickPositions.push(pos);

			// Always add the raw tickInterval, not the corrected one.
			pos = correctFloat(pos + tickInterval);

			// If the interval is not big enough in the current min - max range to actually increase
			// the loop variable, we need to break out to prevent endless loop. Issue #619
			if (pos === lastPos) {
				break;
			}

			// Record the last value
			lastPos = pos;
		}
		return tickPositions;
	},

	/**
	 * Return the minor tick positions. For logarithmic axes, reuse the same logic
	 * as for major ticks.
	 */
	getMinorTickPositions: function () {
		var axis = this,
			options = axis.options,
			tickPositions = axis.tickPositions,
			minorTickInterval = axis.minorTickInterval,
			minorTickPositions = [],
			pos,
			i,
			pointRangePadding = axis.pointRangePadding || 0, 
			min = axis.min - pointRangePadding, // #1498
			max = axis.max + pointRangePadding, // #1498
			range = max - min,
			len;

		// If minor ticks get too dense, they are hard to read, and may cause long running script. So we don't draw them.
		if (range && range / minorTickInterval < axis.len / 3) { // #3875

			if (axis.isLog) {
				len = tickPositions.length;
				for (i = 1; i < len; i++) {
					minorTickPositions = minorTickPositions.concat(
						axis.getLogTickPositions(minorTickInterval, tickPositions[i - 1], tickPositions[i], true)
					);
				}
			} else if (axis.isDatetimeAxis && options.minorTickInterval === 'auto') { // #1314
				minorTickPositions = minorTickPositions.concat(
					axis.getTimeTicks(
						axis.normalizeTimeTickInterval(minorTickInterval),
						min,
						max,
						options.startOfWeek
					)
				);
			} else {
				for (pos = min + (tickPositions[0] - min) % minorTickInterval; pos <= max; pos += minorTickInterval) {
					minorTickPositions.push(pos);
				}
			}
		}

		if(minorTickPositions.length !== 0) { // don't change the extremes, when there is no minor ticks
			axis.trimTicks(minorTickPositions, options.startOnTick, options.endOnTick); // #3652 #3743 #1498
		}
		return minorTickPositions;
	},

	/**
	 * Adjust the min and max for the minimum range. Keep in mind that the series data is
	 * not yet processed, so we don't have information on data cropping and grouping, or
	 * updated axis.pointRange or series.pointRange. The data can't be processed until
	 * we have finally established min and max.
	 */
	adjustForMinRange: function () {
		var axis = this,
			options = axis.options,
			min = axis.min,
			max = axis.max,
			zoomOffset,
			spaceAvailable = axis.dataMax - axis.dataMin >= axis.minRange,
			closestDataRange,
			i,
			distance,
			xData,
			loopLength,
			minArgs,
			maxArgs;

		// Set the automatic minimum range based on the closest point distance
		if (axis.isXAxis && axis.minRange === UNDEFINED && !axis.isLog) {

			if (defined(options.min) || defined(options.max)) {
				axis.minRange = null; // don't do this again

			} else {

				// Find the closest distance between raw data points, as opposed to
				// closestPointRange that applies to processed points (cropped and grouped)
				each(axis.series, function (series) {
					xData = series.xData;
					loopLength = series.xIncrement ? 1 : xData.length - 1;
					for (i = loopLength; i > 0; i--) {
						distance = xData[i] - xData[i - 1];
						if (closestDataRange === UNDEFINED || distance < closestDataRange) {
							closestDataRange = distance;
						}
					}
				});
				axis.minRange = mathMin(closestDataRange * 5, axis.dataMax - axis.dataMin);
			}
		}

		// if minRange is exceeded, adjust
		if (max - min < axis.minRange) {
			var minRange = axis.minRange;
			zoomOffset = (minRange - max + min) / 2;

			// if min and max options have been set, don't go beyond it
			minArgs = [min - zoomOffset, pick(options.min, min - zoomOffset)];
			if (spaceAvailable) { // if space is available, stay within the data range
				minArgs[2] = axis.dataMin;
			}
			min = arrayMax(minArgs);

			maxArgs = [min + minRange, pick(options.max, min + minRange)];
			if (spaceAvailable) { // if space is availabe, stay within the data range
				maxArgs[2] = axis.dataMax;
			}

			max = arrayMin(maxArgs);

			// now if the max is adjusted, adjust the min back
			if (max - min < minRange) {
				minArgs[0] = max - minRange;
				minArgs[1] = pick(options.min, max - minRange);
				min = arrayMax(minArgs);
			}
		}

		// Record modified extremes
		axis.min = min;
		axis.max = max;
	},

	/**
	 * Update translation information
	 */
	setAxisTranslation: function (saveOld) {
		var axis = this,
			range = axis.max - axis.min,
			pointRange = axis.axisPointRange || 0,
			closestPointRange,
			minPointOffset = 0,
			pointRangePadding = 0,
			linkedParent = axis.linkedParent,
			ordinalCorrection,
			hasCategories = !!axis.categories,
			transA = axis.transA,
			isXAxis = axis.isXAxis;

		// Adjust translation for padding. Y axis with categories need to go through the same (#1784).
		if (isXAxis || hasCategories || pointRange) {
			if (linkedParent) {
				minPointOffset = linkedParent.minPointOffset;
				pointRangePadding = linkedParent.pointRangePadding;

			} else {
				each(axis.series, function (series) {
					var seriesPointRange = hasCategories ? 1 : (isXAxis ? series.pointRange : (axis.axisPointRange || 0)), // #2806
						pointPlacement = series.options.pointPlacement,
						seriesClosestPointRange = series.closestPointRange;

					if (seriesPointRange > range) { // #1446
						seriesPointRange = 0;
					}
					pointRange = mathMax(pointRange, seriesPointRange);

					if (!axis.single) {
						// minPointOffset is the value padding to the left of the axis in order to make
						// room for points with a pointRange, typically columns. When the pointPlacement option
						// is 'between' or 'on', this padding does not apply.
						minPointOffset = mathMax(
							minPointOffset,
							isString(pointPlacement) ? 0 : seriesPointRange / 2
						);

						// Determine the total padding needed to the length of the axis to make room for the
						// pointRange. If the series' pointPlacement is 'on', no padding is added.
						pointRangePadding = mathMax(
							pointRangePadding,
							pointPlacement === 'on' ? 0 : seriesPointRange
						);
					}

					// Set the closestPointRange
					if (!series.noSharedTooltip && defined(seriesClosestPointRange)) {
						closestPointRange = defined(closestPointRange) ?
							mathMin(closestPointRange, seriesClosestPointRange) :
							seriesClosestPointRange;
					}
				});
			}

			// Record minPointOffset and pointRangePadding
			ordinalCorrection = axis.ordinalSlope && closestPointRange ? axis.ordinalSlope / closestPointRange : 1; // #988, #1853
			axis.minPointOffset = minPointOffset = minPointOffset * ordinalCorrection;
			axis.pointRangePadding = pointRangePadding = pointRangePadding * ordinalCorrection;

			// pointRange means the width reserved for each point, like in a column chart
			axis.pointRange = mathMin(pointRange, range);

			// closestPointRange means the closest distance between points. In columns
			// it is mostly equal to pointRange, but in lines pointRange is 0 while closestPointRange
			// is some other value
			if (isXAxis) {
				axis.closestPointRange = closestPointRange;
			}
		}

		// Secondary values
		if (saveOld) {
			axis.oldTransA = transA;
		}
		axis.translationSlope = axis.transA = transA = axis.len / ((range + pointRangePadding) || 1);
		axis.transB = axis.horiz ? axis.left : axis.bottom; // translation addend
		axis.minPixelPadding = transA * minPointOffset;
	},

	minFromRange: function () {
		return this.max - this.range;
	},

	/**
	 * Set the tick positions to round values and optionally extend the extremes
	 * to the nearest tick
	 */
	setTickInterval: function (secondPass) {
		var axis = this,
			chart = axis.chart,
			options = axis.options,
			isLog = axis.isLog,
			isDatetimeAxis = axis.isDatetimeAxis,
			isXAxis = axis.isXAxis,
			isLinked = axis.isLinked,
			maxPadding = options.maxPadding,
			minPadding = options.minPadding,
			length,
			linkedParentExtremes,
			tickIntervalOption = options.tickInterval,
			minTickInterval,
			tickPixelIntervalOption = options.tickPixelInterval,
			categories = axis.categories;

		if (!isDatetimeAxis && !categories && !isLinked) {
			this.getTickAmount();
		}

		// linked axis gets the extremes from the parent axis
		if (isLinked) {
			axis.linkedParent = chart[axis.coll][options.linkedTo];
			linkedParentExtremes = axis.linkedParent.getExtremes();
			axis.min = pick(linkedParentExtremes.min, linkedParentExtremes.dataMin);
			axis.max = pick(linkedParentExtremes.max, linkedParentExtremes.dataMax);
			if (options.type !== axis.linkedParent.options.type) {
				error(11, 1); // Can't link axes of different type
			}
		} else { // initial min and max from the extreme data values
			axis.min = pick(axis.userMin, options.min, axis.dataMin);
			axis.max = pick(axis.userMax, options.max, axis.dataMax);
		}

		if (isLog) {
			if (!secondPass && mathMin(axis.min, pick(axis.dataMin, axis.min)) <= 0) { // #978
				error(10, 1); // Can't plot negative values on log axis
			}
			// The correctFloat cures #934, float errors on full tens. But it
			// was too aggressive for #4360 because of conversion back to lin,
			// therefore use precision 15.
			axis.min = correctFloat(log2lin(axis.min), 15);
			axis.max = correctFloat(log2lin(axis.max), 15);
		}

		// handle zoomed range
		if (axis.range && defined(axis.max)) {
			axis.userMin = axis.min = mathMax(axis.min, axis.minFromRange()); // #618
			axis.userMax = axis.max;

			axis.range = null;  // don't use it when running setExtremes
		}

		// Hook for adjusting this.min and this.max. Used by bubble series.
		if (axis.beforePadding) {
			axis.beforePadding();
		}

		// adjust min and max for the minimum range
		axis.adjustForMinRange();

		// Pad the values to get clear of the chart's edges. To avoid tickInterval taking the padding
		// into account, we do this after computing tick interval (#1337).
		if (!categories && !axis.axisPointRange && !axis.usePercentage && !isLinked && defined(axis.min) && defined(axis.max)) {
			length = axis.max - axis.min;
			if (length) {
				if (!defined(options.min) && !defined(axis.userMin) && minPadding && (axis.dataMin < 0 || !axis.ignoreMinPadding)) {
					axis.min -= length * minPadding;
				}
				if (!defined(options.max) && !defined(axis.userMax)  && maxPadding && (axis.dataMax > 0 || !axis.ignoreMaxPadding)) {
					axis.max += length * maxPadding;
				}
			}
		}

		// Stay within floor and ceiling
		if (isNumber(options.floor)) {
			axis.min = mathMax(axis.min, options.floor);
		}
		if (isNumber(options.ceiling)) {
			axis.max = mathMin(axis.max, options.ceiling);
		}

		// get tickInterval
		if (axis.min === axis.max || axis.min === undefined || axis.max === undefined) {
			axis.tickInterval = 1;
		} else if (isLinked && !tickIntervalOption &&
				tickPixelIntervalOption === axis.linkedParent.options.tickPixelInterval) {
			axis.tickInterval = tickIntervalOption = axis.linkedParent.tickInterval;
		} else {
			axis.tickInterval = pick(
				tickIntervalOption,
				this.tickAmount ? ((axis.max - axis.min) / mathMax(this.tickAmount - 1, 1)) : undefined,
				categories ? // for categoried axis, 1 is default, for linear axis use tickPix
					1 :
					// don't let it be more than the data range
					(axis.max - axis.min) * tickPixelIntervalOption / mathMax(axis.len, tickPixelIntervalOption)
			);
		}

		// Now we're finished detecting min and max, crop and group series data. This
		// is in turn needed in order to find tick positions in ordinal axes.
		if (isXAxis && !secondPass) {
			each(axis.series, function (series) {
				series.processData(axis.min !== axis.oldMin || axis.max !== axis.oldMax);
			});
		}

		// set the translation factor used in translate function
		axis.setAxisTranslation(true);

		// hook for ordinal axes and radial axes
		if (axis.beforeSetTickPositions) {
			axis.beforeSetTickPositions();
		}

		// hook for extensions, used in Highstock ordinal axes
		if (axis.postProcessTickInterval) {
			axis.tickInterval = axis.postProcessTickInterval(axis.tickInterval);
		}

		// In column-like charts, don't cramp in more ticks than there are points (#1943)
		if (axis.pointRange) {
			axis.tickInterval = mathMax(axis.pointRange, axis.tickInterval);
		}

		// Before normalizing the tick interval, handle minimum tick interval. This applies only if tickInterval is not defined.
		minTickInterval = pick(options.minTickInterval, axis.isDatetimeAxis && axis.closestPointRange);
		if (!tickIntervalOption && axis.tickInterval < minTickInterval) {
			axis.tickInterval = minTickInterval;
		}

		// for linear axes, get magnitude and normalize the interval
		if (!isDatetimeAxis && !isLog && !tickIntervalOption) {
			axis.tickInterval = normalizeTickInterval(
				axis.tickInterval, 
				null, 
				getMagnitude(axis.tickInterval), 
				// If the tick interval is between 0.5 and 5 and the axis max is in the order of
				// thousands, chances are we are dealing with years. Don't allow decimals. #3363.
				pick(options.allowDecimals, !(axis.tickInterval > 0.5 && axis.tickInterval < 5 && axis.max > 1000 && axis.max < 9999)),
				!!this.tickAmount
			);
		}
		
		// Prevent ticks from getting so close that we can't draw the labels
		if (!this.tickAmount && this.len) { // Color axis with disabled legend has no length
			axis.tickInterval = axis.unsquish();
		}

		this.setTickPositions();
	},

	/**
	 * Now we have computed the normalized tickInterval, get the tick positions
	 */
	setTickPositions: function () {

		var options = this.options,
			tickPositions,
			tickPositionsOption = options.tickPositions,
			tickPositioner = options.tickPositioner,
			startOnTick = options.startOnTick,
			endOnTick = options.endOnTick,
			single;

		// Set the tickmarkOffset
		this.tickmarkOffset = (this.categories && options.tickmarkPlacement === 'between' && 
			this.tickInterval === 1) ? 0.5 : 0; // #3202


		// get minorTickInterval
		this.minorTickInterval = options.minorTickInterval === 'auto' && this.tickInterval ?
			this.tickInterval / 5 : options.minorTickInterval;

		// Find the tick positions
		this.tickPositions = tickPositions = tickPositionsOption && tickPositionsOption.slice(); // Work on a copy (#1565)
		if (!tickPositions) {

			if (this.isDatetimeAxis) {
				tickPositions = this.getTimeTicks(
					this.normalizeTimeTickInterval(this.tickInterval, options.units),
					this.min,
					this.max,
					options.startOfWeek,
					this.ordinalPositions,
					this.closestPointRange,
					true
				);
			} else if (this.isLog) {
				tickPositions = this.getLogTickPositions(this.tickInterval, this.min, this.max);
			} else {
				tickPositions = this.getLinearTickPositions(this.tickInterval, this.min, this.max);
			}

			this.tickPositions = tickPositions;

			// Run the tick positioner callback, that allows modifying auto tick positions.
			if (tickPositioner) {
				tickPositioner = tickPositioner.apply(this, [this.min, this.max]);
				if (tickPositioner) {
					this.tickPositions = tickPositions = tickPositioner;
				}
			}

		}

		if (!this.isLinked) {

			// reset min/max or remove extremes based on start/end on tick
			this.trimTicks(tickPositions, startOnTick, endOnTick);

			// When there is only one point, or all points have the same value on this axis, then min
			// and max are equal and tickPositions.length is 0 or 1. In this case, add some padding
			// in order to center the point, but leave it with one tick. #1337.
			if (this.min === this.max && defined(this.min) && !this.tickAmount) {
				// Substract half a unit (#2619, #2846, #2515, #3390)
				single = true;
				this.min -= 0.5;
				this.max += 0.5;
			}
			this.single = single;

			if (!tickPositionsOption && !tickPositioner) {
				this.adjustTickAmount();
			}
		}
	},

	/**
	 * Handle startOnTick and endOnTick by either adapting to padding min/max or rounded min/max
	 */
	trimTicks: function (tickPositions, startOnTick, endOnTick) {
		var roundedMin = tickPositions[0],
			roundedMax = tickPositions[tickPositions.length - 1],
			minPointOffset = this.minPointOffset || 0;
			
		if (startOnTick) {
			this.min = roundedMin;
		} else if (this.min - minPointOffset > roundedMin) {
			tickPositions.shift();
		}

		if (endOnTick) {
			this.max = roundedMax;
		} else if (this.max + minPointOffset < roundedMax) {
			tickPositions.pop();
		}

		// If no tick are left, set one tick in the middle (#3195) 
		if (tickPositions.length === 0 && defined(roundedMin)) {
			tickPositions.push((roundedMax + roundedMin) / 2);
		}		
	},

	/**
	 * Set the max ticks of either the x and y axis collection
	 */
	getTickAmount: function () {
		var others = {}, // Whether there is another axis to pair with this one
			hasOther,
			options = this.options,
			tickAmount = options.tickAmount,
			tickPixelInterval = options.tickPixelInterval;

		if (!defined(options.tickInterval) && this.len < tickPixelInterval && !this.isRadial &&
				!this.isLog && options.startOnTick && options.endOnTick) {
			tickAmount = 2;
		}

		if (!tickAmount && this.chart.options.chart.alignTicks !== false && options.alignTicks !== false) {
			// Check if there are multiple axes in the same pane
			each(this.chart[this.coll], function (axis) {
				var options = axis.options,
					horiz = axis.horiz,
					key = [horiz ? options.left : options.top, horiz ? options.width : options.height, options.pane].join(',');
				
				if (others[key]) {
					if (axis.series.length) {
						hasOther = true; // #4201
					}
				} else {
					others[key] = 1;
				}
			});

			if (hasOther) {
				// Add 1 because 4 tick intervals require 5 ticks (including first and last)
				tickAmount = mathCeil(this.len / tickPixelInterval) + 1;
			}
		}

		// For tick amounts of 2 and 3, compute five ticks and remove the intermediate ones. This
		// prevents the axis from adding ticks that are too far away from the data extremes.
		if (tickAmount < 4) {
			this.finalTickAmt = tickAmount;
			tickAmount = 5;
		}
		
		this.tickAmount = tickAmount;
	},

	/**
	 * When using multiple axes, adjust the number of ticks to match the highest
	 * number of ticks in that group
	 */
	adjustTickAmount: function () {
		var tickInterval = this.tickInterval,
			tickPositions = this.tickPositions,
			tickAmount = this.tickAmount,
			finalTickAmt = this.finalTickAmt,
			currentTickAmount = tickPositions && tickPositions.length,
			i,
			len;

		if (currentTickAmount < tickAmount) { // TODO: Check #3411
			while (tickPositions.length < tickAmount) {
				tickPositions.push(correctFloat(
					tickPositions[tickPositions.length - 1] + tickInterval
				));
			}
			this.transA *= (currentTickAmount - 1) / (tickAmount - 1);
			this.max = tickPositions[tickPositions.length - 1];

		// We have too many ticks, run second pass to try to reduce ticks
		} else if (currentTickAmount > tickAmount) {
			this.tickInterval *= 2;
			this.setTickPositions();
		}

		// The finalTickAmt property is set in getTickAmount
		if (defined(finalTickAmt)) {
			i = len = tickPositions.length;
			while (i--) {
				if (
					(finalTickAmt === 3 && i % 2 === 1) || // Remove every other tick
					(finalTickAmt <= 2 && i > 0 && i < len - 1) // Remove all but first and last
				) {
					tickPositions.splice(i, 1);
				}	
			}
			this.finalTickAmt = UNDEFINED;
		}
	},

	/**
	 * Set the scale based on data min and max, user set min and max or options
	 *
	 */
	setScale: function () {
		var axis = this,
			isDirtyData,
			isDirtyAxisLength;

		axis.oldMin = axis.min;
		axis.oldMax = axis.max;
		axis.oldAxisLength = axis.len;

		// set the new axisLength
		axis.setAxisSize();
		//axisLength = horiz ? axisWidth : axisHeight;
		isDirtyAxisLength = axis.len !== axis.oldAxisLength;

		// is there new data?
		each(axis.series, function (series) {
			if (series.isDirtyData || series.isDirty ||
					series.xAxis.isDirty) { // when x axis is dirty, we need new data extremes for y as well
				isDirtyData = true;
			}
		});

		// do we really need to go through all this?
		if (isDirtyAxisLength || isDirtyData || axis.isLinked || axis.forceRedraw ||
			axis.userMin !== axis.oldUserMin || axis.userMax !== axis.oldUserMax) {

<<<<<<< HEAD
			// reset stacks
			if (!axis.isXAxis) {
				for (type in stacks) {
					for (i in stacks[type]) {
						stacks[type][i].total = null;
						stacks[type][i].cum = stacks[type][i].leftCliff = stacks[type][i].rightCliff = 0;
					}
				}
=======
			if (axis.resetStacks) {
				axis.resetStacks();
>>>>>>> e07db209
			}

			axis.forceRedraw = false;

			// get data extremes if needed
			axis.getSeriesExtremes();

			// get fixed positions based on tickInterval
			axis.setTickInterval();

			// record old values to decide whether a rescale is necessary later on (#540)
			axis.oldUserMin = axis.userMin;
			axis.oldUserMax = axis.userMax;

			// Mark as dirty if it is not already set to dirty and extremes have changed. #595.
			if (!axis.isDirty) {
				axis.isDirty = isDirtyAxisLength || axis.min !== axis.oldMin || axis.max !== axis.oldMax;
			}
		} else if (axis.cleanStacks) {
			axis.cleanStacks();
		}
	},

	/**
	 * Set the extremes and optionally redraw
	 * @param {Number} newMin
	 * @param {Number} newMax
	 * @param {Boolean} redraw
	 * @param {Boolean|Object} animation Whether to apply animation, and optionally animation
	 *    configuration
	 * @param {Object} eventArguments
	 *
	 */
	setExtremes: function (newMin, newMax, redraw, animation, eventArguments) {
		var axis = this,
			chart = axis.chart;

		redraw = pick(redraw, true); // defaults to true

		each(axis.series, function (serie) {
			delete serie.kdTree;
		});

		// Extend the arguments with min and max
		eventArguments = extend(eventArguments, {
			min: newMin,
			max: newMax
		});

		// Fire the event
		fireEvent(axis, 'setExtremes', eventArguments, function () { // the default event handler

			axis.userMin = newMin;
			axis.userMax = newMax;
			axis.eventArgs = eventArguments;

			if (redraw) {
				chart.redraw(animation);
			}
		});
	},

	/**
	 * Overridable method for zooming chart. Pulled out in a separate method to allow overriding
	 * in stock charts.
	 */
	zoom: function (newMin, newMax) {
		var dataMin = this.dataMin,
			dataMax = this.dataMax,
			options = this.options;

		// Prevent pinch zooming out of range. Check for defined is for #1946. #1734.
		if (!this.allowZoomOutside) {
			if (defined(dataMin) && newMin <= mathMin(dataMin, pick(options.min, dataMin))) {
				newMin = UNDEFINED;
			}
			if (defined(dataMax) && newMax >= mathMax(dataMax, pick(options.max, dataMax))) {
				newMax = UNDEFINED;
			}
		}

		// In full view, displaying the reset zoom button is not required
		this.displayBtn = newMin !== UNDEFINED || newMax !== UNDEFINED;

		// Do it
		this.setExtremes(
			newMin,
			newMax,
			false,
			UNDEFINED,
			{ trigger: 'zoom' }
		);
		return true;
	},

	/**
	 * Update the axis metrics
	 */
	setAxisSize: function () {
		var chart = this.chart,
			options = this.options,
			offsetLeft = options.offsetLeft || 0,
			offsetRight = options.offsetRight || 0,
			horiz = this.horiz,
			width = pick(options.width, chart.plotWidth - offsetLeft + offsetRight),
			height = pick(options.height, chart.plotHeight),
			top = pick(options.top, chart.plotTop),
			left = pick(options.left, chart.plotLeft + offsetLeft),
			percentRegex = /%$/;

		// Check for percentage based input values
		if (percentRegex.test(height)) {
			height = parseFloat(height) / 100 * chart.plotHeight;
		}
		if (percentRegex.test(top)) {
			top = parseFloat(top) / 100 * chart.plotHeight + chart.plotTop;
		}

		// Expose basic values to use in Series object and navigator
		this.left = left;
		this.top = top;
		this.width = width;
		this.height = height;
		this.bottom = chart.chartHeight - height - top;
		this.right = chart.chartWidth - width - left;

		// Direction agnostic properties
		this.len = mathMax(horiz ? width : height, 0); // mathMax fixes #905
		this.pos = horiz ? left : top; // distance from SVG origin
	},

	/**
	 * Get the actual axis extremes
	 */
	getExtremes: function () {
		var axis = this,
			isLog = axis.isLog;

		return {
			min: isLog ? correctFloat(lin2log(axis.min)) : axis.min,
			max: isLog ? correctFloat(lin2log(axis.max)) : axis.max,
			dataMin: axis.dataMin,
			dataMax: axis.dataMax,
			userMin: axis.userMin,
			userMax: axis.userMax
		};
	},

	/**
	 * Get the zero plane either based on zero or on the min or max value.
	 * Used in bar and area plots
	 */
	getThreshold: function (threshold) {
		var axis = this,
			isLog = axis.isLog,
			realMin = isLog ? lin2log(axis.min) : axis.min,
			realMax = isLog ? lin2log(axis.max) : axis.max;

		// With a threshold of null, make the columns/areas rise from the top or bottom 
		// depending on the value, assuming an actual threshold of 0 (#4233).
		if (threshold === null) {
			threshold = realMax < 0 ? realMax : realMin;
		} else if (realMin > threshold) {
			threshold = realMin;
		} else if (realMax < threshold) {
			threshold = realMax;
		}

		return axis.translate(threshold, 0, 1, 0, 1);
	},

	/**
	 * Compute auto alignment for the axis label based on which side the axis is on
	 * and the given rotation for the label
	 */
	autoLabelAlign: function (rotation) {
		var ret,
			angle = (pick(rotation, 0) - (this.side * 90) + 720) % 360;

		if (angle > 15 && angle < 165) {
			ret = 'right';
		} else if (angle > 195 && angle < 345) {
			ret = 'left';
		} else {
			ret = 'center';
		}
		return ret;
	},

	/**
	 * Prevent the ticks from getting so close we can't draw the labels. On a horizontal
	 * axis, this is handled by rotating the labels, removing ticks and adding ellipsis. 
	 * On a vertical axis remove ticks and add ellipsis.
	 */
	unsquish: function () {
		var chart = this.chart,
			ticks = this.ticks,
			labelOptions = this.options.labels,
			horiz = this.horiz,
			tickInterval = this.tickInterval,
			newTickInterval = tickInterval,
			slotSize = this.len / (((this.categories ? 1 : 0) + this.max - this.min) / tickInterval),
			rotation,
			rotationOption = labelOptions.rotation,
			labelMetrics = chart.renderer.fontMetrics(labelOptions.style.fontSize, ticks[0] && ticks[0].label),
			step,
			bestScore = Number.MAX_VALUE,
			autoRotation,
			// Return the multiple of tickInterval that is needed to avoid collision
			getStep = function (spaceNeeded) {
				var step = spaceNeeded / (slotSize || 1);
				step = step > 1 ? mathCeil(step) : 1;
				return step * tickInterval;
			};
		
		if (horiz) {
			autoRotation = defined(rotationOption) ? 
				[rotationOption] :
				slotSize < pick(labelOptions.autoRotationLimit, 80) && !labelOptions.staggerLines && !labelOptions.step && labelOptions.autoRotation;

			if (autoRotation) {

				// Loop over the given autoRotation options, and determine which gives the best score. The 
				// best score is that with the lowest number of steps and a rotation closest to horizontal.
				each(autoRotation, function (rot) {
					var score;

					if (rot === rotationOption || (rot && rot >= -90 && rot <= 90)) { // #3891
					
						step = getStep(mathAbs(labelMetrics.h / mathSin(deg2rad * rot)));

						score = step + mathAbs(rot / 360);

						if (score < bestScore) {
							bestScore = score;
							rotation = rot;
							newTickInterval = step;
						}
					}
				});
			}

		} else if (!labelOptions.step) { // #4411
			newTickInterval = getStep(labelMetrics.h);
		}

		this.autoRotation = autoRotation;
		this.labelRotation = rotation;

		return newTickInterval;
	},

	renderUnsquish: function () {
		var chart = this.chart,
			renderer = chart.renderer,
			tickPositions = this.tickPositions,
			ticks = this.ticks,
			labelOptions = this.options.labels,
			horiz = this.horiz,
			margin = chart.margin,
			slotCount = this.categories ? tickPositions.length : tickPositions.length - 1,
			slotWidth = this.slotWidth = (horiz && !labelOptions.step && !labelOptions.rotation &&
				((this.staggerLines || 1) * chart.plotWidth) / slotCount) ||
				(!horiz && ((margin[3] && (margin[3] - chart.spacing[3])) || chart.chartWidth * 0.33)), // #1580, #1931,
			innerWidth = mathMax(1, mathRound(slotWidth - 2 * (labelOptions.padding || 5))),
			attr = {},
			labelMetrics = renderer.fontMetrics(labelOptions.style.fontSize, ticks[0] && ticks[0].label),
			textOverflowOption = labelOptions.style.textOverflow,
			css,
			labelLength = 0,
			label,
			i,
			pos;

		// Set rotation option unless it is "auto", like in gauges
		if (!isString(labelOptions.rotation)) {
			attr.rotation = labelOptions.rotation || 0; // #4443
		}
		
		// Handle auto rotation on horizontal axis
		if (this.autoRotation) {

			// Get the longest label length
			each(tickPositions, function (tick) {
				tick = ticks[tick];
				if (tick && tick.labelLength > labelLength) {
					labelLength = tick.labelLength;
				}
			});
			
			// Apply rotation only if the label is too wide for the slot, and
			// the label is wider than its height.
			if (labelLength > innerWidth && labelLength > labelMetrics.h) {
				attr.rotation = this.labelRotation;
			} else {
				this.labelRotation = 0;
			}

		// Handle word-wrap or ellipsis on vertical axis
		} else if (slotWidth) {
			// For word-wrap or ellipsis
			css = { width: innerWidth + PX };

			if (!textOverflowOption) {
				css.textOverflow = 'clip';

				// On vertical axis, only allow word wrap if there is room for more lines.
				i = tickPositions.length;
				while (!horiz && i--) {
					pos = tickPositions[i];
					label = ticks[pos].label;
					if (label) {
						// Reset ellipsis in order to get the correct bounding box (#4070)
						if (label.styles.textOverflow === 'ellipsis') {
							label.css({ textOverflow: 'clip' });
						}
						if (label.getBBox().height > this.len / tickPositions.length - (labelMetrics.h - labelMetrics.f)) {
							label.specCss = { textOverflow: 'ellipsis' };
						}
					}
				}
			}
		}


		// Add ellipsis if the label length is significantly longer than ideal
		if (attr.rotation) {
			css = { 
				width: (labelLength > chart.chartHeight * 0.5 ? chart.chartHeight * 0.33 : chart.chartHeight) + PX
			};
			if (!textOverflowOption) {
				css.textOverflow = 'ellipsis';
			}
		}

		// Set the explicit or automatic label alignment
		this.labelAlign = attr.align = labelOptions.align || this.autoLabelAlign(this.labelRotation);

		// Apply general and specific CSS
		each(tickPositions, function (pos) {
			var tick = ticks[pos],
				label = tick && tick.label;
			if (label) {
				if (css) {
					label.css(merge(css, label.specCss));
				}
				delete label.specCss;
				label.attr(attr);
				tick.rotation = attr.rotation;
			}
		});

		// TODO: Why not part of getLabelPosition?
		this.tickRotCorr = renderer.rotCorr(labelMetrics.b, this.labelRotation || 0, this.side === 2);
	},

	/**
	 * Return true if the axis has associated data
	 */
	hasData: function () {
		return this.hasVisibleSeries || (defined(this.min) && defined(this.max) && !!this.tickPositions);
	},

	/**
	 * Render the tick labels to a preliminary position to get their sizes
	 */
	getOffset: function () {
		var axis = this,
			chart = axis.chart,
			renderer = chart.renderer,
			options = axis.options,
			tickPositions = axis.tickPositions,
			ticks = axis.ticks,
			horiz = axis.horiz,
			side = axis.side,
			invertedSide = chart.inverted ? [1, 0, 3, 2][side] : side,
			hasData,
			showAxis,
			titleOffset = 0,
			titleOffsetOption,
			titleMargin = 0,
			axisTitleOptions = options.title,
			labelOptions = options.labels,
			labelOffset = 0, // reset
			labelOffsetPadded,
			axisOffset = chart.axisOffset,
			clipOffset = chart.clipOffset,
			clip,
			directionFactor = [-1, 1, 1, -1][side],
			n,
			lineHeightCorrection;

		// For reuse in Axis.render
		hasData = axis.hasData();
		axis.showAxis = showAxis = hasData || pick(options.showEmpty, true);

		// Set/reset staggerLines
		axis.staggerLines = axis.horiz && labelOptions.staggerLines;

		// Create the axisGroup and gridGroup elements on first iteration
		if (!axis.axisGroup) {
			axis.gridGroup = renderer.g('grid')
				.attr({ zIndex: options.gridZIndex || 1 })
				.add();
			axis.axisGroup = renderer.g('axis')
				.attr({ zIndex: options.zIndex || 2 })
				.add();
			axis.labelGroup = renderer.g('axis-labels')
				.attr({ zIndex: labelOptions.zIndex || 7 })
				.addClass(PREFIX + axis.coll.toLowerCase() + '-labels')
				.add();
		}

		if (hasData || axis.isLinked) {
			
			// Generate ticks
			each(tickPositions, function (pos) {
				if (!ticks[pos]) {
					ticks[pos] = new Tick(axis, pos);
				} else {
					ticks[pos].addLabel(); // update labels depending on tick interval
				}
			});

			axis.renderUnsquish();

			each(tickPositions, function (pos) {
				// left side must be align: right and right side must have align: left for labels
				if (side === 0 || side === 2 || { 1: 'left', 3: 'right' }[side] === axis.labelAlign) {

					// get the highest offset
					labelOffset = mathMax(
						ticks[pos].getLabelSize(),
						labelOffset
					);
				}
			});

			if (axis.staggerLines) {
				labelOffset *= axis.staggerLines;
				axis.labelOffset = labelOffset;
			}


		} else { // doesn't have data
			for (n in ticks) {
				ticks[n].destroy();
				delete ticks[n];
			}
		}

		if (axisTitleOptions && axisTitleOptions.text && axisTitleOptions.enabled !== false) {
			if (!axis.axisTitle) {
				axis.axisTitle = renderer.text(
					axisTitleOptions.text,
					0,
					0,
					axisTitleOptions.useHTML
				)
				.attr({
					zIndex: 7,
					rotation: axisTitleOptions.rotation || 0,
					align:
						axisTitleOptions.textAlign ||
						{ low: 'left', middle: 'center', high: 'right' }[axisTitleOptions.align]
				})
				.addClass(PREFIX + this.coll.toLowerCase() + '-title')
				.css(axisTitleOptions.style)
				.add(axis.axisGroup);
				axis.axisTitle.isNew = true;
			}

			if (showAxis) {
				titleOffset = axis.axisTitle.getBBox()[horiz ? 'height' : 'width'];
				titleOffsetOption = axisTitleOptions.offset;
				titleMargin = defined(titleOffsetOption) ? 0 : pick(axisTitleOptions.margin, horiz ? 5 : 10);
			}

			// hide or show the title depending on whether showEmpty is set
			axis.axisTitle[showAxis ? 'show' : 'hide']();
		}

		// handle automatic or user set offset
		axis.offset = directionFactor * pick(options.offset, axisOffset[side]);

		axis.tickRotCorr = axis.tickRotCorr || { x: 0, y: 0 }; // polar
		lineHeightCorrection = side === 2 ? axis.tickRotCorr.y : 0;
		labelOffsetPadded = labelOffset + titleMargin +
			(labelOffset && (directionFactor * (horiz ? pick(labelOptions.y, axis.tickRotCorr.y + 8) : labelOptions.x) - lineHeightCorrection));
		axis.axisTitleMargin = pick(titleOffsetOption, labelOffsetPadded);

		axisOffset[side] = mathMax(
			axisOffset[side],
			axis.axisTitleMargin + titleOffset + directionFactor * axis.offset,
			labelOffsetPadded // #3027
		);

		// Decide the clipping needed to keep the graph inside the plot area and axis lines
		clip = options.offset ? 0 : mathFloor(options.lineWidth / 2) * 2; // #4308, #4371
		clipOffset[invertedSide] = mathMax(clipOffset[invertedSide], clip);
	},

	/**
	 * Get the path for the axis line
	 */
	getLinePath: function (lineWidth) {
		var chart = this.chart,
			opposite = this.opposite,
			offset = this.offset,
			horiz = this.horiz,
			lineLeft = this.left + (opposite ? this.width : 0) + offset,
			lineTop = chart.chartHeight - this.bottom - (opposite ? this.height : 0) + offset;

		if (opposite) {
			lineWidth *= -1; // crispify the other way - #1480, #1687
		}

		return chart.renderer.crispLine([
				M,
				horiz ?
					this.left :
					lineLeft,
				horiz ?
					lineTop :
					this.top,
				L,
				horiz ?
					chart.chartWidth - this.right :
					lineLeft,
				horiz ?
					lineTop :
					chart.chartHeight - this.bottom
			], lineWidth);
	},

	/**
	 * Position the title
	 */
	getTitlePosition: function () {
		// compute anchor points for each of the title align options
		var horiz = this.horiz,
			axisLeft = this.left,
			axisTop = this.top,
			axisLength = this.len,
			axisTitleOptions = this.options.title,
			margin = horiz ? axisLeft : axisTop,
			opposite = this.opposite,
			offset = this.offset,
			xOption = axisTitleOptions.x || 0,
			yOption = axisTitleOptions.y || 0,
			fontSize = pInt(axisTitleOptions.style.fontSize || 12),

			// the position in the length direction of the axis
			alongAxis = {
				low: margin + (horiz ? 0 : axisLength),
				middle: margin + axisLength / 2,
				high: margin + (horiz ? axisLength : 0)
			}[axisTitleOptions.align],

			// the position in the perpendicular direction of the axis
			offAxis = (horiz ? axisTop + this.height : axisLeft) +
				(horiz ? 1 : -1) * // horizontal axis reverses the margin
				(opposite ? -1 : 1) * // so does opposite axes
				this.axisTitleMargin +
				(this.side === 2 ? fontSize : 0);

		return {
			x: horiz ?
				alongAxis + xOption :
				offAxis + (opposite ? this.width : 0) + offset + xOption,
			y: horiz ?
				offAxis + yOption - (opposite ? this.height : 0) + offset :
				alongAxis + yOption
		};
	},

	/**
	 * Render the axis
	 */
	render: function () {
		var axis = this,
			chart = axis.chart,
			renderer = chart.renderer,
			options = axis.options,
			isLog = axis.isLog,
			isLinked = axis.isLinked,
			tickPositions = axis.tickPositions,
			axisTitle = axis.axisTitle,			
			ticks = axis.ticks,
			minorTicks = axis.minorTicks,
			alternateBands = axis.alternateBands,
			stackLabelOptions = options.stackLabels,
			alternateGridColor = options.alternateGridColor,
			tickmarkOffset = axis.tickmarkOffset,
			lineWidth = options.lineWidth,
			linePath,
			hasRendered = chart.hasRendered,
			slideInTicks = hasRendered && defined(axis.oldMin) && !isNaN(axis.oldMin),
			showAxis = axis.showAxis,
			globalAnimation = renderer.globalAnimation,
			from,
			to;

		// Reset
		axis.labelEdge.length = 0;
		//axis.justifyToPlot = overflow === 'justify';
		axis.overlap = false;

		// Mark all elements inActive before we go over and mark the active ones
		each([ticks, minorTicks, alternateBands], function (coll) {
			var pos;
			for (pos in coll) {
				coll[pos].isActive = false;
			}
		});

		// If the series has data draw the ticks. Else only the line and title
		if (axis.hasData() || isLinked) {

			// minor ticks
			if (axis.minorTickInterval && !axis.categories) {
				each(axis.getMinorTickPositions(), function (pos) {
					if (!minorTicks[pos]) {
						minorTicks[pos] = new Tick(axis, pos, 'minor');
					}

					// render new ticks in old position
					if (slideInTicks && minorTicks[pos].isNew) {
						minorTicks[pos].render(null, true);
					}

					minorTicks[pos].render(null, false, 1);
				});
			}

			// Major ticks. Pull out the first item and render it last so that
			// we can get the position of the neighbour label. #808.
			if (tickPositions.length) { // #1300
				each(tickPositions, function (pos, i) {

					// linked axes need an extra check to find out if
					if (!isLinked || (pos >= axis.min && pos <= axis.max)) {

						if (!ticks[pos]) {
							ticks[pos] = new Tick(axis, pos);
						}

						// render new ticks in old position
						if (slideInTicks && ticks[pos].isNew) {
							ticks[pos].render(i, true, 0.1);
						}

						ticks[pos].render(i);
					}

				});
				// In a categorized axis, the tick marks are displayed between labels. So
				// we need to add a tick mark and grid line at the left edge of the X axis.
				if (tickmarkOffset && (axis.min === 0 || axis.single)) {
					if (!ticks[-1]) {
						ticks[-1] = new Tick(axis, -1, null, true);
					}
					ticks[-1].render(-1);
				}

			}

			// alternate grid color
			if (alternateGridColor) {
				each(tickPositions, function (pos, i) {
					if (i % 2 === 0 && pos < axis.max) {
						if (!alternateBands[pos]) {
							alternateBands[pos] = new Highcharts.PlotLineOrBand(axis);
						}
						from = pos + tickmarkOffset; // #949
						to = tickPositions[i + 1] !== UNDEFINED ? tickPositions[i + 1] + tickmarkOffset : axis.max;
						alternateBands[pos].options = {
							from: isLog ? lin2log(from) : from,
							to: isLog ? lin2log(to) : to,
							color: alternateGridColor
						};
						alternateBands[pos].render();
						alternateBands[pos].isActive = true;
					}
				});
			}

			// custom plot lines and bands
			if (!axis._addedPlotLB) { // only first time
				each((options.plotLines || []).concat(options.plotBands || []), function (plotLineOptions) {
					axis.addPlotBandOrLine(plotLineOptions);
				});
				axis._addedPlotLB = true;
			}

		} // end if hasData

		// Remove inactive ticks
		each([ticks, minorTicks, alternateBands], function (coll) {
			var pos,
				i,
				forDestruction = [],
				delay = globalAnimation ? globalAnimation.duration || 500 : 0,
				destroyInactiveItems = function () {
					i = forDestruction.length;
					while (i--) {
						// When resizing rapidly, the same items may be destroyed in different timeouts,
						// or the may be reactivated
						if (coll[forDestruction[i]] && !coll[forDestruction[i]].isActive) {
							coll[forDestruction[i]].destroy();
							delete coll[forDestruction[i]];
						}
					}

				};

			for (pos in coll) {

				if (!coll[pos].isActive) {
					// Render to zero opacity
					coll[pos].render(pos, false, 0);
					coll[pos].isActive = false;
					forDestruction.push(pos);
				}
			}

			// When the objects are finished fading out, destroy them
			if (coll === alternateBands || !chart.hasRendered || !delay) {
				destroyInactiveItems();
			} else if (delay) {
				setTimeout(destroyInactiveItems, delay);
			}
		});

		// Static items. As the axis group is cleared on subsequent calls
		// to render, these items are added outside the group.
		// axis line
		if (lineWidth) {
			linePath = axis.getLinePath(lineWidth);
			if (!axis.axisLine) {
				axis.axisLine = renderer.path(linePath)
					.attr({
						stroke: options.lineColor,
						'stroke-width': lineWidth,
						zIndex: 7
					})
					.add(axis.axisGroup);
			} else {
				axis.axisLine.animate({ d: linePath });
			}

			// show or hide the line depending on options.showEmpty
			axis.axisLine[showAxis ? 'show' : 'hide']();
		}

		if (axisTitle && showAxis) {

			axisTitle[axisTitle.isNew ? 'attr' : 'animate'](
				axis.getTitlePosition()
			);
			axisTitle.isNew = false;
		}

		// Stacked totals:
		if (stackLabelOptions && stackLabelOptions.enabled) {
			axis.renderStackTotals();
		}
		// End stacked totals

		axis.isDirty = false;
	},

	/**
	 * Redraw the axis to reflect changes in the data or axis extremes
	 */
	redraw: function () {
		
		// render the axis
		this.render();

		// move plot lines and bands
		each(this.plotLinesAndBands, function (plotLine) {
			plotLine.render();
		});

		// mark associated series as dirty and ready for redraw
		each(this.series, function (series) {
			series.isDirty = true;
		});

	},

	/**
	 * Destroys an Axis instance.
	 */
	destroy: function (keepEvents) {
		var axis = this,
			stacks = axis.stacks,
			stackKey,
			plotLinesAndBands = axis.plotLinesAndBands,
			i;

		// Remove the events
		if (!keepEvents) {
			removeEvent(axis);
		}

		// Destroy each stack total
		for (stackKey in stacks) {
			destroyObjectProperties(stacks[stackKey]);

			stacks[stackKey] = null;
		}

		// Destroy collections
		each([axis.ticks, axis.minorTicks, axis.alternateBands], function (coll) {
			destroyObjectProperties(coll);
		});
		i = plotLinesAndBands.length;
		while (i--) { // #1975
			plotLinesAndBands[i].destroy();
		}

		// Destroy local variables
		each(['stackTotalGroup', 'axisLine', 'axisTitle', 'axisGroup', 'cross', 'gridGroup', 'labelGroup'], function (prop) {
			if (axis[prop]) {
				axis[prop] = axis[prop].destroy();
			}
		});

		// Destroy crosshair
		if (this.cross) {
			this.cross.destroy();
		}
	},

	/**
	 * Draw the crosshair
	 */
	drawCrosshair: function (e, point) { // docs: Missing docs for Axis.crosshair. Also for properties.

		var path,
			options = this.crosshair,
			animation = options.animation,
			pos,
			attribs,
			categorized;
		
		if (
			// Disabled in options
			!this.crosshair || 
			// Snap
			((defined(point) || !pick(this.crosshair.snap, true)) === false) || 
			// Not on this axis (#4095, #2888)
			(point && point.series && point.series[this.coll] !== this)
		) {
			this.hideCrosshair();
		
		} else {			

			// Get the path
			if (!pick(options.snap, true)) {
				pos = (this.horiz ? e.chartX - this.pos : this.len - e.chartY + this.pos);
			} else if (defined(point)) {
				/*jslint eqeq: true*/
				pos = this.isXAxis ? point.plotX : this.len - point.plotY; // #3834
				/*jslint eqeq: false*/
			}

			if (this.isRadial) {
				path = this.getPlotLinePath(this.isXAxis ? point.x : pick(point.stackY, point.y)) || null; // #3189
			} else {
				path = this.getPlotLinePath(null, null, null, null, pos) || null; // #3189
			}

			if (path === null) {
				this.hideCrosshair();
				return;
			}

			// Draw the cross
			if (this.cross) {
				this.cross
					.attr({ visibility: VISIBLE })[animation ? 'animate' : 'attr']({ d: path }, animation);
			} else {
				categorized = this.categories && !this.isRadial;
				attribs = {
					'stroke-width': options.width || (categorized ? this.transA : 1),
					stroke: options.color || (categorized ? 'rgba(155,200,255,0.2)' : '#C0C0C0'),
					zIndex: options.zIndex || 2
				};
				if (options.dashStyle) {
					attribs.dashstyle = options.dashStyle;
				}
				this.cross = this.chart.renderer.path(path).attr(attribs).add();
			}

		}

	},

	/**
	 *	Hide the crosshair.
	 */
	hideCrosshair: function () {
		if (this.cross) {
			this.cross.hide();
		}
	}
}; // end Axis

extend(Axis.prototype, AxisPlotLineOrBandExtension);<|MERGE_RESOLUTION|>--- conflicted
+++ resolved
@@ -1261,19 +1261,8 @@
 		if (isDirtyAxisLength || isDirtyData || axis.isLinked || axis.forceRedraw ||
 			axis.userMin !== axis.oldUserMin || axis.userMax !== axis.oldUserMax) {
 
-<<<<<<< HEAD
-			// reset stacks
-			if (!axis.isXAxis) {
-				for (type in stacks) {
-					for (i in stacks[type]) {
-						stacks[type][i].total = null;
-						stacks[type][i].cum = stacks[type][i].leftCliff = stacks[type][i].rightCliff = 0;
-					}
-				}
-=======
 			if (axis.resetStacks) {
 				axis.resetStacks();
->>>>>>> e07db209
 			}
 
 			axis.forceRedraw = false;
