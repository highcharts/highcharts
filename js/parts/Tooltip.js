--- conflicted
+++ resolved
@@ -70,11 +70,6 @@
 		if (this.label) {
 			this.label = this.label.destroy();
 		}
-<<<<<<< HEAD
-
-		clearTimeout(this.tooltipTimeout);
-=======
->>>>>>> 79b5e848
 		clearTimeout(this.hideTimer);
 	},
 
