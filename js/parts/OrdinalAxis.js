/* *
 *
 *  (c) 2010-2020 Torstein Honsi
 *
 *  License: www.highcharts.com/license
 *
 *  !!!!!!! SOURCE GETS TRANSPILED BY TYPESCRIPT. EDIT TS FILE ONLY. !!!!!!!
 *
 * */
'use strict';
import Axis from './Axis.js';
import H from './Globals.js';
import U from './Utilities.js';
var addEvent = U.addEvent, css = U.css, defined = U.defined, pick = U.pick, timeUnits = U.timeUnits;
import './Chart.js';
// Has a dependency on Navigator due to the use of Axis.toFixedRange
import './Navigator.js';
import './Series.js';
var Chart = H.Chart, Series = H.Series;
/* eslint-disable no-invalid-this, valid-jsdoc */
var OrdinalAxisAdditions = /** @class */ (function () {
    /* *
     *
     *  Constructors
     *
     * */
    /**
     * @private
     */
    function OrdinalAxisAdditions(axis) {
        this.index = {};
        this.axis = axis;
    }
    /* *
     *
     *  Functions
     *
     * */
    /**
     * Get the ordinal positions for the entire data set. This is necessary
     * in chart panning because we need to find out what points or data
     * groups are available outside the visible range. When a panning
     * operation starts, if an index for the given grouping does not exists,
     * it is created and cached. This index is deleted on updated data, so
     * it will be regenerated the next time a panning operation starts.
     *
     * @private
     */
    OrdinalAxisAdditions.prototype.getExtendedPositions = function () {
        var ordinal = this, axis = ordinal.axis, axisPrototype = axis.constructor.prototype, chart = axis.chart, grouping = axis.series[0].currentDataGrouping, ordinalIndex = ordinal.index, key = grouping ?
            grouping.count + grouping.unitName :
            'raw', overscroll = axis.options.overscroll, extremes = axis.getExtremes(), fakeAxis, fakeSeries;
        // If this is the first time, or the ordinal index is deleted by
        // updatedData,
        // create it.
        if (!ordinalIndex) {
            ordinalIndex = ordinal.index = {};
        }
        if (!ordinalIndex[key]) {
            // Create a fake axis object where the extended ordinal
            // positions are emulated
            fakeAxis = {
                series: [],
                chart: chart,
                getExtremes: function () {
                    return {
                        min: extremes.dataMin,
                        max: extremes.dataMax + overscroll
                    };
                },
                options: {
                    ordinal: true
                },
                ordinal: {},
                ordinal2lin: axisPrototype.ordinal2lin,
                val2lin: axisPrototype.val2lin // #2590
            };
            fakeAxis.ordinal.axis = fakeAxis;
            // Add the fake series to hold the full data, then apply
            // processData to it
            axis.series.forEach(function (series) {
                fakeSeries = {
                    xAxis: fakeAxis,
                    xData: series.xData.slice(),
                    chart: chart,
                    destroyGroupedData: H.noop
                };
                fakeSeries.xData = fakeSeries.xData.concat(ordinal.getOverscrollPositions());
                fakeSeries.options = {
                    dataGrouping: grouping ? {
                        enabled: true,
                        forced: true,
                        // doesn't matter which, use the fastest
                        approximation: 'open',
                        units: [[
                                grouping.unitName,
                                [grouping.count]
                            ]]
                    } : {
                        enabled: false
                    }
                };
                series.processData.apply(fakeSeries);
                fakeAxis.series.push(fakeSeries);
            });
            // Run beforeSetTickPositions to compute the ordinalPositions
            axis.beforeSetTickPositions.apply(fakeAxis);
            // Cache it
            ordinalIndex[key] = fakeAxis.ordinal.positions;
        }
        return ordinalIndex[key];
    };
    /**
     * Find the factor to estimate how wide the plot area would have been if
     * ordinal gaps were included. This value is used to compute an imagined
     * plot width in order to establish the data grouping interval.
     *
     * A real world case is the intraday-candlestick example. Without this
     * logic, it would show the correct data grouping when viewing a range
     * within each day, but once moving the range to include the gap between
     * two days, the interval would include the cut-away night hours and the
     * data grouping would be wrong. So the below method tries to compensate
     * by identifying the most common point interval, in this case days.
     *
     * An opposite case is presented in issue #718. We have a long array of
     * daily data, then one point is appended one hour after the last point.
     * We expect the data grouping not to change.
     *
     * In the future, if we find cases where this estimation doesn't work
     * optimally, we might need to add a second pass to the data grouping
     * logic, where we do another run with a greater interval if the number
     * of data groups is more than a certain fraction of the desired group
     * count.
     *
     * @private
     */
    OrdinalAxisAdditions.prototype.getGroupIntervalFactor = function (xMin, xMax, series) {
        var ordinal = this, axis = ordinal.axis, i, processedXData = series.processedXData, len = processedXData.length, distances = [], median, groupIntervalFactor = ordinal.groupIntervalFactor;
        // Only do this computation for the first series, let the other
        // inherit it (#2416)
        if (!groupIntervalFactor) {
            // Register all the distances in an array
            for (i = 0; i < len - 1; i++) {
                distances[i] =
                    processedXData[i + 1] - processedXData[i];
            }
            // Sort them and find the median
            distances.sort(function (a, b) {
                return a - b;
            });
            median = distances[Math.floor(len / 2)];
            // Compensate for series that don't extend through the entire
            // axis extent. #1675.
            xMin = Math.max(xMin, processedXData[0]);
            xMax = Math.min(xMax, processedXData[len - 1]);
            ordinal.groupIntervalFactor = groupIntervalFactor =
                (len * median) / (xMax - xMin);
        }
        // Return the factor needed for data grouping
        return groupIntervalFactor;
    };
    /**
     * Get ticks for an ordinal axis within a range where points don't
     * exist. It is required when overscroll is enabled. We can't base on
     * points, because we may not have any, so we use approximated
     * pointRange and generate these ticks between Axis.dataMax,
     * Axis.dataMax + Axis.overscroll evenly spaced. Used in panning and
     * navigator scrolling.
     *
     * @private
     */
    OrdinalAxisAdditions.prototype.getOverscrollPositions = function () {
        var ordinal = this, axis = ordinal.axis, extraRange = axis.options.overscroll, distance = ordinal.overscrollPointsRange, positions = [], max = axis.dataMax;
        if (defined(distance)) {
            // Max + pointRange because we need to scroll to the last
            positions.push(max);
            while (max <= axis.dataMax + extraRange) {
                max += distance;
                positions.push(max);
            }
        }
        return positions;
    };
    /**
     * Make the tick intervals closer because the ordinal gaps make the
     * ticks spread out or cluster.
     *
     * @private
     */
    OrdinalAxisAdditions.prototype.postProcessTickInterval = function (tickInterval) {
        // Problem: https://jsfiddle.net/highcharts/FQm4E/1/
        // This is a case where this algorithm doesn't work optimally. In
        // this case, the tick labels are spread out per week, but all the
        // gaps reside within weeks. So we have a situation where the labels
        // are courser than the ordinal gaps, and thus the tick interval
        // should not be altered.
        var ordinal = this, axis = ordinal.axis, ordinalSlope = ordinal.slope, ret;
        if (ordinalSlope) {
            if (!axis.options.breaks) {
                ret = tickInterval / (ordinalSlope / axis.closestPointRange);
            }
            else {
                ret = axis.closestPointRange || tickInterval; // #7275
            }
        }
        else {
            ret = tickInterval;
        }
        return ret;
    };
    return OrdinalAxisAdditions;
}());
/**
 * Extends the axis with ordinal support.
 *
 * @private
 */
var OrdinalAxis = /** @class */ (function () {
    function OrdinalAxis() {
    }
    /**
     * Extends the axis with ordinal support.
     *
     * @private
     *
     * @param AxisClass
     * Axis class to extend.
     *
     * @param ChartClass
     * Chart class to use.
     *
     * @param SeriesClass
     * Series class to use.
     */
    OrdinalAxis.compose = function (AxisClass, ChartClass, SeriesClass) {
        var axisPrototype = AxisClass.prototype;
        /**
         * Calculate the ordinal positions before tick positions are calculated.
         *
         * @private
         */
        axisPrototype.beforeSetTickPositions = function () {
            var axis = this, ordinal = axis.ordinal, len, ordinalPositions = [], uniqueOrdinalPositions, useOrdinal = false, dist, extremes = axis.getExtremes(), min = extremes.min, max = extremes.max, minIndex, maxIndex, slope, hasBreaks = axis.isXAxis && !!axis.options.breaks, isOrdinal = axis.options.ordinal, overscrollPointsRange = Number.MAX_VALUE, ignoreHiddenSeries = axis.chart.options.chart.ignoreHiddenSeries, i, hasBoostedSeries;
            // Apply the ordinal logic
            if (isOrdinal || hasBreaks) { // #4167 YAxis is never ordinal ?
                axis.series.forEach(function (series, i) {
                    uniqueOrdinalPositions = [];
                    if ((!ignoreHiddenSeries || series.visible !== false) &&
                        (series.takeOrdinalPosition !== false || hasBreaks)) {
                        // concatenate the processed X data into the existing
                        // positions, or the empty array
                        ordinalPositions = ordinalPositions.concat(series.processedXData);
                        len = ordinalPositions.length;
                        // remove duplicates (#1588)
                        ordinalPositions.sort(function (a, b) {
                            // without a custom function it is sorted as strings
                            return a - b;
                        });
                        overscrollPointsRange = Math.min(overscrollPointsRange, pick(
                        // Check for a single-point series:
                        series.closestPointRange, overscrollPointsRange));
                        if (len) {
                            i = 0;
                            while (i < len - 1) {
                                if (ordinalPositions[i] !== ordinalPositions[i + 1]) {
                                    uniqueOrdinalPositions.push(ordinalPositions[i + 1]);
                                }
                                i++;
                            }
                            // Check first item:
                            if (uniqueOrdinalPositions[0] !== ordinalPositions[0]) {
                                uniqueOrdinalPositions.unshift(ordinalPositions[0]);
                            }
                            ordinalPositions = uniqueOrdinalPositions;
                        }
                    }
                    if (series.isSeriesBoosting) {
                        hasBoostedSeries = true;
                    }
                });
                if (hasBoostedSeries) {
                    ordinalPositions.length = 0;
                }
                // cache the length
                len = ordinalPositions.length;
                // Check if we really need the overhead of mapping axis data
                // against the ordinal positions. If the series consist of
                // evenly spaced data any way, we don't need any ordinal logic.
                if (len > 2) { // two points have equal distance by default
                    dist = ordinalPositions[1] - ordinalPositions[0];
                    i = len - 1;
                    while (i-- && !useOrdinal) {
                        if (ordinalPositions[i + 1] - ordinalPositions[i] !== dist) {
                            useOrdinal = true;
                        }
                    }
                    // When zooming in on a week, prevent axis padding for
                    // weekends even though the data within the week is evenly
                    // spaced.
                    if (!axis.options.keepOrdinalPadding &&
                        (ordinalPositions[0] - min > dist ||
                            max - ordinalPositions[ordinalPositions.length - 1] >
                                dist)) {
                        useOrdinal = true;
                    }
                }
                else if (axis.options.overscroll) {
                    if (len === 2) {
                        // Exactly two points, distance for overscroll is fixed:
                        overscrollPointsRange =
                            ordinalPositions[1] - ordinalPositions[0];
                    }
                    else if (len === 1) {
                        // We have just one point, closest distance is unknown.
                        // Assume then it is last point and overscrolled range:
                        overscrollPointsRange = axis.options.overscroll;
                        ordinalPositions = [
                            ordinalPositions[0],
                            ordinalPositions[0] + overscrollPointsRange
                        ];
                    }
                    else {
                        // In case of zooming in on overscrolled range, stick to
                        // the old range:
                        overscrollPointsRange = ordinal.overscrollPointsRange;
                    }
                }
                // Record the slope and offset to compute the linear values from
                // the array index. Since the ordinal positions may exceed the
                // current range, get the start and end positions within it
                // (#719, #665b)
                if (useOrdinal) {
                    if (axis.options.overscroll) {
                        ordinal.overscrollPointsRange = overscrollPointsRange;
                        ordinalPositions = ordinalPositions.concat(ordinal.getOverscrollPositions());
                    }
                    // Register
                    ordinal.positions = ordinalPositions;
                    // This relies on the ordinalPositions being set. Use
                    // Math.max and Math.min to prevent padding on either sides
                    // of the data.
                    minIndex = axis.ordinal2lin(// #5979
                    Math.max(min, ordinalPositions[0]), true);
                    maxIndex = Math.max(axis.ordinal2lin(Math.min(max, ordinalPositions[ordinalPositions.length - 1]), true), 1); // #3339
                    // Set the slope and offset of the values compared to the
                    // indices in the ordinal positions
                    ordinal.slope = slope = (max - min) / (maxIndex - minIndex);
                    ordinal.offset = min - (minIndex * slope);
                }
                else {
                    ordinal.overscrollPointsRange = pick(axis.closestPointRange, ordinal.overscrollPointsRange);
                    ordinal.positions = axis.ordinal.slope = ordinal.offset =
                        void 0;
                }
            }
            axis.isOrdinal = isOrdinal && useOrdinal; // #3818, #4196, #4926
            ordinal.groupIntervalFactor = null; // reset for next run
        };
        /**
         * In an ordinal axis, there might be areas with dense consentrations of
         * points, then large gaps between some. Creating equally distributed
         * ticks over this entire range may lead to a huge number of ticks that
         * will later be removed. So instead, break the positions up in
         * segments, find the tick positions for each segment then concatenize
         * them. This method is used from both data grouping logic and X axis
         * tick position logic.
         *
         * @private
         */
        AxisClass.prototype.getTimeTicks = function (normalizedInterval, min, max, startOfWeek, positions, closestDistance, findHigherRanks) {
            if (positions === void 0) { positions = []; }
            if (closestDistance === void 0) { closestDistance = 0; }
            var start = 0, end, segmentPositions, higherRanks = {}, hasCrossedHigherRank, info, posLength, outsideMax, groupPositions = [], lastGroupPosition = -Number.MAX_VALUE, tickPixelIntervalOption = this.options.tickPixelInterval, time = this.chart.time, 
            // Record all the start positions of a segment, to use when
            // deciding what's a gap in the data.
            segmentStarts = [];
            // The positions are not always defined, for example for ordinal
            // positions when data has regular interval (#1557, #2090)
            if ((!this.options.ordinal && !this.options.breaks) ||
                !positions ||
                positions.length < 3 ||
                typeof min === 'undefined') {
                return time.getTimeTicks.apply(time, arguments);
            }
            // Analyze the positions array to split it into segments on gaps
            // larger than 5 times the closest distance. The closest distance is
            // already found at this point, so we reuse that instead of
            // computing it again.
            posLength = positions.length;
            for (end = 0; end < posLength; end++) {
                outsideMax = end && positions[end - 1] > max;
                if (positions[end] < min) { // Set the last position before min
                    start = end;
                }
                if (end === posLength - 1 ||
                    positions[end + 1] - positions[end] > closestDistance * 5 ||
                    outsideMax) {
                    // For each segment, calculate the tick positions from the
                    // getTimeTicks utility function. The interval will be the
                    // same regardless of how long the segment is.
                    if (positions[end] > lastGroupPosition) { // #1475
                        segmentPositions = time.getTimeTicks(normalizedInterval, positions[start], positions[end], startOfWeek);
                        // Prevent duplicate groups, for example for multiple
                        // segments within one larger time frame (#1475)
                        while (segmentPositions.length &&
                            segmentPositions[0] <= lastGroupPosition) {
                            segmentPositions.shift();
                        }
                        if (segmentPositions.length) {
                            lastGroupPosition =
                                segmentPositions[segmentPositions.length - 1];
                        }
                        segmentStarts.push(groupPositions.length);
                        groupPositions = groupPositions.concat(segmentPositions);
                    }
                    // Set start of next segment
                    start = end + 1;
                }
                if (outsideMax) {
                    break;
                }
            }
            // Get the grouping info from the last of the segments. The info is
            // the same for all segments.
            info = segmentPositions.info;
            // Optionally identify ticks with higher rank, for example when the
            // ticks have crossed midnight.
            if (findHigherRanks && info.unitRange <= timeUnits.hour) {
                end = groupPositions.length - 1;
                // Compare points two by two
                for (start = 1; start < end; start++) {
                    if (time.dateFormat('%d', groupPositions[start]) !==
                        time.dateFormat('%d', groupPositions[start - 1])) {
                        higherRanks[groupPositions[start]] = 'day';
                        hasCrossedHigherRank = true;
                    }
                }
                // If the complete array has crossed midnight, we want to mark
                // the first positions also as higher rank
                if (hasCrossedHigherRank) {
                    higherRanks[groupPositions[0]] = 'day';
                }
                info.higherRanks = higherRanks;
            }
            // Save the info
            info.segmentStarts = segmentStarts;
            groupPositions.info = info;
            // Don't show ticks within a gap in the ordinal axis, where the
            // space between two points is greater than a portion of the tick
            // pixel interval
            if (findHigherRanks && defined(tickPixelIntervalOption)) {
                var length = groupPositions.length, i = length, itemToRemove, translated, translatedArr = [], lastTranslated, medianDistance, distance, distances = [];
                // Find median pixel distance in order to keep a reasonably even
                // distance between ticks (#748)
                while (i--) {
                    translated = this.translate(groupPositions[i]);
                    if (lastTranslated) {
                        distances[i] = lastTranslated - translated;
                    }
                    translatedArr[i] = lastTranslated = translated;
                }
                distances.sort();
                medianDistance = distances[Math.floor(distances.length / 2)];
                if (medianDistance < tickPixelIntervalOption * 0.6) {
                    medianDistance = null;
                }
                // Now loop over again and remove ticks where needed
                i = groupPositions[length - 1] > max ? length - 1 : length; // #817
                lastTranslated = void 0;
                while (i--) {
                    translated = translatedArr[i];
                    distance = Math.abs(lastTranslated - translated);
                    // #4175 - when axis is reversed, the distance, is negative
                    // but tickPixelIntervalOption positive, so we need to
                    // compare the same values
                    // Remove ticks that are closer than 0.6 times the pixel
                    // interval from the one to the right, but not if it is
                    // close to the median distance (#748).
                    if (lastTranslated &&
                        distance < tickPixelIntervalOption * 0.8 &&
                        (medianDistance === null || distance < medianDistance * 0.8)) {
                        // Is this a higher ranked position with a normal
                        // position to the right?
                        if (higherRanks[groupPositions[i]] &&
                            !higherRanks[groupPositions[i + 1]]) {
                            // Yes: remove the lower ranked neighbour to the
                            // right
                            itemToRemove = i + 1;
                            lastTranslated = translated; // #709
                        }
                        else {
                            // No: remove this one
                            itemToRemove = i;
                        }
                        groupPositions.splice(itemToRemove, 1);
                    }
                    else {
                        lastTranslated = translated;
                    }
                }
            }
            return groupPositions;
        };
        /**
         * Translate from linear (internal) to axis value.
         *
         * @private
         * @function Highcharts.Axis#lin2val
         *
         * @param {number} val
         *        The linear abstracted value.
         *
         * @param {boolean} [fromIndex]
         *        Translate from an index in the ordinal positions rather than a
         *        value.
         *
         * @return {number}
         */
        axisPrototype.lin2val = function (val, fromIndex) {
            var axis = this, ordinal = axis.ordinal, ordinalPositions = ordinal.positions, ret;
            // the visible range contains only equally spaced values
            if (!ordinalPositions) {
                ret = val;
            }
            else {
                var ordinalSlope = ordinal.slope, ordinalOffset = ordinal.offset, i = ordinalPositions.length - 1, linearEquivalentLeft, linearEquivalentRight, distance;
                // Handle the case where we translate from the index directly,
                // used only when panning an ordinal axis
                if (fromIndex) {
                    if (val < 0) { // out of range, in effect panning to the left
                        val = ordinalPositions[0];
                    }
                    else if (val > i) { // out of range, panning to the right
                        val = ordinalPositions[i];
                    }
                    else { // split it up
                        i = Math.floor(val);
                        distance = val - i; // the decimal
                    }
                    // Loop down along the ordinal positions. When the linear
                    // equivalent of i matches an ordinal position, interpolate
                    // between the left and right values.
                }
                else {
                    while (i--) {
                        linearEquivalentLeft =
                            (ordinalSlope * i) + ordinalOffset;
                        if (val >= linearEquivalentLeft) {
                            linearEquivalentRight =
                                (ordinalSlope *
                                    (i + 1)) +
                                    ordinalOffset;
                            // something between 0 and 1
                            distance = (val - linearEquivalentLeft) /
                                (linearEquivalentRight - linearEquivalentLeft);
                            break;
                        }
                    }
                }
                // If the index is within the range of the ordinal positions,
                // return the associated or interpolated value. If not, just
                // return the value.
                return (typeof distance !== 'undefined' &&
                    typeof ordinalPositions[i] !== 'undefined' ?
                    ordinalPositions[i] + (distance ?
                        distance *
                            (ordinalPositions[i + 1] - ordinalPositions[i]) :
                        0) :
                    val);
            }
            return ret;
        };
        /**
         * Translate from a linear axis value to the corresponding ordinal axis
         * position. If there are no gaps in the ordinal axis this will be the
         * same. The translated value is the value that the point would have if
         * the axis were linear, using the same min and max.
         *
         * @private
         * @function Highcharts.Axis#val2lin
         *
         * @param {number} val
         * The axis value.
         *
         * @param {boolean} [toIndex]
         * Whether to return the index in the ordinalPositions or the new value.
         *
         * @return {number}
         */
        axisPrototype.val2lin = function (val, toIndex) {
            var axis = this, ordinal = axis.ordinal, ordinalPositions = ordinal.positions, ret;
            if (!ordinalPositions) {
                ret = val;
            }
            else {
                var ordinalLength = ordinalPositions.length, i, distance, ordinalIndex;
                // first look for an exact match in the ordinalpositions array
                i = ordinalLength;
                while (i--) {
                    if (ordinalPositions[i] === val) {
                        ordinalIndex = i;
                        break;
                    }
                }
                // if that failed, find the intermediate position between the
                // two nearest values
                i = ordinalLength - 1;
                while (i--) {
                    if (val > ordinalPositions[i] || i === 0) { // interpolate
                        // something between 0 and 1
                        distance = (val - ordinalPositions[i]) /
                            (ordinalPositions[i + 1] - ordinalPositions[i]);
                        ordinalIndex = i + distance;
                        break;
                    }
                }
                ret = toIndex ?
                    ordinalIndex :
                    ordinal.slope *
                        (ordinalIndex || 0) +
                        ordinal.offset;
            }
            return ret;
        };
        // Record this to prevent overwriting by broken-axis module (#5979)
        axisPrototype.ordinal2lin = axisPrototype.val2lin;
        addEvent(AxisClass, 'afterInit', function () {
            this.ordinal = new OrdinalAxisAdditions(this);
        });
        addEvent(AxisClass, 'foundExtremes', function () {
            var axis = this;
            if (axis.isXAxis &&
                defined(axis.options.overscroll) &&
                axis.max === axis.dataMax &&
                (
                // Panning is an execption. We don't want to apply
                // overscroll when panning over the dataMax
                !axis.chart.mouseIsDown ||
                    axis.isInternal) && (
            // Scrollbar buttons are the other execption:
            !axis.eventArgs ||
                axis.eventArgs && axis.eventArgs.trigger !== 'navigator')) {
                axis.max += axis.options.overscroll;
                // Live data and buttons require translation for the min:
                if (!axis.isInternal && defined(axis.userMin)) {
                    axis.min += axis.options.overscroll;
                }
            }
        });
        // For ordinal axis, that loads data async, redraw axis after data is
        // loaded. If we don't do that, axis will have the same extremes as
        // previously, but ordinal positions won't be calculated. See #10290
        addEvent(AxisClass, 'afterSetScale', function () {
            var axis = this;
            if (axis.horiz && !axis.isDirty) {
                axis.isDirty = axis.isOrdinal &&
                    axis.chart.navigator &&
                    !axis.chart.navigator.adaptToUpdatedData;
            }
        });
        // Extending the Chart.pan method for ordinal axes
        addEvent(ChartClass, 'pan', function (e) {
            var chart = this, xAxis = chart.xAxis[0], overscroll = xAxis.options.overscroll, chartX = e.originalEvent.chartX, panning = chart.options.chart &&
                chart.options.chart.panning, runBase = false;
            if (panning &&
                panning.type !== 'y' &&
                xAxis.options.ordinal &&
                xAxis.series.length) {
                var mouseDownX = chart.mouseDownX, extremes = xAxis.getExtremes(), dataMax = extremes.dataMax, min = extremes.min, max = extremes.max, trimmedRange, hoverPoints = chart.hoverPoints, closestPointRange = (xAxis.closestPointRange ||
                    (xAxis.ordinal && xAxis.ordinal.overscrollPointsRange)), pointPixelWidth = (xAxis.translationSlope *
                    (xAxis.ordinal.slope || closestPointRange)), 
                // how many ordinal units did we move?
                movedUnits = (mouseDownX - chartX) / pointPixelWidth, 
                // get index of all the chart's points
                extendedAxis = { ordinal: { positions: xAxis.ordinal.getExtendedPositions() } }, ordinalPositions, searchAxisLeft, lin2val = xAxis.lin2val, val2lin = xAxis.val2lin, searchAxisRight;
                // we have an ordinal axis, but the data is equally spaced
                if (!extendedAxis.ordinal.positions) {
                    runBase = true;
                }
                else if (Math.abs(movedUnits) > 1) {
                    // Remove active points for shared tooltip
                    if (hoverPoints) {
                        hoverPoints.forEach(function (point) {
                            point.setState();
                        });
                    }
                    if (movedUnits < 0) {
                        searchAxisLeft = extendedAxis;
                        searchAxisRight = xAxis.ordinal.positions ? xAxis : extendedAxis;
                    }
                    else {
                        searchAxisLeft = xAxis.ordinal.positions ? xAxis : extendedAxis;
                        searchAxisRight = extendedAxis;
                    }
                    // In grouped data series, the last ordinal position
                    // represents the grouped data, which is to the left of the
                    // real data max. If we don't compensate for this, we will
                    // be allowed to pan grouped data series passed the right of
                    // the plot area.
                    ordinalPositions = searchAxisRight.ordinal.positions;
                    if (dataMax >
                        ordinalPositions[ordinalPositions.length - 1]) {
                        ordinalPositions.push(dataMax);
                    }
                    // Get the new min and max values by getting the ordinal
                    // index for the current extreme, then add the moved units
                    // and translate back to values. This happens on the
                    // extended ordinal positions if the new position is out of
                    // range, else it happens on the current x axis which is
                    // smaller and faster.
                    chart.fixedRange = max - min;
                    trimmedRange = xAxis.toFixedRange(null, null, lin2val.apply(searchAxisLeft, [
                        val2lin.apply(searchAxisLeft, [min, true]) + movedUnits,
                        true // translate from index
                    ]), lin2val.apply(searchAxisRight, [
                        val2lin.apply(searchAxisRight, [max, true]) + movedUnits,
                        true // translate from index
                    ]));
                    // Apply it if it is within the available data range
                    if (trimmedRange.min >= Math.min(extremes.dataMin, min) &&
                        trimmedRange.max <= Math.max(dataMax, max) + overscroll) {
                        xAxis.setExtremes(trimmedRange.min, trimmedRange.max, true, false, { trigger: 'pan' });
                    }
                    chart.mouseDownX = chartX; // set new reference for next run
                    css(chart.container, { cursor: 'move' });
                }
            }
            else {
                runBase = true;
            }
            // revert to the linear chart.pan version
            if (runBase || (panning && /y/.test(panning.type))) {
                if (overscroll) {
                    xAxis.max = xAxis.dataMax + overscroll;
                }
            }
            else {
                e.preventDefault();
            }
        });
        addEvent(SeriesClass, 'updatedData', function () {
            var xAxis = this.xAxis;
            // Destroy the extended ordinal index on updated data
            if (xAxis && xAxis.options.ordinal) {
                delete xAxis.ordinal.index;
            }
        });
    };
    return OrdinalAxis;
}());
<<<<<<< HEAD
OrdinalAxis.init(Axis, Chart, Series); // @todo move to factory
=======
OrdinalAxis.compose(Axis, Chart, Series); // @todo move to StockChart, remove from master
>>>>>>> ec1ecf67
export default OrdinalAxis;<|MERGE_RESOLUTION|>--- conflicted
+++ resolved
@@ -748,9 +748,5 @@
     };
     return OrdinalAxis;
 }());
-<<<<<<< HEAD
-OrdinalAxis.init(Axis, Chart, Series); // @todo move to factory
-=======
-OrdinalAxis.compose(Axis, Chart, Series); // @todo move to StockChart, remove from master
->>>>>>> ec1ecf67
+OrdinalAxis.compose(Axis, Chart, Series); // @todo move to factory
 export default OrdinalAxis;