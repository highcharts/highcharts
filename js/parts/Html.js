--- conflicted
+++ resolved
@@ -295,20 +295,12 @@
 
 							// Create a HTML div and append it to the parent div to emulate
 							// the SVG group structure
-<<<<<<< HEAD
 							htmlGroup = parentGroup.div = parentGroup.div || createElement('div', cls, {
 								position: 'absolute',
 								left: (parentGroup.translateX || 0) + 'px',
 								top: (parentGroup.translateY || 0) + 'px',
-								opacity: parentGroup.opacity // #5075
-=======
-							htmlGroup = parentGroup.div = parentGroup.div || createElement(DIV, cls, {
-								position: ABSOLUTE,
-								left: (parentGroup.translateX || 0) + PX,
-								top: (parentGroup.translateY || 0) + PX,
 								opacity: parentGroup.opacity, // #5075
 								pointerEvents: parentGroup.styles && parentGroup.styles.pointerEvents // #5595
->>>>>>> 42d98843
 							}, htmlGroup || container); // the top group is appended to container
 
 							// Shortcut
