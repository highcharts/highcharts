--- conflicted
+++ resolved
@@ -229,23 +229,13 @@
 	 */
 	getMarkPath: function (x, y, tickLength, tickWidth, horiz, renderer) {
 		return renderer.crispLine([
-<<<<<<< HEAD
-				'M',
-				x,
-				y,
-				'L',
-				x + (horiz ? 0 : -tickLength),
-				y + (horiz ? tickLength : 0)
-			], tickWidth);
-=======
-			M,
+			'M',
 			x,
 			y,
-			L,
+			'L',
 			x + (horiz ? 0 : -tickLength),
 			y + (horiz ? tickLength : 0)
 		], tickWidth);
->>>>>>> e6238c3f
 	},
 
 	/**
