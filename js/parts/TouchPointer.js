--- conflicted
+++ resolved
@@ -47,13 +47,8 @@
 			transformScale,
 			scaleKey,
 			setScale = function () {
-<<<<<<< HEAD
 				if (!singleTouch && Math.abs(touch0Start - touch1Start) > 20) { // Don't zoom if fingers are too close on this axis
 					scale = forcedScale || Math.abs(touch0Now - touch1Now) / Math.abs(touch0Start - touch1Start); 
-=======
-				if (!singleTouch && mathAbs(touch0Start - touch1Start) > 20) { // Don't zoom if fingers are too close on this axis
-					scale = forcedScale || mathAbs(touch0Now - touch1Now) / mathAbs(touch0Start - touch1Start);
->>>>>>> 806e78df
 				}
 
 				clipXY = ((plotLeftTop - touch0Now) / scale) + touch0Start;
@@ -119,11 +114,7 @@
 			hasZoom = self.hasZoom,
 			selectionMarker = self.selectionMarker,
 			transform = {},
-<<<<<<< HEAD
 			fireClickEvent = touchesLength === 1 && ((self.inClass(e.target, 'highcharts-tracker') && 
-=======
-			fireClickEvent = touchesLength === 1 && ((self.inClass(e.target, PREFIX + 'tracker') &&
->>>>>>> 806e78df
 				chart.runTrackerClick) || self.runChartClick),
 			clip = {};
 
