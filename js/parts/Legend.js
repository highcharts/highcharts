--- conflicted
+++ resolved
@@ -8,6 +8,7 @@
 		each = H.each,
 		extend = H.extend,
 		isFirefox = H.isFirefox,
+		marginNames = H.marginNames,
 		merge = H.merge,
 		pick = H.pick,
 		setAnimation = H.setAnimation,
@@ -39,13 +40,8 @@
 		if (!options.enabled) {
 			return;
 		}
-<<<<<<< HEAD
 	
 		/*= if (build.classic) { =*/
-=======
-
-		legend.itemStyle = itemStyle;
->>>>>>> 806e78df
 		legend.itemHiddenStyle = merge(itemStyle, options.itemHiddenStyle);
 		/*= } =*/
 		legend.itemMarginTop = itemMarginTop;
@@ -322,13 +318,8 @@
 			series.drawLegendSymbol(legend, item);
 
 			if (legend.setItemEvents) {
-<<<<<<< HEAD
 				legend.setItemEvents(item, li, useHTML);
 			}			
-=======
-				legend.setItemEvents(item, li, useHTML, itemStyle, itemHiddenStyle);
-			}
->>>>>>> 806e78df
 
 			// Colorize the items
 			legend.colorizeItem(item, item.visible);
@@ -423,12 +414,7 @@
 	adjustMargins: function (margin, spacing) {
 		var chart = this.chart,
 			options = this.options,
-<<<<<<< HEAD
-			marginNames = ['plotTop', 'marginRight', 'marginBottom', 'plotLeft'],
-			// Use the first letter of each alignment option in order to detect the side 
-=======
 			// Use the first letter of each alignment option in order to detect the side
->>>>>>> 806e78df
 			alignment = options.align.charAt(0) + options.verticalAlign.charAt(0) + options.layout.charAt(0); // #4189 - use charAt(x) notation instead of [x] for IE7
 
 		if (this.display && !options.floating) {
@@ -556,10 +542,7 @@
 		if (legendGroup.getStyle('display') === 'none') {
 			legendWidth = legendHeight = 0;
 		}
-<<<<<<< HEAD
 		/*= } =*/
-=======
->>>>>>> 806e78df
 
 		legend.legendWidth = legendWidth;
 		legend.legendHeight = legendHeight;
@@ -732,13 +715,8 @@
 		}
 
 		if (currentPage > 0) {
-<<<<<<< HEAD
 			
 			if (animation !== undefined) {
-=======
-
-			if (animation !== UNDEFINED) {
->>>>>>> 806e78df
 				setAnimation(animation, this.chart);
 			}
 
@@ -773,12 +751,8 @@
 				.css({
 					cursor: currentPage === pageCount ? 'default' : 'pointer'
 				});
-<<<<<<< HEAD
 			/*= } =*/
 			
-=======
-
->>>>>>> 806e78df
 			scrollOffset = -pages[currentPage - 1] + this.initialItemY;
 
 			this.scrollGroup.animate({
@@ -848,7 +822,6 @@
 		if (options.dashStyle) {
 			attr.dashstyle = options.dashStyle;
 		}
-<<<<<<< HEAD
 		/*= } =*/
 		
 		this.legendLine = renderer.path([
@@ -863,9 +836,6 @@
 		.attr(attr)
 		.add(legendItemGroup);
 		
-=======
-
->>>>>>> 806e78df
 		// Draw the marker
 		if (markerOptions && markerOptions.enabled !== false) {
 			radius = markerOptions.radius;
