--- conflicted
+++ resolved
@@ -729,18 +729,11 @@
 	}
 };
 
-<<<<<<< HEAD
-// Workaround for #2030, horizontal legend items not displaying in IE11 Preview.
-// TODO: When IE11 is released, check again for this bug, and remove the fix
-// or make a better one.
-if (/Trident\/7\.0/.test(userAgent)) {	
-=======
 // Workaround for #2030, horizontal legend items not displaying in IE11 Preview,
 // and for #2580, a similar drawing flaw in Firefox 26.
 // TODO: Explore if there's a general cause for this. The problem may be related 
 // to nested group elements, as the legend item texts are within 4 group elements.
 if (/Trident\/7\.0/.test(userAgent) || isFirefox) {
->>>>>>> bfd9856b
 	wrap(Legend.prototype, 'positionItem', function (proceed, item) {
 		var legend = this,
 			runPositionItem = function () { // If chart destroyed in sync, this is undefined (#2030)
