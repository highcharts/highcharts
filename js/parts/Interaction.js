--- conflicted
+++ resolved
@@ -748,11 +748,7 @@
 			oldVisibility = series.visible;
 
 		// if called without an argument, toggle visibility
-<<<<<<< HEAD
-		series.visible = series.options.visible = vis = series.userOptions.visible = vis === UNDEFINED ? !oldVisibility : vis; // #5618
-=======
 		series.visible = vis = series.options.visible = series.userOptions.visible = vis === undefined ? !oldVisibility : vis; // #5618
->>>>>>> ed645096
 		showOrHide = vis ? 'show' : 'hide';
 
 		// show or hide elements
