--- conflicted
+++ resolved
@@ -156,13 +156,8 @@
 				'stroke-linejoin': 'round', // #1225
 				visibility: series.visible ? 'visible' : 'hidden',
 				stroke: TRACKER_FILL,
-<<<<<<< HEAD
 				fill: trackByArea ? TRACKER_FILL : 'none',
-				'stroke-width' : lineWidth + (trackByArea ? 0 : 2 * snap),
-=======
-				fill: trackByArea ? TRACKER_FILL : NONE,
-				'stroke-width': options.lineWidth + (trackByArea ? 0 : 2 * snap),
->>>>>>> df0e951f
+				'stroke-width': lineWidth + (trackByArea ? 0 : 2 * snap),
 				zIndex: 2
 			})
 			.add(series.group);
@@ -172,7 +167,6 @@
 			each([series.tracker, series.markerGroup], function (tracker) {
 				tracker.addClass('highcharts-tracker')
 					.on('mouseover', onMouseOver)
-<<<<<<< HEAD
 					.on('mouseout', function (e) { pointer.onTrackerMouseOut(e); });
 
 				/*= if (build.classic) { =*/
@@ -180,12 +174,6 @@
 					tracker.css({ cursor: options.cursor });
 				}
 				/*= } =*/
-=======
-					.on('mouseout', function (e) {
-						pointer.onTrackerMouseOut(e);
-					})
-					.css(css);
->>>>>>> df0e951f
 
 				if (hasTouch) {
 					tracker.on('touchstart', onMouseOver);
@@ -219,7 +207,6 @@
  */
 extend(Legend.prototype, {
 
-<<<<<<< HEAD
 	setItemEvents: function (item, legendItem, useHTML) {
 		var legend = this,
 			chart = legend.chart,
@@ -233,13 +220,6 @@
 			chart.seriesGroup.addClass(activeClass);
 			
 			/*= if (build.classic) { =*/
-=======
-	setItemEvents: function (item, legendItem, useHTML, itemStyle, itemHiddenStyle) {
-		var legend = this;
-		// Set the events on the item group, or in case of useHTML, the item itself (#1249)
-		(useHTML ? legendItem : item.legendGroup).on('mouseover', function () {
-			item.setState(HOVER_STATE);
->>>>>>> df0e951f
 			legendItem.css(legend.options.itemHoverStyle);
 			/*= } =*/
 		})
@@ -471,13 +451,8 @@
 					if (loopPoint.selected && loopPoint !== point) {
 						loopPoint.selected = loopPoint.options.selected = false;
 						series.options.data[inArray(loopPoint, series.data)] = loopPoint.options;
-<<<<<<< HEAD
 						loopPoint.setState('');
-							loopPoint.firePointEvent('unselect');
-=======
-						loopPoint.setState(NORMAL_STATE);
 						loopPoint.firePointEvent('unselect');
->>>>>>> df0e951f
 					}
 				});
 			}
