(function (H) {
	var addEvent = H.addEvent,
		Axis = H.Axis,
		Chart = H.Chart,
		css = H.css,
		createElement = H.createElement,
		dateFormat = H.dateFormat,
		defaultOptions = H.defaultOptions,
		defined = H.defined,
		destroyObjectProperties = H.destroyObjectProperties,
		discardElement = H.discardElement,
		each = H.each,
		extend = H.extend,
		fireEvent = H.fireEvent,
		HCDate = H.Date,
		merge = H.merge,
		pick = H.pick,
		pInt = H.pInt,
		removeEvent = H.removeEvent,
		wrap = H.wrap;
		
/* ****************************************************************************
 * Start Range Selector code												  *
 *****************************************************************************/
extend(defaultOptions, {
	rangeSelector: {
		// allButtonsEnabled: false,
		// enabled: true,
		// buttons: {Object}
		// buttonSpacing: 0,
		buttonTheme: {
			width: 28,
			height: 18,
			zIndex: 7 // #484, #852
		},
		height: 35, // reserved space for buttons and input
		inputPosition: {
			align: 'right'
		},
		// inputDateFormat: '%b %e, %Y',
		// inputEditDateFormat: '%Y-%m-%d',
		// inputEnabled: true,
		// selected: undefined,
		/*= if (build.classic) { =*/
		// inputStyle: {},
		labelStyle: {
			color: '#666'
		}
		/*= } =*/
	}
});
defaultOptions.lang = merge(defaultOptions.lang, {
	rangeSelectorZoom: 'Zoom',
	rangeSelectorFrom: 'From',
	rangeSelectorTo: 'To'
});

/**
 * The object constructor for the range selector
 * @param {Object} chart
 */
function RangeSelector(chart) {

	// Run RangeSelector
	this.init(chart);
}

RangeSelector.prototype = {
	/**
	 * The method to run when one of the buttons in the range selectors is clicked
	 * @param {Number} i The index of the button
	 * @param {Object} rangeOptions
	 * @param {Boolean} redraw
	 */
	clickButton: function (i, redraw) {
		var rangeSelector = this,
			selected = rangeSelector.selected,
			chart = rangeSelector.chart,
			buttons = rangeSelector.buttons,
			rangeOptions = rangeSelector.buttonOptions[i],
			baseAxis = chart.xAxis[0],
			unionExtremes = (chart.scroller && chart.scroller.getUnionExtremes()) || baseAxis || {},
			dataMin = unionExtremes.dataMin,
			dataMax = unionExtremes.dataMax,
			newMin,
			newMax = baseAxis && Math.round(Math.min(baseAxis.max, pick(dataMax, baseAxis.max))), // #1568
			now,
			type = rangeOptions.type,
			baseXAxisOptions,
			range = rangeOptions._range,
			rangeMin,
			year,
			minSetting,
			rangeSetting,
			ctx,
			dataGrouping = rangeOptions.dataGrouping;

		if (dataMin === null || dataMax === null || // chart has no data, base series is removed
				i === rangeSelector.selected) { // same button is clicked twice
			return;
		}

		// Set the fixed range before range is altered
		chart.fixedRange = range;

		// Apply dataGrouping associated to button
		if (dataGrouping) {
			this.forcedDataGrouping = true;
			Axis.prototype.setDataGrouping.call(baseAxis || { chart: this.chart }, dataGrouping, false);
		}

		// Apply range
		if (type === 'month' || type === 'year') {
			if (!baseAxis) {
				// This is set to the user options and picked up later when the axis is instantiated
				// so that we know the min and max.
				range = rangeOptions;
			} else {
				ctx = {
					range: rangeOptions,
					max: newMax,
					dataMin: dataMin,
					dataMax: dataMax
				};
				newMin = baseAxis.minFromRange.call(ctx);
				if (isNumber(ctx.newMax)) {
					newMax = ctx.newMax;
				}
			}

		// Fixed times like minutes, hours, days
		} else if (range) {
			newMin = Math.max(newMax - range, dataMin);
			newMax = Math.min(newMin + range, dataMax);
		
		} else if (type === 'ytd') {

			// On user clicks on the buttons, or a delayed action running from the beforeRender
			// event (below), the baseAxis is defined.
			if (baseAxis) {

				// When "ytd" is the pre-selected button for the initial view, its calculation
				// is delayed and rerun in the beforeRender event (below). When the series
				// are initialized, but before the chart is rendered, we have access to the xData
				// array (#942).
				if (dataMax === undefined) {
					dataMin = Number.MAX_VALUE;
					dataMax = Number.MIN_VALUE;
					each(chart.series, function (series) {
						var xData = series.xData; // reassign it to the last item
						dataMin = Math.min(xData[0], dataMin);
						dataMax = Math.max(xData[xData.length - 1], dataMax);
					});
					redraw = false;
				}
				now = new HCDate(dataMax);
				year = now[HCDate.hcGetFullYear]();
				newMin = rangeMin = Math.max(dataMin || 0, HCDate.UTC(year, 0, 1));
				now = now.getTime();
				newMax = Math.min(dataMax || now, now);

			// "ytd" is pre-selected. We don't yet have access to processed point and extremes data
			// (things like pointStart and pointInterval are missing), so we delay the process (#942)
			} else {
				addEvent(chart, 'beforeRender', function () {
					rangeSelector.clickButton(i);
				});
				return;
			}
		} else if (type === 'all' && baseAxis) {
			newMin = dataMin;
			newMax = dataMax;
		}

		// Deselect previous button
		if (buttons[selected]) {
			buttons[selected].setState(0);
		}
		// Select this button
		if (buttons[i]) {
			buttons[i].setState(2);
			rangeSelector.lastSelected = i;
		}

		// Update the chart
		if (!baseAxis) {
			// Axis not yet instanciated. Temporarily set min and range
			// options and remove them on chart load (#4317).
			baseXAxisOptions = chart.options.xAxis[0];
			rangeSetting = baseXAxisOptions.range;
			baseXAxisOptions.range = range;
			minSetting = baseXAxisOptions.min;
			baseXAxisOptions.min = rangeMin;
			rangeSelector.setSelected(i);
			addEvent(chart, 'load', function resetMinAndRange() {
				baseXAxisOptions.range = rangeSetting;
				baseXAxisOptions.min = minSetting;
			});
		} else {
			// Existing axis object. Set extremes after render time.
			baseAxis.setExtremes(
				newMin,
				newMax,
				pick(redraw, 1),
				0,
				{
					trigger: 'rangeSelectorButton',
					rangeSelectorButton: rangeOptions
				}
			);
			rangeSelector.setSelected(i);
		}
	},

	/**
	 * Set the selected option. This method only sets the internal flag, it doesn't
	 * update the buttons or the actual zoomed range.
	 */
	setSelected: function (selected) {
		this.selected = this.options.selected = selected;
	},

	/**
	 * The default buttons for pre-selecting time frames
	 */
	defaultButtons: [{
		type: 'month',
		count: 1,
		text: '1m'
	}, {
		type: 'month',
		count: 3,
		text: '3m'
	}, {
		type: 'month',
		count: 6,
		text: '6m'
	}, {
		type: 'ytd',
		text: 'YTD'
	}, {
		type: 'year',
		count: 1,
		text: '1y'
	}, {
		type: 'all',
		text: 'All'
	}],

	/**
	 * Initialize the range selector
	 */
	init: function (chart) {
		var rangeSelector = this,
			options = chart.options.rangeSelector,
			buttonOptions = options.buttons || [].concat(rangeSelector.defaultButtons),
			selectedOption = options.selected,
			blurInputs = rangeSelector.blurInputs = function () {
				var minInput = rangeSelector.minInput,
					maxInput = rangeSelector.maxInput;
				if (minInput && minInput.blur) { //#3274 in some case blur is not defined
					fireEvent(minInput, 'blur'); //#3274
				}
				if (maxInput && maxInput.blur) { //#3274 in some case blur is not defined
					fireEvent(maxInput, 'blur'); //#3274
				}
			};

		rangeSelector.chart = chart;
		rangeSelector.options = options;
		rangeSelector.buttons = [];

		chart.extraTopMargin = options.height;
		rangeSelector.buttonOptions = buttonOptions;

		addEvent(chart.container, 'mousedown', blurInputs);
		addEvent(chart, 'resize', blurInputs);

		// Extend the buttonOptions with actual range
		each(buttonOptions, rangeSelector.computeButtonRange);

		// zoomed range based on a pre-selected button index
		if (selectedOption !== undefined && buttonOptions[selectedOption]) {
			this.clickButton(selectedOption, false);
		}


		addEvent(chart, 'load', function () {
			// If a data grouping is applied to the current button, release it when extremes change
			addEvent(chart.xAxis[0], 'setExtremes', function (e) {
				if (this.max - this.min !== chart.fixedRange && e.trigger !== 'rangeSelectorButton' &&
						e.trigger !== 'updatedData' && rangeSelector.forcedDataGrouping) {
					this.setDataGrouping(false, false);
				}
			});
			// Normalize the pressed button whenever a new range is selected
			addEvent(chart.xAxis[0], 'afterSetExtremes', function () {
				rangeSelector.updateButtonStates(true);
			});
		});
	},

	/**
	 * Dynamically update the range selector buttons after a new range has been set
	 */
	updateButtonStates: function (updating) {
		var rangeSelector = this,
			chart = this.chart,
			baseAxis = chart.xAxis[0],
			unionExtremes = (chart.scroller && chart.scroller.getUnionExtremes()) || baseAxis,
			dataMin = unionExtremes.dataMin,
			dataMax = unionExtremes.dataMax,
			selected = rangeSelector.selected,
			allButtonsEnabled = rangeSelector.options.allButtonsEnabled,
			buttons = rangeSelector.buttons;

		if (updating && chart.fixedRange !== Math.round(baseAxis.max - baseAxis.min)) {
			if (buttons[selected]) {
				buttons[selected].setState(0);
			}
			rangeSelector.setSelected(null);
		}

		each(rangeSelector.buttonOptions, function (rangeOptions, i) {
			var actualRange = Math.round(baseAxis.max - baseAxis.min),
				range = rangeOptions._range,
				type = rangeOptions.type,
				count = rangeOptions.count || 1,
				// Disable buttons where the range exceeds what is allowed in the current view
				isTooGreatRange = range > dataMax - dataMin,
				// Disable buttons where the range is smaller than the minimum range
				isTooSmallRange = range < baseAxis.minRange,
				// Disable the All button if we're already showing all
				isAllButAlreadyShowingAll = rangeOptions.type === 'all' && baseAxis.max - baseAxis.min >= dataMax - dataMin &&
					buttons[i].state !== 2,
				// Disable the YTD button if the complete range is within the same year
				isYTDButNotAvailable = rangeOptions.type === 'ytd' && dateFormat('%Y', dataMin) === dateFormat('%Y', dataMax),
				// Set a button on export
				isSelectedForExport = chart.renderer.forExport && i === selected,

				isSameRange = range === actualRange,

				hasNoData = !baseAxis.hasVisibleSeries;

			// Months and years have a variable range so we check the extremes
			if ((type === 'month' || type === 'year') && (actualRange >= { month: 28, year: 365 }[type] * 24 * 36e5 * count) &&
					(actualRange <= { month: 31, year: 366 }[type] * 24 * 36e5 * count)) {
				isSameRange = true;
			}
			// The new zoom area happens to match the range for a button - mark it selected.
			// This happens when scrolling across an ordinal gap. It can be seen in the intraday
			// demos when selecting 1h and scroll across the night gap.
			if (isSelectedForExport || (isSameRange && i !== selected) && i === rangeSelector.lastSelected) {
				rangeSelector.setSelected(i);
				buttons[i].setState(2);

			} else if (!allButtonsEnabled && (isTooGreatRange || isTooSmallRange || isAllButAlreadyShowingAll || isYTDButNotAvailable || hasNoData)) {
				buttons[i].setState(3);

			} else if (buttons[i].state === 3) {
				buttons[i].setState(0);
			}
		});
	},

	/**
	 * Compute and cache the range for an individual button
	 */
	computeButtonRange: function (rangeOptions) {
		var type = rangeOptions.type,
			count = rangeOptions.count || 1,

			// these time intervals have a fixed number of milliseconds, as opposed
			// to month, ytd and year
			fixedTimes = {
				millisecond: 1,
				second: 1000,
				minute: 60 * 1000,
				hour: 3600 * 1000,
				day: 24 * 3600 * 1000,
				week: 7 * 24 * 3600 * 1000
			};

		// Store the range on the button object
		if (fixedTimes[type]) {
			rangeOptions._range = fixedTimes[type] * count;
		} else if (type === 'month' || type === 'year') {
			rangeOptions._range = { month: 30, year: 365 }[type] * 24 * 36e5 * count;
		}
	},

	/**
	 * Set the internal and displayed value of a HTML input for the dates
	 * @param {String} name
	 * @param {Number} time
	 */
	setInputValue: function (name, time) {
		var options = this.chart.options.rangeSelector;

		if (defined(time)) {
			this[name + 'Input'].HCTime = time;
		}

		this[name + 'Input'].value = dateFormat(
			options.inputEditDateFormat || '%Y-%m-%d',
			this[name + 'Input'].HCTime
		);
		this[name + 'DateBox'].attr({
			text: dateFormat(options.inputDateFormat || '%b %e, %Y', this[name + 'Input'].HCTime)
		});
	},

	showInput: function (name) {
		var inputGroup = this.inputGroup,
			dateBox = this[name + 'DateBox'];

		css(this[name + 'Input'], {
			left: (inputGroup.translateX + dateBox.x) + 'px',
			top: inputGroup.translateY + 'px',
			width: (dateBox.width - 2) + 'px',
			height: (dateBox.height - 2) + 'px',
			border: '2px solid silver'
		});
	},

	hideInput: function (name) {
		css(this[name + 'Input'], {
			border: 0,
			width: '1px',
			height: '1px'
		});
		this.setInputValue(name);
	},

	/**
	 * Draw either the 'from' or the 'to' HTML input box of the range selector
	 * @param {Object} name
	 */
	drawInput: function (name) {
		var rangeSelector = this,
			chart = rangeSelector.chart,
			chartStyle = chart.renderer.style || {},
			renderer = chart.renderer,
			options = chart.options.rangeSelector,
			lang = defaultOptions.lang,
			div = rangeSelector.div,
			isMin = name === 'min',
			input,
			label,
			dateBox,
			inputGroup = this.inputGroup;

		function updateExtremes() {
			var inputValue = input.value,
				value = (options.inputDateParser || Date.parse)(inputValue),
				xAxis = chart.xAxis[0],
				dataMin = xAxis.dataMin,
				dataMax = xAxis.dataMax;
			if (value !== input.previousValue) {
				input.previousValue = value;
				// If the value isn't parsed directly to a value by the browser's Date.parse method,
				// like YYYY-MM-DD in IE, try parsing it a different way
				if (!isNumber(value)) {
					value = inputValue.split('-');
					value = Date.UTC(pInt(value[0]), pInt(value[1]) - 1, pInt(value[2]));
				}

				if (isNumber(value)) {

					// Correct for timezone offset (#433)
					if (!defaultOptions.global.useUTC) {
						value = value + new Date().getTimezoneOffset() * 60 * 1000;
					}

					// Validate the extremes. If it goes beyound the data min or max, use the
					// actual data extreme (#2438).
					if (isMin) {
						if (value > rangeSelector.maxInput.HCTime) {
							value = UNDEFINED;
						} else if (value < dataMin) {
							value = dataMin;
						}
					} else {
						if (value < rangeSelector.minInput.HCTime) {
							value = UNDEFINED;
						} else if (value > dataMax) {
							value = dataMax;
						}
					}

					// Set the extremes
					if (value !== UNDEFINED) {
						chart.xAxis[0].setExtremes(
							isMin ? value : xAxis.min,
							isMin ? xAxis.max : value,
							UNDEFINED,
							UNDEFINED,
							{ trigger: 'rangeSelectorInput' }
						);
					}
				}
			}
		}

		// Create the text label
		this[name + 'Label'] = label = renderer.label(lang[isMin ? 'rangeSelectorFrom' : 'rangeSelectorTo'], this.inputGroup.offset)
			.addClass('highcharts-range-label')
			.attr({
				padding: 2
			})
			.add(inputGroup);
		inputGroup.offset += label.width + 5;

		// Create an SVG label that shows updated date ranges and and records click events that
		// bring in the HTML input.
		this[name + 'DateBox'] = dateBox = renderer.label('', inputGroup.offset)
			.addClass('highcharts-range-input')
			.attr({
				padding: 2,
				width: options.inputBoxWidth || 90,
				height: options.inputBoxHeight || 17,
				stroke: options.inputBoxBorderColor || 'silver',
				'stroke-width': 1,
				'text-align': 'center'
			})
			.on('click', function () {
				rangeSelector.showInput(name); // If it is already focused, the onfocus event doesn't fire (#3713)
				rangeSelector[name + 'Input'].focus();
			})
			.add(inputGroup);
		inputGroup.offset += dateBox.width + (isMin ? 10 : 0);


		// Create the HTML input element. This is rendered as 1x1 pixel then set to the right size
		// when focused.
		this[name + 'Input'] = input = createElement('input', {
			name: name,
			className: 'highcharts-range-selector',
			type: 'text'
		}, {
			top: chart.plotTop + 'px' // prevent jump on focus in Firefox
		}, div);

		/*= if (build.classic) { =*/
		// Styles
		label.css(merge(chartStyle, options.labelStyle));

		dateBox.css(merge({
			color: '#444'
		}, chartStyle, options.inputStyle));

		css(input, extend({
			position: 'absolute',
			border: 0,
			width: '1px', // Chrome needs a pixel to see it
			height: '1px',
			padding: 0,
			textAlign: 'center',
			fontSize: chartStyle.fontSize,
			fontFamily: chartStyle.fontFamily,
			left: '-9em' // #4798
		}, options.inputStyle));
		/*= } =*/

		// Blow up the input box
		input.onfocus = function () {
			rangeSelector.showInput(name);
		};
		// Hide away the input box
		input.onblur = function () {
			rangeSelector.hideInput(name);
		};

		// handle changes in the input boxes
		input.onchange = updateExtremes;

<<<<<<< HEAD
			if (!isNaN(value)) {

				// Correct for timezone offset (#433)
				if (!defaultOptions.global.useUTC) {
					value = value + new Date().getTimezoneOffset() * 60 * 1000;
				}

				// Validate the extremes. If it goes beyound the data min or max, use the
				// actual data extreme (#2438).
				if (isMin) {
					if (value > rangeSelector.maxInput.HCTime) {
						value = undefined;
					} else if (value < dataMin) {
						value = dataMin;
					}
				} else {
					if (value < rangeSelector.minInput.HCTime) {
						value = undefined;
					} else if (value > dataMax) {
						value = dataMax;
					}
				}

				// Set the extremes
				if (value !== undefined) {
					chart.xAxis[0].setExtremes(
						isMin ? value : xAxis.min,
						isMin ? xAxis.max : value,
						undefined,
						undefined,
						{ trigger: 'rangeSelectorInput' }
					);
				}
=======
		input.onkeypress = function (event) {
			// IE does not fire onchange on enter
			if (event.keyCode === 13) {
				updateExtremes();
>>>>>>> fae5b77c
			}
		};
	},

	/**
	 * Get the position of the range selector buttons and inputs. This can be overridden from outside for custom positioning.
	 */
	getPosition: function () {
		var chart = this.chart,
			options = chart.options.rangeSelector,
			buttonTop = pick((options.buttonPosition || {}).y, chart.plotTop - chart.axisOffset[0] - options.height);

		return {
			buttonTop: buttonTop,
			inputTop: buttonTop - 10
		};
	},

	/**
	 * Render the range selector including the buttons and the inputs. The first time render
	 * is called, the elements are created and positioned. On subsequent calls, they are
	 * moved and updated.
	 * @param {Number} min X axis minimum
	 * @param {Number} max X axis maximum
	 */
	render: function (min, max) {

		var rangeSelector = this,
			chart = rangeSelector.chart,
			renderer = chart.renderer,
			container = chart.container,
			chartOptions = chart.options,
			navButtonOptions = chartOptions.exporting && chartOptions.exporting.enabled !== false &&
				chartOptions.navigation && chartOptions.navigation.buttonOptions,
			options = chartOptions.rangeSelector,
			buttons = rangeSelector.buttons,
			lang = defaultOptions.lang,
			div = rangeSelector.div,
			inputGroup = rangeSelector.inputGroup,
			buttonTheme = options.buttonTheme,
			buttonPosition = options.buttonPosition || {},
			inputEnabled = options.inputEnabled,
			states = buttonTheme && buttonTheme.states,
			plotLeft = chart.plotLeft,
			buttonLeft,
			pos = this.getPosition(),
			buttonGroup = rangeSelector.group,
			buttonBBox,
			rendered = rangeSelector.rendered;

		if (options.enabled === false) {
			return;
		}

		// create the elements
		if (!rendered) {

			rangeSelector.group = buttonGroup = renderer.g('range-selector-buttons').add();

			rangeSelector.zoomText = renderer.text(lang.rangeSelectorZoom, pick(buttonPosition.x, plotLeft), 15)
				.css(options.labelStyle)
				.add(buttonGroup);

			// button starting position
			buttonLeft = pick(buttonPosition.x, plotLeft) + rangeSelector.zoomText.getBBox().width + 5;

			each(rangeSelector.buttonOptions, function (rangeOptions, i) {
				buttons[i] = renderer.button(
						rangeOptions.text,
						buttonLeft,
						0,
						function () {
							rangeSelector.clickButton(i);
							rangeSelector.isActive = true;
						},
						buttonTheme,
						states && states.hover,
						states && states.select,
						states && states.disabled
					)
					.attr({
						'text-align': 'center'
					})
					.add(buttonGroup);

				// increase button position for the next button
				buttonLeft += buttons[i].width + pick(options.buttonSpacing, 5);

				if (rangeSelector.selected === i) {
					buttons[i].setState(2);
				}
			});

			rangeSelector.updateButtonStates();

			// first create a wrapper outside the container in order to make
			// the inputs work and make export correct
			if (inputEnabled !== false) {
				rangeSelector.div = div = createElement('div', null, {
					position: 'relative',
					height: 0,
					zIndex: 1 // above container
				});

				container.parentNode.insertBefore(div, container);

				// Create the group to keep the inputs
				rangeSelector.inputGroup = inputGroup = renderer.g('input-group')
					.add();
				inputGroup.offset = 0;

				rangeSelector.drawInput('min');
				rangeSelector.drawInput('max');
			}
		}

		// Set or update the group position
		buttonGroup[rendered ? 'animate' : 'attr']({
			translateY: pos.buttonTop
		});

		if (inputEnabled !== false) {

			// Update the alignment to the updated spacing box
			inputGroup.align(extend({
				y: pos.inputTop,
				width: inputGroup.offset,
				// Detect collision with the exporting buttons
				x: navButtonOptions && (pos.inputTop < (navButtonOptions.y || 0) + navButtonOptions.height - chart.spacing[0]) ?
					-40 : 0
			}, options.inputPosition), true, chart.spacingBox);

			// Hide if overlapping - inputEnabled is null or undefined
			if (!defined(inputEnabled)) {
				buttonBBox = buttonGroup.getBBox();
				inputGroup[inputGroup.translateX < buttonBBox.x + buttonBBox.width + 10 ? 'hide' : 'show']();
			}

			// Set or reset the input values
			rangeSelector.setInputValue('min', min);
			rangeSelector.setInputValue('max', max);
		}

		rangeSelector.rendered = true;
	},

	/**
	 * Update the range selector with new options
	 */
	update: function (options) {
		var chart = this.chart;
		merge(true, chart.options.rangeSelector, options);
		this.destroy();
		this.init(chart);
	},

	/**
	 * Destroys allocated elements.
	 */
	destroy: function () {
		var minInput = this.minInput,
			maxInput = this.maxInput,
			chart = this.chart,
			blurInputs = this.blurInputs,
			key;

		removeEvent(chart.container, 'mousedown', blurInputs);
		removeEvent(chart, 'resize', blurInputs);

		// Destroy elements in collections
		destroyObjectProperties(this.buttons);

		// Clear input element events
		if (minInput) {
			minInput.onfocus = minInput.onblur = minInput.onchange = null;
		}
		if (maxInput) {
			maxInput.onfocus = maxInput.onblur = maxInput.onchange = null;
		}

		// Destroy HTML and SVG elements
		for (key in this) {
			if (this[key] && key !== 'chart') {
				if (this[key].destroy) { // SVGElement
					this[key].destroy();
				} else if (this[key].nodeType) { // HTML element
					discardElement(this[key]);
				}
			}
			if (this[key] !== RangeSelector.prototype[key]) {
				this[key] = null;
			}
		}
	}
};

/**
 * Add logic to normalize the zoomed range in order to preserve the pressed state of range selector buttons
 */
Axis.prototype.toFixedRange = function (pxMin, pxMax, fixedMin, fixedMax) {
	var fixedRange = this.chart && this.chart.fixedRange,
		newMin = pick(fixedMin, this.translate(pxMin, true)),
		newMax = pick(fixedMax, this.translate(pxMax, true)),
		changeRatio = fixedRange && (newMax - newMin) / fixedRange;

	// If the difference between the fixed range and the actual requested range is
	// too great, the user is dragging across an ordinal gap, and we need to release
	// the range selector button.
	if (changeRatio > 0.7 && changeRatio < 1.3) {
		if (fixedMax) {
			newMin = newMax - fixedRange;
		} else {
			newMax = newMin + fixedRange;
		}
	}
	if (!isNumber(newMin)) { // #1195
		newMin = newMax = undefined;
	}

	return {
		min: newMin,
		max: newMax
	};
};

Axis.prototype.minFromRange = function () {
	var rangeOptions = this.range,
		type = rangeOptions.type,
		timeName = { month: 'Month', year: 'FullYear' }[type],
		min,
		max = this.max,
		dataMin,
		range,
		// Get the true range from a start date
		getTrueRange = function (base, count) {
			var date = new Date(base);
			date['set' + timeName](date['get' + timeName]() + count);
			return date.getTime() - base;
		};

	if (isNumber(rangeOptions)) {
		min = this.max - rangeOptions;
		range = rangeOptions;
	} else {
		min = max + getTrueRange(max, -rangeOptions.count);
	}

	dataMin = pick(this.dataMin, Number.MIN_VALUE);
	if (!isNumber(min)) {
		min = dataMin;
	}
	if (min <= dataMin) {
		min = dataMin;
		if (range === undefined) { // #4501
			range = getTrueRange(min, rangeOptions.count);
		}
		this.newMax = Math.min(min + range, this.dataMax);
	}
	if (!isNumber(max)) {
		min = undefined;
	}
	return min;

};

// Initialize scroller for stock charts
wrap(Chart.prototype, 'init', function (proceed, options, callback) {

	addEvent(this, 'init', function () {
		if (this.options.rangeSelector.enabled) {
			this.rangeSelector = new RangeSelector(this);
		}
	});

	proceed.call(this, options, callback);

});


H.RangeSelector = RangeSelector;

/* ****************************************************************************
 * End Range Selector code													*
 *****************************************************************************/

	return H;
}(Highcharts));<|MERGE_RESOLUTION|>--- conflicted
+++ resolved
@@ -13,6 +13,7 @@
 		extend = H.extend,
 		fireEvent = H.fireEvent,
 		HCDate = H.Date,
+		isNumber = H.isNumber,
 		merge = H.merge,
 		pick = H.pick,
 		pInt = H.pInt,
@@ -476,25 +477,25 @@
 					// actual data extreme (#2438).
 					if (isMin) {
 						if (value > rangeSelector.maxInput.HCTime) {
-							value = UNDEFINED;
+							value = undefined;
 						} else if (value < dataMin) {
 							value = dataMin;
 						}
 					} else {
 						if (value < rangeSelector.minInput.HCTime) {
-							value = UNDEFINED;
+							value = undefined;
 						} else if (value > dataMax) {
 							value = dataMax;
 						}
 					}
 
 					// Set the extremes
-					if (value !== UNDEFINED) {
+					if (value !== undefined) {
 						chart.xAxis[0].setExtremes(
 							isMin ? value : xAxis.min,
 							isMin ? xAxis.max : value,
-							UNDEFINED,
-							UNDEFINED,
+							undefined,
+							undefined,
 							{ trigger: 'rangeSelectorInput' }
 						);
 					}
@@ -574,46 +575,10 @@
 		// handle changes in the input boxes
 		input.onchange = updateExtremes;
 
-<<<<<<< HEAD
-			if (!isNaN(value)) {
-
-				// Correct for timezone offset (#433)
-				if (!defaultOptions.global.useUTC) {
-					value = value + new Date().getTimezoneOffset() * 60 * 1000;
-				}
-
-				// Validate the extremes. If it goes beyound the data min or max, use the
-				// actual data extreme (#2438).
-				if (isMin) {
-					if (value > rangeSelector.maxInput.HCTime) {
-						value = undefined;
-					} else if (value < dataMin) {
-						value = dataMin;
-					}
-				} else {
-					if (value < rangeSelector.minInput.HCTime) {
-						value = undefined;
-					} else if (value > dataMax) {
-						value = dataMax;
-					}
-				}
-
-				// Set the extremes
-				if (value !== undefined) {
-					chart.xAxis[0].setExtremes(
-						isMin ? value : xAxis.min,
-						isMin ? xAxis.max : value,
-						undefined,
-						undefined,
-						{ trigger: 'rangeSelectorInput' }
-					);
-				}
-=======
 		input.onkeypress = function (event) {
 			// IE does not fire onchange on enter
 			if (event.keyCode === 13) {
 				updateExtremes();
->>>>>>> fae5b77c
 			}
 		};
 	},
