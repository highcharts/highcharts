--- conflicted
+++ resolved
@@ -516,12 +516,8 @@
 			textAlign: 'center',
 			fontSize: chartStyle.fontSize,
 			fontFamily: chartStyle.fontFamily,
-<<<<<<< HEAD
+			left: '-9em', // #4798
 			top: chart.plotTop + 'px' // prevent jump on focus in Firefox
-=======
-			left: '-9em', // #4798
-			top: chart.plotTop + PX // prevent jump on focus in Firefox
->>>>>>> e6238c3f
 		}, options.inputStyle), div);
 
 		// Blow up the input box
