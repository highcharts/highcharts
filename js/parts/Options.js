/**
 * (c) 2010-2018 Torstein Honsi
 *
 * License: www.highcharts.com/license
 */
'use strict';
import H from './Globals.js';
import './Color.js';
import './Utilities.js';
import './Time.js';

var color = H.color,
    isTouchDevice = H.isTouchDevice,
    merge = H.merge,
    svg = H.svg;

/* ****************************************************************************
 * Handle the options                                                         *
 *****************************************************************************/
/**
 * Global default settings.
 *
 * @name Highcharts.defaultOptions
 * @type {Highcharts.Options}
 *//**
 * @optionparent
 */
H.defaultOptions = {

    /**
     * An array containing the default colors for the chart's series. When
     * all colors are used, new colors are pulled from the start again.
     *
     * Default colors can also be set on a series or series.type basis,
     * see [column.colors](#plotOptions.column.colors),
     * [pie.colors](#plotOptions.pie.colors).
     *
     * In styled mode, the colors option doesn't exist. Instead, colors
     * are defined in CSS and applied either through series or point class
     * names, or through the [chart.colorCount](#chart.colorCount) option.
     *
     *
     * ### Legacy
     *
     * In Highcharts 3.x, the default colors were:
     *
     * <pre>colors: ['#2f7ed8', '#0d233a', '#8bbc21', '#910000', '#1aadce',
     *     '#492970', '#f28f43', '#77a1e5', '#c42525', '#a6c96a']</pre>
     *
     * In Highcharts 2.x, the default colors were:
     *
     * <pre>colors: ['#4572A7', '#AA4643', '#89A54E', '#80699B', '#3D96AE',
     *    '#DB843D', '#92A8CD', '#A47D7C', '#B5CA92']</pre>
     *
     * @sample {highcharts} highcharts/chart/colors/
     *         Assign a global color theme
     *
     * @type    {Array<Highcharts.ColorString>}
     * @default ["#7cb5ec", "#434348", "#90ed7d", "#f7a35c", "#8085e9",
     *          "#f15c80", "#e4d354", "#2b908f", "#f45b5b", "#91e8e1"]
     */
    colors: '${palette.colors}'.split(' '),


    /**
     * Styled mode only. Configuration object for adding SVG definitions for
     * reusable elements. See [gradients, shadows and
     * patterns](https://www.highcharts.com/docs/chart-design-and-style/gradients-shadows-and-patterns)
     * for more information and code examples.
     *
     * @type      {*}
     * @since     5.0.0
     * @apioption defs
     */

    /**
     * @ignore-option
     */
    symbols: ['circle', 'diamond', 'square', 'triangle', 'triangle-down'],

    /**
     * The language object is global and it can't be set on each chart
     * initiation. Instead, use `Highcharts.setOptions` to set it before any
     * chart is initialized.
     *
     * <pre>Highcharts.setOptions({
     *     lang: {
     *         months: [
     *             'Janvier', 'Février', 'Mars', 'Avril',
     *             'Mai', 'Juin', 'Juillet', 'Août',
     *             'Septembre', 'Octobre', 'Novembre', 'Décembre'
     *         ],
     *         weekdays: [
     *             'Dimanche', 'Lundi', 'Mardi', 'Mercredi',
     *             'Jeudi', 'Vendredi', 'Samedi'
     *         ]
     *     }
     * });</pre>
     */
    lang: {

        /**
         * The loading text that appears when the chart is set into the loading
         * state following a call to `chart.showLoading`.
         */
        loading: 'Loading...',

        /**
         * An array containing the months names. Corresponds to the `%B` format
         * in `Highcharts.dateFormat()`.
         *
         * @type    {Array<string>}
         * @default ["January", "February", "March", "April", "May", "June",
         *          "July", "August", "September", "October", "November",
         *          "December"]
         */
        months: [
            'January', 'February', 'March', 'April', 'May', 'June', 'July',
            'August', 'September', 'October', 'November', 'December'
        ],

        /**
         * An array containing the months names in abbreviated form. Corresponds
         * to the `%b` format in `Highcharts.dateFormat()`.
         *
         * @type    {Array<string>}
         * @default ["Jan", "Feb", "Mar", "Apr", "May", "Jun",
         *          "Jul", "Aug", "Sep", "Oct", "Nov", "Dec"]
         */
        shortMonths: [
            'Jan', 'Feb', 'Mar', 'Apr', 'May', 'Jun', 'Jul',
            'Aug', 'Sep', 'Oct', 'Nov', 'Dec'
        ],

        /**
         * An array containing the weekday names.
         *
         * @type    {Array<string>}
         * @default ["Sunday", "Monday", "Tuesday", "Wednesday", "Thursday",
         *          "Friday", "Saturday"]
         */
        weekdays: [
            'Sunday', 'Monday', 'Tuesday', 'Wednesday',
            'Thursday', 'Friday', 'Saturday'
        ],

        /**
         * Short week days, starting Sunday. If not specified, Highcharts uses
         * the first three letters of the `lang.weekdays` option.
         *
         * @sample highcharts/lang/shortweekdays/
         *         Finnish two-letter abbreviations
         *
         * @type      {Array<string>}
         * @since     4.2.4
         * @apioption lang.shortWeekdays
         */

        /**
         * What to show in a date field for invalid dates. Defaults to an empty
         * string.
         *
         * @type      {string}
         * @since     4.1.8
         * @product   highcharts highstock
         * @apioption lang.invalidDate
         */

        /**
         * The title appearing on hovering the zoom in button. The text itself
         * defaults to "+" and can be changed in the button options.
         *
         * @type      {string}
         * @default   Zoom in
         * @product   highmaps
         * @apioption lang.zoomIn
         */

        /**
         * The title appearing on hovering the zoom out button. The text itself
         * defaults to "-" and can be changed in the button options.
         *
         * @type      {string}
         * @default   Zoom out
         * @product   highmaps
         * @apioption lang.zoomOut
         */

        /**
         * The default decimal point used in the `Highcharts.numberFormat`
         * method unless otherwise specified in the function arguments.
         *
         * @since 1.2.2
         */
        decimalPoint: '.',

        /**
         * [Metric prefixes](http://en.wikipedia.org/wiki/Metric_prefix) used
         * to shorten high numbers in axis labels. Replacing any of the
         * positions with `null` causes the full number to be written. Setting
         * `numericSymbols` to `null` disables shortening altogether.
         *
         * @sample {highcharts} highcharts/lang/numericsymbols/
         *         Replacing the symbols with text
         * @sample {highstock} highcharts/lang/numericsymbols/
         *         Replacing the symbols with text
         *
         * @type    {Array<string>}
         * @default ["k", "M", "G", "T", "P", "E"]
         * @since   2.3.0
         */
        numericSymbols: ['k', 'M', 'G', 'T', 'P', 'E'],

        /**
         * The magnitude of [numericSymbols](#lang.numericSymbol) replacements.
         * Use 10000 for Japanese, Korean and various Chinese locales, which
         * use symbols for 10^4, 10^8 and 10^12.
         *
         * @sample highcharts/lang/numericsymbolmagnitude/
         *         10000 magnitude for Japanese
         *
         * @type      {number}
         * @default   1000
         * @since     5.0.3
         * @apioption lang.numericSymbolMagnitude
         */

        /**
         * The text for the label appearing when a chart is zoomed.
         *
         * @since 1.2.4
         */
        resetZoom: 'Reset zoom',

        /**
         * The tooltip title for the label appearing when a chart is zoomed.
         *
         * @since 1.2.4
         */
        resetZoomTitle: 'Reset zoom level 1:1',

        /**
         * The default thousands separator used in the `Highcharts.numberFormat`
         * method unless otherwise specified in the function arguments. Since
         * Highcharts 4.1 it defaults to a single space character, which is
         * compatible with ISO and works across Anglo-American and continental
         * European languages.
         *
         * The default is a single space.
         *
         * @default \u0020
         * @since   1.2.2
         */
        thousandsSep: ' '
    },

    /**
     * Global options that don't apply to each chart. These options, like
     * the `lang` options, must be set using the `Highcharts.setOptions`
     * method.
     *
     * <pre>Highcharts.setOptions({
     *     global: {
     *         useUTC: false
     *     }
     * });</pre>
     *
     */

    /**
     * _Canvg rendering for Android 2.x is removed as of Highcharts 5.0\.
     * Use the [libURL](#exporting.libURL) option to configure exporting._
     *
     * The URL to the additional file to lazy load for Android 2.x devices.
     * These devices don't support SVG, so we download a helper file that
     * contains [canvg](http://code.google.com/p/canvg/), its dependency
     * rbcolor, and our own CanVG Renderer class. To avoid hotlinking to
     * our site, you can install canvas-tools.js on your own server and
     * change this option accordingly.
     *
     * @deprecated
     *
     * @type      {string}
     * @default   http://code.highcharts.com/{version}/modules/canvas-tools.js
     * @product   highcharts highmaps
     * @apioption global.canvasToolsURL
     */

    /**
     * This option is deprecated since v6.0.5. Instead, use
     * [time.useUTC](#time.useUTC) that supports individual time settings
     * per chart.
     *
     * @deprecated
     *
     * @type      {boolean}
     * @apioption global.useUTC
     */

    /**
     * This option is deprecated since v6.0.5. Instead, use
     * [time.Date](#time.Date) that supports individual time settings
     * per chart.
     *
     * @deprecated
     *
     * @type      {Function}
     * @product   highcharts highstock
     * @apioption global.Date
     */

    /**
     * This option is deprecated since v6.0.5. Instead, use
     * [time.getTimezoneOffset](#time.getTimezoneOffset) that supports
     * individual time settings per chart.
     *
     * @deprecated
     *
     * @type      {Function}
     * @product   highcharts highstock
     * @apioption global.getTimezoneOffset
     */

    /**
     * This option is deprecated since v6.0.5. Instead, use
     * [time.timezone](#time.timezone) that supports individual time
     * settings per chart.
     *
     * @deprecated
     *
     * @type      {string}
     * @product   highcharts highstock
     * @apioption global.timezone
     */

    /**
     * This option is deprecated since v6.0.5. Instead, use
     * [time.timezoneOffset](#time.timezoneOffset) that supports individual
     * time settings per chart.
     *
     * @deprecated
     *
     * @type      {number}
     * @product   highcharts highstock
     * @apioption global.timezoneOffset
     */

    global: {},

    time: H.Time.prototype.defaultOptions,

    /**
     * General options for the chart.
     */
    chart: {

        /**
         * Default `mapData` for all series. If set to a string, it functions
         * as an index into the `Highcharts.maps` array. Otherwise it is
         * interpreted s map data.
         *
         * @see [mapData](#series.map.mapData)
         *
         * @type      {string|Array<*>}
         * @since     5.0.0
         * @product   highmaps
         * @apioption chart.map
         */

        /**
         * Set lat/lon transformation definitions for the chart. If not defined,
         * these are extracted from the map data.
         *
         * @type      {*}
         * @since     5.0.0
         * @product   highmaps
         * @apioption chart.mapTransforms
         */

        /**
         * When using multiple axis, the ticks of two or more opposite axes
         * will automatically be aligned by adding ticks to the axis or axes
         * with the least ticks, as if `tickAmount` were specified.
         *
         * This can be prevented by setting `alignTicks` to false. If the grid
         * lines look messy, it's a good idea to hide them for the secondary
         * axis by setting `gridLineWidth` to 0.
         *
         * If `startOnTick` or `endOnTick` in an Axis options are set to false,
         * then the `alignTicks ` will be disabled for the Axis.
         *
         * Disabled for logarithmic axes.
         *
         * @sample {highcharts} highcharts/chart/alignticks-true/
         *         True by default
         * @sample {highcharts} highcharts/chart/alignticks-false/
         *         False
         * @sample {highstock} stock/chart/alignticks-true/
         *         True by default
         * @sample {highstock} stock/chart/alignticks-false/
         *         False
         *
         * @type      {boolean}
         * @default   true
         * @product   highcharts highstock gantt
         * @apioption chart.alignTicks
         */

        /**
         * Set the overall animation for all chart updating. Animation can be
         * disabled throughout the chart by setting it to false here. It can
         * be overridden for each individual API method as a function parameter.
         * The only animation not affected by this option is the initial series
         * animation, see [plotOptions.series.animation](
         * #plotOptions.series.animation).
         *
         * The animation can either be set as a boolean or a configuration
         * object. If `true`, it will use the 'swing' jQuery easing and a
         * duration of 500 ms. If used as a configuration object, the following
         * properties are supported:
         *
         * <dl>
         *
         * <dt>duration</dt>
         *
         * <dd>The duration of the animation in milliseconds.</dd>
         *
         * <dt>easing</dt>
         *
         * <dd>A string reference to an easing function set on the `Math`
         * object. See [the easing
         * demo](https://jsfiddle.net/gh/get/library/pure/highcharts/highcharts/tree/master/samples/highcharts/plotoptions/series-animation-easing/).
         * </dd>
         *
         * </dl>
         *
         * @sample {highcharts} highcharts/chart/animation-none/
         *         Updating with no animation
         * @sample {highcharts} highcharts/chart/animation-duration/
         *         With a longer duration
         * @sample {highcharts} highcharts/chart/animation-easing/
         *         With a jQuery UI easing
         * @sample {highmaps} maps/chart/animation-none/
         *         Updating with no animation
         * @sample {highmaps} maps/chart/animation-duration/
         *         With a longer duration
         *
         * @type      {boolean|Highcharts.AnimationOptionsObject}
         * @default   true
         * @apioption chart.animation
         */

        /**
         * A CSS class name to apply to the charts container `div`, allowing
         * unique CSS styling for each chart.
         *
         * @type      {string}
         * @apioption chart.className
         */

        /**
         * Event listeners for the chart.
         *
         * @apioption chart.events
         */

        /**
         * Fires when a series is added to the chart after load time, using
         * the `addSeries` method. One parameter, `event`, is passed to the
         * function, containing common event information.
         * Through `event.options` you can access the series options that was
         * passed to the `addSeries` method. Returning false prevents the series
         * from being added.
         *
         * @sample {highcharts} highcharts/chart/events-addseries/
         *         Alert on add series
         * @sample {highstock} stock/chart/events-addseries/
         *         Alert on add series
         *
         * @type      {Function}
         * @since     1.2.0
         * @context   Highcharts.Chart
         * @apioption chart.events.addSeries
         */

        /**
         * Fires when clicking on the plot background. One parameter, `event`,
         * is passed to the function, containing common event information.
         *
         * Information on the clicked spot can be found through `event.xAxis`
         * and `event.yAxis`, which are arrays containing the axes of each
         * dimension and each axis' value at the clicked spot. The primary axes
         * are `event.xAxis[0]` and `event.yAxis[0]`. Remember the unit of a
         * datetime axis is milliseconds since 1970-01-01 00:00:00.
         *
         * <pre>click: function(e) {
         *     console.log(
         *         Highcharts.dateFormat('%Y-%m-%d %H:%M:%S', e.xAxis[0].value),
         *         e.yAxis[0].value
         *     )
         * }</pre>
         *
         * @sample {highcharts} highcharts/chart/events-click/
         *         Alert coordinates on click
         * @sample {highcharts} highcharts/chart/events-container/
         *         Alternatively, attach event to container
         * @sample {highstock} stock/chart/events-click/
         *         Alert coordinates on click
         * @sample {highstock} highcharts/chart/events-container/
         *         Alternatively, attach event to container
         * @sample {highmaps} maps/chart/events-click/
         *         Record coordinates on click
         * @sample {highmaps} highcharts/chart/events-container/
         *         Alternatively, attach event to container
         *
         * @type      {Function}
         * @since     1.2.0
         * @context   Highcharts.Chart
         * @apioption chart.events.click
         */


        /**
         * Fires when the chart is finished loading. Since v4.2.2, it also waits
         * for images to be loaded, for example from point markers. One
         * parameter, `event`, is passed to the function, containing common
         * event information.
         *
         * There is also a second parameter to the chart constructor where a
         * callback function can be passed to be executed on chart.load.
         *
         * @sample {highcharts} highcharts/chart/events-load/
         *         Alert on chart load
         * @sample {highstock} stock/chart/events-load/
         *         Alert on chart load
         * @sample {highmaps} maps/chart/events-load/
         *         Add series on chart load
         *
         * @type      {Function}
         * @context   Highcharts.Chart
         * @apioption chart.events.load
         */

        /**
         * Fires when the chart is redrawn, either after a call to
         * `chart.redraw()` or after an axis, series or point is modified with
         * the `redraw` option set to true. One parameter, `event`, is passed to
         * the function, containing common event information.
         *
         * @sample {highcharts} highcharts/chart/events-redraw/
         *         Alert on chart redraw
         * @sample {highstock} stock/chart/events-redraw/
         *         Alert on chart redraw when adding a series or moving the
         *         zoomed range
         * @sample {highmaps} maps/chart/events-redraw/
         *         Set subtitle on chart redraw
         *
         * @type      {Function}
         * @since     1.2.0
         * @context   Highcharts.Chart
         * @apioption chart.events.redraw
         */

        /**
         * Fires after initial load of the chart (directly after the `load`
         * event), and after each redraw (directly after the `redraw` event).
         *
         * @type      {Function}
         * @since     5.0.7
         * @context   Highcharts.Chart
         * @apioption chart.events.render
         */

        /**
         * Fires when an area of the chart has been selected. Selection is
         * enabled by setting the chart's zoomType. One parameter, `event`, is
         * passed to the function, containing common event information. The
         * default action for the selection event is to zoom the chart to the
         * selected area. It can be prevented by calling
         * `event.preventDefault()`.
         *
         * Information on the selected area can be found through `event.xAxis`
         * and `event.yAxis`, which are arrays containing the axes of each
         * dimension and each axis' min and max values. The primary axes are
         * `event.xAxis[0]` and `event.yAxis[0]`. Remember the unit of a
         * datetime axis is milliseconds since 1970-01-01 00:00:00.
         *
         * <pre>selection: function(event) {
         *     // log the min and max of the primary, datetime x-axis
         *     console.log(
         *         Highcharts.dateFormat(
         *             '%Y-%m-%d %H:%M:%S',
         *             event.xAxis[0].min
         *         ),
         *         Highcharts.dateFormat(
         *             '%Y-%m-%d %H:%M:%S',
         *             event.xAxis[0].max
         *         )
         *     );
         *     // log the min and max of the y axis
         *     console.log(event.yAxis[0].min, event.yAxis[0].max);
         * }</pre>
         *
         * @sample {highcharts} highcharts/chart/events-selection/
         *         Report on selection and reset
         * @sample {highcharts} highcharts/chart/events-selection-points/
         *         Select a range of points through a drag selection
         * @sample {highstock} stock/chart/events-selection/
         *         Report on selection and reset
         * @sample {highstock} highcharts/chart/events-selection-points/
         *         Select a range of points through a drag selection
         *         (Highcharts)
         *
         * @type      {Function}
         * @apioption chart.events.selection
         */

        /**
         * The margin between the outer edge of the chart and the plot area.
         * The numbers in the array designate top, right, bottom and left
         * respectively. Use the options `marginTop`, `marginRight`,
         * `marginBottom` and `marginLeft` for shorthand setting of one option.
         *
         * By default there is no margin. The actual space is dynamically
         * calculated from the offset of axis labels, axis title, title,
         * subtitle and legend in addition to the `spacingTop`, `spacingRight`,
         * `spacingBottom` and `spacingLeft` options.
         *
         * @sample {highcharts} highcharts/chart/margins-zero/
         *         Zero margins
         * @sample {highstock} stock/chart/margin-zero/
         *         Zero margins
         *
         * @type      {number|Array<number>}
         * @apioption chart.margin
         */

        /**
         * The margin between the bottom outer edge of the chart and the plot
         * area. Use this to set a fixed pixel value for the margin as opposed
         * to the default dynamic margin. See also `spacingBottom`.
         *
         * @sample {highcharts} highcharts/chart/marginbottom/
         *         100px bottom margin
         * @sample {highstock} stock/chart/marginbottom/
         *         100px bottom margin
         * @sample {highmaps} maps/chart/margin/
         *         100px margins
         *
         * @type      {number}
         * @since     2.0
         * @apioption chart.marginBottom
         */

        /**
         * The margin between the left outer edge of the chart and the plot
         * area. Use this to set a fixed pixel value for the margin as opposed
         * to the default dynamic margin. See also `spacingLeft`.
         *
         * @sample {highcharts} highcharts/chart/marginleft/
         *         150px left margin
         * @sample {highstock} stock/chart/marginleft/
         *         150px left margin
         * @sample {highmaps} maps/chart/margin/
         *         100px margins
         *
         * @type      {number}
         * @since     2.0
         * @apioption chart.marginLeft
         */

        /**
         * The margin between the right outer edge of the chart and the plot
         * area. Use this to set a fixed pixel value for the margin as opposed
         * to the default dynamic margin. See also `spacingRight`.
         *
         * @sample {highcharts} highcharts/chart/marginright/
         *         100px right margin
         * @sample {highstock} stock/chart/marginright/
         *         100px right margin
         * @sample {highmaps} maps/chart/margin/
         *         100px margins
         *
         * @type      {number}
         * @since     2.0
         * @apioption chart.marginRight
         */

        /**
         * The margin between the top outer edge of the chart and the plot area.
         * Use this to set a fixed pixel value for the margin as opposed to
         * the default dynamic margin. See also `spacingTop`.
         *
         * @sample {highcharts} highcharts/chart/margintop/ 100px top margin
         * @sample {highstock} stock/chart/margintop/
         *         100px top margin
         * @sample {highmaps} maps/chart/margin/
         *         100px margins
         *
         * @type      {number}
         * @since     2.0
         * @apioption chart.marginTop
         */

        /**
         * Allows setting a key to switch between zooming and panning. Can be
         * one of `alt`, `ctrl`, `meta` (the command key on Mac and Windows
         * key on Windows) or `shift`. The keys are mapped directly to the key
         * properties of the click event argument (`event.altKey`,
         * `event.ctrlKey`, `event.metaKey` and `event.shiftKey`).
         *
         * @type       {string}
         * @since      4.0.3
         * @product    highcharts gantt
         * @validvalue ["alt", "ctrl", "meta", "shift"]
         * @apioption  chart.panKey
         */

        /**
         * Allow panning in a chart. Best used with [panKey](#chart.panKey)
         * to combine zooming and panning.
         *
         * On touch devices, when the [tooltip.followTouchMove](
         * #tooltip.followTouchMove) option is `true` (default), panning
         * requires two fingers. To allow panning with one finger, set
         * `followTouchMove` to `false`.
         *
         * @sample {highcharts} highcharts/chart/pankey/ Zooming and panning
         *
         * @type      {boolean}
         * @default   {highcharts} false
         * @default   {highstock} true
         * @since     4.0.3
         * @product   highcharts highstock gantt
         * @apioption chart.panning
         */


        /**
         * Equivalent to [zoomType](#chart.zoomType), but for multitouch
         * gestures only. By default, the `pinchType` is the same as the
         * `zoomType` setting. However, pinching can be enabled separately in
         * some cases, for example in stock charts where a mouse drag pans the
         * chart, while pinching is enabled. When [tooltip.followTouchMove](
         * #tooltip.followTouchMove) is true, pinchType only applies to
         * two-finger touches.
         *
         * @type       {string}
         * @default    {highcharts} undefined
         * @default    {highstock} x
         * @since      3.0
         * @product    highcharts highstock gantt
         * @validvalue ["x", "y", "xy"]
         * @apioption  chart.pinchType
         */


        /**
         * Whether to apply styled mode. When in styled mode, no presentational
         * attributes or CSS are applied to the chart SVG. Instead, CSS rules
         * are required to style the chart. The default style sheet is
         * available from `https://code.highcharts.com/css/highcharts.css`.
         *
         * @type       {boolean}
         * @default    false
         * @since      7.0
         * @apioption  chart.styledMode
         */
        styledMode: false,

        /**
         * The corner radius of the outer chart border.
         *
         * @sample {highcharts} highcharts/chart/borderradius/
         *         20px radius
         * @sample {highstock} stock/chart/border/
         *         10px radius
         * @sample {highmaps} maps/chart/border/
         *         Border options
         *
         */
        borderRadius: 0,
<<<<<<< HEAD
=======

        /*= if (!build.classic) { =*/
>>>>>>> c00f410c

        /**
         * In styled mode, this sets how many colors the class names
         * should rotate between. With ten colors, series (or points) are
         * given class names like `highcharts-color-0`, `highcharts-color-0`
         * [...] `highcharts-color-9`. The equivalent in non-styled mode
         * is to set colors using the [colors](#colors) setting.
         *
         * @since      5.0.0
         */
        colorCount: 10,
<<<<<<< HEAD
=======

        /*= } =*/
>>>>>>> c00f410c

        /**
         * Alias of `type`.
         *
         * @sample {highcharts} highcharts/chart/defaultseriestype/
         *         Bar
         *
         * @deprecated
         *
         * @product highcharts
         */
        defaultSeriesType: 'line',

        /**
         * If true, the axes will scale to the remaining visible series once
         * one series is hidden. If false, hiding and showing a series will
         * not affect the axes or the other series. For stacks, once one series
         * within the stack is hidden, the rest of the stack will close in
         * around it even if the axis is not affected.
         *
         * @sample {highcharts} highcharts/chart/ignorehiddenseries-true/
         *         True by default
         * @sample {highcharts} highcharts/chart/ignorehiddenseries-false/
         *         False
         * @sample {highcharts} highcharts/chart/ignorehiddenseries-true-stacked/
         *         True with stack
         * @sample {highstock} stock/chart/ignorehiddenseries-true/
         *         True by default
         * @sample {highstock} stock/chart/ignorehiddenseries-false/
         *         False
         *
         * @since   1.2.0
         * @product highcharts highstock gantt
         */
        ignoreHiddenSeries: true,


        /**
         * Whether to invert the axes so that the x axis is vertical and y axis
         * is horizontal. When `true`, the x axis is [reversed](#xAxis.reversed)
         * by default.
         *
         * @productdesc {highcharts}
         * If a bar series is present in the chart, it will be inverted
         * automatically. Inverting the chart doesn't have an effect if there
         * are no cartesian series in the chart, or if the chart is
         * [polar](#chart.polar).
         *
         * @sample {highcharts} highcharts/chart/inverted/
         *         Inverted line
         * @sample {highstock} stock/navigator/inverted/
         *         Inverted stock chart
         *
         * @type      {boolean}
         * @default   false
         * @product   highcharts highstock gantt
         * @apioption chart.inverted
         */

        /**
         * The distance between the outer edge of the chart and the content,
         * like title or legend, or axis title and labels if present. The
         * numbers in the array designate top, right, bottom and left
         * respectively. Use the options spacingTop, spacingRight, spacingBottom
         * and spacingLeft options for shorthand setting of one option.
         *
         * @type    {Array<number>}
         * @see     [chart.margin](#chart.margin)
         * @default [10, 10, 15, 10]
         * @since   3.0.6
         */
        spacing: [10, 10, 15, 10],

        /**
         * The button that appears after a selection zoom, allowing the user
         * to reset zoom.
         */
        resetZoomButton: {

            /**
             * What frame the button should be placed related to. Can be either
             * `plot` or `chart`
             *
             * @sample {highcharts} highcharts/chart/resetzoombutton-relativeto/
             *         Relative to the chart
             * @sample {highstock} highcharts/chart/resetzoombutton-relativeto/
             *         Relative to the chart
             *
             * @type       {string}
             * @default    plot
             * @since      2.2
             * @validvalue ["plot", "chart"]
             * @apioption  chart.resetZoomButton.relativeTo
             */

            /**
             * A collection of attributes for the button. The object takes SVG
             * attributes like `fill`, `stroke`, `stroke-width` or `r`, the
             * border radius. The theme also supports `style`, a collection of
             * CSS properties for the text. Equivalent attributes for the hover
             * state are given in `theme.states.hover`.
             *
             * @sample {highcharts} highcharts/chart/resetzoombutton-theme/
             *         Theming the button
             * @sample {highstock} highcharts/chart/resetzoombutton-theme/
             *         Theming the button
             *
             * @since 2.2
             */
            theme: {

                /**
                 * The Z index for the reset zoom button. The default value
                 * places it below the tooltip that has Z index 7.
                 */
                zIndex: 6
            },

            /**
             * The position of the button.
             *
             * @sample {highcharts} highcharts/chart/resetzoombutton-position/
             *         Above the plot area
             * @sample {highstock} highcharts/chart/resetzoombutton-position/
             *         Above the plot area
             * @sample {highmaps} highcharts/chart/resetzoombutton-position/
             *         Above the plot area
             *
             * @since 2.2
             */
            position: {

                /**
                 * The horizontal alignment of the button.
                 */
                align: 'right',

                /**
                 * The horizontal offset of the button.
                 */
                x: -10,

                /**
                 * The vertical alignment of the button.
                 *
                 * @type       {string}
                 * @default    top
                 * @validvalue ["top", "middle", "bottom"]
                 * @apioption  chart.resetZoomButton.position.verticalAlign
                 */

                /**
                 * The vertical offset of the button.
                 */
                y: 10
            }
        },

        /**
         * The pixel width of the plot area border.
         *
         * @sample {highcharts} highcharts/chart/plotborderwidth/
         *         1px border
         * @sample {highstock} stock/chart/plotborder/
         *         2px border
         * @sample {highmaps} maps/chart/plotborder/
         *         Plot border options
         *
         * @type      {number}
         * @default   0
         * @apioption chart.plotBorderWidth
         */

        /**
         * Whether to apply a drop shadow to the plot area. Requires that
         * plotBackgroundColor be set. The shadow can be an object configuration
         * containing `color`, `offsetX`, `offsetY`, `opacity` and `width`.
         *
         * @sample {highcharts} highcharts/chart/plotshadow/
         *         Plot shadow
         * @sample {highstock} stock/chart/plotshadow/
         *         Plot shadow
         * @sample {highmaps} maps/chart/plotborder/
         *         Plot border options
         *
         * @type      {boolean|Highcharts.CSSObject}
         * @default   false
         * @apioption chart.plotShadow
         */

        /**
         * When true, cartesian charts like line, spline, area and column are
         * transformed into the polar coordinate system. Requires
         * `highcharts-more.js`.
         *
         * @sample {highcharts} highcharts/demo/polar/
         *         Polar chart
         * @sample {highcharts} highcharts/demo/polar-wind-rose/
         *         Wind rose, stacked polar column chart
         * @sample {highcharts} highcharts/demo/polar-spider/
         *         Spider web chart
         * @sample {highcharts} highcharts/parallel-coordinates/polar/
         *         Star plot, multivariate data in a polar chart
         *
         * @type      {boolean}
         * @default   false
         * @since     2.3.0
         * @product   highcharts
         * @apioption chart.polar
         */

        /**
         * Whether to reflow the chart to fit the width of the container div
         * on resizing the window.
         *
         * @sample {highcharts} highcharts/chart/reflow-true/
         *         True by default
         * @sample {highcharts} highcharts/chart/reflow-false/
         *         False
         * @sample {highstock} stock/chart/reflow-true/
         *         True by default
         * @sample {highstock} stock/chart/reflow-false/
         *         False
         * @sample {highmaps} maps/chart/reflow-true/
         *         True by default
         * @sample {highmaps} maps/chart/reflow-false/
         *         False
         *
         * @type      {boolean}
         * @default   true
         * @since     2.1
         * @apioption chart.reflow
         */

        /**
         * The HTML element where the chart will be rendered. If it is a string,
         * the element by that id is used. The HTML element can also be passed
         * by direct reference, or as the first argument of the chart
         * constructor, in which case the option is not needed.
         *
         * @sample {highcharts} highcharts/chart/reflow-true/
         *         String
         * @sample {highcharts} highcharts/chart/renderto-object/
         *         Object reference
         * @sample {highcharts} highcharts/chart/renderto-jquery/
         *         Object reference through jQuery
         * @sample {highstock} stock/chart/renderto-string/
         *         String
         * @sample {highstock} stock/chart/renderto-object/
         *         Object reference
         * @sample {highstock} stock/chart/renderto-jquery/
         *         Object reference through jQuery
         *
         * @type      {string|Highcharts.SVGDOMElement}
         * @apioption chart.renderTo
         */

        /**
         * The background color of the marker square when selecting (zooming
         * in on) an area of the chart.
         *
         * @see In styled mode, the selection marker fill is set with the
         *      `.highcharts-selection-marker` class.
         *
         * @type      {Highcharts.ColorString}
         * @default   rgba(51,92,173,0.25)
         * @since     2.1.7
         * @apioption chart.selectionMarkerFill
         */

        /**
         * Whether to apply a drop shadow to the outer chart area. Requires
         * that backgroundColor be set. The shadow can be an object
         * configuration containing `color`, `offsetX`, `offsetY`, `opacity` and
         * `width`.
         *
         * @sample {highcharts} highcharts/chart/shadow/
         *         Shadow
         * @sample {highstock} stock/chart/shadow/
         *         Shadow
         * @sample {highmaps} maps/chart/border/
         *         Chart border and shadow
         *
         * @type      {boolean|Highcharts.CSSObject}
         * @default   false
         * @apioption chart.shadow
         */

        /**
         * Whether to show the axes initially. This only applies to empty charts
         * where series are added dynamically, as axes are automatically added
         * to cartesian series.
         *
         * @sample {highcharts} highcharts/chart/showaxes-false/
         *         False by default
         * @sample {highcharts} highcharts/chart/showaxes-true/
         *         True
         *
         * @type      {boolean}
         * @since     1.2.5
         * @product   highcharts gantt
         * @apioption chart.showAxes
         */

        /**
         * The space between the bottom edge of the chart and the content (plot
         * area, axis title and labels, title, subtitle or legend in top
         * position).
         *
         * @sample {highcharts} highcharts/chart/spacingbottom/
         *         Spacing bottom set to 100
         * @sample {highstock} stock/chart/spacingbottom/
         *         Spacing bottom set to 100
         * @sample {highmaps} maps/chart/spacing/
         *         Spacing 100 all around
         *
         * @type      {number}
         * @default   15
         * @since     2.1
         * @apioption chart.spacingBottom
         */

        /**
         * The space between the left edge of the chart and the content (plot
         * area, axis title and labels, title, subtitle or legend in top
         * position).
         *
         * @sample {highcharts} highcharts/chart/spacingleft/
         *         Spacing left set to 100
         * @sample {highstock} stock/chart/spacingleft/
         *         Spacing left set to 100
         * @sample {highmaps} maps/chart/spacing/
         *         Spacing 100 all around
         *
         * @type      {number}
         * @default   10
         * @since     2.1
         * @apioption chart.spacingLeft
         */

        /**
         * The space between the right edge of the chart and the content (plot
         * area, axis title and labels, title, subtitle or legend in top
         * position).
         *
         * @sample {highcharts} highcharts/chart/spacingright-100/
         *         Spacing set to 100
         * @sample {highcharts} highcharts/chart/spacingright-legend/
         *         Legend in right position with default spacing
         * @sample {highstock} stock/chart/spacingright/
         *         Spacing set to 100
         * @sample {highmaps} maps/chart/spacing/
         *         Spacing 100 all around
         *
         * @type      {number}
         * @default   10
         * @since     2.1
         * @apioption chart.spacingRight
         */

        /**
         * The space between the top edge of the chart and the content (plot
         * area, axis title and labels, title, subtitle or legend in top
         * position).
         *
         * @sample {highcharts} highcharts/chart/spacingtop-100/
         *         A top spacing of 100
         * @sample {highcharts} highcharts/chart/spacingtop-10/
         *         Floating chart title makes the plot area align to the default
         *         spacingTop of 10.
         * @sample {highstock} stock/chart/spacingtop/
         *         A top spacing of 100
         * @sample {highmaps} maps/chart/spacing/
         *         Spacing 100 all around
         *
         * @type      {number}
         * @default   10
         * @since     2.1
         * @apioption chart.spacingTop
         */

        /**
         * Additional CSS styles to apply inline to the container `div`. Note
         * that since the default font styles are applied in the renderer, it
         * is ignorant of the individual chart options and must be set globally.
         *
         * @see    In styled mode, general chart styles can be set with the
         *         `.highcharts-root` class.
         * @sample {highcharts} highcharts/chart/style-serif-font/
         *         Using a serif type font
         * @sample {highcharts} highcharts/css/em/
         *         Styled mode with relative font sizes
         * @sample {highstock} stock/chart/style/
         *         Using a serif type font
         * @sample {highmaps} maps/chart/style-serif-font/
         *         Using a serif type font
         *
         * @type      {Highcharts.CSSObject}
         * @default   {"fontFamily": "\"Lucida Grande\", \"Lucida Sans Unicode\", Verdana, Arial, Helvetica, sans-serif","fontSize":"12px"}
         * @apioption chart.style
         */

        /**
         * The default series type for the chart. Can be any of the chart types
         * listed under [plotOptions](#plotOptions).
         *
         * @sample {highcharts} highcharts/chart/type-bar/
         *         Bar
         * @sample {highstock} stock/chart/type/
         *         Areaspline
         * @sample {highmaps} maps/chart/type-mapline/
         *         Mapline
         *
         * @type       {string}
         * @default    {highcharts} line
         * @default    {highstock} line
         * @default    {highmaps} map
         * @since      2.1.0
         * @validvalue ["line", "spline", "column", "bar", "area", "areaspline",
         *             "pie", "arearange", "areasplinerange", "boxplot",
         *             "bubble", "columnrange", "errorbar", "funnel", "gauge",
         *             "heatmap", "polygon", "pyramid", "scatter", "solidgauge",
         *             "treemap", "waterfall"]
         * @apioption  chart.type
         */

        /**
         * Decides in what dimensions the user can zoom by dragging the mouse.
         * Can be one of `x`, `y` or `xy`.
         *
         * @see [panKey](#chart.panKey)
         *
         * @sample {highcharts} highcharts/chart/zoomtype-none/
         *         None by default
         * @sample {highcharts} highcharts/chart/zoomtype-x/
         *         X
         * @sample {highcharts} highcharts/chart/zoomtype-y/
         *         Y
         * @sample {highcharts} highcharts/chart/zoomtype-xy/
         *         Xy
         * @sample {highstock} stock/demo/basic-line/
         *         None by default
         * @sample {highstock} stock/chart/zoomtype-x/
         *         X
         * @sample {highstock} stock/chart/zoomtype-y/
         *         Y
         * @sample {highstock} stock/chart/zoomtype-xy/
         *         Xy
         *
         * @type       {string}
         * @product    highcharts highstock gantt
         * @validvalue ["x", "y", "xy"]
         * @apioption  chart.zoomType
         */

        /**
         * An explicit width for the chart. By default (when `null`) the width
         * is calculated from the offset width of the containing element.
         *
         * @sample {highcharts} highcharts/chart/width/
         *         800px wide
         * @sample {highstock} stock/chart/width/
         *         800px wide
         * @sample {highmaps} maps/chart/size/
         *         Chart with explicit size
         *
         * @type {number|null}
         */
        width: null,

        /**
         * An explicit height for the chart. If a _number_, the height is
         * given in pixels. If given a _percentage string_ (for example
         * `'56%'`), the height is given as the percentage of the actual chart
         * width. This allows for preserving the aspect ratio across responsive
         * sizes.
         *
         * By default (when `null`) the height is calculated from the offset
         * height of the containing element, or 400 pixels if the containing
         * element's height is 0.
         *
         * @sample {highcharts} highcharts/chart/height/
         *         500px height
         * @sample {highstock} stock/chart/height/
         *         300px height
         * @sample {highmaps} maps/chart/size/
         *         Chart with explicit size
         * @sample highcharts/chart/height-percent/
         *         Highcharts with percentage height
         *
         * @type {number|string|null}
         */
        height: null,

        /**
         * The color of the outer chart border.
         *
         * @see In styled mode, the stroke is set with the
         *      `.highcharts-background` class.
         *
         * @sample {highcharts} highcharts/chart/bordercolor/
         *         Brown border
         * @sample {highstock} stock/chart/border/
         *         Brown border
         * @sample {highmaps} maps/chart/border/
         *         Border options
         *
         * @type {Highcharts.ColorString}
         */
        borderColor: '${palette.highlightColor80}',

        /**
         * The pixel width of the outer chart border.
         *
         * @see In styled mode, the stroke is set with the
         *      `.highcharts-background` class.
         *
         * @sample {highcharts} highcharts/chart/borderwidth/
         *         5px border
         * @sample {highstock} stock/chart/border/
         *         2px border
         * @sample {highmaps} maps/chart/border/
         *         Border options
         *
         * @type      {number}
         * @default   0
         * @apioption chart.borderWidth
         */

        /**
         * The background color or gradient for the outer chart area.
         *
         * @see In styled mode, the background is set with the
         *      `.highcharts-background` class.
         *
         * @sample {highcharts} highcharts/chart/backgroundcolor-color/
         *         Color
         * @sample {highcharts} highcharts/chart/backgroundcolor-gradient/
         *         Gradient
         * @sample {highstock} stock/chart/backgroundcolor-color/
         *         Color
         * @sample {highstock} stock/chart/backgroundcolor-gradient/
         *         Gradient
         * @sample {highmaps} maps/chart/backgroundcolor-color/
         *         Color
         * @sample {highmaps} maps/chart/backgroundcolor-gradient/
         *         Gradient
         *
         * @type {Highcharts.ColorString}
         */
        backgroundColor: '${palette.backgroundColor}',

        /**
         * The background color or gradient for the plot area.
         *
         * @see In styled mode, the plot background is set with the
         *      `.highcharts-plot-background` class.
         *
         * @sample {highcharts} highcharts/chart/plotbackgroundcolor-color/
         *         Color
         * @sample {highcharts} highcharts/chart/plotbackgroundcolor-gradient/
         *         Gradient
         * @sample {highstock} stock/chart/plotbackgroundcolor-color/
         *         Color
         * @sample {highstock} stock/chart/plotbackgroundcolor-gradient/
         *         Gradient
         * @sample {highmaps} maps/chart/plotbackgroundcolor-color/
         *         Color
         * @sample {highmaps} maps/chart/plotbackgroundcolor-gradient/
         *         Gradient
         *
         * @type      {Highcharts.ColorString}
         * @apioption chart.plotBackgroundColor
         */

        /**
         * The URL for an image to use as the plot background. To set an image
         * as the background for the entire chart, set a CSS background image
         * to the container element. Note that for the image to be applied to
         * exported charts, its URL needs to be accessible by the export server.
         *
         * @see In styled mode, a plot background image can be set with the
         *      `.highcharts-plot-background` class and a [custom pattern](
         *      https://www.highcharts.com/docs/chart-design-and-style/
         *      gradients-shadows-and-patterns).
         *
         * @sample {highcharts} highcharts/chart/plotbackgroundimage/
         *         Skies
         * @sample {highstock} stock/chart/plotbackgroundimage/
         *         Skies
         *
         * @type      {string}
         * @apioption chart.plotBackgroundImage
         */

        /**
         * The color of the inner chart or plot area border.
         *
         * @see In styled mode, a plot border stroke can be set with the
         *      `.highcharts-plot-border` class.
         *
         * @sample {highcharts} highcharts/chart/plotbordercolor/
         *         Blue border
         * @sample {highstock} stock/chart/plotborder/
         *         Blue border
         * @sample {highmaps} maps/chart/plotborder/
         *         Plot border options
         *
         * @type {Highcharts.ColorString}
         */
        plotBorderColor: '${palette.neutralColor20}'
<<<<<<< HEAD
=======

        /*= } =*/
>>>>>>> c00f410c

    },

    /**
     * The chart's main title.
     *
     * @sample {highmaps} maps/title/title/
     *         Title options demonstrated
     */
    title: {

        /**
         * When the title is floating, the plot area will not move to make space
         * for it.
         *
         * @sample {highcharts} highcharts/chart/zoomtype-none/
         *         False by default
         * @sample {highcharts} highcharts/title/floating/
         *         True - title on top of the plot area
         * @sample {highstock} stock/chart/title-floating/
         *         True - title on top of the plot area
         *
         * @type      {boolean}
         * @default   false
         * @since     2.1
         * @apioption title.floating
         */

        /**
         * CSS styles for the title. Use this for font styling, but use `align`,
         * `x` and `y` for text alignment.
         *
         * In styled mode, the title style is given in the `.highcharts-title`
         * class.
         *
         * @sample {highcharts} highcharts/title/style/
         *         Custom color and weight
         * @sample {highstock} stock/chart/title-style/
         *         Custom color and weight
         * @sample highcharts/css/titles/
         *         Styled mode
         *
         * @type      {Highcharts.CSSObject}
         * @default   {highcharts|highmaps} { "color": "#333333", "fontSize": "18px" }
         * @default   {highstock} { "color": "#333333", "fontSize": "16px" }
         * @apioption title.style
         */

        /**
         * Whether to
         * [use HTML](https://www.highcharts.com/docs/chart-concepts/labels-and-string-formatting#html)
         * to render the text.
         *
         * @type      {boolean}
         * @default   false
         * @apioption title.useHTML
         */

        /**
         * The vertical alignment of the title. Can be one of `"top"`,
         * `"middle"` and `"bottom"`. When a value is given, the title behaves
         * as if [floating](#title.floating) were `true`.
         *
         * @sample {highcharts} highcharts/title/verticalalign/
         *         Chart title in bottom right corner
         * @sample {highstock} stock/chart/title-verticalalign/
         *         Chart title in bottom right corner
         *
         * @type       {string}
         * @since      2.1
         * @validvalue ["top", "middle", "bottom"]
         * @apioption  title.verticalAlign
         */

        /**
         * The x position of the title relative to the alignment within
         * `chart.spacingLeft` and `chart.spacingRight`.
         *
         * @sample {highcharts} highcharts/title/align/
         *         Aligned to the plot area (x = 70px = margin left - spacing
         *         left)
         * @sample {highstock} stock/chart/title-align/
         *         Aligned to the plot area (x = 50px = margin left - spacing
         *         left)
         *
         * @type      {number}
         * @default   0
         * @since     2.0
         * @apioption title.x
         */

        /**
         * The y position of the title relative to the alignment within
         * [chart.spacingTop](#chart.spacingTop) and [chart.spacingBottom](
         * #chart.spacingBottom). By default it depends on the font size.
         *
         * @sample {highcharts} highcharts/title/y/
         *         Title inside the plot area
         * @sample {highstock} stock/chart/title-verticalalign/
         *         Chart title in bottom right corner
         *
         * @type      {number}
         * @since     2.0
         * @apioption title.y
         */

        /**
         * The title of the chart. To disable the title, set the `text` to
         * `undefined`.
         *
         * @sample {highcharts} highcharts/title/text/
         *         Custom title
         * @sample {highstock} stock/chart/title-text/
         *         Custom title
         *
         * @default {highcharts|highmaps} Chart title
         * @default {highstock} undefined
         */
        text: 'Chart title',

        /**
         * The horizontal alignment of the title. Can be one of "left", "center"
         * and "right".
         *
         * @sample {highcharts} highcharts/title/align/
         *         Aligned to the plot area (x = 70px = margin left - spacing
         *         left)
         * @sample {highstock} stock/chart/title-align/
         *         Aligned to the plot area (x = 50px = margin left - spacing
         *         left)
         *
         * @since      2.0
         * @validvalue ["left", "center", "right"]
         */
        align: 'center',

        /**
         * The margin between the title and the plot area, or if a subtitle
         * is present, the margin between the subtitle and the plot area.
         *
         * @sample {highcharts} highcharts/title/margin-50/
         *         A chart title margin of 50
         * @sample {highcharts} highcharts/title/margin-subtitle/
         *         The same margin applied with a subtitle
         * @sample {highstock} stock/chart/title-margin/
         *         A chart title margin of 50
         *
         * @since 2.1
         */
        margin: 15,

        /**
         * Adjustment made to the title width, normally to reserve space for
         * the exporting burger menu.
         *
         * @sample highcharts/title/widthadjust/
         *         Wider menu, greater padding
         *
         * @since 4.2.5
         */
        widthAdjust: -44

    },

    /**
     * The chart's subtitle. This can be used both to display a subtitle below
     * the main title, and to display random text anywhere in the chart. The
     * subtitle can be updated after chart initialization through the
     * `Chart.setTitle` method.
     *
     * @sample {highmaps} maps/title/subtitle/
     *         Subtitle options demonstrated
     */
    subtitle: {

        /**
         * When the subtitle is floating, the plot area will not move to make
         * space for it.
         *
         * @sample {highcharts} highcharts/subtitle/floating/
         *         Floating title and subtitle
         * @sample {highstock} stock/chart/subtitle-footnote
         *         Footnote floating at bottom right of plot area
         *
         * @type      {boolean}
         * @default   false
         * @since     2.1
         * @apioption subtitle.floating
         */

        /**
         * CSS styles for the title.
         *
         * In styled mode, the subtitle style is given in the
         * `.highcharts-subtitle` class.
         *
         * @sample {highcharts} highcharts/subtitle/style/
         *         Custom color and weight
         * @sample {highcharts} highcharts/css/titles/
         *         Styled mode
         * @sample {highstock} stock/chart/subtitle-style
         *         Custom color and weight
         * @sample {highstock} highcharts/css/titles/
         *         Styled mode
         * @sample {highmaps} highcharts/css/titles/
         *         Styled mode
         *
         * @type      {Highcharts.CSSObject}
         * @default   {"color": "#666666"}
         * @apioption subtitle.style
         */

        /**
         * Whether to
         * [use HTML](https://www.highcharts.com/docs/chart-concepts/labels-and-string-formatting#html)
         * to render the text.
         *
         * @type      {boolean}
         * @default   false
         * @apioption subtitle.useHTML
         */

        /**
         * The vertical alignment of the title. Can be one of "top", "middle"
         * and "bottom". When a value is given, the title behaves as floating.
         *
         * @sample {highcharts} highcharts/subtitle/verticalalign/
         *         Footnote at the bottom right of plot area
         * @sample {highstock} stock/chart/subtitle-footnote
         *         Footnote at the bottom right of plot area
         *
         * @type       {string}
         * @since      2.1
         * @validvalue ["top", "middle", "bottom"]
         * @apioption  subtitle.verticalAlign
         */

        /**
         * The x position of the subtitle relative to the alignment within
         * `chart.spacingLeft` and `chart.spacingRight`.
         *
         * @sample {highcharts} highcharts/subtitle/align/
         *         Footnote at right of plot area
         * @sample {highstock} stock/chart/subtitle-footnote
         *         Footnote at the bottom right of plot area
         *
         * @type      {number}
         * @default   0
         * @since     2.0
         * @apioption subtitle.x
         */

        /**
         * The y position of the subtitle relative to the alignment within
         * `chart.spacingTop` and `chart.spacingBottom`. By default the subtitle
         * is laid out below the title unless the title is floating.
         *
         * @sample {highcharts} highcharts/subtitle/verticalalign/
         *         Footnote at the bottom right of plot area
         * @sample {highstock} stock/chart/subtitle-footnote
         *         Footnote at the bottom right of plot area
         *
         * @type      {number}
         * @since     2.0
         * @apioption subtitle.y
         */

        /**
         * The subtitle of the chart.
         *
         * @sample {highcharts|highstock} highcharts/subtitle/text/
         *         Custom subtitle
         * @sample {highcharts|highstock} highcharts/subtitle/text-formatted/
         *         Formatted and linked text.
         */
        text: '',

        /**
         * The horizontal alignment of the subtitle. Can be one of "left",
         *  "center" and "right".
         *
         * @sample {highcharts} highcharts/subtitle/align/
         *         Footnote at right of plot area
         * @sample {highstock} stock/chart/subtitle-footnote
         *         Footnote at bottom right of plot area
         *
         * @since      2.0
         * @validvalue ["left", "center", "right"]
         */
        align: 'center',

        /**
         * Adjustment made to the subtitle width, normally to reserve space
         * for the exporting burger menu.
         *
         * @see [title.widthAdjust](#title.widthAdjust)
         *
         * @sample highcharts/title/widthadjust/
         *         Wider menu, greater padding
         *
         * @since 4.2.5
         */
        widthAdjust: -44
    },

    /**
     * The plotOptions is a wrapper object for config objects for each series
     * type. The config objects for each series can also be overridden for
     * each series item as given in the series array.
     *
     * Configuration options for the series are given in three levels. Options
     * for all series in a chart are given in the [plotOptions.series](
     * #plotOptions.series) object. Then options for all series of a specific
     * type are given in the plotOptions of that type, for example
     * `plotOptions.line`. Next, options for one single series are given in
     * [the series array](#series).
     */
    plotOptions: {},

    /**
     * HTML labels that can be positioned anywhere in the chart area.
     */
    labels: {

        /**
         * An HTML label that can be positioned anywhere in the chart area.
         *
         * @type      {Array<*>}
         * @apioption labels.items
         */

        /**
         * Inner HTML or text for the label.
         *
         * @type      {string}
         * @apioption labels.items.html
         */

        /**
         * CSS styles for each label. To position the label, use left and top
         * like this:
         *
         * <pre>style: {
         *     left: '100px',
         *     top: '100px'
         * }</pre>
         *
         * @type      {Highcharts.CSSObject}
         * @apioption labels.items.style
         */

        /**
         * Shared CSS styles for all labels.
         *
         * @type    {Highcharts.CSSObject}
         * @default {"color": "#333333", "position": "absolute"}
         */
        style: {
            /**
             * @ignore
             */
            position: 'absolute',
            /**
             * @ignore
             */
            color: '${palette.neutralColor80}'
        }
    },

    /**
     * The legend is a box containing a symbol and name for each series
     * item or point item in the chart. Each series (or points in case
     * of pie charts) is represented by a symbol and its name in the legend.
     *
     * It is possible to override the symbol creator function and create
     * [custom legend symbols](https://jsfiddle.net/gh/get/library/pure/highcharts/highcharts/tree/master/samples/highcharts/studies/legend-custom-symbol/).
     *
     * @productdesc {highmaps}
     * A Highmaps legend by default contains one legend item per series, but if
     * a `colorAxis` is defined, the axis will be displayed in the legend.
     * Either as a gradient, or as multiple legend items for `dataClasses`.
     */
    legend: {

        /**
         * The background color of the legend.
         *
         * @see In styled mode, the legend background fill can be applied with
         *      the `.highcharts-legend-box` class.
         *
         * @sample {highcharts} highcharts/legend/backgroundcolor/
         *         Yellowish background
         * @sample {highstock} stock/legend/align/
         *         Various legend options
         * @sample {highmaps} maps/legend/border-background/
         *         Border and background options
         *
         * @type      {Highcharts.ColorString}
         * @apioption legend.backgroundColor
         */

        /**
         * The width of the drawn border around the legend.
         *
         * @see In styled mode, the legend border stroke width can be applied
         *      with the `.highcharts-legend-box` class.
         *
         * @sample {highcharts} highcharts/legend/borderwidth/
         *         2px border width
         * @sample {highstock} stock/legend/align/
         *         Various legend options
         * @sample {highmaps} maps/legend/border-background/
         *         Border and background options
         *
         * @type      {number}
         * @default   0
         * @apioption legend.borderWidth
         */

        /**
         * Enable or disable the legend. There is also a series-specific option,
         * [showInLegend](#plotOptions.series.showInLegend), that can hide the
         * series from the legend. In some series types this is `false` by
         * default, so it must set to `true` in order to show the legend for the
         * series.
         *
         * @sample {highcharts} highcharts/legend/enabled-false/ Legend disabled
         * @sample {highstock} stock/legend/align/ Various legend options
         * @sample {highmaps} maps/legend/enabled-false/ Legend disabled
         *
         * @default {highstock} false
         * @default {highmaps} true
         * @default {gantt} false
         */
        enabled: true,

        /**
         * The horizontal alignment of the legend box within the chart area.
         * Valid values are `left`, `center` and `right`.
         *
         * In the case that the legend is aligned in a corner position, the
         * `layout` option will determine whether to place it above/below
         * or on the side of the plot area.
         *
         * @sample {highcharts} highcharts/legend/align/
         *         Legend at the right of the chart
         * @sample {highstock} stock/legend/align/
         *         Various legend options
         * @sample {highmaps} maps/legend/alignment/
         *         Legend alignment
         *
         * @since      2.0
         * @validvalue ["left", "center", "right"]
         */
        align: 'center',

        /**
         * If the [layout](legend.layout) is `horizontal` and the legend items
         * span over two lines or more, whether to align the items into vertical
         * columns. Setting this to `false` makes room for more items, but will
         * look more messy.
         *
         * @since 6.1.0
         */
        alignColumns: true,

        /**
         * When the legend is floating, the plot area ignores it and is allowed
         * to be placed below it.
         *
         * @sample {highcharts} highcharts/legend/floating-false/
         *         False by default
         * @sample {highcharts} highcharts/legend/floating-true/
         *         True
         * @sample {highmaps} maps/legend/alignment/
         *         Floating legend
         *
         * @type      {boolean}
         * @default   false
         * @since     2.1
         * @apioption legend.floating
         */

        /**
         * The layout of the legend items. Can be one of `horizontal` or
         * `vertical` or `proximate`. When `proximate`, the legend items will be
         * placed as close as possible to the graphs they're representing,
         * except in inverted charts or when the legend position doesn't allow
         * it.
         *
         * @sample {highcharts} highcharts/legend/layout-horizontal/
         *         Horizontal by default
         * @sample {highcharts} highcharts/legend/layout-vertical/
         *         Vertical
         * @sample highcharts/legend/layout-proximate
         *         Labels proximate to the data
         * @sample {highstock} stock/legend/layout-horizontal/
         *         Horizontal by default
         * @sample {highmaps} maps/legend/padding-itemmargin/
         *         Vertical with data classes
         * @sample {highmaps} maps/legend/layout-vertical/
         *         Vertical with color axis gradient
         *
         * @validvalue ["horizontal", "vertical", "proximate"]
         */
        layout: 'horizontal',

        /**
         * In a legend with horizontal layout, the itemDistance defines the
         * pixel distance between each item.
         *
         * @sample {highcharts} highcharts/legend/layout-horizontal/
         *         50px item distance
         * @sample {highstock} highcharts/legend/layout-horizontal/
         *         50px item distance
         *
         * @type      {number}
         * @default   {highcharts} 20
         * @default   {highstock} 20
         * @default   {highmaps} 8
         * @since     3.0.3
         * @apioption legend.itemDistance
         */

        /**
         * The pixel bottom margin for each legend item.
         *
         * @sample {highcharts|highstock} highcharts/legend/padding-itemmargin/
         *         Padding and item margins demonstrated
         * @sample {highmaps} maps/legend/padding-itemmargin/
         *         Padding and item margins demonstrated
         *
         * @type      {number}
         * @default   0
         * @since     2.2.0
         * @apioption legend.itemMarginBottom
         */

        /**
         * The pixel top margin for each legend item.
         *
         * @sample {highcharts|highstock} highcharts/legend/padding-itemmargin/
         *         Padding and item margins demonstrated
         * @sample {highmaps} maps/legend/padding-itemmargin/
         *         Padding and item margins demonstrated
         *
         * @type      {number}
         * @default   0
         * @since     2.2.0
         * @apioption legend.itemMarginTop
         */

        /**
         * The width for each legend item. By default the items are laid out
         * successively. In a [horizontal layout](legend.layout), if the items
         * are laid out across two rows or more, they will be vertically aligned
         * depending on the [legend.alignColumns](legend.alignColumns) option.
         *
         * @sample {highcharts} highcharts/legend/itemwidth-default/
         *         Undefined by default
         * @sample {highcharts} highcharts/legend/itemwidth-80/
         *         80 for aligned legend items
         *
         * @type      {number}
         * @since     2.0
         * @apioption legend.itemWidth
         */

        /**
         * A [format string](https://www.highcharts.com/docs/chart-concepts/labels-and-string-formatting)
         * for each legend label. Available variables relates to properties on
         * the series, or the point in case of pies.
         *
         * @type      {string}
         * @default   {name}
         * @since     1.3
         * @apioption legend.labelFormat
         */

        /**
         * Callback function to format each of the series' labels. The `this`
         * keyword refers to the series object, or the point object in case
         * of pie charts. By default the series or point name is printed.
         *
         * @productdesc {highmaps}
         * In Highmaps the context can also be a data class in case of a
         * `colorAxis`.
         *
         * @sample {highcharts} highcharts/legend/labelformatter/
         *         Add text
         * @sample {highmaps} maps/legend/labelformatter/
         *         Data classes with label formatter
         *
         * @context {Highcharts.Series|Highcharts.Point}
         */
        labelFormatter: function () {
            return this.name;
        },

        /**
         * Line height for the legend items. Deprecated as of 2.1\. Instead,
         * the line height for each item can be set using itemStyle.lineHeight,
         * and the padding between items using `itemMarginTop` and
         * `itemMarginBottom`.
         *
         * @sample {highcharts} highcharts/legend/lineheight/
         *         Setting padding
         *
         * @deprecated
         *
         * @type      {number}
         * @default   16
         * @since     2.0
         * @product   highcharts gantt
         * @apioption legend.lineHeight
         */

        /**
         * If the plot area sized is calculated automatically and the legend
         * is not floating, the legend margin is the space between the legend
         * and the axis labels or plot area.
         *
         * @sample {highcharts} highcharts/legend/margin-default/
         *         12 pixels by default
         * @sample {highcharts} highcharts/legend/margin-30/
         *         30 pixels
         *
         * @type      {number}
         * @default   12
         * @since     2.1
         * @apioption legend.margin
         */

        /**
         * Maximum pixel height for the legend. When the maximum height is
         * extended, navigation will show.
         *
         * @type      {number}
         * @since     2.3.0
         * @apioption legend.maxHeight
         */

        /**
         * The color of the drawn border around the legend.
         *
         * @see In styled mode, the legend border stroke can be applied with the
         *      `.highcharts-legend-box` class.
         *
         * @sample {highcharts} highcharts/legend/bordercolor/
         *         Brown border
         * @sample {highstock} stock/legend/align/
         *         Various legend options
         * @sample {highmaps} maps/legend/border-background/
         *         Border and background options
         *
         * @type {Highcharts.ColorString}
         */
        borderColor: '${palette.neutralColor40}',

        /**
         * The border corner radius of the legend.
         *
         * @sample {highcharts} highcharts/legend/borderradius-default/
         *         Square by default
         * @sample {highcharts} highcharts/legend/borderradius-round/
         *         5px rounded
         * @sample {highmaps} maps/legend/border-background/
         *         Border and background options
         */
        borderRadius: 0,

        /**
         * Options for the paging or navigation appearing when the legend
         * is overflown. Navigation works well on screen, but not in static
         * exported images. One way of working around that is to
         * [increase the chart height in
         * export](https://jsfiddle.net/gh/get/library/pure/highcharts/highcharts/tree/master/samples/highcharts/legend/navigation-enabled-false/).
         */
        navigation: {

            /**
             * How to animate the pages when navigating up or down. A value of
             * `true` applies the default navigation given in the
             * `chart.animation` option. Additional options can be given as an
             * object containing values for easing and duration.
             *
             * @sample {highcharts} highcharts/legend/navigation/
             *         Legend page navigation demonstrated
             * @sample {highstock} highcharts/legend/navigation/
             *         Legend page navigation demonstrated
             *
             * @type      {boolean|Highcharts.AnimationObject}
             * @default   true
             * @since     2.2.4
             * @apioption legend.navigation.animation
             */

            /**
             * The pixel size of the up and down arrows in the legend paging
             * navigation.
             *
             * @sample {highcharts} highcharts/legend/navigation/
             *         Legend page navigation demonstrated
             * @sample {highstock} highcharts/legend/navigation/
             *         Legend page navigation demonstrated
             *
             * @type      {number}
             * @default   12
             * @since     2.2.4
             * @apioption legend.navigation.arrowSize
             */

            /**
             * Whether to enable the legend navigation. In most cases, disabling
             * the navigation results in an unwanted overflow.
             *
             * See also the [adapt chart to legend](
             * https://www.highcharts.com/products/plugin-registry/single/8/Adapt-Chart-To-Legend)
             * plugin for a solution to extend the chart height to make room for
             * the legend, optionally in exported charts only.
             *
             * @type      {boolean}
             * @default   true
             * @since     4.2.4
             * @apioption legend.navigation.enabled
             */

            /**
             * Text styles for the legend page navigation.
             *
             * @see In styled mode, the navigation items are styled with the
             *      `.highcharts-legend-navigation` class.
             *
             * @sample {highcharts} highcharts/legend/navigation/
             *         Legend page navigation demonstrated
             * @sample {highstock} highcharts/legend/navigation/
             *         Legend page navigation demonstrated
             *
             * @type      {Highcharts.CSSObject}
             * @since     2.2.4
             * @apioption legend.navigation.style
             */

            /**
             * The color for the active up or down arrow in the legend page
             * navigation.
             *
             * @see In styled mode, the active arrow be styled with the
             *      `.highcharts-legend-nav-active` class.
             *
             * @sample  {highcharts} highcharts/legend/navigation/
             *          Legend page navigation demonstrated
             * @sample  {highstock} highcharts/legend/navigation/
             *          Legend page navigation demonstrated
             *
             * @type  {Highcharts.ColorString}
             * @since 2.2.4
             */
            activeColor: '${palette.highlightColor100}',

            /**
             * The color of the inactive up or down arrow in the legend page
             * navigation. .
             *
             * @see In styled mode, the inactive arrow be styled with the
             *      `.highcharts-legend-nav-inactive` class.
             *
             * @sample {highcharts} highcharts/legend/navigation/
             *         Legend page navigation demonstrated
             * @sample {highstock} highcharts/legend/navigation/
             *         Legend page navigation demonstrated
             *
             * @type  {Highcharts.ColorString}
             * @since 2.2.4
             */
            inactiveColor: '${palette.neutralColor20}'
        },

        /**
         * The inner padding of the legend box.
         *
         * @sample {highcharts|highstock} highcharts/legend/padding-itemmargin/
         *         Padding and item margins demonstrated
         * @sample {highmaps} maps/legend/padding-itemmargin/
         *         Padding and item margins demonstrated
         *
         * @type      {number}
         * @default   8
         * @since     2.2.0
         * @apioption legend.padding
         */

        /**
         * Whether to reverse the order of the legend items compared to the
         * order of the series or points as defined in the configuration object.
         *
         * @see [yAxis.reversedStacks](#yAxis.reversedStacks),
         *      [series.legendIndex](#series.legendIndex)
         *
         * @sample {highcharts} highcharts/legend/reversed/
         *         Stacked bar with reversed legend
         *
         * @type      {boolean}
         * @default   false
         * @since     1.2.5
         * @apioption legend.reversed
         */

        /**
         * Whether to show the symbol on the right side of the text rather than
         * the left side. This is common in Arabic and Hebraic.
         *
         * @sample {highcharts} highcharts/legend/rtl/
         *         Symbol to the right
         *
         * @type      {boolean}
         * @default   false
         * @since     2.2
         * @apioption legend.rtl
         */

        /**
         * CSS styles for the legend area. In the 1.x versions the position
         * of the legend area was determined by CSS. In 2.x, the position is
         * determined by properties like `align`, `verticalAlign`, `x` and `y`,
         * but the styles are still parsed for backwards compatibility.
         *
         * @deprecated
         *
         * @type      {Highcharts.CSSObject}
         * @product   highcharts highstock
         * @apioption legend.style
         */

        /**
         * CSS styles for each legend item. Only a subset of CSS is supported,
         * notably those options related to text. The default `textOverflow`
         * property makes long texts truncate. Set it to `undefined` to wrap
         * text instead. A `width` property can be added to control the text
         * width.
         *
         * @see In styled mode, the legend items can be styled with the
         *      `.highcharts-legend-item` class.
         *
         * @sample {highcharts} highcharts/legend/itemstyle/
         *         Bold black text
         * @sample {highmaps} maps/legend/itemstyle/
         *         Item text styles
         *
         * @type    {Highcharts.CSSObject}
         * @default {"color": "#333333", "cursor": "pointer", "fontSize": "12px", "fontWeight": "bold", "textOverflow": "ellipsis"}
         */
        itemStyle: {
            /**
             * @ignore
             */
            color: '${palette.neutralColor80}',
<<<<<<< HEAD
            cursor: 'pointer',
=======
            /**
             * @ignore
             */
>>>>>>> c00f410c
            fontSize: '12px',
            /**
             * @ignore
             */
            fontWeight: 'bold',
            /**
             * @ignore
             */
            textOverflow: 'ellipsis'
        },

        /**
         * CSS styles for each legend item in hover mode. Only a subset of
         * CSS is supported, notably those options related to text. Properties
         * are inherited from `style` unless overridden here.
         *
         * @see In styled mode, the hovered legend items can be styled with
         *      the `.highcharts-legend-item:hover` pesudo-class.
         *
         * @sample {highcharts} highcharts/legend/itemhoverstyle/
         *         Red on hover
         * @sample {highmaps} maps/legend/itemstyle/
         *         Item text styles
         *
         * @type    {Highcharts.CSSObject}
         * @default {"color": "#000000"}
         */
        itemHoverStyle: {
            /**
             * @ignore
             */
            color: '${palette.neutralColor100}'
        },

        /**
         * CSS styles for each legend item when the corresponding series or
         * point is hidden. Only a subset of CSS is supported, notably those
         * options related to text. Properties are inherited from `style`
         * unless overridden here.
         *
         * @see In styled mode, the hidden legend items can be styled with
         *      the `.highcharts-legend-item-hidden` class.
         *
         * @sample {highcharts} highcharts/legend/itemhiddenstyle/
         *         Darker gray color
         *
         * @type    {Highcharts.CSSObject}
         * @default {"color": "#cccccc"}
         */
        itemHiddenStyle: {
            /**
             * @ignore
             */
            color: '${palette.neutralColor20}'
        },

        /**
         * Whether to apply a drop shadow to the legend. A `backgroundColor`
         * also needs to be applied for this to take effect. The shadow can be
         * an object configuration containing `color`, `offsetX`, `offsetY`,
         * `opacity` and `width`.
         *
         * @sample {highcharts} highcharts/legend/shadow/
         *         White background and drop shadow
         * @sample {highstock} stock/legend/align/
         *         Various legend options
         * @sample {highmaps} maps/legend/border-background/
         *         Border and background options
         *
         * @type {boolean|Highcharts.CSSObject}
         */
        shadow: false,
<<<<<<< HEAD
=======

        /*= } =*/
>>>>>>> c00f410c

        /**
         * Default styling for the checkbox next to a legend item when
         * `showCheckbox` is true.
         *
         * @type {Highcharts.CSSObject}
         * @default {"width": "13px", "height": "13px", "position":"absolute"}
         */
        itemCheckboxStyle: {
            /**
             * @ignore
             */
            position: 'absolute',
            /**
             * @ignore
             */
            width: '13px', // for IE precision
            /**
             * @ignore
             */
            height: '13px'
        },
        // itemWidth: undefined,

        /**
         * When this is true, the legend symbol width will be the same as
         * the symbol height, which in turn defaults to the font size of the
         * legend items.
         *
         * @since 5.0.0
         */
        squareSymbol: true,

        /**
         * The pixel height of the symbol for series types that use a rectangle
         * in the legend. Defaults to the font size of legend items.
         *
         * @productdesc {highmaps}
         * In Highmaps, when the symbol is the gradient of a vertical color
         * axis, the height defaults to 200.
         *
         * @sample {highmaps} maps/legend/layout-vertical-sized/
         *         Sized vertical gradient
         * @sample {highmaps} maps/legend/padding-itemmargin/
         *         No distance between data classes
         *
         * @type      {number}
         * @since     3.0.8
         * @apioption legend.symbolHeight
         */

        /**
         * The border radius of the symbol for series types that use a rectangle
         * in the legend. Defaults to half the `symbolHeight`.
         *
         * @sample {highcharts} highcharts/legend/symbolradius/
         *         Round symbols
         * @sample {highstock} highcharts/legend/symbolradius/
         *         Round symbols
         * @sample {highmaps} highcharts/legend/symbolradius/
         *         Round symbols
         *
         * @type      {number}
         * @since     3.0.8
         * @apioption legend.symbolRadius
         */

        /**
         * The pixel width of the legend item symbol. When the `squareSymbol`
         * option is set, this defaults to the `symbolHeight`, otherwise 16.
         *
         * @productdesc {highmaps}
         * In Highmaps, when the symbol is the gradient of a horizontal color
         * axis, the width defaults to 200.
         *
         * @sample {highcharts} highcharts/legend/symbolwidth/
         *         Greater symbol width and padding
         * @sample {highmaps} maps/legend/padding-itemmargin/
         *         Padding and item margins demonstrated
         * @sample {highmaps} maps/legend/layout-vertical-sized/
         *         Sized vertical gradient
         *
         * @type      {number}
         * @apioption legend.symbolWidth
         */

        /**
         * Whether to [use HTML](https://www.highcharts.com/docs/chart-concepts/labels-and-string-formatting#html)
         * to render the legend item texts.
         *
         * Prior to 4.1.7, when using HTML, [legend.navigation](
         * #legend.navigation) was disabled.
         *
         * @type      {boolean}
         * @default   false
         * @apioption legend.useHTML
         */

        /**
         * The width of the legend box.
         *
         * @sample {highcharts} highcharts/legend/width/
         *         Aligned to the plot area
         *
         * @type      {number}
         * @since     2.0
         * @apioption legend.width
         */

        /**
         * The pixel padding between the legend item symbol and the legend
         * item text.
         *
         * @sample {highcharts} highcharts/legend/symbolpadding/
         *         Greater symbol width and padding
         */
        symbolPadding: 5,

        /**
         * The vertical alignment of the legend box. Can be one of `top`,
         * `middle` or `bottom`. Vertical position can be further determined
         * by the `y` option.
         *
         * In the case that the legend is aligned in a corner position, the
         * `layout` option will determine whether to place it above/below
         * or on the side of the plot area.
         *
         * When the [layout](#legend.layout) option is `proximate`, the
         * `verticalAlign` option doesn't apply.
         *
         * @sample {highcharts} highcharts/legend/verticalalign/
         *         Legend 100px from the top of the chart
         * @sample {highstock} stock/legend/align/
         *         Various legend options
         * @sample {highmaps} maps/legend/alignment/
         *         Legend alignment
         *
         * @since      2.0
         * @validvalue ["top", "middle", "bottom"]
         */
        verticalAlign: 'bottom',

        // width: undefined,

        /**
         * The x offset of the legend relative to its horizontal alignment
         * `align` within chart.spacingLeft and chart.spacingRight. Negative
         * x moves it to the left, positive x moves it to the right.
         *
         * @sample {highcharts} highcharts/legend/width/
         *         Aligned to the plot area
         *
         * @since 2.0
         */
        x: 0,

        /**
         * The vertical offset of the legend relative to it's vertical alignment
         * `verticalAlign` within chart.spacingTop and chart.spacingBottom.
         *  Negative y moves it up, positive y moves it down.
         *
         * @sample {highcharts} highcharts/legend/verticalalign/
         *         Legend 100px from the top of the chart
         * @sample {highstock} stock/legend/align/
         *         Various legend options
         * @sample {highmaps} maps/legend/alignment/
         *         Legend alignment
         *
         * @since 2.0
         */
        y: 0,

        /**
         * A title to be added on top of the legend.
         *
         * @sample {highcharts} highcharts/legend/title/
         *         Legend title
         * @sample {highmaps} maps/legend/alignment/
         *         Legend with title
         *
         * @since 3.0
         */
        title: {
            /**
             * A text or HTML string for the title.
             *
             * @type      {string}
             * @since     3.0
             * @apioption legend.title.text
             */

            /**
             * Generic CSS styles for the legend title.
             *
             * @see In styled mode, the legend title is styled with the
             *      `.highcharts-legend-title` class.
             *
             * @type    {Highcharts.CSSObject}
             * @default {"fontWeight": "bold"}
             * @since   3.0
             */
            style: {
                /**
                 * @ignore
                 */
                fontWeight: 'bold'
            }
<<<<<<< HEAD
=======

            /*= } =*/

>>>>>>> c00f410c
        }
    },


    /**
     * The loading options control the appearance of the loading screen
     * that covers the plot area on chart operations. This screen only
     * appears after an explicit call to `chart.showLoading()`. It is a
     * utility for developers to communicate to the end user that something
     * is going on, for example while retrieving new data via an XHR connection.
     * The "Loading..." text itself is not part of this configuration
     * object, but part of the `lang` object.
     */
    loading: {

        /**
         * The duration in milliseconds of the fade out effect.
         *
         * @sample highcharts/loading/hideduration/
         *         Fade in and out over a second
         *
         * @type      {number}
         * @default   100
         * @since     1.2.0
         * @apioption loading.hideDuration
         */

        /**
         * The duration in milliseconds of the fade in effect.
         *
         * @sample highcharts/loading/hideduration/
         *         Fade in and out over a second
         *
         * @type      {number}
         * @default   100
         * @since     1.2.0
         * @apioption loading.showDuration
         */
<<<<<<< HEAD
=======

        /*= if (build.classic) { =*/
>>>>>>> c00f410c

        /**
         * CSS styles for the loading label `span`.
         *
         * @see In styled mode, the loading label is styled with the
         *      `.highcharts-loading-inner` class.
         *
         * @sample {highcharts|highmaps} highcharts/loading/labelstyle/
         *         Vertically centered
         * @sample {highstock} stock/loading/general/
         *         Label styles
         *
         * @type    {Highcharts.CSSObject}
         * @default {"fontWeight": "bold", "position": "relative", "top": "45%"}
         * @since   1.2.0
         */
        labelStyle: {
            /**
             * @ignore
             */
            fontWeight: 'bold',
            /**
             * @ignore
             */
            position: 'relative',
            /**
             * @ignore
             */
            top: '45%'
        },

        /**
         * CSS styles for the loading screen that covers the plot area.
         *
         * In styled mode, the loading label is styled with the
         * `.highcharts-loading` class.
         *
         * @sample  {highcharts|highmaps} highcharts/loading/style/
         *          Gray plot area, white text
         * @sample  {highstock} stock/loading/general/
         *          Gray plot area, white text
         *
         * @type    {Highcharts.CSSObject}
         * @default {"position": "absolute", "backgroundColor": "#ffffff", "opacity": 0.5, "textAlign": "center"}
         * @since   1.2.0
         */
        style: {
            /**
             * @ignore
             */
            position: 'absolute',
            /**
             * @ignore
             */
            backgroundColor: '${palette.backgroundColor}',
            /**
             * @ignore
             */
            opacity: 0.5,
            /**
             * @ignore
             */
            textAlign: 'center'
        }
    },


    /**
     * Options for the tooltip that appears when the user hovers over a
     * series or point.
     */
    tooltip: {


        /**
         * The color of the tooltip border. When `undefined`, the border takes
         * the color of the corresponding series or point.
         *
         * @sample {highcharts} highcharts/tooltip/bordercolor-default/
         *         Follow series by default
         * @sample {highcharts} highcharts/tooltip/bordercolor-black/
         *         Black border
         * @sample {highstock} stock/tooltip/general/
         *         Styled tooltip
         * @sample {highmaps} maps/tooltip/background-border/
         *         Background and border demo
         *
         * @type      {Highcharts.ColorString}
         * @apioption tooltip.borderColor
         */

        /**
         * Since 4.1, the crosshair definitions are moved to the Axis object
         * in order for a better separation from the tooltip. See
         * [xAxis.crosshair](#xAxis.crosshair)<a>.</a>
         *
         * @sample {highcharts} highcharts/tooltip/crosshairs-x/
         *         Enable a crosshair for the x value
         *
         * @deprecated
         *
         * @type      {*}
         * @default   true
         * @apioption tooltip.crosshairs
         */

        /**
         * Whether the tooltip should follow the mouse as it moves across
         * columns, pie slices and other point types with an extent. By default
         * it behaves this way for scatter, bubble and pie series by override
         * in the `plotOptions` for those series types.
         *
         * For touch moves to behave the same way, [followTouchMove](
         * #tooltip.followTouchMove) must be `true` also.
         *
         * @type      {boolean}
         * @default   {highcharts} false
         * @default   {highstock} false
         * @default   {highmaps} true
         * @since     3.0
         * @apioption tooltip.followPointer
         */

        /**
         * Whether the tooltip should update as the finger moves on a touch
         * device. If this is `true` and [chart.panning](#chart.panning) is
         * set,`followTouchMove` will take over one-finger touches, so the user
         * needs to use two fingers for zooming and panning.
         *
         * Note the difference to [followPointer](#tooltip.followPointer) that
         * only defines the _position_ of the tooltip. If `followPointer` is
         * false in for example a column series, the tooltip will show above or
         * below the column, but as `followTouchMove` is true, the tooltip will
         * jump from column to column as the user swipes across the plot area.
         *
         * @type      {boolean}
         * @default   {highcharts} true
         * @default   {highstock} true
         * @default   {highmaps} false
         * @since     3.0.1
         * @apioption tooltip.followTouchMove
         */

        /**
         * Callback function to format the text of the tooltip from scratch.
         * Return `false` to disable tooltip for a specific point on series.
         *
         * A subset of HTML is supported. Unless `useHTML` is true, the HTML of
         * the tooltip is parsed and converted to SVG, therefore this isn't a
         * complete HTML renderer. The following tags are supported: `<b>`,
         * `<strong>`, `<i>`, `<em>`, `<br/>`, `<span>`. Spans can be styled
         * with a `style` attribute, but only text-related CSS that is shared
         * with SVG is handled.
         *
         * Since version 2.1 the tooltip can be shared between multiple series
         * through the `shared` option. The available data in the formatter
         * differ a bit depending on whether the tooltip is shared or not. In
         * a shared tooltip, all properties except `x`, which is common for
         * all points, are kept in an array, `this.points`.
         *
         * Available data are:
         *
         * <dl>
         *
         * <dt>this.percentage (not shared) / this.points[i].percentage (shared)
         * </dt>
         *
         * <dd>Stacked series and pies only. The point's percentage of the
         * total.
         * </dd>
         *
         * <dt>this.point (not shared) / this.points[i].point (shared)</dt>
         *
         * <dd>The point object. The point name, if defined, is available
         * through `this.point.name`.</dd>
         *
         * <dt>this.points</dt>
         *
         * <dd>In a shared tooltip, this is an array containing all other
         * properties for each point.</dd>
         *
         * <dt>this.series (not shared) / this.points[i].series (shared)</dt>
         *
         * <dd>The series object. The series name is available through
         * `this.series.name`.</dd>
         *
         * <dt>this.total (not shared) / this.points[i].total (shared)</dt>
         *
         * <dd>Stacked series only. The total value at this point's x value.
         * </dd>
         *
         * <dt>this.x</dt>
         *
         * <dd>The x value. This property is the same regardless of the tooltip
         * being shared or not.</dd>
         *
         * <dt>this.y (not shared) / this.points[i].y (shared)</dt>
         *
         * <dd>The y value.</dd>
         *
         * </dl>
         *
         * @sample {highcharts} highcharts/tooltip/formatter-simple/
         *         Simple string formatting
         * @sample {highcharts} highcharts/tooltip/formatter-shared/
         *         Formatting with shared tooltip
         * @sample {highstock} stock/tooltip/formatter/
         *         Formatting with shared tooltip
         * @sample {highmaps} maps/tooltip/formatter/
         *         String formatting
         *
         * @type      {Function}
         * @apioption tooltip.formatter
         */

        /**
         * The number of milliseconds to wait until the tooltip is hidden when
         * mouse out from a point or chart.
         *
         * @type      {number}
         * @default   500
         * @since     3.0
         * @apioption tooltip.hideDelay
         */

        /**
         * Whether to allow the tooltip to render outside the chart's SVG
         * element box. By default (`false`), the tooltip is rendered within the
         * chart's SVG element, which results in the tooltip being aligned
         * inside the chart area. For small charts, this may result in clipping
         * or overlapping. When `true`, a separate SVG element is created and
         * overlaid on the page, allowing the tooltip to be aligned inside the
         * page itself.
         *
         * @sample highcharts/tooltip/outside
         *         Small charts with tooltips outside
         *
         * @type      {boolean}
         * @default   false
         * @since     6.1.1
         * @apioption tooltip.outside
         */

        /**
         * A callback function for formatting the HTML output for a single point
         * in the tooltip. Like the `pointFormat` string, but with more
         * flexibility.
         *
         * @type      {Function}
         * @since     4.1.0
         * @context   Highcharts.Point
         * @apioption tooltip.pointFormatter
         */

        /**
         * A callback function to place the tooltip in a default position. The
         * callback receives three parameters: `labelWidth`, `labelHeight` and
         * `point`, where point contains values for `plotX` and `plotY` telling
         * where the reference point is in the plot area. Add `chart.plotLeft`
         * and `chart.plotTop` to get the full coordinates.
         *
         * Since v7, when [tooltip.split](#tooltip.split) option is enabled,
         * positioner is called for each of the boxes separately, including
         * xAxis header. xAxis header is not a point, instead `point` argument
         * contains info:
         * `{ plotX: Number, plotY: Number, isHeader: Boolean }`
         *
         *
         * The return should be an object containing x and y values, for example
         * `{ x: 100, y: 100 }`.
         *
         * @sample {highcharts} highcharts/tooltip/positioner/
         *         A fixed tooltip position
         * @sample {highstock} stock/tooltip/positioner/
         *         A fixed tooltip position on top of the chart
         * @sample {highmaps} maps/tooltip/positioner/
         *         A fixed tooltip position
         * @sample {highstock} stock/tooltip/split-positioner/
         *         Split tooltip with fixed positions
         *
         * @type      {Function}
         * @since     2.2.4
         * @apioption tooltip.positioner
         */

        /**
         * The name of a symbol to use for the border around the tooltip. Can
         * be one of: `"callout"`, `"circle"` or `"square"`. When
         * [tooltip.split](#tooltip.split) option is enabled, shape is applied
         * to all boxes except header, which is controlled by
         * [tooltip.headerShape](#tooltip.headerShape).
         *
         * Custom callbacks for symbol path generation can also be added to
         * `Highcharts.SVGRenderer.prototype.symbols` the same way as for
         * [series.marker.symbol](plotOptions.line.marker.symbol).
         *
         * @type       {string}
         * @default    callout
         * @since      4.0
         * @validvalue ["callout", "square"]
         * @apioption  tooltip.shape
         */

         /**
         * The name of a symbol to use for the border around the tooltip
         * header. Applies only when [tooltip.split](#tooltip.split) is
         * enabled.
         *
         * Custom callbacks for symbol path generation can also be added to
         * `Highcharts.SVGRenderer.prototype.symbols` the same way as for
         * [series.marker.symbol](plotOptions.line.marker.symbol).
         *
         * @see [tooltip.shape](#tooltip.shape)
         * @type {String}
         * @default callout
         * @sample {highstock} stock/tooltip/split-positioner/
         *         Different shapes for header and split boxes
         * @validvalue ["callout", "square"]
         * @since 7.0
         * @apioption tooltip.headerShape
         */

        /**
         * When the tooltip is shared, the entire plot area will capture mouse
         * movement or touch events. Tooltip texts for series types with ordered
         * data (not pie, scatter, flags etc) will be shown in a single bubble.
         * This is recommended for single series charts and for tablet/mobile
         * optimized charts.
         *
         * See also [tooltip.split](#tooltip.split), that is better suited for
         * charts with many series, especially line-type series. The
         * `tooltip.split` option takes precedence over `tooltip.shared`.
         *
         * @sample {highcharts} highcharts/tooltip/shared-false/
         *         False by default
         * @sample {highcharts} highcharts/tooltip/shared-true/
         *         True
         * @sample {highcharts} highcharts/tooltip/shared-x-crosshair/
         *         True with x axis crosshair
         * @sample {highcharts} highcharts/tooltip/shared-true-mixed-types/
         *         True with mixed series types
         *
         * @type      {boolean}
         * @default   false
         * @since     2.1
         * @product   highcharts highstock
         * @apioption tooltip.shared
         */

        /**
         * Split the tooltip into one label per series, with the header close
         * to the axis. This is recommended over [shared](#tooltip.shared)
         * tooltips for charts with multiple line series, generally making them
         * easier to read. This option takes precedence over `tooltip.shared`.
         *
         * @productdesc {highstock} In Highstock, tooltips are split by default
         * since v6.0.0. Stock charts typically contain multi-dimension points
         * and multiple panes, making split tooltips the preferred layout over
         * the previous `shared` tooltip.
         *
         * @sample highcharts/tooltip/split/
         *         Split tooltip
         *
         * @type      {boolean}
         * @default   {highcharts} false
         * @default   {highstock} true
         * @since     5.0.0
         * @product   highcharts highstock
         * @apioption tooltip.split
         */

        /**
         * Use HTML to render the contents of the tooltip instead of SVG. Using
         * HTML allows advanced formatting like tables and images in the
         * tooltip. It is also recommended for rtl languages as it works around
         * rtl bugs in early Firefox.
         *
         * @sample {highcharts|highstock} highcharts/tooltip/footerformat/
         *         A table for value alignment
         * @sample {highcharts|highstock} highcharts/tooltip/fullhtml/
         *         Full HTML tooltip
         * @sample {highmaps} maps/tooltip/usehtml/
         *         Pure HTML tooltip
         *
         * @type      {boolean}
         * @default   false
         * @since     2.2
         * @apioption tooltip.useHTML
         */

        /**
         * How many decimals to show in each series' y value. This is
         * overridable in each series' tooltip options object. The default is to
         * preserve all decimals.
         *
         * @sample {highcharts|highstock} highcharts/tooltip/valuedecimals/
         *         Set decimals, prefix and suffix for the value
         * @sample {highmaps} maps/tooltip/valuedecimals/
         *         Set decimals, prefix and suffix for the value
         *
         * @type      {number}
         * @since     2.2
         * @apioption tooltip.valueDecimals
         */

        /**
         * A string to prepend to each series' y value. Overridable in each
         * series' tooltip options object.
         *
         * @sample {highcharts|highstock} highcharts/tooltip/valuedecimals/
         *         Set decimals, prefix and suffix for the value
         * @sample {highmaps} maps/tooltip/valuedecimals/
         *         Set decimals, prefix and suffix for the value
         *
         * @type      {string}
         * @since     2.2
         * @apioption tooltip.valuePrefix
         */

        /**
         * A string to append to each series' y value. Overridable in each
         * series' tooltip options object.
         *
         * @sample {highcharts|highstock} highcharts/tooltip/valuedecimals/
         *         Set decimals, prefix and suffix for the value
         * @sample {highmaps} maps/tooltip/valuedecimals/
         *         Set decimals, prefix and suffix for the value
         *
         * @type      {string}
         * @since     2.2
         * @apioption tooltip.valueSuffix
         */

        /**
         * The format for the date in the tooltip header if the X axis is a
         * datetime axis. The default is a best guess based on the smallest
         * distance between points in the chart.
         *
         * @sample {highcharts} highcharts/tooltip/xdateformat/
         *         A different format
         *
         * @type      {string}
         * @product   highcharts highstock gantt
         * @apioption tooltip.xDateFormat
         */

        /**
         * How many decimals to show for the `point.change` value when the
         * `series.compare` option is set. This is overridable in each series'
         * tooltip options object. The default is to preserve all decimals.
         *
         * @type      {number}
         * @since     1.0.1
         * @product   highstock
         * @apioption tooltip.changeDecimals
         */

        /**
         * Enable or disable the tooltip.
         *
         * @sample {highcharts} highcharts/tooltip/enabled/
         *         Disabled
         * @sample {highcharts} highcharts/plotoptions/series-point-events-mouseover/
         *         Disable tooltip and show values on chart instead
         */
        enabled: true,

        /**
         * Enable or disable animation of the tooltip.
         *
         * @type       {boolean}
         * @default    true
         * @since      2.3.0
         */
        animation: svg,

        /**
         * The radius of the rounded border corners.
         *
         * @sample {highcharts} highcharts/tooltip/bordercolor-default/
         *         5px by default
         * @sample {highcharts} highcharts/tooltip/borderradius-0/
         *         Square borders
         * @sample {highmaps} maps/tooltip/background-border/
         *         Background and border demo
         */
        borderRadius: 3,

        /**
         * For series on a datetime axes, the date format in the tooltip's
         * header will by default be guessed based on the closest data points.
         * This member gives the default string representations used for
         * each unit. For an overview of the replacement codes, see
         * [dateFormat](/class-reference/Highcharts#dateFormat).
         *
         * @see [xAxis.dateTimeLabelFormats](#xAxis.dateTimeLabelFormats)
         *
         * @type    {Highcharts.Dictionary<string>}
         * @product highcharts highstock gantt
         */
        dateTimeLabelFormats: {
            millisecond: '%A, %b %e, %H:%M:%S.%L',
            second: '%A, %b %e, %H:%M:%S',
            minute: '%A, %b %e, %H:%M',
            hour: '%A, %b %e, %H:%M',
            day: '%A, %b %e, %Y',
            week: 'Week from %A, %b %e, %Y',
            month: '%B %Y',
            year: '%Y'
        },

        /**
         * A string to append to the tooltip format.
         *
         * @sample {highcharts} highcharts/tooltip/footerformat/
         *         A table for value alignment
         * @sample {highmaps} maps/tooltip/format/
         *         Format demo
         *
         * @since 2.2
         */
        footerFormat: '',

        /**
         * Padding inside the tooltip, in pixels.
         *
         * @since      5.0.0
         */
        padding: 8,

        /**
         * Proximity snap for graphs or single points. It defaults to 10 for
         * mouse-powered devices and 25 for touch devices.
         *
         * Note that in most cases the whole plot area captures the mouse
         * movement, and in these cases `tooltip.snap` doesn't make sense. This
         * applies when [stickyTracking](#plotOptions.series.stickyTracking)
         * is `true` (default) and when the tooltip is [shared](#tooltip.shared)
         * or [split](#tooltip.split).
         *
         * @sample {highcharts} highcharts/tooltip/bordercolor-default/
         *         10 px by default
         * @sample {highcharts} highcharts/tooltip/snap-50/
         *         50 px on graph
         *
         * @type    {number}
         * @default 10/25
         * @since   1.2.0
         * @product highcharts highstock
         */
        snap: isTouchDevice ? 25 : 10,
<<<<<<< HEAD
        /**
         * The HTML of the tooltip header line. Variables are enclosed by
         * curly brackets. Available variables are `point.key`, `series.name`,
         * `series.color` and other members from the `point` and `series`
         * objects. The `point.key` variable contains the category name, x
         * value or datetime string depending on the type of axis. For datetime
         * axes, the `point.key` date format can be set using
         * `tooltip.xDateFormat`.
         *
         * @sample {highcharts} highcharts/tooltip/footerformat/
         *         An HTML table in the tooltip
         * @sample {highstock} highcharts/tooltip/footerformat/
         *         An HTML table in the tooltip
         * @sample {highmaps} maps/tooltip/format/
         *         Format demo
         *
         * @type       {string}
         * @apioption  tooltip.headerFormat
         */
        headerFormat: '<span style="font-size: 10px">{point.key}</span><br/>',

        /**
         * The HTML of the point's line in the tooltip. Variables are enclosed
         * by curly brackets. Available variables are point.x, point.y, series.
         * name and series.color and other properties on the same form.
         * Furthermore, `point.y` can be extended by the `tooltip.valuePrefix`
         * and `tooltip.valueSuffix` variables. This can also be overridden for
         * each series, which makes it a good hook for displaying units.
         *
         * In styled mode, the dot is colored by a class name rather
         * than the point color.
         *
         * @sample {highcharts} highcharts/tooltip/pointformat/
         *         A different point format with value suffix
         * @sample {highmaps} maps/tooltip/format/
         *         Format demo
         *
         * @type       {string}
         * @default    <span style="color:{point.color}">\u25CF</span> {series.name}: <b>{point.y}</b><br/>
         * @since      2.2
         * @apioption  tooltip.pointFormat
         */
        pointFormat: '<span style="color:{point.color}">\u25CF</span> {series.name}: <b>{point.y}</b><br/>',
=======

        /*= if (!build.classic) { =*/

        headerFormat: '<span class="highcharts-header">{point.key}</span><br/>',

        pointFormat: '<span class="highcharts-color-{point.colorIndex}">' +
            '\u25CF</span> {series.name}: <span class="highcharts-strong">' +
            '{point.y}</span><br/>',

        /*= } else { =*/
>>>>>>> c00f410c

        /**
         * The background color or gradient for the tooltip.
         *
         * In styled mode, the stroke width is set in the
         * `.highcharts-tooltip-box` class.
         *
         * @sample {highcharts} highcharts/tooltip/backgroundcolor-solid/
         *         Yellowish background
         * @sample {highcharts} highcharts/tooltip/backgroundcolor-gradient/
         *         Gradient
         * @sample {highcharts} highcharts/css/tooltip-border-background/
         *         Tooltip in styled mode
         * @sample {highstock} stock/tooltip/general/
         *         Custom tooltip
         * @sample {highstock} highcharts/css/tooltip-border-background/
         *         Tooltip in styled mode
         * @sample {highmaps} maps/tooltip/background-border/
         *         Background and border demo
         * @sample {highmaps} highcharts/css/tooltip-border-background/
         *         Tooltip in styled mode
         *
         * @type {Highcharts.ColorString}
         */
        backgroundColor: color('${palette.neutralColor3}')
            .setOpacity(0.85).get(),

        /**
         * The pixel width of the tooltip border.
         *
         * In styled mode, the stroke width is set in the
         * `.highcharts-tooltip-box` class.
         *
         * @sample {highcharts} highcharts/tooltip/bordercolor-default/
         *         2px by default
         * @sample {highcharts} highcharts/tooltip/borderwidth/
         *         No border (shadow only)
         * @sample {highcharts} highcharts/css/tooltip-border-background/
         *         Tooltip in styled mode
         * @sample {highstock} stock/tooltip/general/
         *         Custom tooltip
         * @sample {highstock} highcharts/css/tooltip-border-background/
         *         Tooltip in styled mode
         * @sample {highmaps} maps/tooltip/background-border/
         *         Background and border demo
         * @sample {highmaps} highcharts/css/tooltip-border-background/
         *         Tooltip in styled mode
         */
        borderWidth: 1,

        /**
<<<<<<< HEAD
=======
         * The HTML of the tooltip header line. Variables are enclosed by
         * curly brackets. Available variables are `point.key`, `series.name`,
         * `series.color` and other members from the `point` and `series`
         * objects. The `point.key` variable contains the category name, x
         * value or datetime string depending on the type of axis. For datetime
         * axes, the `point.key` date format can be set using
         * `tooltip.xDateFormat`. To access the original point use
         * `point.point`.
         *
         * Set an empty string to avoid header on a shared or split tooltip.
         *
         * @sample {highcharts} highcharts/tooltip/footerformat/
         *         An HTML table in the tooltip
         * @sample {highstock} highcharts/tooltip/footerformat/
         *         An HTML table in the tooltip
         * @sample {highmaps} maps/tooltip/format/
         *         Format demo
         */
        headerFormat: '<span style="font-size: 10px">{point.key}</span><br/>',

        /**
         * The HTML of the point's line in the tooltip. Variables are enclosed
         * by curly brackets. Available variables are point.x, point.y, series.
         * name and series.color and other properties on the same form.
         * Furthermore, `point.y` can be extended by the `tooltip.valuePrefix`
         * and `tooltip.valueSuffix` variables. This can also be overridden for
         * each series, which makes it a good hook for displaying units.
         *
         * Set an empty string to leave out a series from a shared or split
         * tooltip.
         *
         * In styled mode, the dot is colored by a class name rather
         * than the point color.
         *
         * @sample {highcharts} highcharts/tooltip/pointformat/
         *         A different point format with value suffix
         * @sample {highmaps} maps/tooltip/format/
         *         Format demo
         *
         * @since 2.2
         */
        pointFormat: '<span style="color:{point.color}">\u25CF</span> {series.name}: <b>{point.y}</b><br/>',

        /**
>>>>>>> c00f410c
         * Whether to apply a drop shadow to the tooltip.
         *
         * @sample {highcharts} highcharts/tooltip/bordercolor-default/
         *         True by default
         * @sample {highcharts} highcharts/tooltip/shadow/
         *         False
         * @sample {highmaps} maps/tooltip/positioner/
         *         Fixed tooltip position, border and shadow disabled
         */
        shadow: true,

        /**
         * CSS styles for the tooltip. The tooltip can also be styled through
         * the CSS class `.highcharts-tooltip`.
         *
         * @sample {highcharts} highcharts/tooltip/style/
         *         Greater padding, bold text
         *
         * @type    {Highcharts.CSSObject}
         * @default {"color": "#333333", "cursor": "default", "fontSize": "12px", "pointerEvents": "none", "whiteSpace": "nowrap"}
         */
        style: {
            /**
             * @ignore
             */
            color: '${palette.neutralColor80}',
            /**
             * @ignore
             */
            cursor: 'default',
            /**
             * @ignore
             */
            fontSize: '12px',
            /**
             * @ignore
             */
            pointerEvents: 'none',
            // #1686 http://caniuse.com/#feat=pointer-events
            /**
             * @ignore
             */
            whiteSpace: 'nowrap'
        }
    },


    /**
     * Highchart by default puts a credits label in the lower right corner
     * of the chart. This can be changed using these options.
     */
    credits: {

        /**
         * Credits for map source to be concatenated with conventional credit
         * text. By default this is a format string that collects copyright
         * information from the map if available.
         *
         * @see [mapTextFull](#credits.mapTextFull)
         * @see [text](#credits.text)
         *
         * @type      {string}
         * @default   \u00a9 <a href="{geojson.copyrightUrl}">{geojson.copyrightShort}</a>
         * @since     4.2.2
         * @product   highmaps
         * @apioption credits.mapText
         */

        /**
         * Detailed credits for map source to be displayed on hover of credits
         * text. By default this is a format string that collects copyright
         * information from the map if available.
         *
         * @see [mapText](#credits.mapText)
         * @see [text](#credits.text)
         *
         * @type      {string}
         * @default   {geojson.copyright}
         * @since     4.2.2
         * @product   highmaps
         * @apioption credits.mapTextFull
         */

        /**
         * Whether to show the credits text.
         *
         * @sample {highcharts} highcharts/credits/enabled-false/
         *         Credits disabled
         * @sample {highstock} stock/credits/enabled/
         *         Credits disabled
         * @sample {highmaps} maps/credits/enabled-false/
         *         Credits disabled
         */
        enabled: true,

        /**
         * The URL for the credits label.
         *
         * @sample {highcharts} highcharts/credits/href/
         *         Custom URL and text
         * @sample {highmaps} maps/credits/customized/
         *         Custom URL and text
         */
        href: 'https://www.highcharts.com?credits',

        /**
         * Position configuration for the credits label.
         *
         * @sample {highcharts} highcharts/credits/position-left/
         *         Left aligned
         * @sample {highcharts} highcharts/credits/position-left/
         *         Left aligned
         * @sample {highmaps} maps/credits/customized/
         *         Left aligned
         * @sample {highmaps} maps/credits/customized/
         *         Left aligned
         *
         * @since 2.1
         */
        position: {

            /**
             * Horizontal alignment of the credits.
             *
             * @validvalue ["left", "center", "right"]
             */
            align: 'right',

            /**
             * Horizontal pixel offset of the credits.
             */
            x: -10,

            /**
             * Vertical alignment of the credits.
             *
             * @validvalue ["top", "middle", "bottom"]
             */
            verticalAlign: 'bottom',

            /**
             * Vertical pixel offset of the credits.
             */
            y: -5

        },
<<<<<<< HEAD
=======

        /*= if (build.classic) { =*/
>>>>>>> c00f410c

        /**
         * CSS styles for the credits label.
         *
         * @see In styled mode, credits styles can be set with the
         *      `.highcharts-credits` class.
         *
         * @type    {Highcharts.CSSObject}
         * @default {"cursor": "pointer", "color": "#999999", "fontSize": "10px"}
         */
        style: {
            /**
             * @ignore
             */
            cursor: 'pointer',
            /**
             * @ignore
             */
            color: '${palette.neutralColor40}',
            /**
             * @ignore
             */
            fontSize: '9px'
        },
<<<<<<< HEAD
=======

        /*= } =*/
>>>>>>> c00f410c

        /**
         * The text for the credits label.
         *
         * @productdesc {highmaps}
         * If a map is loaded as GeoJSON, the text defaults to
         * `Highcharts @ {map-credits}`. Otherwise, it defaults to
         * `Highcharts.com`.
         *
         * @sample {highcharts} highcharts/credits/href/
         *         Custom URL and text
         * @sample {highmaps} maps/credits/customized/
         *         Custom URL and text
         */
        text: 'Highcharts.com'

    }
};

/**
 * Merge the default options with custom options and return the new options
 * structure. Commonly used for defining reusable templates.
 *
 * @sample highcharts/global/useutc-false Setting a global option
 * @sample highcharts/members/setoptions Applying a global theme
 *
 * @function Highcharts.setOptions
 *
 * @param {Highcharts.Options} options
 *        The new custom chart options.
 *
 * @return {Highcharts.Options}
 *         Updated options.
 */
H.setOptions = function (options) {

    // Copy in the default options
    H.defaultOptions = merge(true, H.defaultOptions, options);

    // Update the time object
    H.time.update(
        merge(H.defaultOptions.global, H.defaultOptions.time),
        false
    );

    return H.defaultOptions;
};

/**
 * Get the updated default options. Until 3.0.7, merely exposing defaultOptions
 * for outside modules wasn't enough because the setOptions method created a new
 * object.
 *
 * @function Highcharts.getOptions
 *
 * @return {Highcharts.Options}
 */
H.getOptions = function () {
    return H.defaultOptions;
};


// Series defaults
H.defaultPlotOptions = H.defaultOptions.plotOptions;


/**
 * Global `Time` object with default options. Since v6.0.5, time settings can be
 * applied individually for each chart. If no individual settings apply, this
 * `Time` object is shared by all instances.
 *
 * @name Highcharts.time
 * @type {Highcharts.Time}
 */
H.time = new H.Time(merge(H.defaultOptions.global, H.defaultOptions.time));

/**
 * Formats a JavaScript date timestamp (milliseconds since Jan 1st 1970) into a
 * human readable date string. The format is a subset of the formats for PHP's
 * [strftime](http://www.php.net/manual/en/function.strftime.php) function.
 * Additional formats can be given in the {@link Highcharts.dateFormats} hook.
 *
 * Since v6.0.5, all internal dates are formatted through the
 * {@link Highcharts.Chart#time} instance to respect chart-level time settings.
 * The `Highcharts.dateFormat` function only reflects global time settings set
 * with `setOptions`.
 *
 * @function Highcharts.dateFormat
 *
 * @param {string} format
 *        The desired format where various time representations are prefixed
 *        with `%`.
 *
 * @param {number} timestamp
 *        The JavaScript timestamp.
 *
 * @param {boolean} [capitalize=false]
 *        Upper case first letter in the return.
 *
 * @return {string}
 *         The formatted date.
 */
H.dateFormat = function (format, timestamp, capitalize) {
    return H.time.dateFormat(format, timestamp, capitalize);
};


/*= if (!build.classic) { =*/
// Legacy build for styled mode, set the styledMode option to true by default.
H.defaultOptions.chart.styledMode = true;
/*= } =*/<|MERGE_RESOLUTION|>--- conflicted
+++ resolved
@@ -780,11 +780,6 @@
          *
          */
         borderRadius: 0,
-<<<<<<< HEAD
-=======
-
-        /*= if (!build.classic) { =*/
->>>>>>> c00f410c
 
         /**
          * In styled mode, this sets how many colors the class names
@@ -796,11 +791,6 @@
          * @since      5.0.0
          */
         colorCount: 10,
-<<<<<<< HEAD
-=======
-
-        /*= } =*/
->>>>>>> c00f410c
 
         /**
          * Alias of `type`.
@@ -1412,11 +1402,6 @@
          * @type {Highcharts.ColorString}
          */
         plotBorderColor: '${palette.neutralColor20}'
-<<<<<<< HEAD
-=======
-
-        /*= } =*/
->>>>>>> c00f410c
 
     },
 
@@ -2274,13 +2259,13 @@
              * @ignore
              */
             color: '${palette.neutralColor80}',
-<<<<<<< HEAD
+            /**
+             * @ignore
+             */
             cursor: 'pointer',
-=======
             /**
              * @ignore
              */
->>>>>>> c00f410c
             fontSize: '12px',
             /**
              * @ignore
@@ -2353,11 +2338,6 @@
          * @type {boolean|Highcharts.CSSObject}
          */
         shadow: false,
-<<<<<<< HEAD
-=======
-
-        /*= } =*/
->>>>>>> c00f410c
 
         /**
          * Default styling for the checkbox next to a legend item when
@@ -2565,12 +2545,6 @@
                  */
                 fontWeight: 'bold'
             }
-<<<<<<< HEAD
-=======
-
-            /*= } =*/
-
->>>>>>> c00f410c
         }
     },
 
@@ -2609,11 +2583,6 @@
          * @since     1.2.0
          * @apioption loading.showDuration
          */
-<<<<<<< HEAD
-=======
-
-        /*= if (build.classic) { =*/
->>>>>>> c00f410c
 
         /**
          * CSS styles for the loading label `span`.
@@ -3165,7 +3134,6 @@
          * @product highcharts highstock
          */
         snap: isTouchDevice ? 25 : 10,
-<<<<<<< HEAD
         /**
          * The HTML of the tooltip header line. Variables are enclosed by
          * curly brackets. Available variables are `point.key`, `series.name`,
@@ -3209,18 +3177,6 @@
          * @apioption  tooltip.pointFormat
          */
         pointFormat: '<span style="color:{point.color}">\u25CF</span> {series.name}: <b>{point.y}</b><br/>',
-=======
-
-        /*= if (!build.classic) { =*/
-
-        headerFormat: '<span class="highcharts-header">{point.key}</span><br/>',
-
-        pointFormat: '<span class="highcharts-color-{point.colorIndex}">' +
-            '\u25CF</span> {series.name}: <span class="highcharts-strong">' +
-            '{point.y}</span><br/>',
-
-        /*= } else { =*/
->>>>>>> c00f410c
 
         /**
          * The background color or gradient for the tooltip.
@@ -3272,53 +3228,6 @@
         borderWidth: 1,
 
         /**
-<<<<<<< HEAD
-=======
-         * The HTML of the tooltip header line. Variables are enclosed by
-         * curly brackets. Available variables are `point.key`, `series.name`,
-         * `series.color` and other members from the `point` and `series`
-         * objects. The `point.key` variable contains the category name, x
-         * value or datetime string depending on the type of axis. For datetime
-         * axes, the `point.key` date format can be set using
-         * `tooltip.xDateFormat`. To access the original point use
-         * `point.point`.
-         *
-         * Set an empty string to avoid header on a shared or split tooltip.
-         *
-         * @sample {highcharts} highcharts/tooltip/footerformat/
-         *         An HTML table in the tooltip
-         * @sample {highstock} highcharts/tooltip/footerformat/
-         *         An HTML table in the tooltip
-         * @sample {highmaps} maps/tooltip/format/
-         *         Format demo
-         */
-        headerFormat: '<span style="font-size: 10px">{point.key}</span><br/>',
-
-        /**
-         * The HTML of the point's line in the tooltip. Variables are enclosed
-         * by curly brackets. Available variables are point.x, point.y, series.
-         * name and series.color and other properties on the same form.
-         * Furthermore, `point.y` can be extended by the `tooltip.valuePrefix`
-         * and `tooltip.valueSuffix` variables. This can also be overridden for
-         * each series, which makes it a good hook for displaying units.
-         *
-         * Set an empty string to leave out a series from a shared or split
-         * tooltip.
-         *
-         * In styled mode, the dot is colored by a class name rather
-         * than the point color.
-         *
-         * @sample {highcharts} highcharts/tooltip/pointformat/
-         *         A different point format with value suffix
-         * @sample {highmaps} maps/tooltip/format/
-         *         Format demo
-         *
-         * @since 2.2
-         */
-        pointFormat: '<span style="color:{point.color}">\u25CF</span> {series.name}: <b>{point.y}</b><br/>',
-
-        /**
->>>>>>> c00f410c
          * Whether to apply a drop shadow to the tooltip.
          *
          * @sample {highcharts} highcharts/tooltip/bordercolor-default/
@@ -3465,11 +3374,6 @@
             y: -5
 
         },
-<<<<<<< HEAD
-=======
-
-        /*= if (build.classic) { =*/
->>>>>>> c00f410c
 
         /**
          * CSS styles for the credits label.
@@ -3494,11 +3398,6 @@
              */
             fontSize: '9px'
         },
-<<<<<<< HEAD
-=======
-
-        /*= } =*/
->>>>>>> c00f410c
 
         /**
          * The text for the credits label.
