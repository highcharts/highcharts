<<<<<<< HEAD
/**
 * Set the time methods globally based on the useUTC option. Time method can be either
 * local time or UTC (default).
 */
function setTimeMethods() {
	var useUTC = defaultOptions.global.useUTC;

	makeTime = useUTC ? Date.UTC : function (year, month, date, hours, minutes, seconds) {
		return new Date(
			year,
			month,
			pick(date, 1),
			pick(hours, 0),
			pick(minutes, 0),
			pick(seconds, 0)
		).getTime();
	};
	getMinutes = useUTC ? 'getUTCMinutes' : 'getMinutes';
	getHours = useUTC ? 'getUTCHours' : 'getHours';
	getDay = useUTC ? 'getUTCDay' : 'getDay';
	getDate = useUTC ? 'getUTCDate' : 'getDate';
	getMonth = useUTC ? 'getUTCMonth' : 'getMonth';
	getFullYear = useUTC ? 'getUTCFullYear' : 'getFullYear';
	setMinutes = useUTC ? 'setUTCMinutes' : 'setMinutes';
	setHours = useUTC ? 'setUTCHours' : 'setHours';
	setDate = useUTC ? 'setUTCDate' : 'setDate';
	setMonth = useUTC ? 'setUTCMonth' : 'setMonth';
	setFullYear = useUTC ? 'setUTCFullYear' : 'setFullYear';

}

/**
 * Merge the default options with custom options and return the new options structure
 * @param {Object} options The new custom options
 */
function setOptions(options) {

	// Pull out axis options and apply them to the respective default axis options
	defaultXAxisOptions = merge(defaultXAxisOptions, options.xAxis);
	defaultYAxisOptions = merge(defaultYAxisOptions, options.yAxis);
	options.xAxis = options.yAxis = UNDEFINED;

	// Merge in the default options
	defaultOptions = merge(defaultOptions, options);

	// Apply UTC
	setTimeMethods();

	return defaultOptions;
}

/**
 * Get the updated default options. Merely exposing defaultOptions for outside modules
 * isn't enough because the setOptions method creates a new object.
 */
function getOptions() {
	return defaultOptions;
}

/**
 * Discard an element by moving it to the bin and delete
 * @param {Object} The HTML node to discard
 */
function discardElement(element) {
	// create a garbage bin element, not part of the DOM
	if (!garbageBin) {
		garbageBin = createElement(DIV);
	}

	// move the node and empty bin
	if (element) {
		garbageBin.appendChild(element);
	}
	garbageBin.innerHTML = '';
}

=======
>>>>>>> c57d2973
/* ****************************************************************************
 * Handle the options                                                         *
 *****************************************************************************/
var

defaultLabelOptions = {
	enabled: true,
	// rotation: 0,
	align: 'center',
	x: 0,
	y: 15,
	/*formatter: function () {
		return this.value;
	},*/
	style: {
		color: '#666',
		fontSize: '11px',
		lineHeight: '14px'
	}
};

defaultOptions = {
	colors: ['#4572A7', '#AA4643', '#89A54E', '#80699B', '#3D96AE',
		'#DB843D', '#92A8CD', '#A47D7C', '#B5CA92'],
	symbols: ['circle', 'diamond', 'square', 'triangle', 'triangle-down'],
	lang: {
		loading: 'Loading...',
		months: ['January', 'February', 'March', 'April', 'May', 'June', 'July',
				'August', 'September', 'October', 'November', 'December'],
		shortMonths: ['Jan', 'Feb', 'Mar', 'Apr', 'May', 'Jun', 'Jul', 'Aug', 'Sep', 'Oct', 'Nov', 'Dec'],
		weekdays: ['Sunday', 'Monday', 'Tuesday', 'Wednesday', 'Thursday', 'Friday', 'Saturday'],
		decimalPoint: '.',
		resetZoom: 'Reset zoom',
		resetZoomTitle: 'Reset zoom level 1:1',
		thousandsSep: ','
	},
	global: {
		useUTC: true,
		canvgUrl: 'http://www.highcharts.com/js/rgbcolor-canvg.js' // docs
	},
	chart: {
		//animation: true,
		//alignTicks: false,
		//reflow: true,
		//className: null,
		//events: { load, selection },
		//margin: [null],
		//marginTop: null,
		//marginRight: null,
		//marginBottom: null,
		//marginLeft: null,
		borderColor: '#4572A7',
		//borderWidth: 0,
		borderRadius: 5,
		defaultSeriesType: 'line',
		ignoreHiddenSeries: true,
		//inverted: false,
		//shadow: false,
		spacingTop: 10,
		spacingRight: 10,
		spacingBottom: 15,
		spacingLeft: 10,
		style: {
			fontFamily: '"Lucida Grande", "Lucida Sans Unicode", Verdana, Arial, Helvetica, sans-serif', // default font
			fontSize: '12px'
		},
		backgroundColor: '#FFFFFF',
		//plotBackgroundColor: null,
		plotBorderColor: '#C0C0C0',
		//plotBorderWidth: 0,
		//plotShadow: false,
		//zoomType: ''
		resetZoomButton: { // docs
			theme: {
				zIndex: 20
			},
			position: {
				align: 'right',
				x: -10,
				//verticalAlign: 'top',
				y: 10
			},
			relativeTo: 'plot'
		}
	},
	title: {
		text: 'Chart title',
		align: 'center',
		// floating: false,
		// margin: 15,
		// x: 0,
		// verticalAlign: 'top',
		y: 15,
		style: {
			color: '#3E576F',
			fontSize: '16px'
		}

	},
	subtitle: {
		text: '',
		align: 'center',
		// floating: false
		// x: 0,
		// verticalAlign: 'top',
		y: 30,
		style: {
			color: '#6D869F'
		}
	},

	plotOptions: {
		line: { // base series options
			allowPointSelect: false,
			showCheckbox: false,
			animation: {
				duration: 1000
			},
			//connectNulls: false,
			//cursor: 'default',
			//clip: true,
			//dashStyle: null,
			//enableMouseTracking: true,
			events: {},
			//legendIndex: 0,
			lineWidth: 2,
			shadow: true,
			// stacking: null,
			marker: {
				enabled: true,
				//symbol: null,
				lineWidth: 0,
				radius: 4,
				lineColor: '#FFFFFF',
				//fillColor: null,
				states: { // states for a single point
					hover: {
						//radius: base + 2
					},
					select: {
						fillColor: '#FFFFFF',
						lineColor: '#000000',
						lineWidth: 2
					}
				}
			},
			point: {
				events: {}
			},
			dataLabels: merge(defaultLabelOptions, {
				enabled: false,
				y: -6,
				formatter: function () {
					return this.y;
				}
			}),
			cropThreshold: 300, // draw points outside the plot area when the number of points is less than this
			pointRange: 0,
			//pointStart: 0,
			//pointInterval: 1,
			showInLegend: true,
			states: { // states for the entire series
				hover: {
					//enabled: false,
					//lineWidth: base + 1,
					marker: {
						// lineWidth: base + 1,
						// radius: base + 1
					}
				},
				select: {
					marker: {}
				}
			},
			stickyTracking: true
			//tooltip: {
				//pointFormat: '<span style="color:{series.color}">{series.name}</span>: <b>{point.y}</b>'
				//yDecimals: null,
				//xDateFormat: '%A, %b %e, %Y',
				//yPrefix: '',
				//ySuffix: ''
			//}
			// turboThreshold: 1000
			// zIndex: null
		}
	},
	labels: {
		//items: [],
		style: {
			//font: defaultFont,
			position: ABSOLUTE,
			color: '#3E576F'
		}
	},
	legend: {
		enabled: true,
		align: 'center',
		//floating: false,
		layout: 'horizontal',
		labelFormatter: function () {
			return this.name;
		},
		borderWidth: 1,
		borderColor: '#909090',
		borderRadius: 5,
		// margin: 10,
		// reversed: false,
		shadow: false,
		// backgroundColor: null,
		style: {
			padding: '5px'
		},
		itemStyle: {
			cursor: 'pointer',
			color: '#3E576F'
		},
		itemHoverStyle: {
			//cursor: 'pointer', removed as of #601
			color: '#000000'
		},
		itemHiddenStyle: {
			color: '#C0C0C0'
		},
		itemCheckboxStyle: {
			position: ABSOLUTE,
			width: '13px', // for IE precision
			height: '13px'
		},
		// itemWidth: undefined,
		symbolWidth: 16,
		symbolPadding: 5,
		verticalAlign: 'bottom',
		// width: undefined,
		x: 0,
		y: 0
	},

	loading: {
		// hideDuration: 100,
		labelStyle: {
			fontWeight: 'bold',
			position: RELATIVE,
			top: '1em'
		},
		// showDuration: 0,
		style: {
			position: ABSOLUTE,
			backgroundColor: 'white',
			opacity: 0.5,
			textAlign: 'center'
		}
	},

	tooltip: {
		enabled: true,
		//crosshairs: null,
		backgroundColor: 'rgba(255, 255, 255, .85)',
		borderWidth: 2,
		borderRadius: 5,
		//formatter: defaultFormatter,
		headerFormat: '<span style="font-size: 10px">{point.key}</span><br/>',
		pointFormat: '<span style="color:{series.color}">{series.name}</span>: <b>{point.y}</b><br/>',
		shadow: true,
		shared: useCanVG,
		snap: hasTouch ? 25 : 10,
		style: {
			color: '#333333',
			fontSize: '12px',
			padding: '5px',
			whiteSpace: 'nowrap'
		}
		//xDateFormat: '%A, %b %e, %Y',
		//yDecimals: null,
		//yPrefix: '',
		//ySuffix: ''
	},

	credits: {
		enabled: true,
		text: 'Highcharts.com',
		href: 'http://www.highcharts.com',
		position: {
			align: 'right',
			x: -10,
			verticalAlign: 'bottom',
			y: -5
		},
		style: {
			cursor: 'pointer',
			color: '#909090',
			fontSize: '10px'
		}
	}
};

// Axis defaults
/*jslint white: true*/
var defaultXAxisOptions = {
	// allowDecimals: null,
	// alternateGridColor: null,
	// categories: [],
	dateTimeLabelFormats: hash(
		MILLISECOND, '%H:%M:%S.%L',
		SECOND, '%H:%M:%S',
		MINUTE, '%H:%M',
		HOUR, '%H:%M',
		DAY, '%e. %b',
		WEEK, '%e. %b',
		MONTH, '%b \'%y',
		YEAR, '%Y'
	),
	endOnTick: false,
	gridLineColor: '#C0C0C0',
	// gridLineDashStyle: 'solid',
	// gridLineWidth: 0,
	// reversed: false,

	labels: defaultLabelOptions,
		// { step: null },
	lineColor: '#C0D0E0',
	lineWidth: 1,
	//linkedTo: null,
	max: null,
	min: null,
	minPadding: 0.01,
	maxPadding: 0.01,
	//minRange: null,
	minorGridLineColor: '#E0E0E0',
	// minorGridLineDashStyle: null,
	minorGridLineWidth: 1,
	minorTickColor: '#A0A0A0',
	//minorTickInterval: null,
	minorTickLength: 2,
	minorTickPosition: 'outside', // inside or outside
	//minorTickWidth: 0,
	//opposite: false,
	//offset: 0,
	//plotBands: [{
	//	events: {},
	//	zIndex: 1,
	//	labels: { align, x, verticalAlign, y, style, rotation, textAlign }
	//}],
	//plotLines: [{
	//	events: {}
	//  dashStyle: {}
	//	zIndex:
	//	labels: { align, x, verticalAlign, y, style, rotation, textAlign }
	//}],
	//reversed: false,
	// showFirstLabel: true,
	// showLastLabel: true,
	startOfWeek: 1,
	startOnTick: false,
	tickColor: '#C0D0E0',
	//tickInterval: null,
	tickLength: 5,
	tickmarkPlacement: 'between', // on or between
	tickPixelInterval: 100,
	tickPosition: 'outside',
	tickWidth: 1,
	title: {
		//text: null,
		align: 'middle', // low, middle or high
		//margin: 0 for horizontal, 10 for vertical axes,
		//rotation: 0,
		//side: 'outside',
		style: {
			color: '#6D869F',
			//font: defaultFont.replace('normal', 'bold')
			fontWeight: 'bold'
		}
		//x: 0,
		//y: 0
	},
	type: 'linear' // linear, logarithmic or datetime
},

defaultYAxisOptions = merge(defaultXAxisOptions, {
	endOnTick: true,
	gridLineWidth: 1,
	tickPixelInterval: 72,
	showLastLabel: true,
	labels: {
		align: 'right',
		x: -8,
		y: 3
	},
	lineWidth: 0,
	maxPadding: 0.05,
	minPadding: 0.05,
	startOnTick: true,
	tickWidth: 0,
	title: {
		rotation: 270,
		text: 'Y-values'
	},
	stackLabels: {
		enabled: false,
		//align: dynamic,
		//y: dynamic,
		//x: dynamic,
		//verticalAlign: dynamic,
		//textAlign: dynamic,
		//rotation: 0,
		formatter: function () {
			return this.total;
		},
		style: defaultLabelOptions.style
	}
}),

defaultLeftAxisOptions = {
	labels: {
		align: 'right',
		x: -8,
		y: null
	},
	title: {
		rotation: 270
	}
},
defaultRightAxisOptions = {
	labels: {
		align: 'left',
		x: 8,
		y: null
	},
	title: {
		rotation: 90
	}
},
defaultBottomAxisOptions = { // horizontal axis
	labels: {
		align: 'center',
		x: 0,
		y: 14
		// staggerLines: null
	},
	title: {
		rotation: 0
	}
},
defaultTopAxisOptions = merge(defaultBottomAxisOptions, {
	labels: {
		y: -5
		// staggerLines: null
	}
});
/*jslint white: false*/



// Series defaults
var defaultPlotOptions = defaultOptions.plotOptions,
	defaultSeriesOptions = defaultPlotOptions.line;
//defaultPlotOptions.line = merge(defaultSeriesOptions);
defaultPlotOptions.spline = merge(defaultSeriesOptions);
defaultPlotOptions.scatter = merge(defaultSeriesOptions, {
	lineWidth: 0,
	states: {
		hover: {
			lineWidth: 0
		}
	},
	tooltip: {
		headerFormat: '<span style="font-size: 10px; color:{series.color}">{series.name}</span><br/>',
		pointFormat: 'x: <b>{point.x}</b><br/>y: <b>{point.y}</b><br/>'
	}
});
defaultPlotOptions.area = merge(defaultSeriesOptions, {
	threshold: 0
	// lineColor: null, // overrides color, but lets fillColor be unaltered
	// fillOpacity: 0.75,
	// fillColor: null

});
defaultPlotOptions.areaspline = merge(defaultPlotOptions.area);
defaultPlotOptions.column = merge(defaultSeriesOptions, {
	borderColor: '#FFFFFF',
	borderWidth: 1,
	borderRadius: 0,
	//colorByPoint: undefined,
	groupPadding: 0.2,
	marker: null, // point options are specified in the base options
	pointPadding: 0.1,
	//pointWidth: null,
	minPointLength: 0,
	cropThreshold: 50, // when there are more points, they will not animate out of the chart on xAxis.setExtremes
	pointRange: null, // null means auto, meaning 1 in a categorized axis and least distance between points if not categories
	states: {
		hover: {
			brightness: 0.1,
			shadow: false
		},
		select: {
			color: '#C0C0C0',
			borderColor: '#000000',
			shadow: false
		}
	},
	dataLabels: {
		y: null,
		verticalAlign: null
	},
	threshold: 0
});
defaultPlotOptions.bar = merge(defaultPlotOptions.column, {
	dataLabels: {
		align: 'left',
		x: 5,
		y: 0
	}
});
defaultPlotOptions.pie = merge(defaultSeriesOptions, {
	//dragType: '', // n/a
	borderColor: '#FFFFFF',
	borderWidth: 1,
	center: ['50%', '50%'],
	colorByPoint: true, // always true for pies
	dataLabels: {
		// align: null,
		// connectorWidth: 1,
		// connectorColor: point.color,
		// connectorPadding: 5,
		distance: 30,
		enabled: true,
		formatter: function () {
			return this.point.name;
		},
		// softConnector: true,
		y: 5
	},
	//innerSize: 0,
	legendType: 'point',
	marker: null, // point options are specified in the base options
	size: '75%',
	showInLegend: false,
	slicedOffset: 10,
	states: {
		hover: {
			brightness: 0.1,
			shadow: false
		}
	}

});

// set the default time methods
setTimeMethods();



/**
 * Set the time methods globally based on the useUTC option. Time method can be either
 * local time or UTC (default).
 */
function setTimeMethods() {
	var useUTC = defaultOptions.global.useUTC,
		GET = useUTC ? 'getUTC' : 'get',
		SET = useUTC ? 'setUTC' : 'set';

	makeTime = useUTC ? Date.UTC : function (year, month, date, hours, minutes, seconds) {
		return new Date(
			year,
			month,
			pick(date, 1),
			pick(hours, 0),
			pick(minutes, 0),
			pick(seconds, 0)
		).getTime();
	};
	getMinutes =  GET + 'Minutes';
	getHours =    GET + 'Hours';
	getDay =      GET + 'Day';
	getDate =     GET + 'Date';
	getMonth =    GET + 'Month';
	getFullYear = GET + 'FullYear';
	setMinutes =  SET + 'Minutes';
	setHours =    SET + 'Hours';
	setDate =     SET + 'Date';
	setMonth =    SET + 'Month';
	setFullYear = SET + 'FullYear';

}

/**
 * Merge the default options with custom options and return the new options structure
 * @param {Object} options The new custom options
 */
function setOptions(options) {
	
	// Pull out axis options and apply them to the respective default axis options 
	defaultXAxisOptions = merge(defaultXAxisOptions, options.xAxis);
	defaultYAxisOptions = merge(defaultYAxisOptions, options.yAxis);
	options.xAxis = options.yAxis = UNDEFINED;
	
	// Merge in the default options
	defaultOptions = merge(defaultOptions, options);
	
	// Apply UTC
	setTimeMethods();

	return defaultOptions;
}

/**
 * Get the updated default options. Merely exposing defaultOptions for outside modules
 * isn't enough because the setOptions method creates a new object.
 */
function getOptions() {
	return defaultOptions;
}
<|MERGE_RESOLUTION|>--- conflicted
+++ resolved
@@ -1,82 +1,3 @@
-<<<<<<< HEAD
-/**
- * Set the time methods globally based on the useUTC option. Time method can be either
- * local time or UTC (default).
- */
-function setTimeMethods() {
-	var useUTC = defaultOptions.global.useUTC;
-
-	makeTime = useUTC ? Date.UTC : function (year, month, date, hours, minutes, seconds) {
-		return new Date(
-			year,
-			month,
-			pick(date, 1),
-			pick(hours, 0),
-			pick(minutes, 0),
-			pick(seconds, 0)
-		).getTime();
-	};
-	getMinutes = useUTC ? 'getUTCMinutes' : 'getMinutes';
-	getHours = useUTC ? 'getUTCHours' : 'getHours';
-	getDay = useUTC ? 'getUTCDay' : 'getDay';
-	getDate = useUTC ? 'getUTCDate' : 'getDate';
-	getMonth = useUTC ? 'getUTCMonth' : 'getMonth';
-	getFullYear = useUTC ? 'getUTCFullYear' : 'getFullYear';
-	setMinutes = useUTC ? 'setUTCMinutes' : 'setMinutes';
-	setHours = useUTC ? 'setUTCHours' : 'setHours';
-	setDate = useUTC ? 'setUTCDate' : 'setDate';
-	setMonth = useUTC ? 'setUTCMonth' : 'setMonth';
-	setFullYear = useUTC ? 'setUTCFullYear' : 'setFullYear';
-
-}
-
-/**
- * Merge the default options with custom options and return the new options structure
- * @param {Object} options The new custom options
- */
-function setOptions(options) {
-
-	// Pull out axis options and apply them to the respective default axis options
-	defaultXAxisOptions = merge(defaultXAxisOptions, options.xAxis);
-	defaultYAxisOptions = merge(defaultYAxisOptions, options.yAxis);
-	options.xAxis = options.yAxis = UNDEFINED;
-
-	// Merge in the default options
-	defaultOptions = merge(defaultOptions, options);
-
-	// Apply UTC
-	setTimeMethods();
-
-	return defaultOptions;
-}
-
-/**
- * Get the updated default options. Merely exposing defaultOptions for outside modules
- * isn't enough because the setOptions method creates a new object.
- */
-function getOptions() {
-	return defaultOptions;
-}
-
-/**
- * Discard an element by moving it to the bin and delete
- * @param {Object} The HTML node to discard
- */
-function discardElement(element) {
-	// create a garbage bin element, not part of the DOM
-	if (!garbageBin) {
-		garbageBin = createElement(DIV);
-	}
-
-	// move the node and empty bin
-	if (element) {
-		garbageBin.appendChild(element);
-	}
-	garbageBin.innerHTML = '';
-}
-
-=======
->>>>>>> c57d2973
 /* ****************************************************************************
  * Handle the options                                                         *
  *****************************************************************************/
