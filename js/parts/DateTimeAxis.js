--- conflicted
+++ resolved
@@ -21,21 +21,12 @@
 		count = normalizedInterval.count;
 
 	if (defined(min)) { // #1300
-<<<<<<< HEAD
-		minDate.setMilliseconds(interval >= timeUnits.second ? 0 :
+		minDate[setMilliseconds](interval >= timeUnits.second ? 0 : // #3935
 			count * Math.floor(minDate.getMilliseconds() / count)); // #3652, #3654
-
-		if (interval >= timeUnits.second) { // second
-			minDate.setSeconds(interval >= timeUnits.minute ? 0 :
-				count * Math.floor(minDate.getSeconds() / count));
-=======
-		minDate[setMilliseconds](interval >= timeUnits.second ? 0 : // #3935
-			count * mathFloor(minDate.getMilliseconds() / count)); // #3652, #3654
 
 		if (interval >= timeUnits.second) { // second
 			minDate[setSeconds](interval >= timeUnits.minute ? 0 : // #3935
-				count * mathFloor(minDate.getSeconds() / count));
->>>>>>> de2c16ca
+				count * Math.floor(minDate.getSeconds() / count));
 		}
 	
 		if (interval >= timeUnits.minute) { // minute
