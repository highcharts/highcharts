--- conflicted
+++ resolved
@@ -11,7 +11,6 @@
 		extend = H.extend,
 		fireEvent = H.fireEvent,
 		inArray = H.inArray,
-		isArray = H.isArray,
 		isObject = H.isObject,
 		merge = H.merge,
 		pick = H.pick,
@@ -329,8 +328,7 @@
 			graphic = point.graphic,
 			i,
 			chart = series.chart,
-			seriesOptions = series.options,
-			names = series.xAxis && series.xAxis.names;
+			seriesOptions = series.options;
 
 		redraw = pick(redraw, true);
 
@@ -424,25 +422,6 @@
 
 		setAnimation(animation, chart);
 
-<<<<<<< HEAD
-		// Make graph animate sideways
-		if (shift) {
-			i = series.zones.length;
-			while (i--) {
-				shiftShapes.push('zone-graph-' + i, 'zone-area-' + i);
-			}
-			each(shiftShapes, function (shape) {
-				if (series[shape]) {
-					series[shape].shift = currentShift + (seriesOptions.step ? 2 : 1);
-				}
-			});
-		}
-		if (area) {
-			area.isArea = true; // needed in animation, both with and without shift
-		}
-
-=======
->>>>>>> 56e52807
 		// Optional redraw, defaults to true
 		redraw = pick(redraw, true);
 
