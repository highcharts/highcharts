--- conflicted
+++ resolved
@@ -6,10 +6,7 @@
     paths:
       - '.github/workflows/dashboards-lighthouse-test.yml'
       - 'css/dashboards*'
-<<<<<<< HEAD
       - 'css/grid*'
-=======
->>>>>>> 4d1e69ef
       - 'samples/dashboards/**'
       - 'test/cypress/dashboards/performance/**'
       - 'ts/Dashboards/**'
