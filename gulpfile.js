/* eslint-env node, es6 */
/* eslint no-console:0, no-path-concat:0, valid-jsdoc:0 */
/* eslint-disable func-style */

'use strict';
const colors = require('colors');
const exec = require('child_process').exec;
const glob = require('glob');
const gulp = require('gulp');
const argv = require('yargs').argv;
const fs = require('fs');
const yaml = require('js-yaml');
const {
    join,
    relative,
    sep
} = require('path');
const {
    getFilesInFolder
} = require('highcharts-assembler/src/build.js');
const {
    getFile,
    removeDirectory,
    writeFile,
    writeFilePromise
} = require('highcharts-assembler/src/utilities.js');
const {
    scripts,
    getBuildScripts
} = require('./tools/build.js');
const compile = require('./tools/compile.js').compile;
const {
    copyFile,
    promisify
} = require('./tools/filesystem.js');
const {
    asyncForeach,
    uploadFiles
} = require('./tools/upload.js');
const ProgressBar = require('./tools/progress-bar.js');
/**
 * Creates a set of ES6-modules which is distributable.
 * @return {undefined}
 */
const buildESModules = () => {
    const {
        buildModules
    } = require('highcharts-assembler/src/build.js');
    buildModules({
        base: './js/',
        output: './code/',
        type: 'classic'
    });
};
const sass = require('node-sass');
const sassRender = promisify(sass.render);

/**
 * Executes a single terminal command and returns when finished.
 * Outputs stdout to the console.
 * @param {string} command Command to execute in terminal
 * @return {string} Returns all output to the terminal in the form of a string.
 */
const commandLine = command => new Promise((resolve, reject) => {
    const cli = exec(command, (error, stdout) => {
        if (error) {
            console.log(error);
            reject(error);
        } else {
            console.log('Command finished: ' + command);
            resolve(stdout);
        }
    });
    cli.stdout.on('data', data => console.log(data.toString()));
});

const compileSingleStyle = fileName => {
    const input = './css/' + fileName;
    const output = './code/css/' + fileName.replace('.scss', '.css');
    return Promise
        .resolve()
        .then(() => sassRender({
            file: input,
            outputStyle: 'expanded'
        }))
        .then(result => writeFilePromise(output, result.css));
};

/**
 * Left pad a string
 * @param  {string} str    The string we want to pad.
 * @param  {string} char   The character we want it to be padded with.
 * @param  {number} length The length of the resulting string.
 * @return {string}        The string with padding on left.
 */
const leftPad = (str, char, length) => char.repeat(length - str.length) + str;

/**
 * Returns time of date as a string in the format of HH:MM:SS
 * @param  {Date} d The date object we want to get the time from
 * @return {string}   The string represantation of the Date object.
 */
const toTimeString = d => {
    const pad = s => leftPad(s, '0', 2);
    return pad('' + d.getHours()) + ':' + pad('' + d.getMinutes()) + ':' + pad('' + d.getSeconds());
};

/**
 * Creates CSS files
 *
 * @return {Promise}
 *         Promise to keep
 */
function styles() {
    const promisesCopyGfx = getFilesInFolder('./gfx', true)
        .map(path => copyFile(join('./gfx', path), join('./code/gfx', path)));
    const promisesCompileStyles = getFilesInFolder('./css', true)
        .map(file => compileSingleStyle(file));
    const promises = [].concat(promisesCopyGfx, promisesCompileStyles);
    return Promise.all(promises).then(() => {
        console.log('Built CSS files from SASS.'.cyan);
    });
}
gulp.task('styles', styles);

/**
 * @private
 * Tests whether the code is in sync with source.
 *
 * @return {boolean}
 *         True, if code is out of sync.
 */
function shouldBuild() {
    const getModifiedTime = fsPattern => {
        let modifyTime = 0;
        glob.sync(fsPattern)
            .forEach(file => {
                modifyTime = Math.max(modifyTime, fs.statSync(file).mtimeMs);
            });
        return modifyTime;
    };
    const buildPath = join(__dirname, 'code', '**', '*.js');
    const sourcePath = join(__dirname, 'js', '**', '*.js');
    const latestBuildTime = getModifiedTime(buildPath);
    const latestSourceTime = getModifiedTime(sourcePath);
    return (latestBuildTime <= latestSourceTime);
}

/**
 * Updates node packages.
 *
 * @return {Promise}
 *         Promise to keep.
 */
function update() {

    const configurationPath = join('node_modules', '_update.json');
    const now = (new Date()).getTime();

    let configuration = {
        checkFrequency: 'weekly',
        lastCheck: 0
    };

    if (fs.existsSync(configurationPath)) {
        configuration = JSON.parse(fs.readFileSync(configurationPath));
    }

    let minimumTime = now;

    switch (configuration.checkFrequency) {
        default:
        case 'weekly':
            minimumTime -= Date.UTC(1970, 0, 8);
            break;
        case 'monthly':
            minimumTime -= Date.UTC(1970, 0, 29);
            break;
        case 'daily':
            minimumTime -= Date.UTC(1970, 0, 2);
            break;
        case 'hourly':
            minimumTime -= Date.UTC(1970, 0, 1, 1);
            break;
    }

    if (configuration.lastCheck <= minimumTime) {

        configuration.lastCheck = now;

        fs.writeFileSync(configurationPath, JSON.stringify(configuration));

        console.log(
            '[' + colors.gray(toTimeString(new Date())) + ']',
            'Updating packages...'
        );

        return commandLine('npm i');
    }

    return Promise.resolve();
}
gulp.task('update', update);

/**
 * Gulp task to run the building process of distribution files. By default it
 * builds all the distribution files. Usage: "gulp build".
 *
 * - `--file` Optional command line argument. Use to build a one or sevral
 *   files. Usage: "gulp build --file highcharts.js,modules/data.src.js"
 *
 * - `--force` Optional CLI argument to force a rebuild of scripts.
 *
 * @todo add --help command to inform about usage.
 *
 * @return {Promise}
 */
gulp.task('scripts', gulp.series(gulp.parallel('update'), () => {
    const options = {
        debug: argv.d || false,
        files: (
            (argv.file) ?
                argv.file.split(',') :
                null
        ),
        type: (argv.type) ? argv.type : null,
        watch: argv.watch || false
    };
    const {
        fnFirstBuild,
        mapOfWatchFn
    } = getBuildScripts(options);
    if (shouldBuild() ||
        (argv.force && !argv.watch) ||
        process.env.HIGHCHARTS_DEVELOPMENT_GULP_SCRIPTS
    ) {
        process.env.HIGHCHARTS_DEVELOPMENT_GULP_SCRIPTS = true;
        fnFirstBuild();
        delete process.env.HIGHCHARTS_DEVELOPMENT_GULP_SCRIPTS;
        console.log('Built JS files from modules.'.cyan);
    } else {
        console.log('✓'.green, 'Code up to date.'.gray);
    }
    if (options.watch) {
        Object.keys(mapOfWatchFn).forEach(key => {
            const fn = mapOfWatchFn[key];
            gulp.watch(key, fn);
        });
    }

    return Promise.resolve();
}));

/**
 * Gulp task to execute ESLint. Pattern defaults to './js/**".'
 * @parameter {string} -p Command line parameter to set pattern. To lint sample
 *     files, see the lintSamples function.
 * @return undefined Returns nothing
 */
const lint = () => {
    const CLIEngine = require('eslint').CLIEngine;
    const cli = new CLIEngine({
        fix: argv.fix
    });
    const formatter = cli.getFormatter();
    const pattern = (typeof argv.p === 'string') ? [argv.p] : ['./js/**/*.js'];
    const report = cli.executeOnFiles(pattern);
    if (argv.fix) {
        CLIEngine.outputFixes(report);
    }
    console.log(formatter(report.results));
};

/**
 * Gulp task to execute ESLint on samples.
 * @parameter {string} -p Command line parameter to set pattern. Example usage
 *     gulp lint -p './samples/**'
 * @return undefined Returns nothing
 */
const lintSamples = () => {
    const CLIEngine = require('eslint').CLIEngine;
    const cli = new CLIEngine({
        ignorePattern: ['./samples/highcharts/common-js/*/demo.js']
    });
    const formatter = cli.getFormatter();
    const report = cli.executeOnFiles([
        './samples/*/*/*/demo.js',
        './samples/*/*/*/test.js',
        './samples/*/*/*/unit-tests.js'
    ]);
    console.log(formatter(report.results));
};

/**
 * Run the test suite.
 */
gulp.task('test', gulp.series(gulp.parallel('styles', 'scripts'), done => {

    const lastRunFile = __dirname + '/test/last-run.json';

    const getModifiedTime = pattern => {
        let mtimeMs = 0;
        glob.sync(pattern).forEach(file => {
            mtimeMs = Math.max(
                mtimeMs,
                fs.statSync(file).mtimeMs
            );
        });
        return mtimeMs;
    };

    // Get the checksum of all code excluding comments. An idea for smarter
    // checks. If the check sum hasn't changed since last test run, there's no
    // need to run tests again.
    /*
    const getCodeHash = (pattern) => {
        const crypto = require('crypto');
        let hashes = [];
        glob.sync(pattern).forEach(file => {
            let s = fs.readFileSync(file, 'utf8');
            if (typeof s === 'string') {
                s = s.replace(/\/\*[\s\S]*?\*\/|([^:]|^)\/\/.*$/gm, '');
                s = crypto.createHash('md5').update(s).digest('hex');
                hashes.push(s);
            }

        });
        let hash = crypto
            .createHash('md5')
            .update(hashes.toString())
            .digest('hex');
        return hash;
    };
    */

    const shouldRun = () => {

        // console.log(getCodeHash(__dirname + '/js/**/*.js'));

        const lastBuildMTime = getModifiedTime(__dirname + '/code/**/*.js');
        const sourceMTime = getModifiedTime(__dirname + '/js/**/*.js');
        const unitTestsMTime = getModifiedTime(__dirname + '/samples/unit-tests/**/*.*');

        let lastSuccessfulRun = 0;

        if (fs.existsSync(lastRunFile)) {
            lastSuccessfulRun = require(lastRunFile).lastSuccessfulRun;
        }
        /*
        console.log(
            'lastBuildMTime', new Date(lastBuildMTime),
            'sourceMTime', new Date(sourceMTime),
            'unitTestsMTime', new Date(unitTestsMTime),
            'lastSuccessfulRun', new Date(lastSuccessfulRun)
        );
        */

        // Arguments passed, always run. No arguments gives [ '_', '$0' ]
        if (Object.keys(argv).length > 2) {
            return true;
        }

        if (lastBuildMTime < sourceMTime) {
            throw new Error(
                '\n✖'.red + ' The files have not been built since ' +
                'the last source code changes. Run ' + 'gulp'.italic +
                ' and try again.'
            );
        } else if (
            sourceMTime < lastSuccessfulRun &&
            unitTestsMTime < lastSuccessfulRun
        ) {
            console.log('\n✓'.green + ' Source code and unit tests not modified since the last successful test run.\n'.gray);
            return false;
        }
        return true;
    };

    const checkSamplesConsistency = () => {
        const products = [
            { product: 'highcharts' },
            { product: 'stock' },
            { product: 'maps' },
            { product: 'gantt', ignore: ['logistics'] }
        ];

        /**
         * @param {object} product The product information
         * @param {string} product.product Product folder name.
         * @param {array} [product.ignore=[]] List of samples that is not listed
         * in index.htm, that still should exist in the demo folder.
         */
        products.forEach(({ product, ignore = [] }) => {
            const index = fs.readFileSync(
                `./samples/${product}/demo/index.htm`,
                'utf8'
            )
                // Remove comments from the html in index
                .replace(/<!--[\s\S]*-->/gm, '');

            const regex = /href="examples\/([a-z\-0-9]+)\/index.htm"/g;
            const toc = [];

            let matches;

            while ((matches = regex.exec(index)) !== null) {
                toc.push(matches[1]);
            }

            const folders = [];
            fs.readdirSync(`./samples/${product}/demo`).forEach(dir => {
                if (dir.indexOf('.') !== 0 && dir !== 'index.htm') {
                    folders.push(dir);
                }
            });

            const missingTOC = folders.filter(
                sample => !toc.includes(sample) && !ignore.includes(sample)
            );
            const missingFolders = toc.filter(
                sample => !folders.includes(sample)
            );

            if (missingTOC.length) {
                console.log(`Found demos that were not added to ./samples/${product}/demo/index.htm`.red);
                missingTOC.forEach(sample => {
                    console.log(` - ./samples/${product}/demo/${sample}`.red);
                });

                throw new Error('Missing sample in index.htm');
            }

            if (missingFolders.length) {
                console.log(`Found demos in ./samples/${product}/demo/index.htm that were not present in demo folder`.red);
                missingFolders.forEach(sample => {
                    console.log(` - ./samples/${product}/demo/${sample}`.red);
                });

                throw new Error('Missing demo');
            }
        });

    };

    // Check that each demo.details has the correct js_wrap setting required for
    // it to display correctly on jsFiddle.
    const checkJSWrap = () => {
        glob(
            'samples/+(highcharts|stock|maps|gantt)/**/demo.html',
            (err, files) => {
                if (err) {
                    throw err;
                }
                let errors = 0;
                files.forEach(f => {
                    const detailsFile = f.replace(/\.html$/, '.details');

                    try {
                        const details = yaml.safeLoad(
                            fs.readFileSync(detailsFile, 'utf-8')
                        );
                        if (details.js_wrap !== 'b') {
                            console.log(`js_wrap not found: ${detailsFile}`.red);
                            errors++;
                        }
                    } catch (e) {
                        console.log(`File not found: ${detailsFile}`.red);
                        errors++;
                    }
                });
                if (errors) {
                    throw new Error('Missing js_wrap setting');
                }
            }
        );
    };


    if (argv.help) {
        console.log(`
HIGHCHARTS TEST RUNNER

Available arguments for 'gulp test':

--browsers
    Comma separated list of browsers to test. Available browsers are
    'ChromeHeadless, Chrome, Firefox, Safari, Edge, IE' depending on what is
    installed on the local system. Defaults to ChromeHeadless.

    In addition, virtual browsers from Browserstack are supported. They are
    prefixed by the operating system. Available BrowserStack browsers are
    'Mac.Chrome, Mac.Firefox, Mac.Safari, Win.Chrome, Win.Edge, Win.Firefox,
    Win.IE'.

    A shorthand option, '--browsers all', runs all BroserStack machines.

--debug
    Print some debugging info.

--tests
    Comma separated list of tests to run. Defaults to '*.*' that runs all tests
    in the 'samples/' directory.
    Example: 'gulp test --tests unit-tests/chart/*' runs all tests in the chart
    directory.

`);
        return;
    }

    checkSamplesConsistency();
    checkJSWrap();

    if (shouldRun()) {

        console.log('Run ' + 'gulp test --help'.cyan + ' for available options');

        const Server = require('karma').Server;
        const PluginError = require('plugin-error');
        new Server({
            configFile: __dirname + '/test/karma-conf.js',
            singleRun: true
        }, err => {
            if (err === 0) {
                done();

                // Register last successful run (only when running without
                // arguments)
                if (Object.keys(argv).length <= 2) {
                    fs.writeFileSync(
                        lastRunFile,
                        JSON.stringify({ lastSuccessfulRun: Date.now() })
                    );
                }
            } else {
                done(new PluginError('karma', {
                    message: 'Tests failed'
                }));
            }
        }).start();
    } else {
        done();
    }
}));

/**
 * Run the nightly. The task spawns a child process running node.
 */
gulp.task('nightly', function () {
    const spawn = require('child_process').spawn;
    spawn('node', ['nightly.js'].concat(process.argv.slice(3)), {
        cwd: 'utils/samples',
        stdio: 'inherit'
    });
});


/**
 * Automated generation for internal Class reference.
 * Run with --watch argument to watch for changes in the JS files.
 */
const generateClassReferences = ({ templateDir, destination }) => {
    const jsdoc = require('gulp-jsdoc3');
    const sourceFiles = [
        'README.md',
        './js/parts/Utilities.js',
        './js/parts/Axis.js',
        './js/parts/Chart.js',
        './js/parts/Color.js',
        './js/parts/DataGrouping.js',
        './js/parts/Dynamics.js',
        './js/parts/Globals.js',
        './js/parts/Interaction.js',
        './js/parts/Legend.js',
        './js/parts/Options.js',
        './js/parts/Point.js',
        './js/parts/Pointer.js',
        './js/parts/PlotLineOrBand.js',
        './js/parts/Series.js',
        './js/parts/StockChart.js',
        './js/parts/SVGRenderer.js',
        './js/parts/Tick.js',
        './js/parts/Time.js',
        './js/parts-gantt/GanttChart.js',
        './js/parts-gantt/TreeGrid.js',
        './js/parts-map/GeoJSON.js',
        './js/parts-map/Map.js',
        './js/parts-map/MapNavigation.js',
        './js/parts-map/MapSeries.js',
        './js/modules/drilldown.src.js',
        './js/modules/exporting.src.js',
        './js/modules/export-data.src.js',
        './js/modules/data.src.js',
        './js/modules/offline-exporting.src.js',
        './js/modules/pattern-fill.src.js',
        './js/modules/sonification/*.js',
        './js/annotations/annotations.src.js'
        /*
        './js/annotations/eventEmitterMixin.js',
        './js/annotations/MockPoint.js',
        './js/annotations/ControlPoint.js',
        './js/annotations/controllable/controllableMixin.js',
        './js/annotations/controllable/ControllableCircle.js',
        './js/annotations/controllable/ControllableImage.js',
        './js/annotations/controllable/ControllableLabel.js',
        './js/annotations/controllable/ControllablePath.js',
        './js/annotations/controllable/ControllableRect.js',
        './js/annotations/types/CrookedLine.js',
        './js/annotations/types/ElliottWave.js',
        './js/annotations/types/Tunnel.js',
        './js/annotations/types/Fibonacci.js',
        './js/annotations/types/InfinityLine.js',
        './js/annotations/types/Measure.js',
        './js/annotations/types/Pitchfork.js',
        './js/annotations/types/VerticalLine.js'*/
    ];
    const optionsJSDoc = {
        navOptions: {
            theme: 'highsoft'
        },
        opts: {
            destination,
            private: false,
            template: templateDir + '/template'
        },
        plugins: [
            templateDir + '/plugins/add-namespace',
            templateDir + '/plugins/markdown',
            templateDir + '/plugins/sampletag'
        ],
        templates: {
            logoFile: 'img/highcharts-logo.svg',
            systemName: 'Highcharts',
            theme: 'highsoft'
        }
    };
    const message = {
        success: colors.green('Created class-reference')
    };
    return new Promise((resolve, reject) => {
        gulp.src(sourceFiles, { read: false })
            .pipe(jsdoc(optionsJSDoc, function (err) {
                if (err) {
                    reject(err);
                } else {
                    console.log(message.success);
                    resolve(message.success);
                }
            }));
    });
};

/**
 * Compile the JS files in the /code folder
 */
const compileScripts = (args = {}) => {
    const sourceFolder = './code/';
    // Compile all files ending with .src.js.
    // Do not compile files in ./es-modules or ./js/es-modules.
    const isSourceFile = path => (
        path.endsWith('.src.js') && !path.includes('es-modules')
    );
    const files = (
        (args.files) ?
            args.files :
            getFilesInFolder(sourceFolder, true, '').filter(isSourceFile)
    );
    return compile(files, sourceFolder);
};

/**
 * Compile the JS files in the /code folder
 */
const compileLib = () => {
    const sourceFolder = './vendor/';
    const files = ['canvg.src.js', 'rgbcolor.src.js'];
    return compile(files, sourceFolder)
        .then(console.log);
};

const cleanCode = () => {
    const {
        removeFile
    } = require('highcharts-assembler/src/utilities.js');
    const codeFolder = './code/';
    const files = getFilesInFolder(codeFolder, true, '');
    const keep = ['.gitignore', '.htaccess', 'css/readme.md', 'js/modules/readme.md', 'js/readme.md', 'modules/readme.md', 'readme.txt'];
    const promises = files
        .filter(file => keep.indexOf(file) === -1)
        .map(file => removeFile(codeFolder + file));
    return Promise.all(promises)
        .then(() => console.log('Successfully removed code directory.'));
};

const cleanDist = () => removeDirectory('./build/dist')
    .then(() => {
        console.log('Successfully removed dist directory.');
    })
    .catch(() => {
        console.log('Tried to remove ./build/dist but it was never there. Moving on...');
    });

const cleanApi = () => removeDirectory('./build/api')
    .then(() => {
        console.log('Successfully removed api directory.');
    });
gulp.task('clean-api', cleanApi);

const copyToDist = () => {
    const sourceFolder = 'code/';
    const distFolder = 'build/dist/';
    const folders = [{
        from: 'gfx',
        to: 'gfx'
    }, {
        from: 'css',
        to: 'code/css'
    }];
    // Additional files to include in distribution. // Map of pathTo to pathFrom
    let additionals = {
        'code/lib/canvg.js': 'vendor/canvg.js',
        'code/lib/canvg.src.js': 'vendor/canvg.src.js',
        'code/lib/jspdf.js': 'vendor/jspdf.js',
        'code/lib/jspdf.src.js': 'vendor/jspdf.src.js',
        'code/lib/rgbcolor.js': 'vendor/rgbcolor.js',
        'code/lib/rgbcolor.src.js': 'vendor/rgbcolor.src.js',
        'code/lib/svg2pdf.js': 'vendor/svg2pdf.js',
        'code/lib/svg2pdf.src.js': 'vendor/svg2pdf.src.js'
    };
    // Files that should not be distributed with certain products
    const filter = {
        highcharts: [
            'highcharts-gantt.js',
            'highmaps.js',
            'highstock.js',
            'indicators/',
            'modules/canvasrenderer.experimental.js',
            'modules/map.js',
            'modules/map-parser.js'
        ].map(str => new RegExp(str)),
        highstock: [
            'highcharts.js',
            'highcharts-gantt.js',
            'highmaps.js',
            'modules/broken-axis.js',
            'modules/canvasrenderer.experimental.js',
            'modules/gantt.js',
            'modules/map.js',
            'modules/map-parser.js'
        ].map(str => new RegExp(str)),
        highmaps: [
            'highcharts-gantt.js',
            'highstock.js',
            'indicators/',
            'modules/broken-axis.js',
            'modules/canvasrenderer.experimental.js',
            'modules/gantt.js',
            'modules/map-parser.js',
            'modules/series-label.js',
            'modules/solid-gauge.js'
        ].map(str => new RegExp(str)),
        gantt: [
            'highcharts-3d.js',
            'highcharts-more.js',
            'highmaps.js',
            'highstock.js',
            'indicators/',
            'modules/map.js',
            'modules/stock.js',
            'modules/canvasrenderer.experimental.js',
            'modules/map-parser.js',
            'modules/series-label.js',
            'modules/solid-gauge.js'
        ].map(str => new RegExp(str))
    };

    // Copy source files to the distribution packages.
    const codeFiles = getFilesInFolder(sourceFolder, true, '')
        .filter(path => (
            path.endsWith('.js') ||
            path.endsWith('.js.map') ||
            path.endsWith('.css')
        ))
        .reduce((obj, path) => {
            const source = sourceFolder + path;
            const filename = path.replace('.src.js', '.js').replace('js/', '');
            ['highcharts', 'highstock', 'highmaps', 'gantt'].forEach(lib => {
                const filters = filter[lib];
                const include = !filters.find(regex => regex.test(filename));
                if (include) {
                    const target = distFolder + lib + '/code/' + path;
                    obj[target] = source;
                }
            });
            return obj;
        }, {});

    // Add additional files in folders to copy list
    additionals = folders.reduce((map, folder) => {
        const { from, to } = folder;
        getFilesInFolder(from, true, '')
            .forEach(filename => {
                map[join(to, filename)] = join(from, filename);
            });
        return map;
    }, additionals);

    const additionalFiles = Object.keys(additionals).reduce((obj, file) => {
        ['highcharts', 'highstock', 'highmaps', 'gantt'].forEach(lib => {
            const source = additionals[file];
            const target = `${distFolder}${lib}/${file}`;
            obj[target] = source;
        });
        return obj;
    }, {});

    const files = Object.assign({}, additionalFiles, codeFiles);
    const promises = Object.keys(files).map(target => {
        const source = files[target];
        return copyFile(source, target);
    });
    return Promise.all(promises);
};

const getBuildProperties = () => {
    const {
        regexGetCapture
    } = require('highcharts-assembler/src/dependencies.js');
    const buildProperties = getFile('./build.properties');
    // @todo Get rid of build.properties and perhaps use package.json in stead.
    return {
        date: regexGetCapture(/highcharts\.product\.date=(.+)/, buildProperties),
        version: regexGetCapture(/highcharts\.product\.version=(.+)/, buildProperties)
    };
};

const createProductJS = () => {
    const path = './build/dist/products.js';
    const buildProperties = getBuildProperties();
    // @todo Add reasonable defaults
    const date = buildProperties.date || '';
    const version = buildProperties.version || '';
    const content = `var products = {
    "Highcharts": {
        "date": "${date}",
        "nr": "${version}"
    },
    "Highstock": {
        "date": "${date}",
        "nr": "${version}"
    },
    "Highmaps": {
        "date": "${date}",
        "nr": "${version}"
    },
    "Highcharts Gantt": {
        "date": "${date}",
        "nr": "${version}"
    }
}`;
    writeFile(path, content);
};

/**
 * Returns a string which tells the time difference between to dates.
 * Difference is formatted as xh xm xs xms. Where x is a number.
 * @param  {Date} d1 First date
 * @param  {Date} d2 Second date
 * @return {string} The time difference between the two dates.
 */
const timeDifference = (d1, d2) => {
    const time = [];
    const seconds = 1000;
    const minutes = 60 * seconds;
    const hours = 60 * minutes;
    let diff = d2 - d1;
    let x = 0;
    if (diff > hours) {
        x = Math.floor(diff / hours);
        diff -= x * hours;
        time.push(x + 'h');
    }
    if (diff > minutes || (time.length > 0 && diff > 0)) {
        x = Math.floor(diff / minutes);
        diff -= x * minutes;
        time.push(x + 'm');
    }
    if (diff > seconds || (time.length > 0 && diff > 0)) {
        x = Math.floor(diff / seconds);
        diff -= x * seconds;
        time.push(x + 's');
    }
    if (diff > 0 || time.length === 0) {
        time.push(diff + 'ms');
    }
    return time.join(' ');
};

/**
 * Mirrors the same feedback which gulp gives when executing its tasks.
 * Says when a task started, when it finished, and how long it took.
 * @param  {string} name Name of task which is being executed.
 * @param  {string} task A function to execute
 * @return {*}      Returns whatever the task function returns when it is finished.
 */
const gulpify = (name, task) => {
    // const colors = require('colors');
    const isPromise = value => (
        typeof value === 'object' &&
        typeof value.then === 'function'
    );
    return function (...args) {
        const d1 = new Date();
        console.log('[' + colors.gray(toTimeString(d1)) + '] Starting \'' + colors.cyan(name) + '\'...');
        let result = task(...args);
        if (!isPromise(result)) {
            result = Promise.resolve(result);
        }
        return result.then(() => {
            const d2 = new Date();
            console.log('[' + colors.gray(toTimeString(d2)) + '] Finished \'' + colors.cyan(name) + '\' after ' + colors.blue(timeDifference(d1, d2)));
        });
    };
};

<<<<<<< HEAD
/**
 * Executes a single terminal command and returns when finished.
 * Outputs stdout to the console.
 * @param {string} command Command to execute in terminal
 * @return {Promise} Returns all output to the terminal in the form of a string.
 */
const commandLine = command => new Promise((resolve, reject) => {
    const cli = exec(command, (error, stdout) => {
        if (error) {
            console.log(error);
            reject(error);
        } else {
            console.log('Command finished: ' + command);
            resolve(stdout);
        }
    });
    cli.stdout.on('data', data => console.log(data.toString()));
});

=======
>>>>>>> 7fec079d
const filesize = () => {
    const sourceFolder = './code/';
    // @todo Correct type names to classic and styled and rename the param to
    // 'mode'
    const types = argv.type ? [argv.type] : ['classic', 'css'];
    const filenames = argv.file ? argv.file.split(',') : ['highcharts.src.js'];
    const files = filenames.reduce((arr, name) => {
        const p = types.map(t => (t === 'css' ? 'js/' : '') + name);
        return arr.concat(p);
    }, []);
    const getGzipSize = content => {
        const gzipSize = require('gzip-size');
        return gzipSize.sync(content);
    };
    // const pad = (str, x) => ' '.repeat(x) + str;
    const padRight = (str, x) => str + ' '.repeat(x - str.length);
    const printRow = (sizes, content) => content.map((c, i) => padRight(c.toString(), sizes[i])).join('');
    const report = (name, current, head) => {
        const colsizes = [10, 10, 10, 10];
        const diff = (a, b) => {
            const d = a - b;
            const sign = d > 0 ? '+' : '';
            // const color = diff > 0 ? 'yellow' : 'green';
            return sign + d;
        };
        console.log([
            '',
            colors.cyan(name),
            printRow(colsizes, ['', 'gzipped', 'compiled', 'size']),
            printRow(colsizes, ['New:', current.gzip, current.compiled, current.size]),
            printRow(colsizes, ['HEAD:', head.gzip, head.compiled, head.size]),
            printRow(colsizes, ['Diff:', diff(current.gzip, head.gzip) + 'B', diff(current.compiled, head.compiled) + 'B', diff(current.size, head.size) + 'B']),
            ''
        ].join('\n'));
    };

    const runFileSize = (obj, key) => Promise
        .resolve(scripts())
        .then(() => compile(files, sourceFolder))
        .then(() => files.reduce(
            (o, n) => {
                const filename = n.replace('.src.js', '.js');
                const compiled = getFile(sourceFolder + filename);
                const content = getFile(sourceFolder + n);
                if (!o[filename]) {
                    o[filename] = {};
                }
                o[filename][key] = {
                    gzip: getGzipSize(compiled),
                    size: content.length,
                    compiled: compiled.length
                };
                return o;
            }, obj
        ));

    return runFileSize({}, 'new')
        .then(obj => commandLine('git stash')
            .then(() => obj)) // Pass obj to next function
        .then(obj => runFileSize(obj, 'head'))
        .then(obj => commandLine('git stash apply && git stash drop')
            .then(() => obj)) // Pass obj to next function
        .then(obj => {
            const keys = Object.keys(obj);
            keys.forEach(key => {
                const values = obj[key];
                report(key, values.new, values.head);
            });
        });
};

/**
 * Run remaining dist tasks in build.xml.
 * @return {Promise} Returns a promise which resolves when scripts is finished.
 */
const antDist = () => commandLine('ant dist');

/**
 * Gzip a single file.
 * @param {string} file Path to input file.
 * @param {string} output Path to where output the result.
 * @return {undefined}
 * TODO Promisify to use in dist task.
 */
/*
const gzipFile = (file, output) => {
    const zlib = require('zlib');
    const gzip = zlib.createGzip();
    const inp = fs.createReadStream(file);
    const out = fs.createWriteStream(output);
    inp.pipe(gzip).pipe(out);
};
*/

const getDirectories = path => fs
    .readdirSync(path)
    .filter(file => fs
        .lstatSync(path + file)
        .isDirectory());

const replaceAll = (str, search, replace) => str.split(search).join(replace);

const assembleSample = (template, content) => Object
    .keys(content)
    .reduce(
        (str, key) => str.replace('@demo.' + key + '@', content[key]),
        template
    );

const createExamples = (title, samplesFolder, output) => {
    const template = getFile('samples/template-example.htm');
    const samples = getDirectories(samplesFolder);
    const convertURLToLocal = str => {
        const localPath = 'src="../../code/';
        str = replaceAll(str, 'src="https://code.highcharts.com/stock/', localPath);
        str = replaceAll(str, 'src="https://code.highcharts.com/maps/', localPath);
        str = replaceAll(str, 'src="https://code.highcharts.com/gantt/', localPath);
        str = replaceAll(str, 'src="https://code.highcharts.com/', localPath);
        str = replaceAll(str, '../../js/mapdata', 'src="https://code.highcharts.com/mapdata');
        return str;
    };
    samples.forEach(name => {
        const pathFolder = samplesFolder + name + '/';
        const contents = ['html', 'css', 'js'].reduce((obj, key) => {
            const content = getFile(pathFolder + 'demo.' + key);
            obj[key] = content ? content : '';
            return obj;
        }, {});
        contents.title = title;
        let sample = assembleSample(template, contents);
        sample = convertURLToLocal(sample);
        writeFile(output + name + '/index.htm', sample);
    });
    const index = getFile(samplesFolder + 'index.htm');
    writeFile(output + '../index.htm', index);
};

const copyFolder = (input, output) => {
    const files = getFilesInFolder(input);
    const promises = files.map(file => copyFile(input + file, output + file));
    return Promise.all(promises)
        .then(() => console.log('Copied folder ' + input + ' to ' + output));
};

const copyGraphicsToDist = () => {
    const dist = 'build/dist/';
    const promises = ['highcharts', 'highstock', 'highmaps', 'gantt']
        .map(lib => copyFolder('samples/graphics/', dist + lib + '/graphics/'));
    return Promise.all(promises)
        .then(() => console.log('Copied all graphics to dist folders.'));
};

const createAllExamples = () => new Promise(resolve => {
    const config = {
        Highcharts: {
            samplesFolder: 'samples/highcharts/demo/',
            output: 'build/dist/highcharts/examples/'
        },
        Highstock: {
            samplesFolder: 'samples/stock/demo/',
            output: 'build/dist/highstock/examples/'
        },
        Highmaps: {
            samplesFolder: 'samples/maps/demo/',
            output: 'build/dist/highmaps/examples/'
        },
        'Highcharts Gantt': {
            samplesFolder: 'samples/gantt/demo/',
            output: 'build/dist/gantt/examples/'
        }
    };
    Object.keys(config).forEach(lib => {
        const c = config[lib];
        createExamples(lib, c.samplesFolder, c.output);
    });
    resolve();
});

const generateAPI = (input, output, onlyBuildCurrent) => new Promise((resolve, reject) => {
    const generate = require('highcharts-api-docs');
    const message = {
        start: 'Started generating API documentation.',
        noSeries: 'Missing series in tree.json. Run merge script.',
        noTree: 'Missing tree.json. This task is dependent upon the jsdoc task.',
        success: 'Finished with my Special api.'
    };
    console.log(message.start);
    if (fs.existsSync(input)) {
        const json = JSON.parse(fs.readFileSync(input, 'utf8'));
        if (!json.series) {
            console.log(message.noSeries);
            reject(new Error(message.noSeries));
        }
        generate(json, output, onlyBuildCurrent, () => {
            console.log(message.success);
            resolve(message.success);
        });
    } else {
        console.log(message.noTree);
        reject(message.noTree);
    }
});

/**
 * Some random tests for tree.json's consistency
 */
const testTree = treeFile => new Promise((resolve, reject) => {
    const tree = JSON.parse(fs.readFileSync(treeFile, 'utf8'));
    if (Object.keys(tree.plotOptions.children).length < 66) {
        reject(new Error('Tree.json should contain at least 66 series types'));
        // } else if (Object.keys(tree.plotOptions.children.pie.children).length < 10) {
        //    reject('Tree.json should contain at least X properties for pies');
    } else {
        resolve();
    }
});

/**
 * Creates the Highcharts API
 *
 * @param {object} options The options for generating the API
 * @param {string} options.treeFile Location of the json file to generate the
 *      API from.
 * @param {string} options.output Location of where to output resulting API
 * @param {boolean} options.onlyBuildCurrent Whether or not to build only
 *  only latest version or all of them.
 * @return {Promise} A Promise which resolves into undefined when done.
 */
const generateAPIDocs = ({ treeFile, output, onlyBuildCurrent }) => {
    const message = {
        successJSDoc: colors.green('Created tree.json')
    };
    const sourceFiles = [
        './js/annotations',
        './js/annotations/types',
        './js/indicators',
        './js/modules',
        './js/modules/networkgraph',
        './js/modules/sonification',
        './js/parts',
        './js/parts-3d',
        './js/parts-more',
        './js/parts-map',
        './js/parts-gantt'
    ];
    const configJSDoc = {
        plugins: ['./tools/jsdoc/plugins/highcharts.jsdoc']
    };
    const jsdoc = require('gulp-jsdoc3');
    return new Promise((resolve, reject) => {
        gulp.src(sourceFiles, { read: false })
            .pipe(jsdoc(configJSDoc, err => {
                if (!err) {
                    console.log(message.successJSDoc);
                    resolve(message.successJSDoc);
                } else {
                    reject(err);
                }
            }));
    })
        .then(() => generateAPI(treeFile, output, onlyBuildCurrent))
        .then(() => testTree(treeFile));
};

const isString = x => typeof x === 'string';

const uploadAPIDocs = () => {
    const sourceFolder = './build/api/';
    const bucket = 'api-docs-bucket.highcharts.com';
    const batchSize = 30000;
    const files = (
        isString(argv.files) ?
            argv.files.split(',') :
            getFilesInFolder(sourceFolder, true, '')
    );
    const tags = isString(argv.tags) ? argv.tags.split(',') : ['current'];
    const getUploadConfig = tag => {
        const errors = [];
        const bar = new ProgressBar({
            error: '',
            total: files.length,
            message: `\n[:bar] - Uploading ${tag}. Completed :count of :total.:error`
        });
        const doTick = () => {
            bar.tick();
        };
        const onError = err => {
            errors.push(`${err.message}. ${err.from} -> ${err.to}`);
            bar.tick({
                error: `\n${errors.length} file(s) errored:\n${errors.join('\n')}`
            });
        };
        const params = {
            batchSize,
            bucket,
            callback: doTick,
            onError
        };
        const getMapOfFromTo = fileName => {
            let to = fileName;
            if (tag !== 'current') {
                const parts = to.split('/');
                parts.splice(1, 0, tag);
                to = parts.join('/');
            }
            return {
                from: join(sourceFolder, fileName),
                to
            };
        };
        params.files = files.map(getMapOfFromTo);
        return params;
    };
    console.log(`Started upload of ${files.length} files to ${bucket} under tags [${tags.join(', ')}].`);
    const commands = [];
    return asyncForeach(tags, tag => Promise
        .resolve(getUploadConfig(tag))
        .then(uploadFiles)
        .then(result => {
            const { errors } = result;
            if (errors.length) {
                const erroredFiles = errors
                    .map(e => relative(sourceFolder, e.from)
                        // Make path command line friendly.
                        .split(sep)
                        .join('/'));
                commands.push(`gulp upload-api --tags ${tag} --files ${erroredFiles.join(',')}`);
            }
        }))
        .then(() => {
            if (commands.length) {
                console.log([
                    '',
                    colors.red('Some of the uploads failed, please run the following command to retry:'),
                    commands.join(' && ')
                ].join('\n'));
            }
        });
};
gulp.task('upload-api', uploadAPIDocs);

const startServer = () => {
    // Start a server serving up the api reference
    const http = require('http');
    const url = require('url');
    const docport = 9005;
    const base = '127.0.0.1:' + docport;
    const apiPath = __dirname + '/build/api/';
    const mimes = {
        css: 'text/css',
        js: 'text/javascript',
        json: 'application/json',
        html: 'text/html',
        ico: 'image/x-icon',
        png: 'image/png',
        svg: 'image/svg+xml',
        xml: 'application/xml'
    };

    http.createServer((req, res) => {
        // eslint-disable-next-line node/no-deprecated-api
        const path = url.parse(req.url, true).pathname;

        let file = false;
        let redirect = false;

        if (path === '/highcharts' || path === '/' || path === '') {
            redirect = '/highcharts/';
        } else if (path === '/highstock') {
            redirect = '/highstock/';
        } else if (path === '/highmaps') {
            redirect = '/highmaps/';
        }
        if (redirect) {
            res.writeHead(302, {
                Location: redirect
            });
            res.end();
        }


        let filePath = path.substr(base + base.length + 1, path.lastIndexOf('/'));

        const send404 = () => {
            res.end('Ooops, the requested file is 404', 'utf-8');
        };

        if (filePath[filePath.length - 1] !== '/') {
            filePath = filePath + '/';
        }

        if (filePath[0] === '/') {
            filePath = filePath.substr(1);
        }

        if (req.method === 'GET') {
            const lastSlash = path.lastIndexOf('/');
            if (path.length === 0 || (path.length - 1) === lastSlash) {
                file = 'index.html';
            } else {
                file = path.substr(lastSlash + 1);
            }

            let ext = file.substr(file.lastIndexOf('.') + 1);
            if (Object.keys(mimes).indexOf(ext) === -1) {
                ext = 'html';
                file += '.html';
            }

            res.writeHead(200, {
                'Content-Type': mimes[ext] || mimes.html
            });

            return fs.readFile(apiPath + filePath + file, (err, data) => {
                if (err) {
                    return send404();
                }
                return res.end(data);
            });
        }

        return send404();
    }).listen(docport);

    console.log(
        'Starting API docs server',
        ('http://localhost:' + docport).cyan
    );
};
gulp.task('start-api-server', startServer);

/**
 * Creates additional JSON-based class references with JSDoc using
 * tsconfig.json.
 */
const jsdocNamespace = () => {

    const jsdoc3 = require('gulp-jsdoc3');

    const dtsPath = 'test/typescript';

    const codeFiles = JSON
        .parse(fs.readFileSync(join(dtsPath, 'tsconfig.json'))).files
        .map(file => join(dtsPath, file))
        .filter(file => (
            file.indexOf('test') !== 0 &&
            file.indexOf('global.d.ts') === -1 &&
            file.indexOf('.src.d.ts') === -1
        ))
        .map(file => file.replace(/.d.ts$/, '.src.js'));

    const productFolders = [
            'gantt',
            'highcharts',
            'highstock',
            'highmaps'
        ],
        gulpOptions = [codeFiles, { read: false }],
        jsdoc3Options = { plugins: ['tools/jsdoc/plugins/highcharts.namespace'] };

    if (codeFiles.length === 0) {
        console.error('No files in tsconfig.json found.');
        return Promise.resolve([]);
    }

    const aGulp = (resolve, reject) => {

        const aJson = error => {

            if (error) {
                reject(error);
            }

            Promise
                .all(productFolders.map(productFolder => copyFile(
                    'tree-namespace.json',
                    `build/api/${productFolder}/tree-namespace.json`
                )))
                .then(resolve)
                .catch(reject);
        };

        gulp.src(...gulpOptions)
            .pipe(jsdoc3(jsdoc3Options, aJson));
    };

    return new Promise(aGulp);
};
gulp.task('jsdoc-namespace', gulp.series(gulp.parallel('scripts'), jsdocNamespace));

/**
 * Creates JSON-based option references from JSDoc.
 */
const jsdocOptions = () => generateAPIDocs({
    version: getBuildProperties().version,
    treeFile: './tree.json',
    output: './build/api',
    onlyBuildCurrent: true
});
gulp.task('jsdoc-options', jsdocOptions);

let apiServerRunning = false;
/**
 * Create Highcharts API and class references from JSDOC
 */
const jsdoc = () => {
    const optionsClassReference = {
        templateDir: './node_modules/highcharts-docstrap',
        destination: './build/api/class-reference/'
    };
    const optionsAPI = {
        version: getBuildProperties().version,
        treeFile: './tree.json',
        output: './build/api',
        onlyBuildCurrent: true
    };
    const dir = optionsClassReference.templateDir;
    const watchFiles = [
        './js/!(adapters|builds)/*.js',
        './node_modules/highcharts-api-docs/include/*.*',
        './node_modules/highcharts-api-docs/templates/*.handlebars',
        dir + '/template/tmpl/*.tmpl',
        dir + '/template/static/styles/*.css',
        dir + '/template/static/scripts/*.js'
    ];
    if (argv.watch) {
        gulp.watch(watchFiles, ['jsdoc']);
        console.log('Watching file changes in JS files and templates');

    } else {
        console.log('Tip: use the --watch argument to watch JS file changes');
    }

    if (!apiServerRunning) {
        startServer();
        apiServerRunning = true;
    }

    return generateClassReferences(optionsClassReference)
        .then(() => generateAPIDocs(optionsAPI));
};
gulp.task('jsdoc', gulp.series(gulp.parallel('clean-api', 'jsdoc-namespace'), jsdoc));

gulp.task('create-productjs', createProductJS);
gulp.task('clean-dist', cleanDist);
gulp.task('clean-code', cleanCode);
gulp.task('copy-to-dist', copyToDist);
gulp.task('filesize', filesize);

/* *
 *
 *  TypeScript
 *
 * */

/**
 * Add TypeScript declarations to the code folder using tree.json and
 * tree-namespace.json.
 */
function dts() {
    return require('../highcharts-declarations-generator').task();
}
gulp.task('dts', gulp.series(gulp.parallel('jsdoc-options', 'jsdoc-namespace'), dts));

/**
 * Test TypeScript declarations in the code folder using tsconfig.json.
 */
function dtsLint() {
    return commandLine('cd test/typescript && npx dtslint --onlyTestTsNext');
}
gulp.task('dtslint', gulp.series(gulp.parallel('update', 'dts'), dtsLint));

<<<<<<< HEAD
gulp.task('dts', ['jsdoc-options', 'jsdoc-namespace'], dts);
gulp.task('dtslint', ['update', 'dts'], dtsLint);
gulp.task('tsc', () => require('./tools/gulptasks/tsc')());
gulp.task('tslint', ['tsc'], () => require('./tools/gulptasks/tslint')());

/* *
 *
 *  Core Functionality
 *
 * */

/**
 * Updates node packages.
 */
function update() {

    const dependencies = (
        require(join(__dirname, 'package.json')).devDependencies || {}
    );

    const githubKeys = Object
        .keys(dependencies)
        .filter(key => dependencies[key].indexOf('github:') === 0);
    const latestKeys = Object
        .keys(dependencies)
        .filter(key => dependencies[key] === 'latest');

    return new Promise((resolve, reject) => {

        console.log(
            '[' + colors.gray(toTimeString(new Date())) + ']',
            'Searching for outdated packages...'
        );

        exec('npm outdated --json', (error, stdout) => {
            try {

                const json = JSON.parse(stdout);
                const outdatedKeys = Object
                    .keys(json)
                    .filter(key => latestKeys.indexOf(key) > -1);

                if (outdatedKeys.length === 0) {
                    resolve();
                    return;
                }

                Promise
                    .resolve()
                    .then(() => {
                        console.log(
                            '[' + colors.gray(toTimeString(new Date())) + ']',
                            'Updating outdated packages:',
                            outdatedKeys.join(' ')
                        );
                        return commandLine(
                            'npm i ' + outdatedKeys.join(' ') + ' --no-save'
                        );
                    })
                    .then(() => {
                        console.info(
                            '[' + colors.gray(toTimeString(new Date())) + ']',
                            'Updating github-hosted packages:',
                            githubKeys.join(' ')
                        );
                        return commandLine(
                            'npm i ' + githubKeys.join(' ') + ' --no-save'
                        );
                    })
                    .then(resolve)
                    .catch(reject);

            } catch (e) {
                reject(e);
            }
        });
    });
}

gulp.task('update', update);

/**
 * Tests whether the code is in sync with source.
 *
 * @return {boolean}
 *         True, if code is out of sync.
 */
function shouldBuild() {
    const getModifiedTime = fsPattern => {
        let modifyTime = 0;
        glob.sync(fsPattern)
            .forEach(file => {
                modifyTime = Math.max(modifyTime, fs.statSync(file).mtimeMs);
            });
        return modifyTime;
    };
    const buildPath = join(__dirname, 'code', '**', '*.js');
    const sourcePath = join(__dirname, 'js', '**', '*.js');
    const latestBuildTime = getModifiedTime(buildPath);
    const latestSourceTime = getModifiedTime(sourcePath);
    return (latestBuildTime <= latestSourceTime);
}

/**
 * Gulp task to run the building process of distribution files. By default it
 * builds all the distribution files. Usage: "gulp build".
 * @param {string} --file Optional command line argument. Use to build a one
 * or sevral files. Usage: "gulp build --file highcharts.js,modules/data.src.js"
 * TODO add --help command to inform about usage.
 * @return undefined
 */
gulp.task('scripts', ['update'], () => {
    const options = {
        debug: argv.d || false,
        files: (
            (argv.file) ?
                argv.file.split(',') :
                null
        ),
        type: (argv.type) ? argv.type : null,
        watch: argv.watch || false
    };
    const {
        fnFirstBuild,
        mapOfWatchFn
    } = getBuildScripts(options);
    if (shouldBuild() ||
        (argv.force && !argv.watch) ||
        process.env.HIGHCHARTS_DEVELOPMENT_GULP_SCRIPTS
    ) {
        process.env.HIGHCHARTS_DEVELOPMENT_GULP_SCRIPTS = true;
        fnFirstBuild();
        delete process.env.HIGHCHARTS_DEVELOPMENT_GULP_SCRIPTS;
        console.log('Built JS files from modules.'.cyan);
    } else {
        console.log('✓'.green, 'Code up to date.'.gray);
    }
    if (options.watch) {
        Object.keys(mapOfWatchFn).forEach(key => {
            const fn = mapOfWatchFn[key];
            gulp.watch(key, fn);
        });
    }
});
=======
>>>>>>> 7fec079d
gulp.task('build-modules', buildESModules);
gulp.task('lint', gulp.series(gulp.parallel('update'), lint));
gulp.task('lint-samples', gulp.series(gulp.parallel('update'), lintSamples));
gulp.task('compile', () => {
    const messages = {
        usage: 'Run "gulp compile --help" for information on usage.',
        help: [
            '',
            'Usage: gulp compile [OPTIONS]',
            '',
            'Options:',
            '    --file: Specify a list of files to compile. Files are comma separated e.g "file1,file2".',
            '    --help: Displays help information.',
            ''
        ].join('\n')
    };
    let promise = Promise.resolve();
    if (argv.help) {
        console.log(messages.help);
    } else {
        const files = (argv.file) ? argv.file.split(',') : null;
        console.log(messages.usage);
        promise = compileScripts({
            files
        });
    }
    return promise;
});
gulp.task('compile-lib', compileLib);
gulp.task('copy-graphics-to-dist', copyGraphicsToDist);
gulp.task('examples', createAllExamples);

/**
 * Watch changes to JS and SCSS files
 */
gulp.task('default', () => {
    const {
        fnFirstBuild,
        mapOfWatchFn
    } = getBuildScripts({});
    const watchlist = [
        './css/*.scss',
        './js/**/*.js',
        './code/es-modules/**/*.js'
    ];
    const msgBuildAll = 'Built JS files from modules.'.cyan;
    let watcher;
    const onChange = path => {
        if (path.startsWith('css')) {
            // Stop the watcher temporarily.
            watcher.end();
            watcher = null;
            // Run styles and build all files.
            styles().then(() => {
                if (shouldBuild()) {
                    fnFirstBuild();
                    console.log(msgBuildAll);
                } else {
                    console.log('✓'.green, 'Code up to date.'.gray);
                }
                // Start watcher again.
                watcher = gulp.watch(watchlist, onChange);
            });
        } else if (path.startsWith('js')) {
            // Build es-modules
            mapOfWatchFn['js/**/*.js']({ path, type: 'change' });
        } else if (path.startsWith('code/es-modules')) {
            // Build dist files in classic mode.
            mapOfWatchFn['code/es-modules/**/*.js']({ path, type: 'change' });
        }
    };
    return styles().then(() => {
        if (shouldBuild()) {
            fnFirstBuild();
            console.log(msgBuildAll);
        } else {
            console.log('✓'.green, 'Code up to date.'.gray);
        }
        // Start watching source files.
        watcher = gulp.watch(watchlist);
        watcher.on('change', onChange);
    });
});

/**
 * Create distribution files
 */
gulp.task('dist', () => Promise.resolve()
    .then(gulpify('cleanCode', cleanCode))
    .then(gulpify('styles', styles))
    .then(gulpify('scripts', getBuildScripts({}).fnFirstBuild))
    .then(gulpify('lint', lint))
    .then(gulpify('compile', compileScripts))
    .then(gulpify('cleanDist', cleanDist))
    .then(gulpify('copyToDist', copyToDist))
    .then(gulpify('createProductJS', createProductJS))
    .then(gulpify('createExamples', createAllExamples))
    .then(gulpify('copyGraphicsToDist', copyGraphicsToDist))
    .then(gulpify('jsdoc-namespace', jsdocNamespace))
    .then(gulpify('jsdoc-options', jsdocOptions))
    .then(gulpify('dts', dts))
    .then(gulpify('dtsLint', dtsLint))
    .then(gulpify('ant-dist', antDist)));

gulp.task('browserify', function () {
    const browserify = require('browserify');
    browserify('./samples/highcharts/common-js/browserify/app.js')
        .bundle(function (err, buf) {
            if (err) {
                // @todo Do something meaningful with err
            }
            fs.writeFileSync('./samples/highcharts/common-js/browserify/demo.js', buf);
        });
});

gulp.task('webpack', function () {
    const webpack = require('webpack');
    webpack({
        entry: './samples/highcharts/common-js/browserify/app.js', // Share the same unit tests
        output: {
            filename: './samples/highcharts/common-js/webpack/demo.js'
        }
    }, function (err) {
        if (err) {
            throw new Error('Webpack failed.');
        }
    });
});

gulp.task('common', gulp.series('scripts', 'browserify', 'webpack'));<|MERGE_RESOLUTION|>--- conflicted
+++ resolved
@@ -270,6 +270,7 @@
     }
     console.log(formatter(report.results));
 };
+gulp.task('lint', gulp.series(gulp.parallel('update'), lint));
 
 /**
  * Gulp task to execute ESLint on samples.
@@ -290,6 +291,7 @@
     ]);
     console.log(formatter(report.results));
 };
+gulp.task('lint-samples', gulp.series(gulp.parallel('update'), lintSamples));
 
 /**
  * Run the test suite.
@@ -922,28 +924,6 @@
     };
 };
 
-<<<<<<< HEAD
-/**
- * Executes a single terminal command and returns when finished.
- * Outputs stdout to the console.
- * @param {string} command Command to execute in terminal
- * @return {Promise} Returns all output to the terminal in the form of a string.
- */
-const commandLine = command => new Promise((resolve, reject) => {
-    const cli = exec(command, (error, stdout) => {
-        if (error) {
-            console.log(error);
-            reject(error);
-        } else {
-            console.log('Command finished: ' + command);
-            resolve(stdout);
-        }
-    });
-    cli.stdout.on('data', data => console.log(data.toString()));
-});
-
-=======
->>>>>>> 7fec079d
 const filesize = () => {
     const sourceFolder = './code/';
     // @todo Correct type names to classic and styled and rename the param to
@@ -1516,11 +1496,8 @@
 }
 gulp.task('dtslint', gulp.series(gulp.parallel('update', 'dts'), dtsLint));
 
-<<<<<<< HEAD
-gulp.task('dts', ['jsdoc-options', 'jsdoc-namespace'], dts);
-gulp.task('dtslint', ['update', 'dts'], dtsLint);
 gulp.task('tsc', () => require('./tools/gulptasks/tsc')());
-gulp.task('tslint', ['tsc'], () => require('./tools/gulptasks/tslint')());
+gulp.task('tslint', gulp.series('tsc', () => require('./tools/gulptasks/tslint')()));
 
 /* *
  *
@@ -1528,144 +1505,7 @@
  *
  * */
 
-/**
- * Updates node packages.
- */
-function update() {
-
-    const dependencies = (
-        require(join(__dirname, 'package.json')).devDependencies || {}
-    );
-
-    const githubKeys = Object
-        .keys(dependencies)
-        .filter(key => dependencies[key].indexOf('github:') === 0);
-    const latestKeys = Object
-        .keys(dependencies)
-        .filter(key => dependencies[key] === 'latest');
-
-    return new Promise((resolve, reject) => {
-
-        console.log(
-            '[' + colors.gray(toTimeString(new Date())) + ']',
-            'Searching for outdated packages...'
-        );
-
-        exec('npm outdated --json', (error, stdout) => {
-            try {
-
-                const json = JSON.parse(stdout);
-                const outdatedKeys = Object
-                    .keys(json)
-                    .filter(key => latestKeys.indexOf(key) > -1);
-
-                if (outdatedKeys.length === 0) {
-                    resolve();
-                    return;
-                }
-
-                Promise
-                    .resolve()
-                    .then(() => {
-                        console.log(
-                            '[' + colors.gray(toTimeString(new Date())) + ']',
-                            'Updating outdated packages:',
-                            outdatedKeys.join(' ')
-                        );
-                        return commandLine(
-                            'npm i ' + outdatedKeys.join(' ') + ' --no-save'
-                        );
-                    })
-                    .then(() => {
-                        console.info(
-                            '[' + colors.gray(toTimeString(new Date())) + ']',
-                            'Updating github-hosted packages:',
-                            githubKeys.join(' ')
-                        );
-                        return commandLine(
-                            'npm i ' + githubKeys.join(' ') + ' --no-save'
-                        );
-                    })
-                    .then(resolve)
-                    .catch(reject);
-
-            } catch (e) {
-                reject(e);
-            }
-        });
-    });
-}
-
-gulp.task('update', update);
-
-/**
- * Tests whether the code is in sync with source.
- *
- * @return {boolean}
- *         True, if code is out of sync.
- */
-function shouldBuild() {
-    const getModifiedTime = fsPattern => {
-        let modifyTime = 0;
-        glob.sync(fsPattern)
-            .forEach(file => {
-                modifyTime = Math.max(modifyTime, fs.statSync(file).mtimeMs);
-            });
-        return modifyTime;
-    };
-    const buildPath = join(__dirname, 'code', '**', '*.js');
-    const sourcePath = join(__dirname, 'js', '**', '*.js');
-    const latestBuildTime = getModifiedTime(buildPath);
-    const latestSourceTime = getModifiedTime(sourcePath);
-    return (latestBuildTime <= latestSourceTime);
-}
-
-/**
- * Gulp task to run the building process of distribution files. By default it
- * builds all the distribution files. Usage: "gulp build".
- * @param {string} --file Optional command line argument. Use to build a one
- * or sevral files. Usage: "gulp build --file highcharts.js,modules/data.src.js"
- * TODO add --help command to inform about usage.
- * @return undefined
- */
-gulp.task('scripts', ['update'], () => {
-    const options = {
-        debug: argv.d || false,
-        files: (
-            (argv.file) ?
-                argv.file.split(',') :
-                null
-        ),
-        type: (argv.type) ? argv.type : null,
-        watch: argv.watch || false
-    };
-    const {
-        fnFirstBuild,
-        mapOfWatchFn
-    } = getBuildScripts(options);
-    if (shouldBuild() ||
-        (argv.force && !argv.watch) ||
-        process.env.HIGHCHARTS_DEVELOPMENT_GULP_SCRIPTS
-    ) {
-        process.env.HIGHCHARTS_DEVELOPMENT_GULP_SCRIPTS = true;
-        fnFirstBuild();
-        delete process.env.HIGHCHARTS_DEVELOPMENT_GULP_SCRIPTS;
-        console.log('Built JS files from modules.'.cyan);
-    } else {
-        console.log('✓'.green, 'Code up to date.'.gray);
-    }
-    if (options.watch) {
-        Object.keys(mapOfWatchFn).forEach(key => {
-            const fn = mapOfWatchFn[key];
-            gulp.watch(key, fn);
-        });
-    }
-});
-=======
->>>>>>> 7fec079d
 gulp.task('build-modules', buildESModules);
-gulp.task('lint', gulp.series(gulp.parallel('update'), lint));
-gulp.task('lint-samples', gulp.series(gulp.parallel('update'), lintSamples));
 gulp.task('compile', () => {
     const messages = {
         usage: 'Run "gulp compile --help" for information on usage.',
