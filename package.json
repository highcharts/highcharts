{
    "name": "highcharts",
    "version": "9.3.0",
    "description": "JavaScript charting framework",
    "main": "lib/highcharts",
    "module": "es-modules/masters/highcharts.src.js",
    "author": "Highsoft AS <support@highcharts.com> (http://www.highcharts.com/about)",
    "repository": {
        "type": "git",
        "url": "https://github.com/highcharts/highcharts.git"
    },
    "bugs": "https://github.com/highcharts/highcharts/issues",
    "homepage": "http://www.highcharts.com",
    "keywords": [
        "charts",
        "graphs",
        "visualization",
        "data",
        "browserify",
        "webpack"
    ],
    "files": [
        "errors",
        "gfx",
        "js",
        "lib"
    ],
    "scripts": {
        "test": "npx gulp test-ts --force && npx gulp test --force --speak",
        "testall": "npx gulp test --browsers all --force --speak",
        "prebuild": "rimraf build/*.zip build/dist/ code/",
        "build": "npx gulp dist",
        "jsdoc": "npx gulp jsdoc-watch --skip-websearch",
        "jsdoc-highstock": "npx gulp jsdoc-watch --products highstock --skip-websearch",
        "dts": "npx gulp dts && npx gulp dtslint",
        "ts-compile:test": "npx tsc -p test && npx tsc -p samples",
        "gulp": "npx gulp",
        "utils": "highcharts-utils"
    },
    "husky": {
        "hooks": {
            "commit-msg": "node tools/validate-commit-msg.js ${HUSKY_GIT_PARAMS}",
            "pre-commit": "npx lint-staged && npx gulp lint-ts && npx gulp scripts && npx ts-node ./test/ts-node-unit-tests && npx gulp test && npx gulp test-ts"
        }
    },
    "devDependencies": {
        "@babel/core": "^7.15.0",
        "@babel/preset-env": "^7.15.0",
        "@octokit/rest": "^18.10.0",
        "@types/jquery": "^3.5.6",
        "@types/qunit": "^2.11.2",
        "@typescript-eslint/eslint-plugin": "^2.34.0",
        "@typescript-eslint/parser": "^2.34.0",
        "aws-sdk": "^2.981.0",
        "browserify": "^17.0.0",
        "colors": "^1.4.0",
        "cross-env": "^7.0.3",
        "cypress": "7.7.0",
        "dtslint": "^4.1.6",
        "eslint": "^7.32.0",
        "eslint-config-eslint": "5.0.1",
        "eslint-config-prettier": "^8.3.0",
        "eslint-plugin-highcharts": "github:highcharts/eslint-plugin-highcharts#v1.0.9",
        "eslint-plugin-node": "^11.1.0",
        "eslint-plugin-security": "^1.4.0",
        "fs-extra": "^10.0.0",
        "gifencoder": "^2.0.1",
        "glob": "^7.1.7",
        "google-closure-compiler": "20200504.0.0",
        "gulp": "^4.0.2",
        "gulp-jsdoc3": "^3.0.0",
        "gulp-zip": "^5.1.0",
        "gzip-size": "^6.0.0",
        "highcharts-assembler": "github:highcharts/highcharts-assembler#v1.3.7",
        "highcharts-declarations-generator": "github:highcharts/highcharts-declarations-generator#v1.1.20",
        "highcharts-documentation-generators": "github:highcharts/highcharts-documentation-generators#v0.5.27",
        "highcharts-utils": "github:highcharts/highcharts-utils",
        "highsoft-websearch": "github:highcharts/highsoft-websearch#v0.0.3",
        "husky": "4.3.6",
        "js-yaml": "^3.14.1",
        "jsdom": "^17.0.0",
        "karma": "4.3.0",
        "karma-browserstack-launcher": "1.6.0",
        "karma-chrome-launcher": "^3.1.0",
        "karma-edge-launcher": "^0.4.2",
        "karma-firefox-launcher": "^2.1.1",
        "karma-generic-preprocessor": "^1.1.1",
        "karma-ie-launcher": "^1.0.0",
        "karma-qunit": "^4.1.2",
        "karma-safari-launcher": "^1.0.0",
        "karma-sharding": "^4.4.0",
        "lint-staged": "^11.1.2",
        "log-update": "^4.0.0",
        "lolex": "^6.0.0",
        "marked": "^3.0.2",
        "mkdirp": "^1.0.4",
        "node-sass": "^6.0.1",
        "pixelmatch": "^5.2.1",
        "plugin-error": "^1.0.1",
        "pngjs": "^6.0.0",
        "pretty": "^2.0.0",
        "qunit": "^2.16.0",
        "request": "^2.88.2",
        "rimraf": "^3.0.2",
        "semver": "^7.3.5",
        "ts-node": "^10.2.1",
        "tsutils": "^3.21.0",
        "typescript": "~3.9.10",
        "undertaker-forward-reference": "^1.0.2",
        "webpack": "^5.28.0",
        "yargs": "^16.2.0"
    },
    "engines": {
        "node": ">=10.6.0"
    },
    "lint-staged": {
        "*": "prettier --write",
        "*.js": "eslint"
    },
    "license": "SEE LICENSE IN <license.txt>",
    "dependencies": {
        "jspdf-yworks": "^2.0.1",
        "prettier": "^2.4.1",
        "svg2pdf.js": "^1.3.3"
    }
<<<<<<< HEAD
=======
  },
  "devDependencies": {
    "@babel/core": "^7.15.0",
    "@babel/preset-env": "^7.15.0",
    "@octokit/rest": "^18.10.0",
    "@types/jquery": "^3.5.6",
    "@types/qunit": "^2.11.2",
    "@typescript-eslint/eslint-plugin": "^2.34.0",
    "@typescript-eslint/parser": "^2.34.0",
    "aws-sdk": "^2.981.0",
    "browserify": "^17.0.0",
    "colors": "^1.4.0",
    "cross-env": "^7.0.3",
    "cypress": "7.7.0",
    "dtslint": "^4.1.6",
    "eslint": "^7.32.0",
    "eslint-config-eslint": "5.0.1",
    "eslint-plugin-highcharts": "github:highcharts/eslint-plugin-highcharts#v1.0.9",
    "eslint-plugin-node": "^11.1.0",
    "eslint-plugin-security": "^1.4.0",
    "fs-extra": "^10.0.0",
    "gifencoder": "^2.0.1",
    "glob": "^7.1.7",
    "google-closure-compiler": "20200504.0.0",
    "gulp": "^4.0.2",
    "gulp-jsdoc3": "^3.0.0",
    "gulp-zip": "^5.1.0",
    "gzip-size": "^6.0.0",
    "highcharts-assembler": "github:highcharts/highcharts-assembler#v1.3.7",
    "highcharts-declarations-generator": "github:highcharts/highcharts-declarations-generator#v1.1.20",
    "highcharts-documentation-generators": "github:highcharts/highcharts-documentation-generators#v0.5.27",
    "highcharts-utils": "github:highcharts/highcharts-utils",
    "highsoft-websearch": "github:highcharts/highsoft-websearch#v0.0.3",
    "husky": "4.3.6",
    "js-yaml": "^3.14.1",
    "jsdom": "^17.0.0",
    "karma": "4.3.0",
    "karma-browserstack-launcher": "1.6.0",
    "karma-chrome-launcher": "^3.1.0",
    "karma-edge-launcher": "^0.4.2",
    "karma-firefox-launcher": "^2.1.1",
    "karma-generic-preprocessor": "^1.1.1",
    "karma-ie-launcher": "^1.0.0",
    "karma-qunit": "^4.1.2",
    "karma-safari-launcher": "^1.0.0",
    "karma-sharding": "^4.4.0",
    "lint-staged": "^11.1.2",
    "log-update": "^4.0.0",
    "lolex": "^6.0.0",
    "marked": "^3.0.2",
    "mkdirp": "^1.0.4",
    "node-sass": "^6.0.1",
    "pixelmatch": "^5.2.1",
    "plugin-error": "^1.0.1",
    "pngjs": "^6.0.0",
    "pretty": "^2.0.0",
    "qunit": "^2.16.0",
    "request": "^2.88.2",
    "rimraf": "^3.0.2",
    "semver": "^7.3.5",
    "ts-node": "^10.2.1",
    "tsutils": "^3.21.0",
    "typescript": "~3.9.10",
    "undertaker-forward-reference": "^1.0.2",
    "webpack": "^5.28.0",
    "yargs": "^16.2.0"
  },
  "engines": {
    "node": ">=10.6.0"
  },
  "lint-staged": {
    "*.js": [
      "eslint",
      "git add"
    ]
  },
  "license": "SEE LICENSE IN <license.txt>",
  "dependencies": {
    "jspdf-yworks": "^2.0.1",
    "svg2pdf.js": "^1.3.3"
  }
>>>>>>> e772d500
}<|MERGE_RESOLUTION|>--- conflicted
+++ resolved
@@ -1,130 +1,47 @@
 {
-    "name": "highcharts",
-    "version": "9.3.0",
-    "description": "JavaScript charting framework",
-    "main": "lib/highcharts",
-    "module": "es-modules/masters/highcharts.src.js",
-    "author": "Highsoft AS <support@highcharts.com> (http://www.highcharts.com/about)",
-    "repository": {
-        "type": "git",
-        "url": "https://github.com/highcharts/highcharts.git"
-    },
-    "bugs": "https://github.com/highcharts/highcharts/issues",
-    "homepage": "http://www.highcharts.com",
-    "keywords": [
-        "charts",
-        "graphs",
-        "visualization",
-        "data",
-        "browserify",
-        "webpack"
-    ],
-    "files": [
-        "errors",
-        "gfx",
-        "js",
-        "lib"
-    ],
-    "scripts": {
-        "test": "npx gulp test-ts --force && npx gulp test --force --speak",
-        "testall": "npx gulp test --browsers all --force --speak",
-        "prebuild": "rimraf build/*.zip build/dist/ code/",
-        "build": "npx gulp dist",
-        "jsdoc": "npx gulp jsdoc-watch --skip-websearch",
-        "jsdoc-highstock": "npx gulp jsdoc-watch --products highstock --skip-websearch",
-        "dts": "npx gulp dts && npx gulp dtslint",
-        "ts-compile:test": "npx tsc -p test && npx tsc -p samples",
-        "gulp": "npx gulp",
-        "utils": "highcharts-utils"
-    },
-    "husky": {
-        "hooks": {
-            "commit-msg": "node tools/validate-commit-msg.js ${HUSKY_GIT_PARAMS}",
-            "pre-commit": "npx lint-staged && npx gulp lint-ts && npx gulp scripts && npx ts-node ./test/ts-node-unit-tests && npx gulp test && npx gulp test-ts"
-        }
-    },
-    "devDependencies": {
-        "@babel/core": "^7.15.0",
-        "@babel/preset-env": "^7.15.0",
-        "@octokit/rest": "^18.10.0",
-        "@types/jquery": "^3.5.6",
-        "@types/qunit": "^2.11.2",
-        "@typescript-eslint/eslint-plugin": "^2.34.0",
-        "@typescript-eslint/parser": "^2.34.0",
-        "aws-sdk": "^2.981.0",
-        "browserify": "^17.0.0",
-        "colors": "^1.4.0",
-        "cross-env": "^7.0.3",
-        "cypress": "7.7.0",
-        "dtslint": "^4.1.6",
-        "eslint": "^7.32.0",
-        "eslint-config-eslint": "5.0.1",
-        "eslint-config-prettier": "^8.3.0",
-        "eslint-plugin-highcharts": "github:highcharts/eslint-plugin-highcharts#v1.0.9",
-        "eslint-plugin-node": "^11.1.0",
-        "eslint-plugin-security": "^1.4.0",
-        "fs-extra": "^10.0.0",
-        "gifencoder": "^2.0.1",
-        "glob": "^7.1.7",
-        "google-closure-compiler": "20200504.0.0",
-        "gulp": "^4.0.2",
-        "gulp-jsdoc3": "^3.0.0",
-        "gulp-zip": "^5.1.0",
-        "gzip-size": "^6.0.0",
-        "highcharts-assembler": "github:highcharts/highcharts-assembler#v1.3.7",
-        "highcharts-declarations-generator": "github:highcharts/highcharts-declarations-generator#v1.1.20",
-        "highcharts-documentation-generators": "github:highcharts/highcharts-documentation-generators#v0.5.27",
-        "highcharts-utils": "github:highcharts/highcharts-utils",
-        "highsoft-websearch": "github:highcharts/highsoft-websearch#v0.0.3",
-        "husky": "4.3.6",
-        "js-yaml": "^3.14.1",
-        "jsdom": "^17.0.0",
-        "karma": "4.3.0",
-        "karma-browserstack-launcher": "1.6.0",
-        "karma-chrome-launcher": "^3.1.0",
-        "karma-edge-launcher": "^0.4.2",
-        "karma-firefox-launcher": "^2.1.1",
-        "karma-generic-preprocessor": "^1.1.1",
-        "karma-ie-launcher": "^1.0.0",
-        "karma-qunit": "^4.1.2",
-        "karma-safari-launcher": "^1.0.0",
-        "karma-sharding": "^4.4.0",
-        "lint-staged": "^11.1.2",
-        "log-update": "^4.0.0",
-        "lolex": "^6.0.0",
-        "marked": "^3.0.2",
-        "mkdirp": "^1.0.4",
-        "node-sass": "^6.0.1",
-        "pixelmatch": "^5.2.1",
-        "plugin-error": "^1.0.1",
-        "pngjs": "^6.0.0",
-        "pretty": "^2.0.0",
-        "qunit": "^2.16.0",
-        "request": "^2.88.2",
-        "rimraf": "^3.0.2",
-        "semver": "^7.3.5",
-        "ts-node": "^10.2.1",
-        "tsutils": "^3.21.0",
-        "typescript": "~3.9.10",
-        "undertaker-forward-reference": "^1.0.2",
-        "webpack": "^5.28.0",
-        "yargs": "^16.2.0"
-    },
-    "engines": {
-        "node": ">=10.6.0"
-    },
-    "lint-staged": {
-        "*": "prettier --write",
-        "*.js": "eslint"
-    },
-    "license": "SEE LICENSE IN <license.txt>",
-    "dependencies": {
-        "jspdf-yworks": "^2.0.1",
-        "prettier": "^2.4.1",
-        "svg2pdf.js": "^1.3.3"
+  "name": "highcharts",
+  "version": "9.3.0",
+  "description": "JavaScript charting framework",
+  "main": "lib/highcharts",
+  "module": "es-modules/masters/highcharts.src.js",
+  "author": "Highsoft AS <support@highcharts.com> (http://www.highcharts.com/about)",
+  "repository": {
+    "type": "git",
+    "url": "https://github.com/highcharts/highcharts.git"
+  },
+  "bugs": "https://github.com/highcharts/highcharts/issues",
+  "homepage": "http://www.highcharts.com",
+  "keywords": [
+    "charts",
+    "graphs",
+    "visualization",
+    "data",
+    "browserify",
+    "webpack"
+  ],
+  "files": [
+    "errors",
+    "gfx",
+    "js",
+    "lib"
+  ],
+  "scripts": {
+    "test": "npx gulp test-ts --force && npx gulp test --force --speak",
+    "testall": "npx gulp test --browsers all --force --speak",
+    "prebuild": "rimraf build/*.zip build/dist/ code/",
+    "build": "npx gulp dist",
+    "jsdoc": "npx gulp jsdoc-watch --skip-websearch",
+    "jsdoc-highstock": "npx gulp jsdoc-watch --products highstock --skip-websearch",
+    "dts": "npx gulp dts && npx gulp dtslint",
+    "ts-compile:test": "npx tsc -p test && npx tsc -p samples",
+    "gulp": "npx gulp",
+    "utils": "highcharts-utils"
+  },
+  "husky": {
+    "hooks": {
+      "commit-msg": "node tools/validate-commit-msg.js ${HUSKY_GIT_PARAMS}",
+      "pre-commit": "npx lint-staged && npx gulp lint-ts && npx gulp scripts && npx ts-node ./test/ts-node-unit-tests && npx gulp test && npx gulp test-ts"
     }
-<<<<<<< HEAD
-=======
   },
   "devDependencies": {
     "@babel/core": "^7.15.0",
@@ -206,5 +123,4 @@
     "jspdf-yworks": "^2.0.1",
     "svg2pdf.js": "^1.3.3"
   }
->>>>>>> e772d500
 }