{
  "name": "highcharts",
  "version": "11.1.0",
  "description": "JavaScript charting framework",
  "module": "es-modules/masters/highcharts.src.js",
  "author": "Highsoft AS <support@highcharts.com> (http://www.highcharts.com/about)",
  "repository": {
    "type": "git",
    "url": "https://github.com/highcharts/highcharts.git"
  },
  "bugs": "https://github.com/highcharts/highcharts/issues",
  "homepage": "http://www.highcharts.com",
  "keywords": [
    "charts",
    "graphs",
    "visualization",
    "data",
    "browserify",
    "webpack"
  ],
  "scripts": {
    "dest": "npx gulp dashboards/test",
    "dulp": "npx gulp dashboards/scripts",
    "test": "npx gulp test-ts --force && npx gulp test --force --speak",
    "testall": "npx gulp test --browsers all --force --speak",
    "test-all": "npx gulp test --browsers all --force --speak",
    "test-dts": "npx gulp scripts && npx gulp jsdoc-dts && npx gulp lint-dts",
    "test-tskarma": "npx karma start test/typescript-karma/karma-conf.js",
    "build": "npx gulp dist",
    "jsdoc": "npx gulp jsdoc-watch --skip-websearch",
    "jsdoc-highcharts": "npx gulp jsdoc-watch --products highcharts --skip-websearch",
    "jsdoc-highstock": "npx gulp jsdoc-watch --products highstock --skip-websearch",
    "dts": "npx gulp dts && npx gulp dtslint",
    "ts-compile:test": "npx tsc -p test && npx tsc -p samples",
    "gulp": "npx gulp",
    "utils": "highcharts-utils",
    "prepare": "husky install"
  },
  "devDependencies": {
    "@aws-sdk/client-s3": "^3.282.0",
    "@aws-sdk/credential-provider-ini": "^3.282.0",
    "@babel/core": "^7.20.12",
    "@babel/preset-env": "^7.20.2",
    "@highcharts/highcharts-assembler": "github:highcharts/highcharts-assembler#v1.5.2",
    "@highcharts/highcharts-declarations-generator": "github:highcharts/highcharts-declarations-generator#v1.1.26",
    "@highcharts/highcharts-documentation-generators": "github:highcharts/highcharts-documentation-generators#v0.6.5",
    "@highcharts/map-collection": "^2.0.1",
    "@octokit/rest": "^19.0.7",
    "@types/jquery": "^3.5.16",
    "@types/qunit": "^2.19.4",
    "@types/trusted-types": "^2.0.2",
    "@typescript-eslint/eslint-plugin": "^5.50.0",
    "@typescript-eslint/parser": "^5.50.0",
    "aws-sdk": "^2.1306.0",
    "babel-eslint": "^10.1.0",
    "browserify": "^17.0.0",
    "cloudflare": "^2.9.1",
    "colors": "^1.4.0",
    "cypress": "^12.5.0",
    "cypress-visual-regression": "^2.1.1",
    "dtslint": "^4.2.1",
    "eslint": "^8.33.0",
    "eslint-config-eslint": "^7.0.0",
<<<<<<< HEAD
    "eslint-plugin-highcharts": "github:highcharts/eslint-plugin-highcharts#v2.0.0",
    "eslint-plugin-jsdoc": "^39.2.9",
=======
    "eslint-plugin-highcharts": "github:highcharts/eslint-plugin-highcharts#v1.0.9",
    "eslint-plugin-jsdoc": "^39.7.5",
>>>>>>> 75b6547b
    "eslint-plugin-node": "^11.1.0",
    "eslint-plugin-security": "^1.7.0",
    "fs-extra": "^11.1.0",
    "gifencoder": "^2.0.1",
    "glob": "^8.1.0",
    "google-closure-compiler": "20200504.0.0",
    "gulp": "^4.0.2",
    "gulp-jsdoc3": "^3.0.0",
    "gulp-zip": "^5.1.0",
    "gzip-size": "6.0.0",
    "highcharts-assembler": "github:highcharts/highcharts-assembler#v1.4.2",
    "highsoft-websearch": "github:highcharts/highsoft-websearch#v0.0.3",
    "husky": "^8.0.3",
    "js-yaml": "3.14.1",
    "jsdom": "^21.1.0",
    "jspdf": "^2.5.1",
    "karma": "^6.4.1",
    "karma-browserstack-launcher": "^1.6.0",
    "karma-chrome-launcher": "^3.1.1",
    "karma-edge-launcher": "^0.4.2",
    "karma-firefox-launcher": "^2.1.2",
    "karma-generic-preprocessor": "^1.1.1",
    "karma-ie-launcher": "^1.0.0",
    "karma-qunit": "^4.1.2",
    "karma-safari-launcher": "^1.0.0",
    "karma-sharding": "^4.4.0",
    "lint-staged": "^13.1.0",
    "lolex": "^6.0.0",
    "marked": "^4.2.12",
    "plugin-error": "^2.0.1",
    "pngjs": "^6.0.0",
    "pretty": "^2.0.0",
    "qunit": "^2.19.4",
    "request": "^2.88.2",
    "semver": "^7.3.8",
    "stylelint": "^14.16.1",
    "stylelint-config-standard": "^29.0.0",
    "svg2pdf.js": "^2.2.1",
    "ts-node": "^10.9.1",
    "typedoc": "^0.24.8",
    "typedoc-plugin-rename-defaults": "^0.6.5",
    "typescript": "~5.1.3",
    "undertaker-forward-reference": "^2.0.0",
    "webpack": "^5.75.0",
    "yargs": "^17.6.2"
  },
  "engines": {
    "node": ">=14.14.0"
  },
  "lint-staged": {
    "*.js": [
      "eslint",
      "git add"
    ],
    "*.css": [
      "stylelint",
      "git add"
    ]
  },
  "license": "SEE LICENSE IN <license.txt>"
}<|MERGE_RESOLUTION|>--- conflicted
+++ resolved
@@ -61,13 +61,8 @@
     "dtslint": "^4.2.1",
     "eslint": "^8.33.0",
     "eslint-config-eslint": "^7.0.0",
-<<<<<<< HEAD
     "eslint-plugin-highcharts": "github:highcharts/eslint-plugin-highcharts#v2.0.0",
-    "eslint-plugin-jsdoc": "^39.2.9",
-=======
-    "eslint-plugin-highcharts": "github:highcharts/eslint-plugin-highcharts#v1.0.9",
     "eslint-plugin-jsdoc": "^39.7.5",
->>>>>>> 75b6547b
     "eslint-plugin-node": "^11.1.0",
     "eslint-plugin-security": "^1.7.0",
     "fs-extra": "^11.1.0",
