{
  "name": "highcharts",
  "version": "11.3.0",
  "description": "JavaScript charting framework",
  "module": "es-modules/masters/highcharts.src.js",
  "author": "Highsoft AS <support@highcharts.com> (http://www.highcharts.com/about)",
  "repository": {
    "type": "git",
    "url": "https://github.com/highcharts/highcharts.git"
  },
  "bugs": "https://github.com/highcharts/highcharts/issues",
  "homepage": "http://www.highcharts.com",
  "keywords": [
    "charts",
    "graphs",
    "visualization",
    "data",
    "browserify",
    "webpack"
  ],
  "scripts": {
    "dapi": "gulp dashboards/api",
    "dbuild": "gulp dashboards/dist",
    "dgulp": "gulp dashboards/scripts-watch",
    "dtest": "gulp dashboards/test",
    "test": "npx gulp test-ts --force && npx gulp test --force --speak",
    "test:precommit": "npx gulp test-ts --modified && npx gulp test --modified && npx ts-node ./test/ts-node-unit-tests",
    "testall": "npx gulp test --browsers all --force --speak",
    "test-all": "npx gulp test --browsers all --force --speak",
    "test-dts": "npx gulp scripts && npx gulp jsdoc-dts && npx gulp lint-dts",
    "test-tskarma": "gulp test-karma",
    "build": "npx gulp dist",
    "jsdoc": "npx gulp jsdoc-watch --skip-websearch",
    "jsdoc-highcharts": "npx gulp jsdoc-watch --products highcharts --skip-websearch",
    "jsdoc-highstock": "npx gulp jsdoc-watch --products highstock --skip-websearch",
    "lint": "cd ts && npx eslint",
    "ts-compile:test": "npx tsc -p test && npx tsc -p samples",
    "gulp": "npx gulp",
    "utils": "highcharts-utils",
    "prepare": "husky install",
    "postinstall": "npx gulp update-vendor",
    "benchmark": "cd test/ts-node-unit-tests && node -r ts-node/register bench.ts",
    "benchmark-compare": "cd test/ts-node-unit-tests && node -r ts-node/register benchmark-compare.ts"
  },
  "devDependencies": {
    "@aws-sdk/client-s3": "^3.282.0",
    "@aws-sdk/credential-providers": "^3.421.0",
    "@babel/core": "^7.20.12",
    "@babel/preset-env": "^7.20.2",
    "@cypress-audit/lighthouse": "^1.4.2",
    "@highcharts/highcharts-assembler": "github:highcharts/highcharts-assembler#v1.5.4",
    "@highcharts/highcharts-declarations-generator": "github:highcharts/highcharts-declarations-generator#v1.1.27",
    "@highcharts/highcharts-documentation-generators": "github:highcharts/highcharts-documentation-generators#v0.6.7",
    "@highcharts/map-collection": "^2.0.1",
    "@octokit/rest": "^19.0.7",
    "@swc/core": "^1.3.93",
    "@types/jquery": "^3.5.16",
    "@types/qunit": "^2.19.4",
    "@types/trusted-types": "^2.0.2",
    "@types/yargs": "^17.0.24",
    "@typescript-eslint/eslint-plugin": "^5.50.0",
    "@typescript-eslint/parser": "^5.50.0",
    "babel-eslint": "^10.1.0",
    "browserify": "^17.0.0",
    "bundle-declarations-webpack-plugin": "^4.0.1",
    "cloudflare": "^2.9.1",
    "colors": "^1.4.0",
    "cypress": "^13.2.0",
    "cypress-visual-regression": "^3.0.0",
    "dtslint": "^4.2.1",
    "eslint": "^8.33.0",
    "eslint-config-eslint": "^7.0.0",
    "eslint-plugin-highcharts": "github:highcharts/eslint-plugin-highcharts#v1.0.9",
    "eslint-plugin-jsdoc": "^39.7.5",
    "eslint-plugin-node": "^11.1.0",
    "eslint-plugin-security": "^1.7.0",
    "fs-extra": "^11.1.0",
    "gifencoder": "^2.0.1",
    "glob": "^8.1.0",
    "gulp": "^4.0.2",
    "gulp-jsdoc3": "^3.0.0",
    "gulp-zip": "^5.1.0",
    "gzip-size": "6.0.0",
    "highsoft-websearch": "github:highcharts/highsoft-websearch#v0.0.3",
    "husky": "^8.0.3",
    "jquery": "^3.7.1",
    "js-yaml": "3.14.1",
    "jsdom": "^21.1.0",
    "jspdf": "2.5.1",
    "karma": "^6.4.1",
    "karma-browserstack-launcher": "^1.6.0",
    "karma-chrome-launcher": "^3.1.1",
    "karma-edge-launcher": "^0.4.2",
    "karma-firefox-launcher": "^2.1.2",
    "karma-generic-preprocessor": "^1.1.1",
    "karma-ie-launcher": "^1.0.0",
    "karma-qunit": "^4.1.2",
    "karma-safari-launcher": "^1.0.0",
    "karma-sharding": "^4.4.0",
    "lint-staged": "^13.1.0",
    "lolex": "^6.0.0",
    "marked": "^4.2.12",
    "moment": "2.30",
    "moment-timezone": "^0.5.45",
    "node-fetch": "^2.6.12",
    "plugin-error": "^2.0.1",
    "pngjs": "^6.0.0",
    "pretty": "^2.0.0",
    "proj4": "^2.3.6",
    "qunit": "^2.19.4",
    "request": "^2.88.2",
    "requirejs": "^2.3.6",
    "semver": "^7.3.8",
    "stylelint": "^14.16.1",
    "stylelint-config-standard": "^29.0.0",
<<<<<<< HEAD
    "svg2pdf.js": "^2.2.1",
    "ts-node": "^10.9.2",
=======
    "svg2pdf.js": "2.2.3",
    "topojson-client": "^3.1.0",
    "ts-node": "^10.9.1",
>>>>>>> 7c890d7a
    "typedoc": "^0.24.8",
    "typedoc-plugin-rename-defaults": "^0.6.5",
    "typescript": "~5.1.3",
    "undertaker-forward-reference": "^2.0.0",
    "webpack": "^5.89.0",
    "webpack-cli": "^5.1.4",
    "yargs": "^17.6.2"
  },
  "engines": {
    "node": ">=14.14.0"
  },
  "lint-staged": {
    "*.js": [
      "eslint"
    ],
    "./ts/**/*.ts": [
      "npm run lint"
    ],
    "*.css": [
      "stylelint"
    ]
  },
  "license": "SEE LICENSE IN <license.txt>"
}<|MERGE_RESOLUTION|>--- conflicted
+++ resolved
@@ -113,14 +113,9 @@
     "semver": "^7.3.8",
     "stylelint": "^14.16.1",
     "stylelint-config-standard": "^29.0.0",
-<<<<<<< HEAD
-    "svg2pdf.js": "^2.2.1",
-    "ts-node": "^10.9.2",
-=======
     "svg2pdf.js": "2.2.3",
     "topojson-client": "^3.1.0",
-    "ts-node": "^10.9.1",
->>>>>>> 7c890d7a
+    "ts-node": "^10.9.2",
     "typedoc": "^0.24.8",
     "typedoc-plugin-rename-defaults": "^0.6.5",
     "typescript": "~5.1.3",
