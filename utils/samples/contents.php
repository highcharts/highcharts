<?php

$noPath = true;
require_once('functions.php');

$browser = getBrowser();
$browserKey = isset($_GET['browserKey']) ? $_GET['browserKey'] : $browser['parent'];

$compare = @json_decode(file_get_contents(compareJSON()));


?><!DOCTYPE HTML>
<html>
	<head>
		<meta http-equiv="Content-Type" content="text/html; charset=utf-8">
		<title>Highcharts samples</title>

		<script type='text/javascript' src='http://code.jquery.com/jquery-1.9.1.js'></script>
  		<script type="text/javascript" src="http://code.jquery.com/ui/1.9.2/jquery-ui.js"></script>
  		<link rel="stylesheet" type="text/css" href="http://code.jquery.com/ui/1.9.2/themes/base/jquery-ui.css"/>
  		<link rel="stylesheet" type="text/css" href="style.css"/>

		<link href="http://netdna.bootstrapcdn.com/font-awesome/3.2.1/css/font-awesome.css" rel="stylesheet">

		<script>
			/* eslint-disable */
			var diffThreshold = 0;
			window.continueBatch = false;

			function batchMode() {
				window.continueBatch = true;
				$('#batch-compare').hide();
				$('#batch-stop').show();
			}
			function runBatch() {
				var currentLi = document.currentLi || $('#li1')[0];
				if (currentLi) {
					var href = currentLi.getElementsByTagName("a")[0].href;

					href = href.replace("view.php", "compare-view.php");
					window.parent.frames[1].location.href = href;
				}
				batchMode();
			}

			function stopBatch() {
				window.continueBatch = false;
				$('#batch-stop').hide();
				$('#batch-compare').show();
			}

			function countFails() {
				$('#count-fails').html('(' + ($('#main-nav li').length -
					$('#main-nav li.identical, #main-nav li.approved').length) + ')');
			}

			$(function () {

				$(window).bind('keydown', parent.keyDown);

				$(window).bind('click', function (e) {
					if (e.target !== $('#batch-compare')[0]) {
						stopBatch();
					}
				});

				$('.manual-checkbox').click(function () {
					var path = this.id.replace(/^checkbox-/, ''),
						$li = $(this).parent(),
						diff = this.checked ? 0 : 1;

					if (this.checked) {
						$li.removeClass('different').addClass('identical');
					} else {
						$li.removeClass('identical').addClass('different');
					}

					$.get('compare-update-report.php', {
						path: path,
						diff: diff
					});
				});


				$("#batch-compare").click(runBatch);
				$("#batch-stop").click(stopBatch);

				$('#reset').click(function () {
					if (confirm("Do you want to reset the compare history? Results from all browsers will be lost.")) {
						$.getScript('compare-reset.php');
					}
				});

				$('#reload').click(function () {
					window.location.reload();
				});

				var fails = 0;
				$('#fails-only').click(function () {

					fails = (fails + 1) % 3;
					if (fails === 1) { // Hide passed tests
						$('#filtered').css('display', 'block');
						$('#main-nav h2, #main-nav h4, #main-nav li.identical, #main-nav li.approved').css('display', 'none');

					} else if (fails === 2) { // Hide manual tests
						$('#main-nav li.manual').css('display', 'none');

					} else if (fails === 0) { // Reset
						$('#filtered').css('display', 'none');
						$('#main-nav li').css('display', '');
					}


				});

				$("#slider").slider({
					min: 0,
					max: 1,
					step: 0.01,
					slide: function (ui, e) {
						diffThreshold = e.value;
						$('#slider-value').html(e.value);
						$('a.dissimilarity-index').each(function (i, a) {
							var $a = $(a),
								$li = $a.parent(),
								diff = parseFloat($a.attr('data-diff'));

							if (diff >= e.value && $li.hasClass('identical')) {
								$li.removeClass('identical').addClass('different');
							} else if (diff < e.value && $li.hasClass('different')) {
								$li.removeClass('different').addClass('identical');
							}
						});
					}
				});

				$('#main-nav').css('margin-top', $('#top-nav').height());

				countFails();

			});

		</script>
		<style type="text/css">
			* {
				font-family: Arial, Verdana;
			}

			body {
				background: #F6F6F6;
				padding-right: 1em;
			}

			li, a, p, div, span {
				font-size: 12px;
			}
			ul {
				margin-left: 0;
				padding-left: 0;
			}
			li {
				list-style: none;
				margin-left: 0;
				padding-left: 0;
			}
			a {
				text-decoration: none;
			}

			h2 {
				border-bottom: 1px solid gray;
				text-transform: uppercase;
			}
			li {
				border: 1px solid #F6F6F6;
				background: white;
				border-radius: 5px;
				padding: 2px;
			}
			li.visited a {
				color: gray;
			}


			li.different, li.different a {
				background: #f15c80;
				color: white;
				font-weight: bold;
			}

			li.identical, li.identical a, li.approved, li.approved a {
				background: #a4edba;
				color: #039;
				font-weight: normal;
			}


			li.hilighted {
				border-color: black;
				border-left-width: 1em;
			}
			body {
				margin: 0;
			}
			#top-nav {
				color: white;
				font-family: Arial, sans-serif;
				padding: 10px;
				background: #34343e;
				box-shadow: 0px 0px 8px #888;
				position: fixed;
				top: 0;
				width: 100%;
				z-index: 10;
			}
			#top-nav .text {
				padding-top: 0.5em;
			}
			#top-nav .text a {
				color: white;
				text-decoration: underline;
			}
			#main-nav {
				margin-left: 10px;
				padding-top: 40px;
			}
			#batch-stop {
				display: none;
			}
			.comment {
				position: absolute;
				right: 4em;
			}
			.comment-title {
				display: none;
				position: absolute;
				width: 200px;
				background: white;
				color: black;
				padding: 20px;
				right: -3em;
				z-index: 2;
				border: 1px solid silver;
			}
			.comment:hover .comment-title {
				display: block;
			}
			.dissimilarity-index {
				float: right;
			}
			#filtered {
				display: none;
				margin: 1em 0;
				padding: 1em;
				border: 1px solid #7cb5ec;
				border-radius: 0.5em;
			}

		</style>


	</head>
	<body>

	<div id="top-nav">
		<a class="button" href="index.php" target="main">
			<i class="icon-home"></i>
		</a>
		<a class="button" id="batch-compare" title="Batch compare all samples">
			<i class="icon-play"></i>
			Run tests
		</a>
		<a class="button" id="batch-stop" title="Stop comparing">
			<i class="icon-stop"></i>
			Stop
		</a>
		<a class="button" href="compare-report.php" title="View compare history for all browsers" target="main">Report</a>
		<a class="button" id="reset" title="Reset compare history for all browsers">Reset</a>
		<a class="button" id="reload" title="Reload frame">
			<i class="icon-refresh"></i>
			Reload
		</a>
		<a class="button" id="settings" title="Settings" href="settings.php" target="main">
			<i class="icon-cog"></i>
			Settings
		</a>

		<a class="button" id="fails-only" title="Show only fails">
			<i class="icon-filter"></i>
			Fails only
			<span id="count-fails"></span>
		</a>

		<div class="text">
			View results for <a href="?"><?php echo $browser['name'] ?></a>, <a href="?browserKey=Safari">Safari</a>, <a href="?browserKey=PhantomJS">PhantomJS</a>
		</div>

		<div style="margin-top: 1em">
			<div style="width: 45%; float:left">Diff limit: <span id="slider-value">0</span></div>
			<div id="slider" style="width: 45%; float:left"></div>
		</div>

	</div>


	<div id="main-nav">

	<div id="filtered">
		Showing only failed samples. Click "Fails only" again to change.
	</div>
	<?php
	$products = array('highcharts', 'maps', 'stock', 'gantt', 'unit-tests', 'issues', 'cloud');
	$samplesDir = dirname(__FILE__). '/../../samples/';

	$html = "";
	$samples = array('');


	$i = 1;
	foreach ($products as $dir) {
		if ($handle = opendir($samplesDir . $dir)) {

			$html .= "<h2>$dir</h2>";

			while (false !== ($file = readdir($handle))) {
				if (is_dir("$samplesDir/$dir/$file") && substr($file, 0, 1) != '.') {
					$html .= "
					<h4>$dir/$file</h4>
					<ul>
					";

					// loop over the inner directories
					if ($innerHandle = opendir($samplesDir . $dir . '/'. $file)) {
						while (false !== ($innerFile = readdir($innerHandle))) {
							$batchClass = 'batch';
							$compareClass = '';
							$isManual = false;
							if (preg_match('/^[a-z0-9\-,]+$/', $innerFile)) {
								$yaml = @file_get_contents(($samplesDir ."/$dir/$file/$innerFile/demo.details"));
								$path = "$dir/$file/$innerFile";
								$suffix = '';
								$dissIndex = '';
								$isUnitTest = strstr($yaml, 'qunit') || file_exists($samplesDir ."/$dir/$file/$innerFile/unit-tests.js");
								$diff = '';

								if (strstr($yaml, 'requiresManualTesting: true')) {
									$batchClass = '';
									$compareClass = 'manual';
									$isManual = true;
								}

								// Display diff from previous comparison
								$compareIcon = $isUnitTest ? 'icon-puzzle-piece' : 'icon-columns';
								$dissIndex = "
									<a class='dissimilarity-index' href='compare-view.php?path=$path' target='main'>
										<i class='$compareIcon'></i></a>
								";

								// Handle browser keys for inspecting results from other browsers
								if (@$compare->$path) {
									foreach($compare->$path as $key => $value) {
										if (strpos($key, $browserKey) !== false) {
											$diff = $compare->$path->$key;
										}
									}
								}
								if ($diff !== '') {
									if (!preg_match('/^[0-9\\.]+$/', $diff) || $diff > 0) {
										if (strstr($diff, '.')) {
											$diff = round($diff, 2);
										}
										$compareClass = 'different';
										$dissIndex = "
											<a class='dissimilarity-index' href='compare-view.php?path=$path&amp;dummy=" . time() . "'
												target='main' data-diff='$diff'>$diff</a>
										";
									} else {
										$compareClass = 'identical';
									}
								}

								// No symbol for manual tests
								if ($isManual) {
									$checked = $diff == '0' ? 'checked' : '';
									$dissIndex = "
										<input type='checkbox' class='dissimilarity-index manual-checkbox'
											id='checkbox-$path' $checked />
									";
								}

								// Comments
								if (isset($compare->$path->comment)) {
									$comment = $compare->$path->comment;

									// Sample is different but approved
									if ($comment->symbol === 'check' && $comment->diff == $diff) {
										$compareClass = 'approved';
									} else if ($comment->symbol === 'exclamation-sign') {
										$compareClass = 'different';
									}

									// Make it string
									$comment = "
										<i class='icon-$comment->symbol' title='$comment->title'></i>
										<span class='comment-title'>$comment->title<br>(Approved diff: $comment->diff)</span>
									";

								} else {
									$comment = "
										<i class='icon-pencil' title='Add comment'></i>
									";
								}

								$mainLink = $isUnitTest ?
									"compare-view.php?path=$path&amp;dummy=" . time() :
									"view.php?path=$path";

								$html .= "
<<<<<<< HEAD
								<li id='li$i' class='$compareClass'>$i. $suffix
									<a target='main' id='i$i' class='$batchClass' href='view.php?path=$path'>$innerFile</a>
=======
								<li id='li$i' class='$compareClass'>$i. $suffix 
									<a target='main' id='i$i' class='$batchClass' href='$mainLink'>$innerFile</a>
>>>>>>> 2fe91bd0
									<a class='comment' href='compare-comment.php?path=$path&amp;diff=$diff' target='main'>
										$comment
									</a>
									$dissIndex
								</li>
								";

								$samples[$i] = $path;
								$i++;

							} elseif (preg_match('/^[a-zA-Z0-9\-,]+$/', $innerFile)) {
								$html .= "
								<li class='different'>
									Invalid sample name, use lower case only:<br>$innerFile
								</li>
								";
							}
						}
					}

					$html .= "</ul>";
				}
			}


			closedir($handle);
		}
	}

	echo $html;
?>
</div>

<script>
var samples = ['<?php echo join("', '", $samples); ?>'];
</script>
</body>
</html><|MERGE_RESOLUTION|>--- conflicted
+++ resolved
@@ -21,7 +21,7 @@
   		<link rel="stylesheet" type="text/css" href="style.css"/>
 
 		<link href="http://netdna.bootstrapcdn.com/font-awesome/3.2.1/css/font-awesome.css" rel="stylesheet">
-
+		
 		<script>
 			/* eslint-disable */
 			var diffThreshold = 0;
@@ -36,7 +36,7 @@
 				var currentLi = document.currentLi || $('#li1')[0];
 				if (currentLi) {
 					var href = currentLi.getElementsByTagName("a")[0].href;
-
+				
 					href = href.replace("view.php", "compare-view.php");
 					window.parent.frames[1].location.href = href;
 				}
@@ -50,7 +50,7 @@
 			}
 
 			function countFails() {
-				$('#count-fails').html('(' + ($('#main-nav li').length -
+				$('#count-fails').html('(' + ($('#main-nav li').length - 
 					$('#main-nav li.identical, #main-nav li.approved').length) + ')');
 			}
 
@@ -81,7 +81,7 @@
 					});
 				});
 
-
+				
 				$("#batch-compare").click(runBatch);
 				$("#batch-stop").click(stopBatch);
 
@@ -102,16 +102,16 @@
 					if (fails === 1) { // Hide passed tests
 						$('#filtered').css('display', 'block');
 						$('#main-nav h2, #main-nav h4, #main-nav li.identical, #main-nav li.approved').css('display', 'none');
-
+					
 					} else if (fails === 2) { // Hide manual tests
 						$('#main-nav li.manual').css('display', 'none');
-
+					
 					} else if (fails === 0) { // Reset
 						$('#filtered').css('display', 'none');
-						$('#main-nav li').css('display', '');
-					}
-
-
+						$('#main-nav li').css('display', '');	
+					}
+
+					
 				});
 
 				$("#slider").slider({
@@ -138,9 +138,9 @@
 				$('#main-nav').css('margin-top', $('#top-nav').height());
 
 				countFails();
-
+				
 			});
-
+			
 		</script>
 		<style type="text/css">
 			* {
@@ -167,7 +167,7 @@
 			a {
 				text-decoration: none;
 			}
-
+			
 			h2 {
 				border-bottom: 1px solid gray;
 				text-transform: uppercase;
@@ -181,8 +181,8 @@
 			li.visited a {
 				color: gray;
 			}
-
-
+			
+			
 			li.different, li.different a {
 				background: #f15c80;
 				color: white;
@@ -194,8 +194,8 @@
 				color: #039;
 				font-weight: normal;
 			}
-
-
+			
+			
 			li.hilighted {
 				border-color: black;
 				border-left-width: 1em;
@@ -204,9 +204,9 @@
 				margin: 0;
 			}
 			#top-nav {
-				color: white;
-				font-family: Arial, sans-serif;
-				padding: 10px;
+				color: white; 
+				font-family: Arial, sans-serif; 
+				padding: 10px; 
 				background: #34343e;
 				box-shadow: 0px 0px 8px #888;
 				position: fixed;
@@ -258,11 +258,11 @@
 			}
 
 		</style>
-
-
+		
+		
 	</head>
 	<body>
-
+		
 	<div id="top-nav">
 		<a class="button" href="index.php" target="main">
 			<i class="icon-home"></i>
@@ -310,26 +310,26 @@
 		Showing only failed samples. Click "Fails only" again to change.
 	</div>
 	<?php
-	$products = array('highcharts', 'maps', 'stock', 'gantt', 'unit-tests', 'issues', 'cloud');
+	$products = array('highcharts', 'maps', 'stock', 'unit-tests', 'issues', 'cloud');
 	$samplesDir = dirname(__FILE__). '/../../samples/';
 
 	$html = "";
 	$samples = array('');
-
+	
 
 	$i = 1;
 	foreach ($products as $dir) {
 		if ($handle = opendir($samplesDir . $dir)) {
 
 			$html .= "<h2>$dir</h2>";
-
+			
 			while (false !== ($file = readdir($handle))) {
 				if (is_dir("$samplesDir/$dir/$file") && substr($file, 0, 1) != '.') {
 					$html .= "
 					<h4>$dir/$file</h4>
 					<ul>
 					";
-
+				
 					// loop over the inner directories
 					if ($innerHandle = opendir($samplesDir . $dir . '/'. $file)) {
 						while (false !== ($innerFile = readdir($innerHandle))) {
@@ -392,7 +392,7 @@
 								// Comments
 								if (isset($compare->$path->comment)) {
 									$comment = $compare->$path->comment;
-
+									
 									// Sample is different but approved
 									if ($comment->symbol === 'check' && $comment->diff == $diff) {
 										$compareClass = 'approved';
@@ -405,7 +405,7 @@
 										<i class='icon-$comment->symbol' title='$comment->title'></i>
 										<span class='comment-title'>$comment->title<br>(Approved diff: $comment->diff)</span>
 									";
-
+									
 								} else {
 									$comment = "
 										<i class='icon-pencil' title='Add comment'></i>
@@ -417,13 +417,8 @@
 									"view.php?path=$path";
 
 								$html .= "
-<<<<<<< HEAD
-								<li id='li$i' class='$compareClass'>$i. $suffix
-									<a target='main' id='i$i' class='$batchClass' href='view.php?path=$path'>$innerFile</a>
-=======
 								<li id='li$i' class='$compareClass'>$i. $suffix 
 									<a target='main' id='i$i' class='$batchClass' href='$mainLink'>$innerFile</a>
->>>>>>> 2fe91bd0
 									<a class='comment' href='compare-comment.php?path=$path&amp;diff=$diff' target='main'>
 										$comment
 									</a>
@@ -433,7 +428,7 @@
 
 								$samples[$i] = $path;
 								$i++;
-
+							
 							} elseif (preg_match('/^[a-zA-Z0-9\-,]+$/', $innerFile)) {
 								$html .= "
 								<li class='different'>
@@ -443,12 +438,12 @@
 							}
 						}
 					}
-
+				
 					$html .= "</ul>";
 				}
 			}
-
-
+		
+		
 			closedir($handle);
 		}
 	}
